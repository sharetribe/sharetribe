import React, { Component, PropTypes } from 'react';
import { Form, StyledSelect, FormField, Checkbox } from 'react-form';
import merge from 'lodash.merge';
import { t } from '../../../utils/i18n';
import * as convert from './convert';

import css from './form.css';
import loadingImage from './images/loading.svg';
import checkmarkImage from './images/checkmark.svg';
import minusCircle from './images/minus-circle.svg';

const RemoveIcon = () => (<span dangerouslySetInnerHTML={{ __html: minusCircle }} />); // eslint-disable-line react/no-danger

class TimeSlotWrapper extends Component {
  constructor(props) {
    super(props);
    this.state = {
      remove: false,
    };
    this.dayField = ['days', this.props.dayIndex];
    this.slotField = ['days', this.props.dayIndex, 'working_time_slots', this.props.index];
    this.handleRemove = this.handleRemove.bind(this);
    this.handleChanges = this.handleChanges.bind(this);
    this.timeSlotOptions = this.timeSlotOptions.bind(this);
  }

  getValue() {
    return this.props.formApi.getValue(this.slotField);
  }

  handleRemove(event) {
    event.preventDefault();
    this.setState({ remove: true }); // eslint-disable-line react/no-set-state
    const day = this.props.formApi.getValue(this.dayField);
    const slot = day.working_time_slots[this.props.index];
    if (slot.id) {
      slot._destroy = '1';  // eslint-disable-line no-underscore-dangle
    } else {
      day.working_time_slots.splice(this.props.index, 1);
    }
    if (day.working_time_slots.filter((x) => !x._destroy).length === 0) { // eslint-disable-line no-underscore-dangle
      day.enabled = false;
    }
    this.props.formApi.setValue(this.dayField, day);
    this.props.actions.dataChanged();
  }

  handleChanges(elem) {
    if (elem === 'from') {
      const slot = this.getValue();
      if (slot.from) {
        this.props.formApi.setValue(this.slotField.concat('till'), null, false);
      }
    }
    this.props.actions.dataChanged();
  }

  timeSlotOptions(elem) {
    if (elem === 'from') {
      const fromOptions = JSON.parse(JSON.stringify(this.props.time_slot_options));
      fromOptions.splice(-1, 1);
      return fromOptions;
    } else {
      const slot = this.getValue();
      const from = slot.from;
      let disable = true;
      if (slot.from) {
        const tillOptions = JSON.parse(JSON.stringify(this.props.time_slot_options));
        return tillOptions.map((o) => {
          o.disabled = disable; // eslint-disable-line no-param-reassign
          if (o.value === from) {
            disable = null;
          }
          return o;
        });
      } else {
        return [];
      }
    }
  }

  render() {
    const idPrefix = `days-${this.props.dayIndex}-working_time_slots-${this.props.index}`;

    return (
      <div>
        <div className={`timeSlot ${this.state.remove || this.context.remove ? 'hidden' : ''}`}>
          <div className="starTime">
            <span className="starTimeLabel">{t('web.listings.working_hours.start_time')}</span>
            <div className="timeSelect">
              <StyledSelect field={this.slotField.concat('from')}
                id={`${idPrefix}-from`} onChange={() => (this.handleChanges('from'))}
                options={this.timeSlotOptions('from')} placeholder={' '} />
            </div>
          </div>
          <div className="endTime">
            <span className="endTimeLabel">{t('web.listings.working_hours.end_time')}</span>
            <div className="timeSelect">
              <StyledSelect field={this.slotField.concat('till')}
                id={`${idPrefix}-till`} onChange={() => (this.handleChanges('till'))}
                options={this.timeSlotOptions('till')} placeholder={' '} />
            </div>
            <a className="remove" onClick={this.handleRemove}><RemoveIcon /></a>
          </div>
        </div>
      </div>
    );
  }
}
TimeSlotWrapper.propTypes = {
  timeSlot: PropTypes.object.isRequired, // eslint-disable-line react/forbid-prop-types
  index: PropTypes.number.isRequired,
  dayIndex: PropTypes.number.isRequired,
  time_slot_options: PropTypes.array.isRequired, // eslint-disable-line react/forbid-prop-types
  actions: PropTypes.shape({
    dataChanged: PropTypes.func.isRequired,
  }).isRequired,
  formApi: PropTypes.object.isRequired, // eslint-disable-line react/forbid-prop-types
};
TimeSlotWrapper.contextTypes = {
  remove: PropTypes.bool,
};

const TimeSlot = FormField(TimeSlotWrapper); // eslint-disable-line babel/new-cap

class DayWrapper extends Component {
  constructor(props) {
    super(props);
    this.state = {
      timeSlots: props.timeSlots,
      enabled: props.enabled,
    };
    this.handleAddMore = this.handleAddMore.bind(this);
    this.handleEnabled = this.handleEnabled.bind(this);
  }

  getChildContext() {
    return { remove: !this.props.enabled };
  }

  componentWillReceiveProps(nextProps) {
    this.setState({ // eslint-disable-line react/no-set-state
      timeSlots: nextProps.timeSlots,
      enabled: nextProps.enabled, // eslint-disable-line no-underscore-dangle
    });
  }

  newTimeSlot() {
    return { week_day: this.props.day, from: '09:00', till: '17:00' };
  }

  addSlot(timeSlot) {
    this.props.formApi.addValue(['days', this.props.index, 'working_time_slots'], timeSlot, false);
    this.props.actions.dataChanged();
  }

  handleAddMore(event) {
    event.preventDefault();
    this.addSlot({ week_day: this.props.day });
  }

  addDefaultTimeSlot() {
    if (this.state.timeSlots.length === 0) {
      this.addSlot(this.newTimeSlot());
    }
  }

  handleEnabled() {
    this.addDefaultTimeSlot();
    this.props.formApi.setValue(this.dayField, 'enabled', !this.props.enabled);
    this.props.actions.dataChanged();
  }

  render() {
    const dayIndex = this.props.index;
    const remove = !this.state.enabled;
    const options = this.props.time_slot_options;
    const timeSlots = this.props.timeSlots.map((timeSlot, index) => (
      <TimeSlot timeSlot={timeSlot} index={index} remove={remove}
        time_slot_options={options} key={index} actions={this.props.actions}
        dayIndex={dayIndex} formApi={this.props.formApi} />)
    );
    const fieldPrefix = ['days', dayIndex];

    return (
      <div className={css.weekDay} id={`week-day-${this.props.day}`}>
        <label className="title">
          <Checkbox field={fieldPrefix.concat('enabled')} id={`enable-${this.props.day}`} defaultValue='1' onChange={this.handleEnabled} />
          <span>{this.props.dayName}</span>
        </label>
        {timeSlots}
        <div className="addMore">
          <a className={this.state.enabled ? '' : 'hidden'} onClick={this.handleAddMore}>
          {t('web.listings.working_hours.add_another_time_slot')}
          </a>
        </div>
      </div>
    );
  }
}
DayWrapper.propTypes = {
  timeSlots: PropTypes.array.isRequired, // eslint-disable-line react/forbid-prop-types
  enabled: PropTypes.bool,
  day: PropTypes.string.isRequired,
  dayName: PropTypes.string.isRequired,
  index: PropTypes.number.isRequired,
  time_slot_options: PropTypes.array.isRequired, // eslint-disable-line react/forbid-prop-types
  actions: PropTypes.shape({
    dataChanged: PropTypes.func.isRequired,
  }).isRequired,
  formApi: PropTypes.object.isRequired, // eslint-disable-line react/forbid-prop-types
};
DayWrapper.childContextTypes = {
  remove: PropTypes.bool,
};

const Day = FormField(DayWrapper); // eslint-disable-line babel/new-cap

class SaveButton extends Component {
  render() {
    let html = null;

    if (this.props.saveInProgress) {
      html = loadingImage;
    } else if (this.props.saveFinished) {
      html = checkmarkImage;
    } else {
      html = t('web.listings.working_hours.save');
    }
    html = { __html: html };

    const buttonClass = `${css.saveButton} save-button ${this.props.saveFinished ? 'save-finished' : ''}`;

    return (
      <button className={buttonClass} disabled={this.props.saveInProgress || this.props.saveFinished}
        dangerouslySetInnerHTML={html} /> // eslint-disable-line react/no-danger
    );
  }
}
SaveButton.propTypes = {
  saveInProgress: PropTypes.bool.isRequired,
  saveFinished: PropTypes.bool.isRequired,
};

class ListingWorkingHoursForm extends Component {
  constructor(props) {
    super(props);
    this.handleSubmit = this.handleSubmit.bind(this);
    this.errorValidator = this.errorValidator.bind(this);
    this.formApi = null;
  }

  componentWillReceiveProps(nextProps) {
    if (this.formApi && nextProps.saveFinished) {
      this.formApi.setAllValues(nextProps.workingTimeSlots);
    }
  }

  renderWeekDays(formApi) {
    this.formApi = formApi;
    return formApi.values.days.map((dayData, index) => {
      const timeSlots = dayData.working_time_slots;
      const day = convert.weekDays()[index];
      const dayName = this.props.day_names[day];
      return (
        <div className="row" key={index}>
          <Day timeSlots={timeSlots} day={day} dayName={dayName} actions={this.props.actions}
            time_slot_options={this.props.time_slot_options} index={index} formApi={formApi}
            enabled={dayData.enabled} />
        </div>
      );
    });
  }

  handleSubmit(formData) {
    const dataToRails = convert.convertToApi(formData);
    this.props.actions.saveChanges(dataToRails);
  }

  errorValidator(values, field) {
    const currentDayIndex = field ? field[1] : null;
    const currentSlotIndex = field ? field[3] : null;
    const currentSlotProp = field ? field[4] : null;
    const currentSlot = field ? values.days[currentDayIndex].working_time_slots[currentSlotIndex] : null;
    const hourToInt = (hour) => {
      if (typeof hour === 'string') {
        const parsed = parseInt(hour.substr(0, 2), 10); // eslint-disable-line no-magic-numbers
        return isNaN(parsed) ? null : parsed;
      }
      return null;
    };
    const isEmpty = (value) => {
      const message = t('web.listings.errors.working_hours.required');
      return !value ? message : null;
    };
<<<<<<< HEAD
    const crossOtherSlot = (dayIndex, daySlots, slotIndex, fieldValue) => {
=======

    // Continuous slots are allowed. Start time can equal with end time of other slot.
    const crossOtherSlot = (dayIndex, daySlots, slotIndex, fieldValue, prop) => {
>>>>>>> 73990a31
      if (currentSlot && currentDayIndex === dayIndex && currentSlotIndex !== slotIndex) {
        return null;
      }
      const message = t('web.listings.errors.working_hours.overlaps');
      let intersection = false;
      daySlots.forEach((otherSlot, index) => {
        if (index === slotIndex) {
          return;
        }
        const otherFrom = hourToInt(otherSlot.from);
        const otherTill = hourToInt(otherSlot.till);
        const value = hourToInt(fieldValue);
        if (otherFrom !== null && otherTill !== null) {
<<<<<<< HEAD
          if (value && otherFrom <= value && otherTill >= value) {
=======
          if (value &&
              ((prop === 'from' && otherFrom <= value && otherTill > value) ||
              (prop === 'till' && otherFrom < value && otherTill >= value))
            ) {
>>>>>>> 73990a31
            intersection = true;
          }
        }
      });
      return intersection ? message : null;
    };
    const coversOtherSlot = (dayIndex, daySlots, slotIndex, slot) => {
      if (currentSlot && currentDayIndex === dayIndex && currentSlotIndex !== slotIndex) {
        return null;
      }
      const message = t('web.listings.errors.working_hours.covers');
      let covers = false;
      daySlots.forEach((otherSlot, index) => {
        if (index === slotIndex) {
          return;
        }
        const otherFrom = hourToInt(otherSlot.from);
        const otherTill = hourToInt(otherSlot.till);
        const from = hourToInt(slot.from);
        const till = hourToInt(slot.till);
        if (otherFrom !== null && otherTill !== null && from !== null && till !== null) {
          if (otherFrom >= from && otherTill <= till) {
            covers = true;
          }
        }
      });
      return covers ? message : null;
    };
    const validateDay = (day, dayIndex) => {
      const daySlots = day.working_time_slots;
      const slots = daySlots.map((slot, index) => {
        const slotErrors = {};
<<<<<<< HEAD
        if (currentSlotProp === null || currentSlotProp === 'from') {
          slotErrors.from = isEmpty(slot.from) || crossOtherSlot(dayIndex, daySlots, index, slot.from);
        }
        if (currentSlotProp === null || currentSlotProp === 'till') {
          slotErrors.till = isEmpty(slot.till) || crossOtherSlot(dayIndex, daySlots, index, slot.till);
=======
        slotErrors.from = isEmpty(slot.from) ||
          crossOtherSlot(dayIndex, daySlots, index, slot.from, 'from');
        if (currentSlotProp === null || currentSlotProp === 'till') {
          slotErrors.till = isEmpty(slot.till) ||
            crossOtherSlot(dayIndex, daySlots, index, slot.till, 'till');
>>>>>>> 73990a31
        }
        const covers = coversOtherSlot(dayIndex, daySlots, index, slot);
        if (covers) {
          slotErrors.from = covers;
          slotErrors.till = covers;
        }
        return slotErrors;
      });
      return { working_time_slots: slots };
    };
    const days = [];
    values.days.forEach((day, index) => {
      days.push(validateDay(day, index));
    });
    const errors = { days: days }; // eslint-disable-line babel/object-shorthand
    if (currentSlot) {
      const prevErrors = JSON.parse(JSON.stringify(this.formApi.errors));
      const error = prevErrors.days[currentDayIndex].working_time_slots[currentSlotIndex];
      if (error) {
        error.from = null;
        error.till = null;
      }
      return merge(prevErrors, errors);
    } else {
      return errors;
    }
  }

  render() {
    const formClass = `working-hours-form ${this.props.hasChanges ? 'has-changes' : 'no-changes'}`;
    const defaultValues = this.props.workingTimeSlots;
    return (
      <div className="col-12">
        <div className={css.workingHoursTitle}>
          <h2>{t('web.listings.working_hours.default_schedule')}</h2>
          <h3>{t('web.listings.working_hours.i_am_available_on')}</h3>
        </div>
        <Form onSubmit={(submittedValues) => this.handleSubmit(submittedValues)}
          validateError={this.errorValidator} defaultValues={defaultValues}>
          { (formApi) => (
            <div>
              <form className={formClass} onSubmit={formApi.submitForm}>
                <div className="row">
                  {this.renderWeekDays(formApi)}
                </div>
                <SaveButton saveInProgress={this.props.saveInProgress}
                  saveFinished={this.props.saveFinished} />
              </form>
            </div>
          )}
        </Form>
      </div>
    );
  }
}

ListingWorkingHoursForm.propTypes = {
  workingTimeSlots: PropTypes.object.isRequired, // eslint-disable-line react/forbid-prop-types
  time_slot_options: PropTypes.array.isRequired, // eslint-disable-line react/forbid-prop-types
  day_names: PropTypes.object.isRequired, // eslint-disable-line react/forbid-prop-types
  saveInProgress: PropTypes.bool,
  saveFinished: PropTypes.bool,
  actions: PropTypes.shape({
    saveChanges: PropTypes.func.isRequired,
    dataChanged: PropTypes.func.isRequired,
  }).isRequired,
  hasChanges: PropTypes.bool,
};

export default ListingWorkingHoursForm;
<|MERGE_RESOLUTION|>--- conflicted
+++ resolved
@@ -293,13 +293,9 @@
       const message = t('web.listings.errors.working_hours.required');
       return !value ? message : null;
     };
-<<<<<<< HEAD
-    const crossOtherSlot = (dayIndex, daySlots, slotIndex, fieldValue) => {
-=======
 
     // Continuous slots are allowed. Start time can equal with end time of other slot.
     const crossOtherSlot = (dayIndex, daySlots, slotIndex, fieldValue, prop) => {
->>>>>>> 73990a31
       if (currentSlot && currentDayIndex === dayIndex && currentSlotIndex !== slotIndex) {
         return null;
       }
@@ -313,14 +309,10 @@
         const otherTill = hourToInt(otherSlot.till);
         const value = hourToInt(fieldValue);
         if (otherFrom !== null && otherTill !== null) {
-<<<<<<< HEAD
-          if (value && otherFrom <= value && otherTill >= value) {
-=======
           if (value &&
               ((prop === 'from' && otherFrom <= value && otherTill > value) ||
               (prop === 'till' && otherFrom < value && otherTill >= value))
             ) {
->>>>>>> 73990a31
             intersection = true;
           }
         }
@@ -353,19 +345,11 @@
       const daySlots = day.working_time_slots;
       const slots = daySlots.map((slot, index) => {
         const slotErrors = {};
-<<<<<<< HEAD
-        if (currentSlotProp === null || currentSlotProp === 'from') {
-          slotErrors.from = isEmpty(slot.from) || crossOtherSlot(dayIndex, daySlots, index, slot.from);
-        }
-        if (currentSlotProp === null || currentSlotProp === 'till') {
-          slotErrors.till = isEmpty(slot.till) || crossOtherSlot(dayIndex, daySlots, index, slot.till);
-=======
         slotErrors.from = isEmpty(slot.from) ||
           crossOtherSlot(dayIndex, daySlots, index, slot.from, 'from');
         if (currentSlotProp === null || currentSlotProp === 'till') {
           slotErrors.till = isEmpty(slot.till) ||
             crossOtherSlot(dayIndex, daySlots, index, slot.till, 'till');
->>>>>>> 73990a31
         }
         const covers = coversOtherSlot(dayIndex, daySlots, index, slot);
         if (covers) {
