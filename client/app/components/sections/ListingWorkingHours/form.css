.workingHoursTitle {
  margin-top: 20px;
}

.weekDay {
  position: relative;

  & a {
    cursor: pointer;
  }

  & :global(.title) {
    & span {
      margin-left: 10px;
    }
  }

  & :global(.timeSlot) {
    margin-bottom: 10px;
    margin-left: 23px;

    & :global(.timeSelect) {
      display: inline-block;
      position: relative;
      vertical-align: top;

      /* stylelint-disable */
      & :global(.react-form-message-error) {
        color: white;
        background-color: red;
        width: 100px;
        padding: 5px 5px;
        z-index: 1;
      }
      /* stylelint-enable */
    }

    & select {
      min-height: auto;
      margin-right: 10px;
      padding: 0.5em 0;
      min-width: 100px;
    }

    & :global(.starTime) {
<<<<<<< HEAD
      margin-right: 10px;
      vertical-align: top;
=======
      float: left;
>>>>>>> 73990a31
    }

    & :global(.endTime) {
      float: left;
    }

    & :global(.starTimeLabel) {
      margin-right: 10px;
      vertical-align: top;
    }

    & :global(.endTimeLabel) {
      margin-right: 10px;
      vertical-align: top;
    }

    & :global(.remove) {
      position: relative;
      vertical-align: top;

      & svg {
        fill: #4a90e2;
        width: 20px;
        height: 20px;
        position: absolute;
        top: 0;
      }
    }
  }

  & :global(.addMore) {
    margin-bottom: 10px;
    margin-left: 23px;
    clear: both;
  }
}

.saveButton {
  margin-bottom: 50px;

  & :global(.availability_checkmark) {
    width: 30px;
    height: 30px;
    border-radius: 50%;
    display: block;
    stroke-width: 5;
    stroke: #2ab865;
    stroke-miterlimit: 10;
    margin: 0 auto;
    box-shadow: inset 0 0 0 #fff;
    animation: fill 0.4s ease-in-out 0.4s forwards, scale 0.3s ease-in-out 0.9s both;
  }

  & :global(.availability_checkmark__circle) {
    stroke-width: 2;
    stroke-miterlimit: 10;
    fill: none;
    animation: stroke 0.6s cubic-bezier(0.65, 0, 0.45, 1) forwards;
  }

  & :global(.availability_checkmark__check) {
    transform-origin: 50% 50%;
    animation: stroke 0.3s cubic-bezier(0.65, 0, 0.45, 1) 0.8s forwards;
  }
}<|MERGE_RESOLUTION|>--- conflicted
+++ resolved
@@ -43,12 +43,7 @@
     }
 
     & :global(.starTime) {
-<<<<<<< HEAD
-      margin-right: 10px;
-      vertical-align: top;
-=======
       float: left;
->>>>>>> 73990a31
     }
 
     & :global(.endTime) {
