--- conflicted
+++ resolved
@@ -32,18 +32,7 @@
 };
 
 const profileActions = function profileActions(routes, username) {
-<<<<<<< HEAD
-  return username
-    ? {
-        inboxAction: routes.person_inbox_path(username),
-        profileAction: routes.person_path(username),
-        settingsAction: routes.person_settings_path(username),
-        adminDashboardAction: routes.admin_path(),
-        logoutAction: routes.logout_path(),
-        manageListingsAction: `${routes.person_path(username)}?show_closed=1`
-      }
-    : null;
-=======
+
   return username ?
   {
     inboxAction: routes.person_inbox_path(username),
@@ -53,7 +42,7 @@
     adminDashboardAction: routes.admin_path(),
     logoutAction: routes.logout_path(),
   } : null;
->>>>>>> f6202ae0
+
 };
 
 const avatarDropdownProps = (
@@ -75,28 +64,14 @@
     ...profileActions(routes, username)
   };
   const translations = {
-<<<<<<< HEAD
-    inbox: t("web.topbar.inbox"),
-    profile: t("web.topbar.profile"),
-    settings: t("web.topbar.settings"),
-    adminDashboard: t("web.topbar.admin_dashboard"),
-    logout: t("web.topbar.logout")
-  };
-  return {
-    actions,
-    translations,
-    customColor: color,
-    isAdmin,
-    notificationCount,
-    ...avatarDropdown
-=======
+
     inbox: t('web.topbar.inbox'),
     listings: t('web.topbar.listings'),
     profile: t('web.topbar.profile'),
     settings: t('web.topbar.settings'),
     adminDashboard: t('web.topbar.admin_dashboard'),
     logout: t('web.topbar.logout'),
->>>>>>> f6202ae0
+
   };
 };
 
@@ -140,45 +115,12 @@
     };
 
     const links = [
-<<<<<<< HEAD
-      formatLinkData(
-        profilePaths.inboxAction,
-        location,
-        customColor,
-        [t("web.topbar.inbox")].concat(notificationBadgeInArray)
-      ),
-      formatLinkData(
-        profilePaths.profileAction,
-        location,
-        customColor,
-        t("web.topbar.profile"),
-        "menuitem"
-      ),
-      formatLinkData(
-        profilePaths.manageListingsAction,
-        location,
-        customColor,
-        t("web.topbar.manage_listings")
-      ),
-      formatLinkData(
-        profilePaths.settingsAction,
-        location,
-        customColor,
-        t("web.topbar.settings")
-      ),
-      formatLinkData(
-        profilePaths.logoutAction,
-        location,
-        customColor,
-        t("web.topbar.logout")
-      )
-=======
+
       formatLinkData(profilePaths.inboxAction, location, customColor, [t('web.topbar.inbox')].concat(notificationBadgeInArray)),
       formatLinkData(profilePaths.profileAction, location, customColor, t('web.topbar.profile'), 'menuitem'),
       formatLinkData(profilePaths.listingsAction, location, customColor, t('web.topbar.manage_listings')),
       formatLinkData(profilePaths.settingsAction, location, customColor, t('web.topbar.settings')),
       formatLinkData(profilePaths.logoutAction, location, customColor, t('web.topbar.logout')),
->>>>>>> f6202ae0
     ];
 
     if (isAdmin) {
