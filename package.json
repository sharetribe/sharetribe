{
  "repository": "sharetribe/sharetribe",
  "license": "MIT",
  "engines": {
<<<<<<< HEAD
    "node": "6.2.0",
    "npm": "3.10.7"
=======
    "node": "6.9"
>>>>>>> 0b9cdcd0
  },
  "scripts": {
    "postinstall": "cd client && npm install",
    "clean": "rm -f app/assets/webpack/*"
  },
  "cacheDirectories": ["node_modules", "client/node_modules"]
}<|MERGE_RESOLUTION|>--- conflicted
+++ resolved
@@ -2,12 +2,7 @@
   "repository": "sharetribe/sharetribe",
   "license": "MIT",
   "engines": {
-<<<<<<< HEAD
-    "node": "6.2.0",
-    "npm": "3.10.7"
-=======
     "node": "6.9"
->>>>>>> 0b9cdcd0
   },
   "scripts": {
     "postinstall": "cd client && npm install",
