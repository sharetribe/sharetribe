# Be sure to restart your server when you modify this file

# Uncomment below to force Rails into production mode when
# you don't control web/app server and can't set it the proper way
# ENV['RAILS_ENV'] ||= 'production'

# Specifies gem version of Rails to use when vendor/rails is not present
RAILS_GEM_VERSION = '2.3.5' unless defined? RAILS_GEM_VERSION

# Bootstrap the Rails environment, frameworks, and default configuration
require File.join(File.dirname(__FILE__), 'boot')




Rails::Initializer.run do |config|
  # Settings in config/environments/* take precedence over those specified here.
  # Application configuration should go into files in config/initializers
  # -- all .rb files in that directory are automatically loaded.
  # See Rails::Configuration for more options.

  # Skip frameworks you're not going to use. To use Rails without a database
  # you must remove the Active Record framework.
  # config.frameworks -= [ :active_record, :active_resource, :action_mailer ]

  # Specify gems that this application depends on. 
  # They can then be installed with "rake gems:install" on new installations.
  # config.gem "bj"
  # config.gem "hpricot", :version => '0.6', :source => "http://code.whytheluckystiff.net"
  # config.gem "aws-s3", :lib => "aws/s3"
  config.gem "ruby-prof"
  #config.gem "rubycas-client" #removed here to allow easier running without CAS
  config.gem "nntp"
  #config.gem "uuidtools" # no need anymore
  config.gem "ferret"
  config.gem "json"
  config.gem "httpclient"
  #config.gem "rest-client"
  config.gem(
    'rest-client',
    :lib     => 'restclient',
    :version => '1.4.1'
  )

  #These below are needed too, but their existence is not detected correctly so commented out.
  #config.gem "rest-client"
  #config.gem "google-geocode"
  
  
  # Only load the plugins named here, in the order given. By default, all plugins 
  # in vendor/plugins are loaded in alphabetical order.
  # :all can be used as a placeholder for all plugins not explicitly named
  # config.plugins = [ :exception_notification, :ssl_requirement, :all ]

  # Add additional load paths for your own custom dirs
  # config.load_paths += %W( #{RAILS_ROOT}/extras )

  # Force all environments to use the same logger level
  # (by default production uses :info, the others :debug)
  # config.log_level = :debug

  # Make Time.zone default to the specified zone, and make Active Record store time values
  # in the database in UTC, and return them converted to the specified local zone.
  # Run "rake -D time" for a list of tasks for finding time zone names. Uncomment to use default local time.
  config.time_zone = 'Helsinki'
  
  # The default locale is :en and all translations from config/locales/*.rb,yml are auto loaded.
  # config.i18n.load_path += Dir[Rails.root.join('my', 'locales', '*.{rb,yml}')]
  config.i18n.default_locale = :fi

  # Your secret key for verifying cookie session data integrity.
  # If you change this key, all old sessions will become invalid!
  # Make sure the secret is at least 30 characters and all random,
  # no regular words or you'll be exposed to dictionary attacks.
  secret_file = File.join(RAILS_ROOT, "config/session_secret")
  if File.exist?(secret_file)
    secret = File.read(secret_file)
  else
    secret = ActiveSupport::SecureRandom.hex(64)
    File.open(secret_file, 'w') { |f| f.write(secret) }
  end
  config.action_controller.session = {
    :session_key => '_kassi_session',
    :secret      => secret
  }



  # Use the database for sessions instead of the cookie-based default,
  # which shouldn't be used to store highly confidential information
  # (create the session table with "rake db:sessions:create")
  config.action_controller.session_store = :active_record_store
  # config.action_controller.session_store = :mem_cache_store
  # config.cache_store = :mem_cache_store, 'localhost', '127.0.0.1:11211', {:namespace => 'kassi'}



  # Use SQL instead of Active Record's schema dumper when creating the test database.
  # This is necessary if your schema can't be completely dumped by the schema dumper,
  # like if you have constraints or database-specific column types
  config.active_record.schema_format = :sql

  # Activate observers that should always be running
  # config.active_record.observers = :cacher, :garbage_collector

  #environment variables
  
  BUILT_AT = Time.now # this may be kept here when other constants moved to config.yml?
  
  # MOST ENVIRONMENT VARIABLES ARE NOW MOVED TO CONFIG.YML

  BETA_VERSION = "local"
  

end

if APP_CONFIG.use_CAS
  require 'casclient'
  require 'casclient/frameworks/rails/filter'
  #require 'casclient/frameworks/rails/cas_proxy_callback_controller'

  # enable detailed CAS logging for easier troubleshooting
  cas_logger = CASClient::Logger.new(RAILS_ROOT+'/log/cas.log')
  cas_logger.level = Logger::DEBUG

<<<<<<< HEAD
  CASClient::Frameworks::Rails::Filter.configure(
      :cas_base_url => "https://cos.alpha.sizl.org:8443/cas",
      :logger => cas_logger,
      :proxy_retrieval_url => "https://cos.alpha.sizl.org/cb/cas_proxy_callback/retrieve_pgt",
      :proxy_callback_url => "https://cos.alpha.sizl.org/cb/cas_proxy_callback/receive_pgt",
      :authenticate_on_every_request => true # This is added to avoid the sitution where the pticket has expired after 2h
=======
end

if APP_CONFIG.use_CAS
  require 'casclient'
  require 'casclient/frameworks/rails/filter'
  #require 'casclient/frameworks/rails/cas_proxy_callback_controller'

  # enable detailed CAS logging for easier troubleshooting
  cas_logger = CASClient::Logger.new(RAILS_ROOT+'/log/cas.log')
  cas_logger.level = Logger::DEBUG

  CASClient::Frameworks::Rails::Filter.configure(
  
      #:cas_base_url => "https://cos.alpha.sizl.org:8443/cas",   # url for sizl-CAS login page
      :cas_base_url => APP_CONFIG.cas_base_url, # url for Shibboleth-CAS login
      :service_validate_url  => APP_CONFIG.cas_service_validate_url,
      :validate_url => APP_CONFIG.cas_validate_url,
      :proxy_url => APP_CONFIG.cas_proxy_url,
      :logger => APP_CONFIG.cas_logger,
      :proxy_retrieval_url => APP_CONFIG.cas_proxy_retrieval_url,
      :proxy_callback_url => APP_CONFIG.cas_proxy_callback_url,
      :authenticate_on_every_request => APP_CONFIG.cas_authenticate_on_every_request # This is added to avoid the sitution where the pticket has expired after 2h
      #:authenticate_on_every_request => false # This is turned to false temporarily because session_store problems and to check effect on performance
>>>>>>> fdf8878c
  )
end<|MERGE_RESOLUTION|>--- conflicted
+++ resolved
@@ -123,28 +123,7 @@
   cas_logger = CASClient::Logger.new(RAILS_ROOT+'/log/cas.log')
   cas_logger.level = Logger::DEBUG
 
-<<<<<<< HEAD
   CASClient::Frameworks::Rails::Filter.configure(
-      :cas_base_url => "https://cos.alpha.sizl.org:8443/cas",
-      :logger => cas_logger,
-      :proxy_retrieval_url => "https://cos.alpha.sizl.org/cb/cas_proxy_callback/retrieve_pgt",
-      :proxy_callback_url => "https://cos.alpha.sizl.org/cb/cas_proxy_callback/receive_pgt",
-      :authenticate_on_every_request => true # This is added to avoid the sitution where the pticket has expired after 2h
-=======
-end
-
-if APP_CONFIG.use_CAS
-  require 'casclient'
-  require 'casclient/frameworks/rails/filter'
-  #require 'casclient/frameworks/rails/cas_proxy_callback_controller'
-
-  # enable detailed CAS logging for easier troubleshooting
-  cas_logger = CASClient::Logger.new(RAILS_ROOT+'/log/cas.log')
-  cas_logger.level = Logger::DEBUG
-
-  CASClient::Frameworks::Rails::Filter.configure(
-  
-      #:cas_base_url => "https://cos.alpha.sizl.org:8443/cas",   # url for sizl-CAS login page
       :cas_base_url => APP_CONFIG.cas_base_url, # url for Shibboleth-CAS login
       :service_validate_url  => APP_CONFIG.cas_service_validate_url,
       :validate_url => APP_CONFIG.cas_validate_url,
@@ -153,7 +132,5 @@
       :proxy_retrieval_url => APP_CONFIG.cas_proxy_retrieval_url,
       :proxy_callback_url => APP_CONFIG.cas_proxy_callback_url,
       :authenticate_on_every_request => APP_CONFIG.cas_authenticate_on_every_request # This is added to avoid the sitution where the pticket has expired after 2h
-      #:authenticate_on_every_request => false # This is turned to false temporarily because session_store problems and to check effect on performance
->>>>>>> fdf8878c
   )
 end