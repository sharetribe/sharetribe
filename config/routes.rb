--- conflicted
+++ resolved
@@ -484,17 +484,10 @@
       end
 
     end
-
-<<<<<<< HEAD
-    get '/:locale/admin2', to: redirect('/%{locale}/admin')
-
-=======
-    # get '/:locale/admin2', to: redirect('/%{locale}/admin2/dashboard')
-
+    
     get '/admin2', to: redirect('/admin')
     get '/:locale/admin2(*all)', to: redirect('/%{locale}/admin%{all}')
-    
->>>>>>> 529df69e
+
     scope module: "admin", path: "/admin_old", as: "admin" do
       get '' => "getting_started_guide#index"
 
