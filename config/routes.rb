--- conflicted
+++ resolved
@@ -374,8 +374,6 @@
             patch :enable
           end
         end
-<<<<<<< HEAD
-=======
         resources :paypal, param: :payment_gateway do
           collection do
             get :account_create
@@ -387,7 +385,6 @@
             patch :enable
           end
         end
->>>>>>> d4d14fa9
         resources :country_currencies, path: 'country-currency', only: %i[index] do
           collection do
             patch :update_country_currencies
