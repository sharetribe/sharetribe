# coding: utf-8
Rails.application.routes.draw do

  namespace :mercury do
    resources :images
  end

  mount Mercury::Engine => '/'

  # The priority is based upon order of creation:
  # first created -> highest priority.

  get "/robots.txt" => RobotsGenerator

  get "/test_design/:page" => "email_design#show"

  # URLs for sitemaps
  #
  # From Rails guide: By default dynamic segments don’t accept dots –
  # this is because the dot is used as a separator for formatted
  # routes. If you need to use a dot within a dynamic segment add a
  # constraint which overrides this – for example :id => /[^\/]+/
  # allows anything except a slash.
  #
  # That's why there's the constraints in generate URL to accept host
  # parameter with dots
  #
  get "/sitemap.xml.gz"                        => "sitemap#sitemap", format: :xml
  get "/sitemap/:sitemap_host/generate.xml.gz" => "sitemap#generate", format: :xml, :constraints => { sitemap_host: /[.\-\w]+/ }

  # A route for DV test file
  # A CA will check if there is a file in this route
  get "/:dv_file" => "domain_validation#index", constraints: {dv_file: /.*\.txt/}

  get "/design" => "design#design"

  # config/routes.rb
  if Rails.env.development?
    mount MailPreview => 'mail_view'
  end

  # Some non-RESTful mappings
  post '/webhooks/paypal_ipn' => 'paypal_ipn#ipn_hook', as: :paypal_ipn_hook
  post '/webhooks/plans' => 'plans#create'
  get '/webhooks/trials' => 'plans#get_trials'

  post '/bounces' => 'amazon_bounces#notification'

  get "/people/:person_id/inbox/:id", :to => redirect("/fi/people/%{person_id}/messages/%{id}")
  get "/listings/new/:type" => "listings#new", :as => :new_request_without_locale # needed for some emails, where locale part is already set
  get "/change_locale" => "i18n#change_locale", :as => :change_locale

  # Internal API
  namespace :int_api do
    post "/create_trial_marketplace" => "marketplaces#create"
    resources :listings, only: [], defaults: { format: :json } do
      member do
        post :update_working_time_slots
        post :update_blocked_dates
      end
      resources :blocked_dates, only: [:index], controller: 'listing/blocked_dates'
      resources :bookings, only: [:index], controller: 'listing/bookings'
    end
  end

  # UI API, i.e. internal endpoints for dynamic UI that doesn't belong to under any specific controller
  get "/ui_api/topbar_props" => "topbar_api#props"

  # Keep before /:locale/ routes, because there is locale 'vi', which matches '_lp_preview'
  # and regexp anchors are not allowed in routing requirements.
  get '/_lp_preview' => 'landing_page#preview', as: :landing_page_preview

  locale_regex_string = Sharetribe::AVAILABLE_LOCALES.map { |l| l[:ident] }.concat(Sharetribe::REMOVED_LOCALES.to_a).join("|")
  locale_matcher = Regexp.new(locale_regex_string)
  locale_matcher_anchored = Regexp.new("^(#{locale_regex_string})$")

  # Conditional routes for custom landing pages
  get '/:locale/' => 'landing_page#index', as: :landing_page_with_locale, constraints: ->(request) {
    locale_matcher_anchored.match(request.params["locale"]) &&
      CustomLandingPage::LandingPageStore.enabled?(request.env[:current_marketplace]&.id)
  }
  get '/' => 'landing_page#index', as: :landing_page_without_locale, constraints: ->(request) {
    CustomLandingPage::LandingPageStore.enabled?(request.env[:current_marketplace]&.id)
  }

  # Conditional routes for search view if landing page is enabled
  get '/:locale/s' => 'homepage#index', as: :search_with_locale, constraints: ->(request) {
    locale_matcher_anchored.match(request.params["locale"]) &&
      CustomLandingPage::LandingPageStore.enabled?(request.env[:current_marketplace]&.id)
  }
  get '/s' => 'homepage#index', as: :search_without_locale, constraints: ->(request) {
    CustomLandingPage::LandingPageStore.enabled?(request.env[:current_marketplace]&.id)
  }

  # Default routes for homepage, these are matched if custom landing page is not in use
  # Inside this constraits are the routes that are used when request has subdomain other than www
  get '/:locale/' => 'homepage#index', :constraints => { :locale => locale_matcher }, as: :homepage_with_locale
  get '/' => 'homepage#index', as: :homepage_without_locale
  get '/:locale/s', to: redirect('/%{locale}', status: 307), constraints: { locale: locale_matcher }
  get '/s', to: redirect('/', status: 307)

  # error handling: 3$: http://blog.plataformatec.com.br/2012/01/my-five-favorite-hidden-features-in-rails-3-2/
  get '/500' => 'errors#server_error'
  get '/404' => 'errors#not_found', :as => :error_not_found
  get '/406' => 'errors#not_acceptable', :as => :error_not_acceptable
  get '/410' => 'errors#gone', as: :error_gone
  get '/community_not_found' => 'errors#community_not_found', as: :community_not_found
  get '/not_available' => 'application#not_available', as: :community_not_available

  resources :communities, only: [:new, :create]


  devise_for :people, only: :omniauth_callbacks, controllers: { omniauth_callbacks: "omniauth" }

  # Adds locale to every url right after the root path
  scope "(/:locale)", :constraints => { :locale => locale_matcher } do

    put '/mercury_update' => "mercury_update#update", :as => :mercury_update

    get "/transactions/op_status/:process_token" => "paypal_service/checkout_orders#paypal_op_status", as: :paypal_op_status
    get "/transactions/transaction_op_status/:process_token" => "transactions#transaction_op_status", :as => :transaction_op_status
    get "/transactions/created/:transaction_id" => "transactions#created", as: :transaction_created
    get "/transactions/finalize_processed/:process_token" => "transactions#finalize_processed", as: :transaction_finalize_processed

    # All new transactions (in the future)
    get "/transactions/new" => "transactions#new", as: :new_transaction

    # preauthorize flow

    # Deprecated route (26-08-2016)
    get "/listings/:listing_id/book", :to => redirect { |params, request|
      "/#{params[:locale]}/listings/#{params[:listing_id]}/initiate?#{request.query_string}"
    }
    # Deprecated route (26-08-2016)
    post "/listings/:listing_id/booked"    => "preauthorize_transactions#initiated", as: :booked # POST request, no redirect

    get "/listings/:listing_id/initiate"   => "preauthorize_transactions#initiate", :as => :initiate_order
    post "/listings/:listing_id/initiated" => "preauthorize_transactions#initiated", :as => :initiated_order

    # free flow
    post "/listings/:listing_id/create_contact" => "free_transactions#create_contact", :as => :create_contact
    get "/listings/:listing_id/contact" => "free_transactions#contact", :as => :contact_to_listing

    get "/logout" => "sessions#destroy", :as => :logout
    get "/confirmation_pending" => "community_memberships#confirmation_pending", :as => :confirmation_pending
    get "/login" => "sessions#new", :as => :login
    get "/listing_bubble/:id" => "listings#listing_bubble", :as => :listing_bubble
    get "/listing_bubble_multiple/:ids" => "listings#listing_bubble_multiple", :as => :listing_bubble_multiple
    get '/:person_id/settings/payments' => 'payment_settings#index', :as => :person_payment_settings
    post '/:person_id/settings/payments' => 'payment_settings#create', :as => :create_person_payment_settings
    put '/:person_id/settings/payments' => 'payment_settings#update', :as => :update_person_payment_settings
    get '/:person_id/settings/payments/paypal_account' => 'paypal_accounts#index', :as => :paypal_account_settings_payment

    # community membership related actions

    get  '/community_memberships/pending_consent' => 'community_memberships#pending_consent', as: :pending_consent
    post '/community_memberships/give_consent'    => 'community_memberships#give_consent', as: :give_consent
    get  '/community_memberships/access_denied'   => 'community_memberships#access_denied', as: :access_denied

    get  '/community_memberships/check_email_availability_and_validity' => 'community_memberships#check_email_availability_and_validity'
    get  '/community_memberships/check_invitation_code'                 => 'community_memberships#check_invitation_code'


    namespace :paypal_service do
      resources :checkout_orders do
        collection do
          get :success
          get :cancel
          get :success_processed
        end
      end
    end

    namespace :admin2 do
      resources :dashboard, only: :index
      namespace :general do
        resources :essentials, only: %i[index] do
          collection do
            patch :update_essential
          end
        end
        resources :admin_notifications, path: 'admin-notifications', only: %i[index] do
          collection do
            patch :update_admin_notifications
          end
        end
        resources :static_content, path: 'static-content', only: %i[index]
        resources :privacy, only: %i[index] do
          collection do
            patch :update_privacy
          end
        end
      end
      namespace :design do
        resources :landing_page, path: 'landing-page', only: %i[index]

        resources :topbar, path: 'top-bar', only: %i[index] do
          collection do
            patch :update_topbar
          end
        end

        resources :footer, only: %i[index] do
          collection do
            patch :update_footer
          end
        end

        resources :display, only: %i[index] do
          collection do
            patch :update_display
          end
        end
        resources :experimental, only: %i[index] do
          collection do
            patch :update_experimental
          end
        end
        resources :logos_color, path: 'logos-and-color', only: %i[index] do
          collection do
            patch :update_logos_color
          end
        end
        resources :cover_photos, path: 'cover-photos', only: %i[index] do
          collection do
            patch :update_cover_photos
          end
        end
      end

      namespace :users do
        resources :invitations, only: %i[index]
        resources :manage_users, path: 'manage-users', only: %i[index destroy] do
          member do
            get :resend_confirmation
            patch :ban
            patch :unban
            post :promote_admin
            patch :posting_allowed
          end
        end
        resources :signup_login, path: 'signup-and-login', only: %i[index] do
          collection do
            patch :update_signup_login
          end
        end
        resources :user_rights, path: 'user-rights', only: %i[index] do
          collection do
            patch :update_user_rights
          end
        end
      end
      namespace :listings do
<<<<<<< HEAD
        resources :order_types, path: 'order-types' do
          collection do
            post :order
=======
        resources :categories do
          member do
            get :remove_popup
            delete :destroy_and_move
          end
          collection do
            post :order
            post :change_category
>>>>>>> 40cddf46
          end
        end
        resources :manage_listings, path: 'manage-listings', only: %i[index] do
          collection do
            patch :update
            patch :close
            delete :delete
            get :export
            get :export_status
          end
        end
        resources :listing_approval, path: 'listing-approval', only: %i[index] do
          collection do
            patch :update_listing_approval
          end
        end
        resources :listing_comments, path: 'listing-comments', only: %i[index] do
          collection do
            patch :update_listing_comments
          end
        end
      end

      namespace :transactions_reviews, path: 'transactions-and-reviews' do
        resources :manage_reviews, path: 'manage-reviews', only: %i[index destroy] do
          member do
            get :show_review
            get :edit_review
            get :delete_review
            patch :update_review
          end
        end
        resources :conversations, path: 'view-conversations', only: %i[index]
        resources :manage_transactions, path: 'manage-transactions', only: %i[index] do
          collection do
            get :export
            get :export_status
          end
        end
        resources :config_transactions, path: 'configure-transactions', only: %i[index] do
          collection do
            patch :update_config
          end
        end
      end

      namespace :payment_system, path: 'payment-system' do
        resources :country_currencies, path: 'country-currency', only: %i[index] do
          collection do
            patch :update_country_currencies
            get :verify_currency
          end
        end
      end

      namespace :emails do
        resources :email_users, path: 'email-users', only: %i[index create]
        resources :welcome_emails, path: 'welcome-email', only: %i[index] do
          collection do
            patch :update_email
          end
        end
        resources :newsletters, path: 'automatic-newsletter', only: %i[index] do
          collection do
            patch :update_newsletter
          end
        end
      end

      namespace :search_location, path: 'search-and-location' do
        resources :search, only: %i[index] do
          collection do
            patch :update_search
          end
        end
        resources :locations, path: 'location', only: %i[index] do
          collection do
            patch :update_location
          end
        end
      end

      namespace :social_media, path: 'social-media' do
        resources :image_tags, path: 'image-and-tags', only: %i[index] do
          collection do
            patch :update_image
          end
        end
        resources :twitter, only: %i[index] do
          collection do
            patch :update_twitter
          end
        end
      end

      namespace :seo do
        resources :sitemap, path: 'sitemap-and-robots', only: %i[index]
        resources :google_console, path: 'google-search-console', only: %i[index]
        resources :landing_pages, path: 'landing-page-meta', only: %i[index] do
          collection do
            patch :update_landing_page
          end
        end
        resources :search_pages, path: 'search-results-pages-meta', only: %i[index] do
          collection do
            patch :update_search_pages
          end
        end
        resources :listing_pages, path: 'listing-pages-meta', only: %i[index] do
          collection do
            patch :update_listing_page
          end
        end
        resources :category_pages, path: 'category-pages-meta', only: %i[index] do
          collection do
            patch :update_category_page
          end
        end
        resources :profile_pages, path: 'profile-pages-meta', only: %i[index] do
          collection do
            patch :update_profile_page
          end
        end
      end

      namespace :analytics do
        resources :google_manager, path: 'google-tag-manager', only: %i[index]
        resources :google, path: 'google-analytics', only: %i[index] do
          collection do
            patch :update_google
          end
        end
        resources :sharetribe, path: 'sharetribe-analytics', only: %i[index] do
          collection do
            patch :update_sharetribe
          end
        end
      end

      namespace :advanced do
        resources :delete_marketplaces, path: 'delete-marketplace', only: %i[index destroy]
        resources :custom_scripts, path: 'custom-script', only: %i[index] do
          collection do
            patch :update_script
          end
        end
      end

    end

    get '/:locale/admin2', to: redirect('/%{locale}/admin2/dashboard')

    namespace :admin do
      get '' => "getting_started_guide#index"

      # Payments
      resources :payment_preferences, only: [:index], param: :payment_gateway do
        collection do
          put :common_update
          put :update_stripe_keys
        end
        member do
          get :disable
          get :enable
        end
      end
      # PayPal Connect
      get  "/paypal_preferences" => redirect("/%{locale}/admin/payment_preferences")
      get  "/paypal_preferences/account_create"       => "paypal_preferences#account_create"
      get  "/paypal_preferences/permissions_verified" => "paypal_preferences#permissions_verified"

      # Settings
      resource :setting, path: 'settings', only: [:show, :update]

      # Guide
      get "getting_started_guide"                        => "getting_started_guide#index",                  as: :getting_started_guide
      get "getting_started_guide/slogan_and_description" => "getting_started_guide#slogan_and_description", as: :getting_started_guide_slogan_and_description
      get "getting_started_guide/cover_photo"            => "getting_started_guide#cover_photo",            as: :getting_started_guide_cover_photo
      get "getting_started_guide/filter"                 => "getting_started_guide#filter",                 as: :getting_started_guide_filter
      get "getting_started_guide/payment"                => "getting_started_guide#payment",                as: :getting_started_guide_payment
      get "getting_started_guide/listing"                => "getting_started_guide#listing",                as: :getting_started_guide_listing
      get "getting_started_guide/invitation"             => "getting_started_guide#invitation",             as: :getting_started_guide_invitation
      get "getting_started_guide/skip_payment"           => "getting_started_guide#skip_payment",           as: :getting_started_guide_skip_payment

      # Details and look 'n feel
      get   "/look_and_feel/edit" => "communities#edit_look_and_feel",          as: :look_and_feel_edit
      patch "/look_and_feel"      => "communities#update_look_and_feel",        as: :look_and_feel
      get   "/details/edit"       => "community_customizations#edit_details",   as: :details_edit
      patch "/details"            => "community_customizations#update_details", as: :details
      get   "/new_layout"         => "communities#new_layout",                  as: :new_layout
      patch "/new_layout"         => "communities#update_new_layout",           as: :update_new_layout

      # Topbar menu
      get   "/topbar/edit"        => "communities/topbar#edit",                 as: :topbar_edit
      patch "/topbar"             => "communities/topbar#update",               as: :topbar

      # Footer menu
      get   "/footer/edit"        => "communities/footer#edit",                 as: :footer_edit
      patch "/footer"             => "communities/footer#update",               as: :footer

      # Landing page menu
      get   "/landing_page"         => "communities#landing_page",                  as: :landing_page

      resources :communities do
        member do
          get :edit_welcome_email
          post :create_sender_address
          get :check_email_status
          post :resend_verification_email
          get :edit_text_instructions
          get :test_welcome_email
          get :social_media
          get :analytics
          put :social_media, to: 'communities#update_social_media'
          put :analytics, to: 'communities#update_analytics'
          delete :delete_marketplace

          # DEPRECATED (2016-08-26)
          # These routes are not in use anymore, don't use them
          # See new "Topbar menu" routes above, outside of communities resource
          get :topbar, to: redirect("/admin/topbar/edit")
          put :topbar, to: "communities#update_topbar" # PUT request, no redirect
          # also redirect old menu link requests to topbar
          get :menu_links, to: redirect("/admin/topbar/edit")
          put :menu_links, to: "communities#update_topbar" # PUT request, no redirect

          # DEPRECATED (2016-07-07)
          # These routes are not in use anymore, don't use them
          # See new "Guide" routes above, outside of communities resource
          get :getting_started, to: redirect('/admin/getting_started_guide')

          # DEPRECATED (2016-03-22)
          # These routes are not in use anymore, don't use them
          # See new routes above, outside of communities resource
          get :edit_details,       to: redirect("/admin/details/edit")
          put :update_details,     to: "community_customizations#update_details" # PUT request, no redirect
          get :edit_look_and_feel, to: redirect("/admin/look_and_feel/edit")
          put :edit_look_and_feel, to: "community_customizations#update_look_and_feel" # PUT request, no redirect

          # DEPRECATED (2016-03-22)
          # These routes are not in use anymore, don't use them
          # See the above :admin_settings routes, outside of :communities resource
          get :settings,       to: redirect("/admin/settings")
          put :update_settings # PUT request, no redirect
          get "getting_started_guide",                        to: redirect("/admin/getting_started_guide")
          get "getting_started_guide/slogan_and_description", to: redirect("/admin/getting_started_guide/slogan_and_description")
          get "getting_started_guide/cover_photo",            to: redirect("/admin/getting_started_guide/cover_photo")
          get "getting_started_guide/filter",                 to: redirect("/admin/getting_started_guide/filter")
          get "getting_started_guide/paypal",                 to: redirect("/admin/getting_started_guide/paypal")
          get "getting_started_guide/listing",                to: redirect("/admin/getting_started_guide/listing")
          get "getting_started_guide/invitation",             to: redirect("/admin/getting_started_guide/invitation")

        end
        resources :listings, controller: :community_listings, only: [:index, :edit, :update] do
          member do
            get :approve
            get :reject
          end
          collection do
            get 'export'
            get 'export_status'
          end
        end
        resources :transactions, controller: :community_transactions, only: [:index, :show] do
          collection do
            get 'export'
            get 'export_status'
          end
          member do
            get :confirm
            get :cancel
            get :refund
            get :dismiss
          end
        end
        resources :conversations, controller: :community_conversations, only: [:index, :show]
        resources :testimonials, controller: :community_testimonials, only: [:index, :edit, :update, :new, :create] do
          collection do
            get :new_unskip
            post :unskip
          end
        end
        resources :invitations, controller: :community_invitations, only: [:index]
        resources :emails
        resources :community_memberships do
          member do
            put :ban
            put :unban
            put :resend_confirmation
          end
          collection do
            post :promote_admin
            post :posting_allowed
          end
        end
        resource :paypal_preferences, only: :index do

          # DEPRECATED (2015-11-16)
          # Do not add new routes here.
          # See the above :paypal_preferences routes, outside of communities resource

          member do
            get :index,                to: redirect("/admin/paypal_preferences")
            post :preferences_update   # POST request, no redirect
            get :account_create,       to: redirect("/admin/paypal_preferences/account_create")
            get :permissions_verified, to: redirect("/admin/paypal_preferences/permissions_verified")
          end
        end
      end
      resources :custom_fields do
        collection do
          get :edit_price
          get :edit_location
          post :order
          put :update_price
          put :update_location
          get :edit_expiration
          put :update_expiration
        end
      end
      resources :person_custom_fields, path: 'user_fields' do
        collection do
          post :order
        end
      end
      resources :categories do
        member do
          get :remove
          delete :destroy_and_move
        end
        collection do
          post :order
        end
      end
      resources :listing_shapes do
        collection do
          post :order
        end
        member do
          get :close_listings
        end
      end
      resource :plan, only: [:show]
      resource :domain, only: [:show, :update] do
        collection do
          get :check_availability
        end
        member do
          patch :check_domain_availability
          get :check_domain_availability
          get :pending
          get :passed
          get :failed
          get :passed_with_warning
          get :reset
          patch :reset
          patch :set
        end
      end
      resource :community_seo_settings, only: [:show, :update]
      resources :landing_page_versions do
        member do
          get :release
        end
        resources :sections, controller: 'landing_page_versions/sections'
      end
    end

    resources :invitations, only: [:new, :create ] do
      collection do
        get :unsubscribe
      end
    end
    resources :user_feedbacks, :controller => :feedbacks
    resources :homepage do
      collection do
        get :sign_in
        post :join
      end
    end

    resources :listings do
      member do
        post :follow
        delete :unfollow
        delete :delete
      end
      collection do
        get :new_form_content
        get :edit_form_content
        get :more_listings
        get :browse
        get :locations_json
        get :verification_required
      end
      resources :comments, :only => [:create, :destroy]
      resources :listing_images do
        collection do
          post :add_from_file
          put :add_from_url
          put :reorder
        end
      end
      resources :preauthorize_transactions, only: [], defaults: { format: :json } do
        member do
          post :stripe_confirm_intent
          post :stripe_failed_intent
        end
      end
    end

    resources :listing_images do
      member do
        get :image_status
      end
      collection do
        post :add_from_file
        put :add_from_url
      end
    end

    resources :infos do
      collection do
        get :about
        get :how_to_use
        get :terms
        get :privacy
        get :news
      end
    end
    resource :terms do
      member do
        post :accept
      end
    end
    resources :sessions do
      collection do
        post :request_new_password
        post :change_mistyped_email
      end
    end
    resources :consent
    resource :sms do
      get :message_arrived
    end

    devise_for :people, skip: :omniauth_callbacks, controllers: { confirmations: "confirmations", registrations: "people", omniauth_callbacks: "omniauth"}, :path_names => { :sign_in => 'login'}
    devise_scope :person do
      # these matches need to be before the general resources to have more priority
      get "/people/confirmation" => "confirmations#show", :as => :confirmation
      put "/people/confirmation" => "confirmations#create"
      get "/people/sign_up" => redirect("/%{locale}/login")

      # List few specific routes here for Devise to understand those
      get "/signup" => "people#new", :as => :sign_up

      resources :people, param: :username, :path => "", :only => :show, :constraints => { :username => /[_a-z0-9]{3,20}/ }

      resources :people, except: [:show] do
        collection do
          get :check_username_availability
          get :check_email_availability
          get :check_email_availability_and_validity
          get :check_invitation_code
        end
        member do
          get :check_username_availability
        end
      end

      resources :people, except: [:show], :path => "" do
        resources :listings do
          member do
            put :close
            put :move_to_top
            put :show_in_updates_email
          end
          collection do
            get :new_form_content
          end
        end
        resources :person_messages

        resource :inbox, :only => [:show]

        resources :messages, :controller => :conversations do
          collection do
            # This is only a redirect from old route, changed 2014-09-11
            # You can clean up this later
            get :received, to: 'inboxes#show'
          end
          member do
            get :confirm, to: 'confirm_conversations#confirm'
            get :cancel, to: 'confirm_conversations#cancel'
            put :confirmation, to: 'confirm_conversations#confirmation' #TODO these should be under transaction
            get :accept_preauthorized, to: 'accept_preauthorized_conversations#accept'
            get :reject_preauthorized, to: 'accept_preauthorized_conversations#reject'
            put :acceptance_preauthorized, to: 'accept_preauthorized_conversations#accepted_or_rejected'
          end
          resources :messages
          resources :feedbacks, :controller => :testimonials do
            collection do
              put :skip
            end
          end
        end
        resource :paypal_account, only: [:index] do
          member do
            get :ask_order_permission
            get :ask_billing_agreement
            get :permissions_verified
            get :billing_agreement_success
            get :billing_agreement_cancel
          end
        end
        resource :stripe_account, only: [:show, :update, :create] do
          member do
            put :send_verification
          end
        end

        resources :transactions, only: [:show, :new, :create]
        resource :settings do
          member do
            get :account
            get :notifications
            get :unsubscribe
            get :listings
            get :transactions
          end
        end
        resources :testimonials
        resources :emails do
          member do
            post :send_confirmation
          end
        end
        resources :followers
        resources :followed_people
      end # people

    end # devise scope person

    get "/:person_id/messages/:conversation_type/:id" => "conversations#show", :as => :single_conversation

    get '/:person_id/settings/profile', to: redirect("/%{person_id}/settings") #needed to keep old links working

  end # scope locale

  id_to_username = Proc.new do |params, req|
    username = Person.find(params[:person_id]).try(:username)
    locale = params[:locale] + "/" if params[:locale]
    if username
      "/#{locale}#{username}#{params[:path]}"
    else
      "/404"
    end
  end

  get "(/:locale)/people/:person_id(*path)" => redirect(id_to_username), :constraints => { :locale => locale_matcher, :person_id => /[a-zA-Z0-9_-]{22}/ }

  get "(/:locale)/:person_id(*path)" => redirect(id_to_username), :constraints => { :locale => locale_matcher, :person_id => /[a-zA-Z0-9_-]{22}/ }
end<|MERGE_RESOLUTION|>--- conflicted
+++ resolved
@@ -251,11 +251,11 @@
         end
       end
       namespace :listings do
-<<<<<<< HEAD
         resources :order_types, path: 'order-types' do
           collection do
             post :order
-=======
+          end
+        end
         resources :categories do
           member do
             get :remove_popup
@@ -264,7 +264,6 @@
           collection do
             post :order
             post :change_category
->>>>>>> 40cddf46
           end
         end
         resources :manage_listings, path: 'manage-listings', only: %i[index] do
