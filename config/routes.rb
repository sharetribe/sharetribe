# coding: utf-8
Rails.application.routes.draw do

  namespace :mercury do
    resources :images
  end

  mount Mercury::Engine => '/'

  # The priority is based upon order of creation:
  # first created -> highest priority.

  get "/robots.txt" => RobotsGenerator

  get "/test_design/:page" => "email_design#show"

  # URLs for sitemaps
  #
  # From Rails guide: By default dynamic segments don’t accept dots –
  # this is because the dot is used as a separator for formatted
  # routes. If you need to use a dot within a dynamic segment add a
  # constraint which overrides this – for example :id => /[^\/]+/
  # allows anything except a slash.
  #
  # That's why there's the constraints in generate URL to accept host
  # parameter with dots
  #
  get "/sitemap.xml.gz"                        => "sitemap#sitemap", format: :xml
  get "/sitemap/:sitemap_host/generate.xml.gz" => "sitemap#generate", format: :xml, :constraints => { sitemap_host: /[.\-\w]+/ }

  # A route for DV test file
  # A CA will check if there is a file in this route
  get "/:dv_file" => "domain_validation#index", constraints: {dv_file: /.*\.txt/}

  get "/design" => "design#design"

  # config/routes.rb
  if Rails.env.development?
    mount MailPreview => 'mail_view'
  end

  # Some non-RESTful mappings
  post '/webhooks/paypal_ipn' => 'paypal_ipn#ipn_hook', as: :paypal_ipn_hook
  post '/webhooks/plans' => 'plans#create'
  get '/webhooks/trials' => 'plans#get_trials'

  post '/bounces' => 'amazon_bounces#notification'

  get "/people/:person_id/inbox/:id", :to => redirect("/fi/people/%{person_id}/messages/%{id}")
  get "/listings/new/:type" => "listings#new", :as => :new_request_without_locale # needed for some emails, where locale part is already set
  get "/change_locale" => "i18n#change_locale", :as => :change_locale

  # Internal API
  namespace :int_api do
    post "/create_trial_marketplace" => "marketplaces#create"
    resources :listings, only: [], defaults: { format: :json } do
      member do
        post :update_working_time_slots
        post :update_blocked_dates
      end
      resources :blocked_dates, only: [:index], controller: 'listing/blocked_dates'
      resources :bookings, only: [:index], controller: 'listing/bookings'
    end
  end

  # UI API, i.e. internal endpoints for dynamic UI that doesn't belong to under any specific controller
  get "/ui_api/topbar_props" => "topbar_api#props"

  # Keep before /:locale/ routes, because there is locale 'vi', which matches '_lp_preview'
  # and regexp anchors are not allowed in routing requirements.
  get '/_lp_preview' => 'landing_page#preview', as: :landing_page_preview

  locale_regex_string = Sharetribe::AVAILABLE_LOCALES.map { |l| l[:ident] }.concat(Sharetribe::REMOVED_LOCALES.to_a).join("|")
  locale_matcher = Regexp.new(locale_regex_string)
  locale_matcher_anchored = Regexp.new("^(#{locale_regex_string})$")

  # Conditional routes for custom landing pages
  get '/:locale/' => 'landing_page#index', as: :landing_page_with_locale, constraints: ->(request) {
    locale_matcher_anchored.match(request.params["locale"]) &&
      CustomLandingPage::LandingPageStore.enabled?(request.env[:current_marketplace]&.id)
  }
  get '/' => 'landing_page#index', as: :landing_page_without_locale, constraints: ->(request) {
    CustomLandingPage::LandingPageStore.enabled?(request.env[:current_marketplace]&.id)
  }

  # Conditional routes for search view if landing page is enabled
  get '/:locale/s' => 'homepage#index', as: :search_with_locale, constraints: ->(request) {
    locale_matcher_anchored.match(request.params["locale"]) &&
      CustomLandingPage::LandingPageStore.enabled?(request.env[:current_marketplace]&.id)
  }
  get '/s' => 'homepage#index', as: :search_without_locale, constraints: ->(request) {
    CustomLandingPage::LandingPageStore.enabled?(request.env[:current_marketplace]&.id)
  }

  # Default routes for homepage, these are matched if custom landing page is not in use
  # Inside this constraits are the routes that are used when request has subdomain other than www
  get '/:locale/' => 'homepage#index', :constraints => { :locale => locale_matcher }, as: :homepage_with_locale
  get '/' => 'homepage#index', as: :homepage_without_locale
  get '/:locale/s', to: redirect('/%{locale}', status: 307), constraints: { locale: locale_matcher }
  get '/s', to: redirect('/', status: 307)

  # error handling: 3$: http://blog.plataformatec.com.br/2012/01/my-five-favorite-hidden-features-in-rails-3-2/
  get '/500' => 'errors#server_error'
  get '/404' => 'errors#not_found', :as => :error_not_found
  get '/406' => 'errors#not_acceptable', :as => :error_not_acceptable
  get '/410' => 'errors#gone', as: :error_gone
  get '/community_not_found' => 'errors#community_not_found', as: :community_not_found
  get '/not_available' => 'application#not_available', as: :community_not_available

  resources :communities, only: [:new, :create]


  devise_for :people, only: :omniauth_callbacks, controllers: { omniauth_callbacks: "omniauth" }

  # Adds locale to every url right after the root path
  scope "(/:locale)", :constraints => { :locale => locale_matcher } do

    put '/mercury_update' => "mercury_update#update", :as => :mercury_update

    get "/transactions/op_status/:process_token" => "paypal_service/checkout_orders#paypal_op_status", as: :paypal_op_status
    get "/transactions/transaction_op_status/:process_token" => "transactions#transaction_op_status", :as => :transaction_op_status
    get "/transactions/created/:transaction_id" => "transactions#created", as: :transaction_created
    get "/transactions/finalize_processed/:process_token" => "transactions#finalize_processed", as: :transaction_finalize_processed

    # All new transactions (in the future)
    get "/transactions/new" => "transactions#new", as: :new_transaction

    # preauthorize flow

    # Deprecated route (26-08-2016)
    get "/listings/:listing_id/book", :to => redirect { |params, request|
      "/#{params[:locale]}/listings/#{params[:listing_id]}/initiate?#{request.query_string}"
    }
    # Deprecated route (26-08-2016)
    post "/listings/:listing_id/booked"    => "preauthorize_transactions#initiated", as: :booked # POST request, no redirect

    get "/listings/:listing_id/initiate"   => "preauthorize_transactions#initiate", :as => :initiate_order
    post "/listings/:listing_id/initiated" => "preauthorize_transactions#initiated", :as => :initiated_order

    # free flow
    post "/listings/:listing_id/create_contact" => "free_transactions#create_contact", :as => :create_contact
    get "/listings/:listing_id/contact" => "free_transactions#contact", :as => :contact_to_listing

    get "/logout" => "sessions#destroy", :as => :logout
    get "/confirmation_pending" => "community_memberships#confirmation_pending", :as => :confirmation_pending
    get "/login" => "sessions#new", :as => :login
    get "/listing_bubble/:id" => "listings#listing_bubble", :as => :listing_bubble
    get "/listing_bubble_multiple/:ids" => "listings#listing_bubble_multiple", :as => :listing_bubble_multiple
    get '/:person_id/settings/payments' => 'payment_settings#index', :as => :person_payment_settings
    post '/:person_id/settings/payments' => 'payment_settings#create', :as => :create_person_payment_settings
    put '/:person_id/settings/payments' => 'payment_settings#update', :as => :update_person_payment_settings
    get '/:person_id/settings/payments/paypal_account' => 'paypal_accounts#index', :as => :paypal_account_settings_payment

    # community membership related actions

    get  '/community_memberships/pending_consent' => 'community_memberships#pending_consent', as: :pending_consent
    post '/community_memberships/give_consent'    => 'community_memberships#give_consent', as: :give_consent
    get  '/community_memberships/access_denied'   => 'community_memberships#access_denied', as: :access_denied

    get  '/community_memberships/check_email_availability_and_validity' => 'community_memberships#check_email_availability_and_validity'
    get  '/community_memberships/check_invitation_code'                 => 'community_memberships#check_invitation_code'


    namespace :paypal_service do
      resources :checkout_orders do
        collection do
          get :success
          get :cancel
          get :success_processed
        end
      end
    end

    namespace :admin2 do
      resources :dashboard, only: :index
      namespace :general do
        resources :essentials, only: %i[index] do
          collection do
            patch :update_essential
          end
        end
        resources :admin_notifications, path: 'admin-notifications', only: %i[index] do
          collection do
            patch :update_admin_notifications
          end
        end
        resources :static_content, path: 'static-content', only: %i[index]
        resources :privacy, only: %i[index] do
          collection do
            patch :update_privacy
          end
        end
      end
      namespace :design do
        resources :landing_page, path: 'landing-page', only: %i[index]

        resources :topbar, path: 'top-bar', only: %i[index] do
          collection do
            patch :update_topbar
          end
        end

        resources :footer, only: %i[index] do
          collection do
            patch :update_footer
          end
        end

        resources :display, only: %i[index] do
          collection do
            patch :update_display
          end
        end
        resources :experimental, only: %i[index] do
          collection do
            patch :update_experimental
          end
        end
        resources :logos_color, path: 'logos-and-color', only: %i[index] do
          collection do
            patch :update_logos_color
          end
        end
        resources :cover_photos, path: 'cover-photos', only: %i[index] do
          collection do
            patch :update_cover_photos
          end
        end
      end

      namespace :users do
        resources :invitations, only: %i[index]
        resources :manage_users, path: 'manage-users', only: %i[index destroy] do
          member do
            get :resend_confirmation
            patch :ban
            patch :unban
            post :promote_admin
            patch :posting_allowed
          end
        end
        resources :signup_login, path: 'signup-and-login', only: %i[index] do
          collection do
            patch :update_signup_login
          end
        end
        resources :user_rights, path: 'user-rights', only: %i[index] do
          collection do
            patch :update_user_rights
          end
        end
      end
      namespace :listings do
<<<<<<< HEAD
        resources :order_types, path: 'order-types' do
          collection do
            post :add_unit
            post :order
=======
        resources :categories do
          member do
            get :remove_popup
            delete :destroy_and_move
          end
          collection do
            post :order
            post :change_category
>>>>>>> de2f29bc
          end
        end
        resources :manage_listings, path: 'manage-listings', only: %i[index] do
          collection do
            patch :update
            patch :close
            delete :delete
            get :export
            get :export_status
          end
        end
        resources :listing_approval, path: 'listing-approval', only: %i[index] do
          collection do
            patch :update_listing_approval
          end
        end
        resources :listing_comments, path: 'listing-comments', only: %i[index] do
          collection do
            patch :update_listing_comments
          end
        end
      end

      namespace :transactions_reviews, path: 'transactions-and-reviews' do
        resources :manage_reviews, path: 'manage-reviews', only: %i[index destroy] do
          member do
            get :show_review
            get :edit_review
            get :delete_review
            patch :update_review
          end
        end
        resources :conversations, path: 'view-conversations', only: %i[index]
        resources :manage_transactions, path: 'manage-transactions', only: %i[index] do
          collection do
            get :export
            get :export_status
          end
        end
        resources :config_transactions, path: 'configure-transactions', only: %i[index] do
          collection do
            patch :update_config
          end
        end
      end

      namespace :payment_system, path: 'payment-system' do
        resources :country_currencies, path: 'country-currency', only: %i[index] do
          collection do
            patch :update_country_currencies
            get :verify_currency
          end
        end
      end

      namespace :emails do
        resources :email_users, path: 'email-users', only: %i[index create]
        resources :welcome_emails, path: 'welcome-email', only: %i[index] do
          collection do
            patch :update_email
          end
        end
        resources :newsletters, path: 'automatic-newsletter', only: %i[index] do
          collection do
            patch :update_newsletter
          end
        end
      end

      namespace :search_location, path: 'search-and-location' do
        resources :search, only: %i[index] do
          collection do
            patch :update_search
          end
        end
        resources :locations, path: 'location', only: %i[index] do
          collection do
            patch :update_location
          end
        end
      end

      namespace :social_media, path: 'social-media' do
        resources :image_tags, path: 'image-and-tags', only: %i[index] do
          collection do
            patch :update_image
          end
        end
        resources :twitter, only: %i[index] do
          collection do
            patch :update_twitter
          end
        end
      end

      namespace :seo do
        resources :sitemap, path: 'sitemap-and-robots', only: %i[index]
        resources :google_console, path: 'google-search-console', only: %i[index]
        resources :landing_pages, path: 'landing-page-meta', only: %i[index] do
          collection do
            patch :update_landing_page
          end
        end
        resources :search_pages, path: 'search-results-pages-meta', only: %i[index] do
          collection do
            patch :update_search_pages
          end
        end
        resources :listing_pages, path: 'listing-pages-meta', only: %i[index] do
          collection do
            patch :update_listing_page
          end
        end
        resources :category_pages, path: 'category-pages-meta', only: %i[index] do
          collection do
            patch :update_category_page
          end
        end
        resources :profile_pages, path: 'profile-pages-meta', only: %i[index] do
          collection do
            patch :update_profile_page
          end
        end
      end

      namespace :analytics do
        resources :google_manager, path: 'google-tag-manager', only: %i[index]
        resources :google, path: 'google-analytics', only: %i[index] do
          collection do
            patch :update_google
          end
        end
        resources :sharetribe, path: 'sharetribe-analytics', only: %i[index] do
          collection do
            patch :update_sharetribe
          end
        end
      end

      namespace :advanced do
        resources :delete_marketplaces, path: 'delete-marketplace', only: %i[index destroy]
        resources :custom_scripts, path: 'custom-script', only: %i[index] do
          collection do
            patch :update_script
          end
        end
      end

    end

    get '/:locale/admin2', to: redirect('/%{locale}/admin2/dashboard')

    namespace :admin do
      get '' => "getting_started_guide#index"

      # Payments
      resources :payment_preferences, only: [:index], param: :payment_gateway do
        collection do
          put :common_update
          put :update_stripe_keys
        end
        member do
          get :disable
          get :enable
        end
      end
      # PayPal Connect
      get  "/paypal_preferences" => redirect("/%{locale}/admin/payment_preferences")
      get  "/paypal_preferences/account_create"       => "paypal_preferences#account_create"
      get  "/paypal_preferences/permissions_verified" => "paypal_preferences#permissions_verified"

      # Settings
      resource :setting, path: 'settings', only: [:show, :update]

      # Guide
      get "getting_started_guide"                        => "getting_started_guide#index",                  as: :getting_started_guide
      get "getting_started_guide/slogan_and_description" => "getting_started_guide#slogan_and_description", as: :getting_started_guide_slogan_and_description
      get "getting_started_guide/cover_photo"            => "getting_started_guide#cover_photo",            as: :getting_started_guide_cover_photo
      get "getting_started_guide/filter"                 => "getting_started_guide#filter",                 as: :getting_started_guide_filter
      get "getting_started_guide/payment"                => "getting_started_guide#payment",                as: :getting_started_guide_payment
      get "getting_started_guide/listing"                => "getting_started_guide#listing",                as: :getting_started_guide_listing
      get "getting_started_guide/invitation"             => "getting_started_guide#invitation",             as: :getting_started_guide_invitation
      get "getting_started_guide/skip_payment"           => "getting_started_guide#skip_payment",           as: :getting_started_guide_skip_payment

      # Details and look 'n feel
      get   "/look_and_feel/edit" => "communities#edit_look_and_feel",          as: :look_and_feel_edit
      patch "/look_and_feel"      => "communities#update_look_and_feel",        as: :look_and_feel
      get   "/details/edit"       => "community_customizations#edit_details",   as: :details_edit
      patch "/details"            => "community_customizations#update_details", as: :details
      get   "/new_layout"         => "communities#new_layout",                  as: :new_layout
      patch "/new_layout"         => "communities#update_new_layout",           as: :update_new_layout

      # Topbar menu
      get   "/topbar/edit"        => "communities/topbar#edit",                 as: :topbar_edit
      patch "/topbar"             => "communities/topbar#update",               as: :topbar

      # Footer menu
      get   "/footer/edit"        => "communities/footer#edit",                 as: :footer_edit
      patch "/footer"             => "communities/footer#update",               as: :footer

      # Landing page menu
      get   "/landing_page"         => "communities#landing_page",                  as: :landing_page

      resources :communities do
        member do
          get :edit_welcome_email
          post :create_sender_address
          get :check_email_status
          post :resend_verification_email
          get :edit_text_instructions
          get :test_welcome_email
          get :social_media
          get :analytics
          put :social_media, to: 'communities#update_social_media'
          put :analytics, to: 'communities#update_analytics'
          delete :delete_marketplace

          # DEPRECATED (2016-08-26)
          # These routes are not in use anymore, don't use them
          # See new "Topbar menu" routes above, outside of communities resource
          get :topbar, to: redirect("/admin/topbar/edit")
          put :topbar, to: "communities#update_topbar" # PUT request, no redirect
          # also redirect old menu link requests to topbar
          get :menu_links, to: redirect("/admin/topbar/edit")
          put :menu_links, to: "communities#update_topbar" # PUT request, no redirect

          # DEPRECATED (2016-07-07)
          # These routes are not in use anymore, don't use them
          # See new "Guide" routes above, outside of communities resource
          get :getting_started, to: redirect('/admin/getting_started_guide')

          # DEPRECATED (2016-03-22)
          # These routes are not in use anymore, don't use them
          # See new routes above, outside of communities resource
          get :edit_details,       to: redirect("/admin/details/edit")
          put :update_details,     to: "community_customizations#update_details" # PUT request, no redirect
          get :edit_look_and_feel, to: redirect("/admin/look_and_feel/edit")
          put :edit_look_and_feel, to: "community_customizations#update_look_and_feel" # PUT request, no redirect

          # DEPRECATED (2016-03-22)
          # These routes are not in use anymore, don't use them
          # See the above :admin_settings routes, outside of :communities resource
          get :settings,       to: redirect("/admin/settings")
          put :update_settings # PUT request, no redirect
          get "getting_started_guide",                        to: redirect("/admin/getting_started_guide")
          get "getting_started_guide/slogan_and_description", to: redirect("/admin/getting_started_guide/slogan_and_description")
          get "getting_started_guide/cover_photo",            to: redirect("/admin/getting_started_guide/cover_photo")
          get "getting_started_guide/filter",                 to: redirect("/admin/getting_started_guide/filter")
          get "getting_started_guide/paypal",                 to: redirect("/admin/getting_started_guide/paypal")
          get "getting_started_guide/listing",                to: redirect("/admin/getting_started_guide/listing")
          get "getting_started_guide/invitation",             to: redirect("/admin/getting_started_guide/invitation")

        end
        resources :listings, controller: :community_listings, only: [:index, :edit, :update] do
          member do
            get :approve
            get :reject
          end
          collection do
            get 'export'
            get 'export_status'
          end
        end
        resources :transactions, controller: :community_transactions, only: [:index, :show] do
          collection do
            get 'export'
            get 'export_status'
          end
          member do
            get :confirm
            get :cancel
            get :refund
            get :dismiss
          end
        end
        resources :conversations, controller: :community_conversations, only: [:index, :show]
        resources :testimonials, controller: :community_testimonials, only: [:index, :edit, :update, :new, :create] do
          collection do
            get :new_unskip
            post :unskip
          end
        end
        resources :invitations, controller: :community_invitations, only: [:index]
        resources :emails
        resources :community_memberships do
          member do
            put :ban
            put :unban
            put :resend_confirmation
          end
          collection do
            post :promote_admin
            post :posting_allowed
          end
        end
        resource :paypal_preferences, only: :index do

          # DEPRECATED (2015-11-16)
          # Do not add new routes here.
          # See the above :paypal_preferences routes, outside of communities resource

          member do
            get :index,                to: redirect("/admin/paypal_preferences")
            post :preferences_update   # POST request, no redirect
            get :account_create,       to: redirect("/admin/paypal_preferences/account_create")
            get :permissions_verified, to: redirect("/admin/paypal_preferences/permissions_verified")
          end
        end
      end
      resources :custom_fields do
        collection do
          get :edit_price
          get :edit_location
          post :order
          put :update_price
          put :update_location
          get :edit_expiration
          put :update_expiration
        end
      end
      resources :person_custom_fields, path: 'user_fields' do
        collection do
          post :order
        end
      end
      resources :categories do
        member do
          get :remove
          delete :destroy_and_move
        end
        collection do
          post :order
        end
      end
      resources :listing_shapes do
        collection do
          post :order
        end
        member do
          get :close_listings
        end
      end
      resource :plan, only: [:show]
      resource :domain, only: [:show, :update] do
        collection do
          get :check_availability
        end
      end
      resource :community_seo_settings, only: [:show, :update]
      resources :landing_page_versions do
        member do
          get :release
        end
        resources :sections, controller: 'landing_page_versions/sections'
      end
    end

    resources :invitations, only: [:new, :create ] do
      collection do
        get :unsubscribe
      end
    end
    resources :user_feedbacks, :controller => :feedbacks
    resources :homepage do
      collection do
        get :sign_in
        post :join
      end
    end

    resources :listings do
      member do
        post :follow
        delete :unfollow
        delete :delete
      end
      collection do
        get :new_form_content
        get :edit_form_content
        get :more_listings
        get :browse
        get :locations_json
        get :verification_required
      end
      resources :comments, :only => [:create, :destroy]
      resources :listing_images do
        collection do
          post :add_from_file
          put :add_from_url
          put :reorder
        end
      end
      resources :preauthorize_transactions, only: [], defaults: { format: :json } do
        member do
          post :stripe_confirm_intent
          post :stripe_failed_intent
        end
      end
    end

    resources :listing_images do
      member do
        get :image_status
      end
      collection do
        post :add_from_file
        put :add_from_url
      end
    end

    resources :infos do
      collection do
        get :about
        get :how_to_use
        get :terms
        get :privacy
        get :news
      end
    end
    resource :terms do
      member do
        post :accept
      end
    end
    resources :sessions do
      collection do
        post :request_new_password
        post :change_mistyped_email
      end
    end
    resources :consent
    resource :sms do
      get :message_arrived
    end

    devise_for :people, skip: :omniauth_callbacks, controllers: { confirmations: "confirmations", registrations: "people", omniauth_callbacks: "omniauth"}, :path_names => { :sign_in => 'login'}
    devise_scope :person do
      # these matches need to be before the general resources to have more priority
      get "/people/confirmation" => "confirmations#show", :as => :confirmation
      put "/people/confirmation" => "confirmations#create"
      get "/people/sign_up" => redirect("/%{locale}/login")

      # List few specific routes here for Devise to understand those
      get "/signup" => "people#new", :as => :sign_up

      resources :people, param: :username, :path => "", :only => :show, :constraints => { :username => /[_a-z0-9]{3,20}/ }

      resources :people, except: [:show] do
        collection do
          get :check_email_availability
          get :check_email_availability_and_validity
          get :check_invitation_code
        end
        member do
          get :check_username_availability
        end
      end

      resources :people, except: [:show], :path => "" do
        resources :listings do
          member do
            put :close
            put :move_to_top
            put :show_in_updates_email
          end
          collection do
            get :new_form_content
          end
        end
        resources :person_messages

        resource :inbox, :only => [:show]

        resources :messages, :controller => :conversations do
          collection do
            # This is only a redirect from old route, changed 2014-09-11
            # You can clean up this later
            get :received, to: 'inboxes#show'
          end
          member do
            get :confirm, to: 'confirm_conversations#confirm'
            get :cancel, to: 'confirm_conversations#cancel'
            put :confirmation, to: 'confirm_conversations#confirmation' #TODO these should be under transaction
            get :accept_preauthorized, to: 'accept_preauthorized_conversations#accept'
            get :reject_preauthorized, to: 'accept_preauthorized_conversations#reject'
            put :acceptance_preauthorized, to: 'accept_preauthorized_conversations#accepted_or_rejected'
          end
          resources :messages
          resources :feedbacks, :controller => :testimonials do
            collection do
              put :skip
            end
          end
        end
        resource :paypal_account, only: [:index] do
          member do
            get :ask_order_permission
            get :ask_billing_agreement
            get :permissions_verified
            get :billing_agreement_success
            get :billing_agreement_cancel
          end
        end
        resource :stripe_account, only: [:show, :update, :create] do
          member do
            put :send_verification
          end
        end

        resources :transactions, only: [:show, :new, :create]
        resource :settings do
          member do
            get :account
            get :notifications
            get :unsubscribe
            get :listings
            get :transactions
          end
        end
        resources :testimonials
        resources :emails do
          member do
            post :send_confirmation
          end
        end
        resources :followers
        resources :followed_people
      end # people

    end # devise scope person

    get "/:person_id/messages/:conversation_type/:id" => "conversations#show", :as => :single_conversation

    get '/:person_id/settings/profile', to: redirect("/%{person_id}/settings") #needed to keep old links working

  end # scope locale

  id_to_username = Proc.new do |params, req|
    username = Person.find(params[:person_id]).try(:username)
    locale = params[:locale] + "/" if params[:locale]
    if username
      "/#{locale}#{username}#{params[:path]}"
    else
      "/404"
    end
  end

  get "(/:locale)/people/:person_id(*path)" => redirect(id_to_username), :constraints => { :locale => locale_matcher, :person_id => /[a-zA-Z0-9_-]{22}/ }

  get "(/:locale)/:person_id(*path)" => redirect(id_to_username), :constraints => { :locale => locale_matcher, :person_id => /[a-zA-Z0-9_-]{22}/ }
end<|MERGE_RESOLUTION|>--- conflicted
+++ resolved
@@ -251,12 +251,12 @@
         end
       end
       namespace :listings do
-<<<<<<< HEAD
         resources :order_types, path: 'order-types' do
           collection do
             post :add_unit
             post :order
-=======
+          end
+        end
         resources :categories do
           member do
             get :remove_popup
@@ -265,7 +265,6 @@
           collection do
             post :order
             post :change_category
->>>>>>> de2f29bc
           end
         end
         resources :manage_listings, path: 'manage-listings', only: %i[index] do
