# coding: utf-8
Rails.application.routes.draw do

  namespace :mercury do
    resources :images
  end

  mount Mercury::Engine => '/'

  # The priority is based upon order of creation:
  # first created -> highest priority.

  get "/robots.txt" => RobotsGenerator

  get "/test_design/:page" => "email_design#show"

  # URLs for sitemaps
  #
  # From Rails guide: By default dynamic segments don’t accept dots –
  # this is because the dot is used as a separator for formatted
  # routes. If you need to use a dot within a dynamic segment add a
  # constraint which overrides this – for example :id => /[^\/]+/
  # allows anything except a slash.
  #
  # That's why there's the constraints in generate URL to accept host
  # parameter with dots
  #
  get "/sitemap.xml.gz"                        => "sitemap#sitemap", format: :xml
  get "/sitemap/:sitemap_host/generate.xml.gz" => "sitemap#generate", format: :xml, :constraints => { sitemap_host: /[.\-\w]+/ }

  # A route for DV test file
  # A CA will check if there is a file in this route
  get "/:dv_file" => "domain_validation#index", constraints: {dv_file: /.*\.txt/}

  get "/design" => "design#design"

  # config/routes.rb
  if Rails.env.development?
    mount MailPreview => 'mail_view'
  end

  # Some non-RESTful mappings
  post '/webhooks/paypal_ipn' => 'paypal_ipn#ipn_hook', as: :paypal_ipn_hook
  post '/webhooks/plans' => 'plans#create'
  get '/webhooks/trials' => 'plans#get_trials'

  post '/bounces' => 'amazon_bounces#notification'

  get "/people/:person_id/inbox/:id", :to => redirect("/fi/people/%{person_id}/messages/%{id}")
  get "/listings/new/:type" => "listings#new", :as => :new_request_without_locale # needed for some emails, where locale part is already set
  get "/change_locale" => "i18n#change_locale", :as => :change_locale

  # Internal API
  namespace :int_api do
    post "/create_trial_marketplace" => "marketplaces#create"
    resources :listings, only: [], defaults: { format: :json } do
      member do
        post :update_working_time_slots
        post :update_blocked_dates
      end
      resources :blocked_dates, only: [:index], controller: 'listing/blocked_dates'
      resources :bookings, only: [:index], controller: 'listing/bookings'
    end
  end

  # UI API, i.e. internal endpoints for dynamic UI that doesn't belong to under any specific controller
  get "/ui_api/topbar_props" => "topbar_api#props"

  # Keep before /:locale/ routes, because there is locale 'vi', which matches '_lp_preview'
  # and regexp anchors are not allowed in routing requirements.
  get '/_lp_preview' => 'landing_page#preview', as: :landing_page_preview

  locale_regex_string = Sharetribe::AVAILABLE_LOCALES.map { |l| l[:ident] }.concat(Sharetribe::REMOVED_LOCALES.to_a).join("|")
  locale_matcher = Regexp.new(locale_regex_string)
  locale_matcher_anchored = Regexp.new("^(#{locale_regex_string})$")

  # Conditional routes for custom landing pages
  get '/:locale/' => 'landing_page#index', as: :landing_page_with_locale, constraints: ->(request) {
    locale_matcher_anchored.match(request.params["locale"]) &&
      CustomLandingPage::LandingPageStore.enabled?(request.env[:current_marketplace]&.id)
  }
  get '/' => 'landing_page#index', as: :landing_page_without_locale, constraints: ->(request) {
    CustomLandingPage::LandingPageStore.enabled?(request.env[:current_marketplace]&.id)
  }

  # Conditional routes for search view if landing page is enabled
  get '/:locale/s' => 'homepage#index', as: :search_with_locale, constraints: ->(request) {
    locale_matcher_anchored.match(request.params["locale"]) &&
      CustomLandingPage::LandingPageStore.enabled?(request.env[:current_marketplace]&.id)
  }
  get '/s' => 'homepage#index', as: :search_without_locale, constraints: ->(request) {
    CustomLandingPage::LandingPageStore.enabled?(request.env[:current_marketplace]&.id)
  }

  # Default routes for homepage, these are matched if custom landing page is not in use
  # Inside this constraits are the routes that are used when request has subdomain other than www
  get '/:locale/' => 'homepage#index', :constraints => { :locale => locale_matcher }, as: :homepage_with_locale
  get '/' => 'homepage#index', as: :homepage_without_locale
  get '/:locale/s', to: redirect('/%{locale}', status: 307), constraints: { locale: locale_matcher }
  get '/s', to: redirect('/', status: 307)

  # error handling: 3$: http://blog.plataformatec.com.br/2012/01/my-five-favorite-hidden-features-in-rails-3-2/
  get '/500' => 'errors#server_error'
  get '/404' => 'errors#not_found', :as => :error_not_found
  get '/406' => 'errors#not_acceptable', :as => :error_not_acceptable
  get '/410' => 'errors#gone', as: :error_gone
  get '/community_not_found' => 'errors#community_not_found', as: :community_not_found
  get '/not_available' => 'application#not_available', as: :community_not_available

  resources :communities, only: [:new, :create]


  devise_for :people, only: :omniauth_callbacks, controllers: { omniauth_callbacks: "omniauth" }

  # Adds locale to every url right after the root path
  scope "(/:locale)", :constraints => { :locale => locale_matcher } do

    put '/mercury_update' => "mercury_update#update", :as => :mercury_update

    get "/transactions/op_status/:process_token" => "paypal_service/checkout_orders#paypal_op_status", as: :paypal_op_status
    get "/transactions/transaction_op_status/:process_token" => "transactions#transaction_op_status", :as => :transaction_op_status
    get "/transactions/created/:transaction_id" => "transactions#created", as: :transaction_created
    get "/transactions/finalize_processed/:process_token" => "transactions#finalize_processed", as: :transaction_finalize_processed

    # All new transactions (in the future)
    get "/transactions/new" => "transactions#new", as: :new_transaction

    # preauthorize flow

    # Deprecated route (26-08-2016)
    get "/listings/:listing_id/book", :to => redirect { |params, request|
      "/#{params[:locale]}/listings/#{params[:listing_id]}/initiate?#{request.query_string}"
    }
    # Deprecated route (26-08-2016)
    post "/listings/:listing_id/booked"    => "preauthorize_transactions#initiated", as: :booked # POST request, no redirect

    get "/listings/:listing_id/initiate"   => "preauthorize_transactions#initiate", :as => :initiate_order
    post "/listings/:listing_id/initiated" => "preauthorize_transactions#initiated", :as => :initiated_order

    # free flow
    post "/listings/:listing_id/create_contact" => "free_transactions#create_contact", :as => :create_contact
    get "/listings/:listing_id/contact" => "free_transactions#contact", :as => :contact_to_listing

    get "/logout" => "sessions#destroy", :as => :logout
    get "/confirmation_pending" => "community_memberships#confirmation_pending", :as => :confirmation_pending
    get "/login" => "sessions#new", :as => :login
    get "/listing_bubble/:id" => "listings#listing_bubble", :as => :listing_bubble
    get "/listing_bubble_multiple/:ids" => "listings#listing_bubble_multiple", :as => :listing_bubble_multiple
    get '/:person_id/settings/payments' => 'payment_settings#index', :as => :person_payment_settings
    post '/:person_id/settings/payments' => 'payment_settings#create', :as => :create_person_payment_settings
    put '/:person_id/settings/payments' => 'payment_settings#update', :as => :update_person_payment_settings
    get '/:person_id/settings/payments/paypal_account' => 'paypal_accounts#index', :as => :paypal_account_settings_payment

    # community membership related actions

    get  '/community_memberships/pending_consent' => 'community_memberships#pending_consent', as: :pending_consent
    post '/community_memberships/give_consent'    => 'community_memberships#give_consent', as: :give_consent
    get  '/community_memberships/access_denied'   => 'community_memberships#access_denied', as: :access_denied

    get  '/community_memberships/check_email_availability_and_validity' => 'community_memberships#check_email_availability_and_validity'
    get  '/community_memberships/check_invitation_code'                 => 'community_memberships#check_invitation_code'


    namespace :paypal_service do
      resources :checkout_orders do
        collection do
          get :success
          get :cancel
          get :success_processed
        end
      end
    end

    namespace :admin2 do
      get '' => "dashboard#index"
      namespace :general do
        resources :essentials, only: %i[index] do
          collection do
            patch :update_essential
          end
        end
        resources :admin_notifications, path: 'admin-notifications', only: %i[index] do
          collection do
            patch :update_admin_notifications
          end
        end
        resources :static_content, path: 'static-content', only: %i[index]
        resources :privacy, only: %i[index] do
          collection do
            patch :update_privacy
          end
        end
      end
      namespace :design do
        resources :landing_page, path: 'landing-page', only: %i[index]

        resources :topbar, path: 'top-bar', only: %i[index] do
          collection do
            patch :update_topbar
          end
        end

        resources :footer, only: %i[index] do
          collection do
            patch :update_footer
          end
        end

        resources :display, path: 'arrangement', only: %i[index] do
          collection do
            patch :update_display
          end
        end

        resources :logos_color, path: 'logos-and-color', only: %i[index] do
          collection do
            patch :update_logos_color
            delete :remove_files
          end
        end
        resources :cover_photos, path: 'cover-photos', only: %i[index] do
          collection do
            patch :update_cover_photos
          end
        end
      end

      namespace :users do
        resources :invitations, path: 'view-invitations', only: %i[index]
        resources :manage_users, path: 'manage-users', only: %i[index destroy] do
          member do
            get :resend_confirmation
            post :ban
            post :unban
            post :promote_admin
            patch :posting_allowed
          end
        end
        resources :signup_login, path: 'signup-and-login', only: %i[index] do
          collection do
            patch :update_signup_login
          end
        end
        resources :user_rights, path: 'user-rights', only: %i[index] do
          collection do
            patch :update_user_rights
          end
        end
        resources :user_fields, path: 'user-fields' do
          collection do
            post :order
            post :add_unit
          end
          member do
            get :delete_popup
          end
        end
      end
      namespace :listings do
        resources :listing_fields do
          member do
            get :delete_popup
          end
          collection do
            post :order
            post :add_unit
            get :edit_price
            get :edit_expiration
            get :edit_location
            put :update_expiration
            put :update_price
            put :update_location
          end
        end
        resources :order_types, path: 'order-types' do
          collection do
            post :add_unit
            post :order
          end
        end
        resources :categories do
          member do
            get :remove_popup
            delete :destroy_and_move
          end
          collection do
            post :order
            post :change_category
          end
        end

        resources :manage_listings, path: 'manage-listings', only: %i[index] do
          collection do
            patch :update
            patch :close
            delete :delete
            get :export
            get :export_status
          end
        end
        resources :listing_approval, path: 'listing-approval', only: %i[index] do
          collection do
            patch :update_listing_approval
          end
        end
        resources :listing_comments, path: 'listing-comments', only: %i[index] do
          collection do
            patch :update_listing_comments
          end
        end
      end

      namespace :transactions_reviews, path: 'transactions-and-reviews' do
        resources :manage_reviews, path: 'manage-reviews', only: %i[index destroy] do
          member do
            get :show_review
            get :edit_review
            get :delete_review
            patch :update_review
          end
        end
        resources :conversations, path: 'view-conversations', only: %i[index show]
        resources :manage_transactions, path: 'manage-transactions', only: %i[index show] do
          member do
            patch :confirm
            patch :cancel
            patch :refund
            patch :dismiss
          end
          collection do
            get :export
            get :export_status
          end
        end
        resources :config_transactions, path: 'configure-transactions', only: %i[index] do
          collection do
            patch :update_config
          end
        end
      end

      namespace :payment_system, path: 'payment-system' do
        resources :stripe, param: :payment_gateway do
          collection do
            patch :update_stripe_keys
            patch :common_update
          end
          member do
            patch :disable
            patch :enable
          end
        end
        resources :paypal, param: :payment_gateway do
          collection do
            get :account_create
            patch :common_update
            get :permissions_verified
          end
          member do
            patch :disable
            patch :enable
          end
        end
        resources :country_currencies, path: 'country-currency', only: %i[index] do
          collection do
            patch :update_country_currencies
            get :verify_currency
          end
        end

        resources :transaction_size, path: 'minimum-listing-price', only: %i[index] do
          collection do
            patch :save
          end
        end
      end

      namespace :emails do
        resources :email_users, path: 'compose-email', only: %i[index create]
        resources :outgoing_emails, path: 'custom-outgoing-address' do
          collection do
            get :check_email_status
            post :resend_verification_email
          end
        end
        resources :email_users, path: 'email-users', only: %i[index create]
        resources :welcome_emails, path: 'welcome-email', only: %i[index] do
          collection do
            patch :update_email
          end
        end
        resources :newsletters, path: 'automatic-newsletter', only: %i[index] do
          collection do
            patch :update_newsletter
          end
        end
      end

      namespace :search_location, path: 'search-and-location' do
        resources :search, only: %i[index] do
          collection do
            patch :update_search
          end
        end
        resources :locations, path: 'location', only: %i[index] do
          collection do
            patch :update_location
          end
        end
      end

      namespace :social_media, path: 'social-media' do
        resources :image_tags, path: 'image-and-tags', only: %i[index] do
          collection do
            patch :update_image
          end
        end
        resources :twitter, only: %i[index] do
          collection do
            patch :update_twitter
          end
        end
      end

      namespace :seo do
        resources :sitemap, path: 'sitemap-and-robots', only: %i[index]
        resources :google_console, path: 'google-search-console', only: %i[index]
        resources :landing_pages, path: 'landing-page-meta-tags', only: %i[index] do
          collection do
            patch :update_landing_page
          end
        end
        resources :search_pages, path: 'search-page-meta-tags', only: %i[index] do
          collection do
            patch :update_search_pages
          end
        end
        resources :listing_pages, path: 'listing-pages-meta-tags', only: %i[index] do
          collection do
            patch :update_listing_page
          end
        end
        resources :category_pages, path: 'category-pages-meta-tags', only: %i[index] do
          collection do
            patch :update_category_page
          end
        end
        resources :profile_pages, path: 'profile-pages-meta-tags', only: %i[index] do
          collection do
            patch :update_profile_page
          end
        end
      end

      namespace :analytics do
        resources :google_manager, path: 'google-tag-manager', only: %i[index]
        resources :google, path: 'google-analytics', only: %i[index] do
          collection do
            patch :update_google
          end
        end
        resources :sharetribe, path: 'sharetribe-analytics', only: %i[index] do
          collection do
            patch :update_sharetribe
          end
        end
      end

      namespace :advanced do
        resources :experimental, path: 'new-features', only: %i[index] do
          collection do
            patch :update_experimental
          end
        end
        resources :delete_marketplaces, path: 'delete-marketplace', only: %i[index destroy]
        resources :custom_scripts, path: 'custom-script', only: %i[index] do
          collection do
            patch :update_script
          end
        end
      end

    end

    # get '/:locale/admin2', to: redirect('/%{locale}/admin2/dashboard')

    namespace :admin do
      get '' => "getting_started_guide#index"

      # Payments
      resources :payment_preferences, only: [:index], param: :payment_gateway do
        collection do
          put :common_update
          put :update_stripe_keys
        end
        member do
          get :disable
          get :enable
        end
      end
      # PayPal Connect
      get  "/paypal_preferences" => redirect("/%{locale}/admin/payment_preferences")
      get  "/paypal_preferences/account_create"       => "paypal_preferences#account_create"
      get  "/paypal_preferences/permissions_verified" => "paypal_preferences#permissions_verified"

      # Settings
      resource :setting, path: 'settings', only: [:show, :update]

      # Guide
      get "getting_started_guide"                        => "getting_started_guide#index",                  as: :getting_started_guide
      get "getting_started_guide/slogan_and_description" => "getting_started_guide#slogan_and_description", as: :getting_started_guide_slogan_and_description
      get "getting_started_guide/cover_photo"            => "getting_started_guide#cover_photo",            as: :getting_started_guide_cover_photo
      get "getting_started_guide/filter"                 => "getting_started_guide#filter",                 as: :getting_started_guide_filter
      get "getting_started_guide/payment"                => "getting_started_guide#payment",                as: :getting_started_guide_payment
      get "getting_started_guide/listing"                => "getting_started_guide#listing",                as: :getting_started_guide_listing
      get "getting_started_guide/invitation"             => "getting_started_guide#invitation",             as: :getting_started_guide_invitation
      get "getting_started_guide/skip_payment"           => "getting_started_guide#skip_payment",           as: :getting_started_guide_skip_payment

      # Details and look 'n feel
      get   "/look_and_feel/edit" => "communities#edit_look_and_feel",          as: :look_and_feel_edit
      patch "/look_and_feel"      => "communities#update_look_and_feel",        as: :look_and_feel
      get   "/details/edit"       => "community_customizations#edit_details",   as: :details_edit
      patch "/details"            => "community_customizations#update_details", as: :details
      get   "/new_layout"         => "communities#new_layout",                  as: :new_layout
      patch "/new_layout"         => "communities#update_new_layout",           as: :update_new_layout

      # Topbar menu
      get   "/topbar/edit"        => "communities/topbar#edit",                 as: :topbar_edit
      patch "/topbar"             => "communities/topbar#update",               as: :topbar

      # Footer menu
      get   "/footer/edit"        => "communities/footer#edit",                 as: :footer_edit
      patch "/footer"             => "communities/footer#update",               as: :footer

      # Landing page menu
      get   "/landing_page"         => "communities#landing_page",                  as: :landing_page

      resources :communities do
        member do
          get :edit_welcome_email
          post :create_sender_address
          get :check_email_status
          post :resend_verification_email
          get :edit_text_instructions
          get :test_welcome_email
          get :social_media
          get :analytics
          put :social_media, to: 'communities#update_social_media'
          put :analytics, to: 'communities#update_analytics'
          delete :delete_marketplace

          # DEPRECATED (2016-08-26)
          # These routes are not in use anymore, don't use them
          # See new "Topbar menu" routes above, outside of communities resource
          get :topbar, to: redirect("/admin/topbar/edit")
          put :topbar, to: "communities#update_topbar" # PUT request, no redirect
          # also redirect old menu link requests to topbar
          get :menu_links, to: redirect("/admin/topbar/edit")
          put :menu_links, to: "communities#update_topbar" # PUT request, no redirect

          # DEPRECATED (2016-07-07)
          # These routes are not in use anymore, don't use them
          # See new "Guide" routes above, outside of communities resource
          get :getting_started, to: redirect('/admin/getting_started_guide')

          # DEPRECATED (2016-03-22)
          # These routes are not in use anymore, don't use them
          # See new routes above, outside of communities resource
          get :edit_details,       to: redirect("/admin/details/edit")
          put :update_details,     to: "community_customizations#update_details" # PUT request, no redirect
          get :edit_look_and_feel, to: redirect("/admin/look_and_feel/edit")
          put :edit_look_and_feel, to: "community_customizations#update_look_and_feel" # PUT request, no redirect

          # DEPRECATED (2016-03-22)
          # These routes are not in use anymore, don't use them
          # See the above :admin_settings routes, outside of :communities resource
          get :settings,       to: redirect("/admin/settings")
          put :update_settings # PUT request, no redirect
          get "getting_started_guide",                        to: redirect("/admin/getting_started_guide")
          get "getting_started_guide/slogan_and_description", to: redirect("/admin/getting_started_guide/slogan_and_description")
          get "getting_started_guide/cover_photo",            to: redirect("/admin/getting_started_guide/cover_photo")
          get "getting_started_guide/filter",                 to: redirect("/admin/getting_started_guide/filter")
          get "getting_started_guide/paypal",                 to: redirect("/admin/getting_started_guide/paypal")
          get "getting_started_guide/listing",                to: redirect("/admin/getting_started_guide/listing")
          get "getting_started_guide/invitation",             to: redirect("/admin/getting_started_guide/invitation")

        end
        resources :listings, controller: :community_listings, only: [:index, :edit, :update] do
          member do
            get :approve
            get :reject
          end
          collection do
            get 'export'
            get 'export_status'
          end
        end
        resources :transactions, controller: :community_transactions, only: [:index, :show] do
          collection do
            get 'export'
            get 'export_status'
          end
          member do
            get :confirm
            get :cancel
            get :refund
            get :dismiss
          end
        end
        resources :conversations, controller: :community_conversations, only: [:index, :show]
        resources :testimonials, controller: :community_testimonials, only: [:index, :edit, :update, :new, :create] do
          collection do
            get :new_unskip
            post :unskip
          end
        end
        resources :invitations, controller: :community_invitations, only: [:index]
        resources :emails
        resources :community_memberships do
          member do
            put :ban
            put :unban
            put :resend_confirmation
          end
          collection do
            post :promote_admin
            post :posting_allowed
          end
        end
        resource :paypal_preferences, only: :index do

          # DEPRECATED (2015-11-16)
          # Do not add new routes here.
          # See the above :paypal_preferences routes, outside of communities resource

          member do
            get :index,                to: redirect("/admin/paypal_preferences")
            post :preferences_update   # POST request, no redirect
            get :account_create,       to: redirect("/admin/paypal_preferences/account_create")
            get :permissions_verified, to: redirect("/admin/paypal_preferences/permissions_verified")
          end
        end
      end
      resources :custom_fields do
        collection do
          get :edit_price
          get :edit_location
          post :order
          put :update_price
          put :update_location
          get :edit_expiration
          put :update_expiration
        end
      end
      resources :person_custom_fields, path: 'user_fields' do
        collection do
          post :order
        end
      end
      resources :categories do
        member do
          get :remove
          delete :destroy_and_move
        end
        collection do
          post :order
        end
      end
      resources :listing_shapes do
        collection do
          post :order
        end
        member do
          get :close_listings
        end
      end
      resource :plan, only: [:show]
      resource :domain, only: [:show, :update] do
        collection do
          get :check_availability
        end
        member do
<<<<<<< HEAD
          patch :check_domain_availability
          get :check_domain_availability
          get :pending
          get :passed
          get :failed
          get :passed_with_warning
          get :reset
          patch :reset
          patch :set
=======
          patch :create_domain_setup
          patch :recheck_domain_setup
          patch :reset_domain_setup
          patch :confirm_domain_setup
          patch :retry_domain_setup
>>>>>>> fe4fbc7f
        end
      end
      resource :community_seo_settings, only: [:show, :update]
      resources :landing_page_versions do
        member do
          get :release
        end
        resources :sections, controller: 'landing_page_versions/sections'
      end
    end

    resources :invitations, only: [:new, :create ] do
      collection do
        get :unsubscribe
      end
    end
    resources :user_feedbacks, :controller => :feedbacks
    resources :homepage do
      collection do
        get :sign_in
        post :join
      end
    end

    resources :listings do
      member do
        post :follow
        delete :unfollow
        delete :delete
      end
      collection do
        get :new_form_content
        get :edit_form_content
        get :more_listings
        get :browse
        get :locations_json
        get :verification_required
      end
      resources :comments, :only => [:create, :destroy]
      resources :listing_images do
        collection do
          post :add_from_file
          put :add_from_url
          put :reorder
        end
      end
      resources :preauthorize_transactions, only: [], defaults: { format: :json } do
        member do
          post :stripe_confirm_intent
          post :stripe_failed_intent
        end
      end
    end

    resources :listing_images do
      member do
        get :image_status
      end
      collection do
        post :add_from_file
        put :add_from_url
      end
    end

    resources :infos do
      collection do
        get :about
        get :how_to_use
        get :terms
        get :privacy
        get :news
      end
    end
    resource :terms do
      member do
        post :accept
      end
    end
    resources :sessions do
      collection do
        post :request_new_password
        post :change_mistyped_email
      end
    end
    resources :consent
    resource :sms do
      get :message_arrived
    end

    devise_for :people, skip: :omniauth_callbacks, controllers: { confirmations: "confirmations", registrations: "people", omniauth_callbacks: "omniauth"}, :path_names => { :sign_in => 'login'}
    devise_scope :person do
      # these matches need to be before the general resources to have more priority
      get "/people/confirmation" => "confirmations#show", :as => :confirmation
      put "/people/confirmation" => "confirmations#create"
      get "/people/sign_up" => redirect("/%{locale}/login")

      # List few specific routes here for Devise to understand those
      get "/signup" => "people#new", :as => :sign_up

      resources :people, param: :username, :path => "", :only => :show, :constraints => { :username => /[_a-z0-9]{3,20}/ }

      resources :people, except: [:show] do
        collection do
          get :check_username_availability
          get :check_email_availability
          get :check_email_availability_and_validity
          get :check_invitation_code
        end
        member do
          get :check_username_availability
        end
      end

      resources :people, except: [:show], :path => "" do
        resources :listings do
          member do
            put :close
            put :move_to_top
            put :show_in_updates_email
          end
          collection do
            get :new_form_content
          end
        end
        resources :person_messages

        resource :inbox, :only => [:show]

        resources :messages, :controller => :conversations do
          collection do
            # This is only a redirect from old route, changed 2014-09-11
            # You can clean up this later
            get :received, to: 'inboxes#show'
          end
          member do
            get :confirm, to: 'confirm_conversations#confirm'
            get :cancel, to: 'confirm_conversations#cancel'
            put :confirmation, to: 'confirm_conversations#confirmation' #TODO these should be under transaction
            get :accept_preauthorized, to: 'accept_preauthorized_conversations#accept'
            get :reject_preauthorized, to: 'accept_preauthorized_conversations#reject'
            put :acceptance_preauthorized, to: 'accept_preauthorized_conversations#accepted_or_rejected'
          end
          resources :messages
          resources :feedbacks, :controller => :testimonials do
            collection do
              put :skip
            end
          end
        end
        resource :paypal_account, only: [:index] do
          member do
            get :ask_order_permission
            get :ask_billing_agreement
            get :permissions_verified
            get :billing_agreement_success
            get :billing_agreement_cancel
          end
        end
        resource :stripe_account, only: [:show, :update, :create] do
          member do
            put :send_verification
          end
        end

        resources :transactions, only: [:show, :new, :create]
        resource :settings do
          member do
            get :account
            get :notifications
            get :unsubscribe
            get :listings
            get :transactions
          end
        end
        resources :testimonials
        resources :emails do
          member do
            post :send_confirmation
          end
        end
        resources :followers
        resources :followed_people
      end # people

    end # devise scope person

    get "/:person_id/messages/:conversation_type/:id" => "conversations#show", :as => :single_conversation

    get '/:person_id/settings/profile', to: redirect("/%{person_id}/settings") #needed to keep old links working

  end # scope locale

  id_to_username = Proc.new do |params, req|
    username = Person.find(params[:person_id]).try(:username)
    locale = params[:locale] + "/" if params[:locale]
    if username
      "/#{locale}#{username}#{params[:path]}"
    else
      "/404"
    end
  end

  get "(/:locale)/people/:person_id(*path)" => redirect(id_to_username), :constraints => { :locale => locale_matcher, :person_id => /[a-zA-Z0-9_-]{22}/ }

  get "(/:locale)/:person_id(*path)" => redirect(id_to_username), :constraints => { :locale => locale_matcher, :person_id => /[a-zA-Z0-9_-]{22}/ }
end<|MERGE_RESOLUTION|>--- conflicted
+++ resolved
@@ -206,12 +206,16 @@
           end
         end
 
-        resources :display, path: 'arrangement', only: %i[index] do
+        resources :display, only: %i[index] do
           collection do
             patch :update_display
           end
         end
-
+        resources :experimental, only: %i[index] do
+          collection do
+            patch :update_experimental
+          end
+        end
         resources :logos_color, path: 'logos-and-color', only: %i[index] do
           collection do
             patch :update_logos_color
@@ -226,7 +230,7 @@
       end
 
       namespace :users do
-        resources :invitations, path: 'view-invitations', only: %i[index]
+        resources :invitations, only: %i[index]
         resources :manage_users, path: 'manage-users', only: %i[index destroy] do
           member do
             get :resend_confirmation
@@ -288,7 +292,6 @@
             post :change_category
           end
         end
-
         resources :manage_listings, path: 'manage-listings', only: %i[index] do
           collection do
             patch :update
@@ -368,7 +371,7 @@
           end
         end
 
-        resources :transaction_size, path: 'minimum-listing-price', only: %i[index] do
+        resources :transaction_size, path: 'transaction-size', only: %i[index] do
           collection do
             patch :save
           end
@@ -376,13 +379,6 @@
       end
 
       namespace :emails do
-        resources :email_users, path: 'compose-email', only: %i[index create]
-        resources :outgoing_emails, path: 'custom-outgoing-address' do
-          collection do
-            get :check_email_status
-            post :resend_verification_email
-          end
-        end
         resources :email_users, path: 'email-users', only: %i[index create]
         resources :welcome_emails, path: 'welcome-email', only: %i[index] do
           collection do
@@ -425,27 +421,27 @@
       namespace :seo do
         resources :sitemap, path: 'sitemap-and-robots', only: %i[index]
         resources :google_console, path: 'google-search-console', only: %i[index]
-        resources :landing_pages, path: 'landing-page-meta-tags', only: %i[index] do
+        resources :landing_pages, path: 'landing-page-meta', only: %i[index] do
           collection do
             patch :update_landing_page
           end
         end
-        resources :search_pages, path: 'search-page-meta-tags', only: %i[index] do
+        resources :search_pages, path: 'search-results-pages-meta', only: %i[index] do
           collection do
             patch :update_search_pages
           end
         end
-        resources :listing_pages, path: 'listing-pages-meta-tags', only: %i[index] do
+        resources :listing_pages, path: 'listing-pages-meta', only: %i[index] do
           collection do
             patch :update_listing_page
           end
         end
-        resources :category_pages, path: 'category-pages-meta-tags', only: %i[index] do
+        resources :category_pages, path: 'category-pages-meta', only: %i[index] do
           collection do
             patch :update_category_page
           end
         end
-        resources :profile_pages, path: 'profile-pages-meta-tags', only: %i[index] do
+        resources :profile_pages, path: 'profile-pages-meta', only: %i[index] do
           collection do
             patch :update_profile_page
           end
@@ -467,11 +463,6 @@
       end
 
       namespace :advanced do
-        resources :experimental, path: 'new-features', only: %i[index] do
-          collection do
-            patch :update_experimental
-          end
-        end
         resources :delete_marketplaces, path: 'delete-marketplace', only: %i[index destroy]
         resources :custom_scripts, path: 'custom-script', only: %i[index] do
           collection do
@@ -680,23 +671,11 @@
           get :check_availability
         end
         member do
-<<<<<<< HEAD
-          patch :check_domain_availability
-          get :check_domain_availability
-          get :pending
-          get :passed
-          get :failed
-          get :passed_with_warning
-          get :reset
-          patch :reset
-          patch :set
-=======
           patch :create_domain_setup
           patch :recheck_domain_setup
           patch :reset_domain_setup
           patch :confirm_domain_setup
           patch :retry_domain_setup
->>>>>>> fe4fbc7f
         end
       end
       resource :community_seo_settings, only: [:show, :update]
@@ -800,7 +779,6 @@
 
       resources :people, except: [:show] do
         collection do
-          get :check_username_availability
           get :check_email_availability
           get :check_email_availability_and_validity
           get :check_invitation_code
