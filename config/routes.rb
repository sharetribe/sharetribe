# coding: utf-8
Rails.application.routes.draw do

  namespace :mercury do
    resources :images
  end

  mount Mercury::Engine => '/'

  # The priority is based upon order of creation:
  # first created -> highest priority.

  get "/robots.txt" => RobotsGenerator

  get "/test_design/:page" => "email_design#show"

  # URLs for sitemaps
  #
  # From Rails guide: By default dynamic segments don’t accept dots –
  # this is because the dot is used as a separator for formatted
  # routes. If you need to use a dot within a dynamic segment add a
  # constraint which overrides this – for example :id => /[^\/]+/
  # allows anything except a slash.
  #
  # That's why there's the constraints in generate URL to accept host
  # parameter with dots
  #
  get "/sitemap.xml.gz"                        => "sitemap#sitemap", format: :xml
  get "/sitemap/:sitemap_host/generate.xml.gz" => "sitemap#generate", format: :xml, :constraints => { sitemap_host: /[.\-\w]+/ }

  # A route for DV test file
  # A CA will check if there is a file in this route
  get "/:dv_file" => "domain_validation#index", constraints: {dv_file: /.*\.txt/}

  get "/design" => "design#design"

  # config/routes.rb
  if Rails.env.development?
    mount MailPreview => 'mail_view'
  end

  # Some non-RESTful mappings
  post '/webhooks/paypal_ipn' => 'paypal_ipn#ipn_hook', as: :paypal_ipn_hook
  post '/webhooks/plans' => 'plans#create'
  get '/webhooks/trials' => 'plans#get_trials'

  post '/bounces' => 'amazon_bounces#notification'

  get "/people/:person_id/inbox/:id", :to => redirect("/fi/people/%{person_id}/messages/%{id}")
  get "/listings/new/:type" => "listings#new", :as => :new_request_without_locale # needed for some emails, where locale part is already set
  get "/change_locale" => "i18n#change_locale", :as => :change_locale

  # Internal API
  namespace :int_api do
    post "/create_trial_marketplace" => "marketplaces#create"
    resources :listings, only: [], defaults: { format: :json } do
      member do
        post :update_working_time_slots
        post :update_blocked_dates
      end
      resources :blocked_dates, only: [:index], controller: 'listing/blocked_dates'
      resources :bookings, only: [:index], controller: 'listing/bookings'
    end
  end

  # UI API, i.e. internal endpoints for dynamic UI that doesn't belong to under any specific controller
  get "/ui_api/topbar_props" => "topbar_api#props"

  # Keep before /:locale/ routes, because there is locale 'vi', which matches '_lp_preview'
  # and regexp anchors are not allowed in routing requirements.
  get '/_lp_preview' => 'landing_page#preview', as: :landing_page_preview

  locale_regex_string = Sharetribe::AVAILABLE_LOCALES.map { |l| l[:ident] }.concat(Sharetribe::REMOVED_LOCALES.to_a).join("|")
  locale_matcher = Regexp.new(locale_regex_string)
  locale_matcher_anchored = Regexp.new("^(#{locale_regex_string})$")

  # Conditional routes for custom landing pages
  get '/:locale/' => 'landing_page#index', as: :landing_page_with_locale, constraints: ->(request) {
    locale_matcher_anchored.match(request.params["locale"]) &&
      CustomLandingPage::LandingPageStore.enabled?(request.env[:current_marketplace]&.id)
  }
  get '/' => 'landing_page#index', as: :landing_page_without_locale, constraints: ->(request) {
    CustomLandingPage::LandingPageStore.enabled?(request.env[:current_marketplace]&.id)
  }

  # Conditional routes for search view if landing page is enabled
  get '/:locale/s' => 'homepage#index', as: :search_with_locale, constraints: ->(request) {
    locale_matcher_anchored.match(request.params["locale"]) &&
      CustomLandingPage::LandingPageStore.enabled?(request.env[:current_marketplace]&.id)
  }
  get '/s' => 'homepage#index', as: :search_without_locale, constraints: ->(request) {
    CustomLandingPage::LandingPageStore.enabled?(request.env[:current_marketplace]&.id)
  }

  # Default routes for homepage, these are matched if custom landing page is not in use
  # Inside this constraits are the routes that are used when request has subdomain other than www
  get '/:locale/' => 'homepage#index', :constraints => { :locale => locale_matcher }, as: :homepage_with_locale
  get '/' => 'homepage#index', as: :homepage_without_locale
  get '/:locale/s', to: redirect('/%{locale}', status: 307), constraints: { locale: locale_matcher }
  get '/s', to: redirect('/', status: 307)

  # error handling: 3$: http://blog.plataformatec.com.br/2012/01/my-five-favorite-hidden-features-in-rails-3-2/
  get '/500' => 'errors#server_error'
  get '/404' => 'errors#not_found', :as => :error_not_found
  get '/406' => 'errors#not_acceptable', :as => :error_not_acceptable
  get '/410' => 'errors#gone', as: :error_gone
  get '/community_not_found' => 'errors#community_not_found', as: :community_not_found
  get '/not_available' => 'application#not_available', as: :community_not_available

  resources :communities, only: [:new, :create]


  devise_for :people, only: :omniauth_callbacks, controllers: { omniauth_callbacks: "omniauth" }

  # Adds locale to every url right after the root path
  scope "(/:locale)", :constraints => { :locale => locale_matcher } do

    put '/mercury_update' => "mercury_update#update", :as => :mercury_update

    get "/transactions/op_status/:process_token" => "paypal_service/checkout_orders#paypal_op_status", as: :paypal_op_status
    get "/transactions/transaction_op_status/:process_token" => "transactions#transaction_op_status", :as => :transaction_op_status
    get "/transactions/created/:transaction_id" => "transactions#created", as: :transaction_created
    get "/transactions/finalize_processed/:process_token" => "transactions#finalize_processed", as: :transaction_finalize_processed

    # All new transactions (in the future)
    get "/transactions/new" => "transactions#new", as: :new_transaction

    # preauthorize flow

    # Deprecated route (26-08-2016)
    get "/listings/:listing_id/book", :to => redirect { |params, request|
      "/#{params[:locale]}/listings/#{params[:listing_id]}/initiate?#{request.query_string}"
    }
    # Deprecated route (26-08-2016)
    post "/listings/:listing_id/booked"    => "preauthorize_transactions#initiated", as: :booked # POST request, no redirect

    get "/listings/:listing_id/initiate"   => "preauthorize_transactions#initiate", :as => :initiate_order
    post "/listings/:listing_id/initiated" => "preauthorize_transactions#initiated", :as => :initiated_order

    # free flow
    post "/listings/:listing_id/create_contact" => "free_transactions#create_contact", :as => :create_contact
    get "/listings/:listing_id/contact" => "free_transactions#contact", :as => :contact_to_listing

    get "/logout" => "sessions#destroy", :as => :logout
    get "/confirmation_pending" => "community_memberships#confirmation_pending", :as => :confirmation_pending
    get "/login" => "sessions#new", :as => :login
    get "/listing_bubble/:id" => "listings#listing_bubble", :as => :listing_bubble
    get "/listing_bubble_multiple/:ids" => "listings#listing_bubble_multiple", :as => :listing_bubble_multiple
    get '/:person_id/settings/payments' => 'payment_settings#index', :as => :person_payment_settings
    post '/:person_id/settings/payments' => 'payment_settings#create', :as => :create_person_payment_settings
    put '/:person_id/settings/payments' => 'payment_settings#update', :as => :update_person_payment_settings
    get '/:person_id/settings/payments/paypal_account' => 'paypal_accounts#index', :as => :paypal_account_settings_payment

    # community membership related actions

    get  '/community_memberships/pending_consent' => 'community_memberships#pending_consent', as: :pending_consent
    post '/community_memberships/give_consent'    => 'community_memberships#give_consent', as: :give_consent
    get  '/community_memberships/access_denied'   => 'community_memberships#access_denied', as: :access_denied

    get  '/community_memberships/check_email_availability_and_validity' => 'community_memberships#check_email_availability_and_validity'
    get  '/community_memberships/check_invitation_code'                 => 'community_memberships#check_invitation_code'


    namespace :paypal_service do
      resources :checkout_orders do
        collection do
          get :success
          get :cancel
          get :success_processed
        end
      end
    end

    scope module: "admin2", path: "/admin", as: "admin2" do
      get '' => "dashboard#index"
      namespace :general do
        resources :essentials, only: %i[index] do
          collection do
            patch :update_essential
          end
        end
        resources :admin_notifications, path: 'admin-notifications', only: %i[index] do
          collection do
            patch :update_admin_notifications
          end
        end
        resources :static_content, path: 'static-content', only: %i[index]
        resources :privacy, only: %i[index] do
          collection do
            patch :update_privacy
          end
        end
      end
      namespace :design do
        resources :landing_page, path: 'landing-page', only: %i[index]

        resources :topbar, path: 'top-bar', only: %i[index] do
          collection do
            patch :update_topbar
          end
        end

        resources :footer, only: %i[index] do
          collection do
            patch :update_footer
          end
        end

        resources :display, path: 'arrangement', only: %i[index] do
          collection do
            patch :update_display
          end
        end

        resources :logos_color, path: 'logos-and-color', only: %i[index] do
          collection do
            patch :update_logos_color
            delete :remove_files
          end
        end
        resources :cover_photos, path: 'cover-photos', only: %i[index] do
          collection do
            patch :update_cover_photos
          end
        end
      end

      namespace :users do
        resources :invitations, path: 'view-invitations', only: %i[index]
        resources :manage_users, path: 'manage-users', only: %i[index destroy] do
          member do
            get :resend_confirmation
            post :ban
            post :unban
            post :promote_admin
            patch :posting_allowed
          end
        end
        resources :signup_login, path: 'signup-and-login', only: %i[index] do
          collection do
            patch :update_signup_login
          end
        end
        resources :user_rights, path: 'user-rights', only: %i[index] do
          collection do
            patch :update_user_rights
          end
        end
        resources :user_fields, path: 'user-fields' do
          collection do
            post :order
            post :add_unit
          end
          member do
            get :delete_popup
          end
        end
      end
      namespace :listings do
        resources :listing_fields do
          member do
            get :delete_popup
          end
          collection do
            post :order
            post :add_unit
            get :edit_price
            get :edit_expiration
            get :edit_location
            put :update_expiration
            put :update_price
            put :update_location
          end
        end
        resources :order_types, path: 'order-types' do
          collection do
            post :add_unit
            post :order
          end
        end
        resources :categories do
          member do
            get :remove_popup
            delete :destroy_and_move
          end
          collection do
            post :order
            post :change_category
          end
        end

        resources :manage_listings, path: 'manage-listings', only: %i[index] do
          collection do
            patch :update
            patch :close
            delete :delete
            get :export
            get :export_status
          end
          member do
            get :approve
            get :reject
          end
        end
        resources :listing_approval, path: 'listing-approval', only: %i[index] do
          collection do
            patch :update_listing_approval
          end
        end
        resources :listing_comments, path: 'listing-comments', only: %i[index] do
          collection do
            patch :update_listing_comments
          end
        end
      end

      namespace :transactions_reviews, path: 'transactions-and-reviews' do
        resources :manage_reviews, path: 'manage-reviews', only: %i[index destroy] do
          member do
            get :show_review
            get :edit_review
            get :delete_review
            patch :update_review
          end
        end
        resources :conversations, path: 'view-conversations', only: %i[index show]
        resources :manage_transactions, path: 'manage-transactions', only: %i[index show] do
          member do
            patch :confirm
            patch :cancel
            patch :refund
            patch :dismiss
          end
          collection do
            get :export
            get :export_status
          end
        end
        resources :config_transactions, path: 'configure-transactions', only: %i[index] do
          collection do
            patch :update_config
          end
        end
      end

      namespace :payment_system, path: 'payment-system' do
        resources :stripe, param: :payment_gateway do
          collection do
            patch :update_stripe_keys
            patch :common_update
          end
          member do
            patch :disable
            patch :enable
          end
        end
        resources :paypal, param: :payment_gateway do
          collection do
            get :account_create
            patch :common_update
            get :permissions_verified
          end
          member do
            patch :disable
            patch :enable
          end
        end
        resources :country_currencies, path: 'country-currency', only: %i[index] do
          collection do
            patch :update_country_currencies
            get :verify_currency
          end
        end

        resources :transaction_size, path: 'minimum-listing-price', only: %i[index] do
          collection do
            patch :save
          end
        end
      end

      namespace :emails do
        resources :email_users, path: 'compose-email', only: %i[index create]
        resources :outgoing_emails, path: 'custom-outgoing-address' do
          collection do
            get :check_email_status
            post :resend_verification_email
          end
        end
        resources :welcome_emails, path: 'welcome-email', only: %i[index] do
          collection do
            patch :update_email
          end
        end
        resources :newsletters, path: 'automatic-newsletter', only: %i[index] do
          collection do
            patch :update_newsletter
          end
        end
      end

      namespace :search_location, path: 'search-and-location' do
        resources :search, only: %i[index] do
          collection do
            patch :update_search
          end
        end
        resources :locations, path: 'location', only: %i[index] do
          collection do
            patch :update_location
          end
        end
      end

      namespace :social_media, path: 'social-media' do
        resources :image_tags, path: 'image-and-tags', only: %i[index] do
          collection do
            patch :update_image
          end
        end
        resources :twitter, only: %i[index] do
          collection do
            patch :update_twitter
          end
        end
      end

      namespace :seo do
        resources :sitemap, path: 'sitemap-and-robots', only: %i[index]
        resources :google_console, path: 'google-search-console', only: %i[index]
        resources :landing_pages, path: 'landing-page-meta-tags', only: %i[index] do
          collection do
            patch :update_landing_page
          end
        end
        resources :search_pages, path: 'search-page-meta-tags', only: %i[index] do
          collection do
            patch :update_search_pages
          end
        end
        resources :listing_pages, path: 'listing-pages-meta-tags', only: %i[index] do
          collection do
            patch :update_listing_page
          end
        end
        resources :category_pages, path: 'category-pages-meta-tags', only: %i[index] do
          collection do
            patch :update_category_page
          end
        end
        resources :profile_pages, path: 'profile-pages-meta-tags', only: %i[index] do
          collection do
            patch :update_profile_page
          end
        end
      end

      namespace :analytics do
        resources :google_manager, path: 'google-tag-manager', only: %i[index]
        resources :google, path: 'google-analytics', only: %i[index] do
          collection do
            patch :update_google
          end
        end
        resources :sharetribe, path: 'sharetribe-analytics', only: %i[index] do
          collection do
            patch :update_sharetribe
          end
        end
      end

      namespace :advanced do
        resources :experimental, path: 'new-features', only: %i[index] do
          collection do
            patch :update_experimental
          end
        end
        resources :delete_marketplaces, path: 'delete-marketplace', only: %i[index destroy]
        resources :custom_scripts, path: 'custom-script', only: %i[index] do
          collection do
            patch :update_script
          end
        end
      end

    end
    
    get '/admin2', to: redirect('/admin')
    get '/:locale/admin2(*all)', to: redirect('/%{locale}/admin%{all}')

<<<<<<< HEAD
=======
    # get '/:locale/admin2', to: redirect('/%{locale}/admin2/dashboard')

    get '/admin2', to: redirect('/admin')
    get '/:locale/admin2(*all)', to: redirect('/%{locale}/admin%{all}')
    
>>>>>>> d1342179
    scope module: "admin", path: "/admin_old", as: "admin" do
      get '' => "getting_started_guide#index"

      # Payments
      resources :payment_preferences, only: [:index], param: :payment_gateway do
        collection do
          put :common_update
          put :update_stripe_keys
        end
        member do
          get :disable
          get :enable
        end
      end
      # PayPal Connect
      get  "/paypal_preferences" => redirect("/%{locale}/admin/payment_preferences")
      get  "/paypal_preferences/account_create"       => "paypal_preferences#account_create"
      get  "/paypal_preferences/permissions_verified" => "paypal_preferences#permissions_verified"

      # Settings
      resource :setting, path: 'settings', only: [:show, :update]

      # Guide
      get "getting_started_guide"                        => "getting_started_guide#index",                  as: :getting_started_guide
      get "getting_started_guide/slogan_and_description" => "getting_started_guide#slogan_and_description", as: :getting_started_guide_slogan_and_description
      get "getting_started_guide/cover_photo"            => "getting_started_guide#cover_photo",            as: :getting_started_guide_cover_photo
      get "getting_started_guide/filter"                 => "getting_started_guide#filter",                 as: :getting_started_guide_filter
      get "getting_started_guide/payment"                => "getting_started_guide#payment",                as: :getting_started_guide_payment
      get "getting_started_guide/listing"                => "getting_started_guide#listing",                as: :getting_started_guide_listing
      get "getting_started_guide/invitation"             => "getting_started_guide#invitation",             as: :getting_started_guide_invitation
      get "getting_started_guide/skip_payment"           => "getting_started_guide#skip_payment",           as: :getting_started_guide_skip_payment

      # Details and look 'n feel
      get   "/look_and_feel/edit" => "communities#edit_look_and_feel",          as: :look_and_feel_edit
      patch "/look_and_feel"      => "communities#update_look_and_feel",        as: :look_and_feel
      get   "/details/edit"       => "community_customizations#edit_details",   as: :details_edit
      patch "/details"            => "community_customizations#update_details", as: :details
      get   "/new_layout"         => "communities#new_layout",                  as: :new_layout
      patch "/new_layout"         => "communities#update_new_layout",           as: :update_new_layout

      # Topbar menu
      get   "/topbar/edit"        => "communities/topbar#edit",                 as: :topbar_edit
      patch "/topbar"             => "communities/topbar#update",               as: :topbar

      # Footer menu
      get   "/footer/edit"        => "communities/footer#edit",                 as: :footer_edit
      patch "/footer"             => "communities/footer#update",               as: :footer

      # Landing page menu
      get   "/landing_page"         => "communities#landing_page",                  as: :landing_page

      resources :communities do
        member do
          get :edit_welcome_email
          post :create_sender_address
          get :check_email_status
          post :resend_verification_email
          get :edit_text_instructions
          get :test_welcome_email
          get :social_media
          get :analytics
          put :social_media, to: 'communities#update_social_media'
          put :analytics, to: 'communities#update_analytics'
          delete :delete_marketplace

          # DEPRECATED (2016-08-26)
          # These routes are not in use anymore, don't use them
          # See new "Topbar menu" routes above, outside of communities resource
          get :topbar, to: redirect("/admin/topbar/edit")
          put :topbar, to: "communities#update_topbar" # PUT request, no redirect
          # also redirect old menu link requests to topbar
          get :menu_links, to: redirect("/admin/topbar/edit")
          put :menu_links, to: "communities#update_topbar" # PUT request, no redirect

          # DEPRECATED (2016-07-07)
          # These routes are not in use anymore, don't use them
          # See new "Guide" routes above, outside of communities resource
          get :getting_started, to: redirect('/admin/getting_started_guide')

          # DEPRECATED (2016-03-22)
          # These routes are not in use anymore, don't use them
          # See new routes above, outside of communities resource
          get :edit_details,       to: redirect("/admin/details/edit")
          put :update_details,     to: "community_customizations#update_details" # PUT request, no redirect
          get :edit_look_and_feel, to: redirect("/admin/look_and_feel/edit")
          put :edit_look_and_feel, to: "community_customizations#update_look_and_feel" # PUT request, no redirect

          # DEPRECATED (2016-03-22)
          # These routes are not in use anymore, don't use them
          # See the above :admin_settings routes, outside of :communities resource
          get :settings,       to: redirect("/admin/settings")
          put :update_settings # PUT request, no redirect
          get "getting_started_guide",                        to: redirect("/admin/getting_started_guide")
          get "getting_started_guide/slogan_and_description", to: redirect("/admin/getting_started_guide/slogan_and_description")
          get "getting_started_guide/cover_photo",            to: redirect("/admin/getting_started_guide/cover_photo")
          get "getting_started_guide/filter",                 to: redirect("/admin/getting_started_guide/filter")
          get "getting_started_guide/paypal",                 to: redirect("/admin/getting_started_guide/paypal")
          get "getting_started_guide/listing",                to: redirect("/admin/getting_started_guide/listing")
          get "getting_started_guide/invitation",             to: redirect("/admin/getting_started_guide/invitation")

        end
        resources :listings, controller: :community_listings, only: [:index, :edit, :update] do
          member do
            get :approve
            get :reject
          end
          collection do
            get 'export'
            get 'export_status'
          end
        end
        resources :transactions, controller: :community_transactions, only: [:index, :show] do
          collection do
            get 'export'
            get 'export_status'
          end
          member do
            get :confirm
            get :cancel
            get :refund
            get :dismiss
          end
        end
        resources :conversations, controller: :community_conversations, only: [:index, :show]
        resources :testimonials, controller: :community_testimonials, only: [:index, :edit, :update, :new, :create] do
          collection do
            get :new_unskip
            post :unskip
          end
        end
        resources :invitations, controller: :community_invitations, only: [:index]
        resources :emails
        resources :community_memberships do
          member do
            put :ban
            put :unban
            put :resend_confirmation
          end
          collection do
            post :promote_admin
            post :posting_allowed
          end
        end
        resource :paypal_preferences, only: :index do

          # DEPRECATED (2015-11-16)
          # Do not add new routes here.
          # See the above :paypal_preferences routes, outside of communities resource

          member do
            get :index,                to: redirect("/admin/paypal_preferences")
            post :preferences_update   # POST request, no redirect
            get :account_create,       to: redirect("/admin/paypal_preferences/account_create")
            get :permissions_verified, to: redirect("/admin/paypal_preferences/permissions_verified")
          end
        end
      end
      resources :custom_fields do
        collection do
          get :edit_price
          get :edit_location
          post :order
          put :update_price
          put :update_location
          get :edit_expiration
          put :update_expiration
        end
      end
      resources :person_custom_fields, path: 'user_fields' do
        collection do
          post :order
        end
      end
      resources :categories do
        member do
          get :remove
          delete :destroy_and_move
        end
        collection do
          post :order
        end
      end
      resources :listing_shapes do
        collection do
          post :order
        end
        member do
          get :close_listings
        end
      end
      resource :plan, only: [:show]
      resource :domain, only: [:show, :update] do
        collection do
          get :check_availability
        end
        member do
          patch :create_domain_setup
          patch :recheck_domain_setup
          patch :reset_domain_setup
          patch :confirm_domain_setup
          patch :retry_domain_setup
        end
      end
      resource :community_seo_settings, only: [:show, :update]
      resources :landing_page_versions do
        member do
          get :release
        end
        resources :sections, controller: 'landing_page_versions/sections'
      end
    end

    resources :invitations, only: [:new, :create ] do
      collection do
        get :unsubscribe
      end
    end
    resources :user_feedbacks, :controller => :feedbacks
    resources :homepage do
      collection do
        get :sign_in
        post :join
      end
    end

    resources :listings do
      member do
        post :follow
        delete :unfollow
        delete :delete
      end
      collection do
        get :new_form_content
        get :edit_form_content
        get :more_listings
        get :browse
        get :locations_json
        get :verification_required
      end
      resources :comments, :only => [:create, :destroy]
      resources :listing_images do
        collection do
          post :add_from_file
          put :add_from_url
          put :reorder
        end
      end
      resources :preauthorize_transactions, only: [], defaults: { format: :json } do
        member do
          post :stripe_confirm_intent
          post :stripe_failed_intent
        end
      end
    end

    resources :listing_images do
      member do
        get :image_status
      end
      collection do
        post :add_from_file
        put :add_from_url
      end
    end

    resources :infos do
      collection do
        get :about
        get :how_to_use
        get :terms
        get :privacy
        get :news
      end
    end
    resource :terms do
      member do
        post :accept
      end
    end
    resources :sessions do
      collection do
        post :request_new_password
        post :change_mistyped_email
      end
    end
    resources :consent
    resource :sms do
      get :message_arrived
    end

    devise_for :people, skip: :omniauth_callbacks, controllers: { confirmations: "confirmations", registrations: "people", omniauth_callbacks: "omniauth"}, :path_names => { :sign_in => 'login'}
    devise_scope :person do
      # these matches need to be before the general resources to have more priority
      get "/people/confirmation" => "confirmations#show", :as => :confirmation
      put "/people/confirmation" => "confirmations#create"
      get "/people/sign_up" => redirect("/%{locale}/login")

      # List few specific routes here for Devise to understand those
      get "/signup" => "people#new", :as => :sign_up

      resources :people, param: :username, :path => "", :only => :show, :constraints => { :username => /[_a-z0-9]{3,20}/ }

      resources :people, except: [:show] do
        collection do
          get :check_username_availability
          get :check_email_availability
          get :check_email_availability_and_validity
          get :check_invitation_code
        end
        member do
          get :check_username_availability
        end
      end

      resources :people, except: [:show], :path => "" do
        resources :listings do
          member do
            put :close
            put :move_to_top
            put :show_in_updates_email
          end
          collection do
            get :new_form_content
          end
        end
        resources :person_messages

        resource :inbox, :only => [:show]

        resources :messages, :controller => :conversations do
          collection do
            # This is only a redirect from old route, changed 2014-09-11
            # You can clean up this later
            get :received, to: 'inboxes#show'
          end
          member do
            get :confirm, to: 'confirm_conversations#confirm'
            get :cancel, to: 'confirm_conversations#cancel'
            put :confirmation, to: 'confirm_conversations#confirmation' #TODO these should be under transaction
            get :accept_preauthorized, to: 'accept_preauthorized_conversations#accept'
            get :reject_preauthorized, to: 'accept_preauthorized_conversations#reject'
            put :acceptance_preauthorized, to: 'accept_preauthorized_conversations#accepted_or_rejected'
          end
          resources :messages
          resources :feedbacks, :controller => :testimonials do
            collection do
              put :skip
            end
          end
        end
        resource :paypal_account, only: [:index] do
          member do
            get :ask_order_permission
            get :ask_billing_agreement
            get :permissions_verified
            get :billing_agreement_success
            get :billing_agreement_cancel
          end
        end
        resource :stripe_account, only: [:show, :update, :create] do
          member do
            put :send_verification
          end
        end

        resources :transactions, only: [:show, :new, :create]
        resource :settings do
          member do
            get :account
            get :notifications
            get :unsubscribe
            get :listings
            get :transactions
          end
        end
        resources :testimonials
        resources :emails do
          member do
            post :send_confirmation
          end
        end
        resources :followers
        resources :followed_people
      end # people

    end # devise scope person

    get "/:person_id/messages/:conversation_type/:id" => "conversations#show", :as => :single_conversation

    get '/:person_id/settings/profile', to: redirect("/%{person_id}/settings") #needed to keep old links working

  end # scope locale

  id_to_username = Proc.new do |params, req|
    username = Person.find(params[:person_id]).try(:username)
    locale = params[:locale] + "/" if params[:locale]
    if username
      "/#{locale}#{username}#{params[:path]}"
    else
      "/404"
    end
  end

  get "(/:locale)/people/:person_id(*path)" => redirect(id_to_username), :constraints => { :locale => locale_matcher, :person_id => /[a-zA-Z0-9_-]{22}/ }

  get "(/:locale)/:person_id(*path)" => redirect(id_to_username), :constraints => { :locale => locale_matcher, :person_id => /[a-zA-Z0-9_-]{22}/ }
end<|MERGE_RESOLUTION|>--- conflicted
+++ resolved
@@ -487,15 +487,7 @@
     
     get '/admin2', to: redirect('/admin')
     get '/:locale/admin2(*all)', to: redirect('/%{locale}/admin%{all}')
-
-<<<<<<< HEAD
-=======
-    # get '/:locale/admin2', to: redirect('/%{locale}/admin2/dashboard')
-
-    get '/admin2', to: redirect('/admin')
-    get '/:locale/admin2(*all)', to: redirect('/%{locale}/admin%{all}')
     
->>>>>>> d1342179
     scope module: "admin", path: "/admin_old", as: "admin" do
       get '' => "getting_started_guide#index"
 
