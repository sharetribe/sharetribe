--- conflicted
+++ resolved
@@ -251,7 +251,6 @@
         end
       end
       namespace :listings do
-<<<<<<< HEAD
         resources :order_types, path: 'order-types' do
           collection do
             post :add_unit
@@ -272,7 +271,8 @@
           collection do
             post :add_unit
             post :order
-=======
+          end
+        end
         resources :listing_fields do
           member do
             get :delete_popup
@@ -280,7 +280,6 @@
           collection do
             post :order
             post :add_unit
->>>>>>> 42ea8134
           end
         end
         resources :manage_listings, path: 'manage-listings', only: %i[index] do
