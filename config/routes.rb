--- conflicted
+++ resolved
@@ -251,7 +251,6 @@
         end
       end
       namespace :listings do
-<<<<<<< HEAD
         resources :listing_fields do
           member do
             get :delete_popup
@@ -265,7 +264,8 @@
             put :update_expiration
             put :update_price
             put :update_location
-=======
+          end
+        end
         resources :order_types, path: 'order-types' do
           collection do
             post :add_unit
@@ -280,7 +280,6 @@
           collection do
             post :order
             post :change_category
->>>>>>> 8ff75068
           end
         end
         resources :manage_listings, path: 'manage-listings', only: %i[index] do
