--- conflicted
+++ resolved
@@ -3175,13 +3175,8 @@
       edit: ~
       cancel: ~
       gender: ~
-<<<<<<< HEAD
-      phone_number: ~
-      phone_info_text: ~
-=======
       phone_number: "Număr de telefon"
       phone_info_text: "Numărul de telefon trebuie să înceapă cu prefixul țării, de exemplu"
->>>>>>> 3189a41d
       address_kana_postal_code: ~
       address_kana_state: ~
       address_kana_city: ~
