--- conflicted
+++ resolved
@@ -1264,11 +1264,7 @@
       total_value_stripe: ~
       paypal_fee: ~
       paypal_fee_info: "არ შეიცავს %{link}"
-<<<<<<< HEAD
-      shipping_price_label: "მიტანის სერვისი"
-=======
       shipping_price_label: "მიტანის სერვისიმიტანის სერვისი:"
->>>>>>> 847048fa
       stripe-fee_label: ~
     confirm:
       confirm_description: "თუ თქვენი შეკვეთა შესრულდა უნდა მონიშნოთ იგი დასრულებულად. შემდეგ შეგეძლებათ მისცეთ შეფასება სხვა ნაწილს."
@@ -1623,11 +1619,7 @@
       you_have_made_new_payment: ~
     paypal_new_payment:
       paypal_gateway_fee: "PayPal-ის გადასახადი:"
-<<<<<<< HEAD
-      shipping_total: "მიტანის სერვისი:"
-=======
       shipping_total: "მიტანის სერვისიმიტანის სერვისი:"
->>>>>>> 847048fa
     braintree_new_payment:
       product: პროდუქტი
       price_payer_paid: "ფასი %{payer_full_name} გადახდილია:"
@@ -2288,11 +2280,7 @@
     edit:
       edit_listing: "დაარედაქტირე განცხადება"
     edit_links:
-<<<<<<< HEAD
-      close_listing: "სიის დახურვა"
-=======
       close_listing: "განცხადების დახურვა"
->>>>>>> 847048fa
       edit_listing: "დაარედაქტირე განცხადება"
       reopen_listing: "თავიდან გახსენი ჩამონათვალი"
       move_to_top: "გადაიტანე მთავარი გვერდის თავში"
