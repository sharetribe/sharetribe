--- conflicted
+++ resolved
@@ -1931,36 +1931,12 @@
       on_or_after: "Должно быть в или после %{restriction}"
       positive_number: "Укажите цифру"
       from_must_be_less_than_till: "''Время начала'' должно быть меньше, чем ''Время окончания''"
-<<<<<<< HEAD
-      section_with_this_id_already_exists: ~
-      listing_with_this_id_does_not_exist: ~
-      presence: ~
-      username_is_invalid: ~
-      domain_name_is_invalid: ~
-      only_supported_variables: ~
-      too_long:
-        one: 'слишком большой длины (не может быть больше чем 1 символ)'
-        few: 'слишком большой длины (не может быть больше чем %{count} символа)'
-        many: 'слишком большой длины (не может быть больше чем %{count} символов)'
-        other: 'слишком большой длины (не может быть больше чем %{count} символа)'
-      too_short:
-        one: 'недостаточной длины (не может быть меньше 1 символа)'
-        few: 'недостаточной длины (не может быть меньше %{count} символов)'
-        many: 'недостаточной длины (не может быть меньше %{count} символов)'
-        other: 'недостаточной длины (не может быть меньше %{count} символа)'
-      wrong_length:
-        one: 'неверной длины (может быть длиной ровно 1 символ)'
-        few: 'неверной длины (может быть длиной ровно %{count} символа)'
-        many: 'неверной длины (может быть длиной ровно %{count} символов)'
-        other: 'неверной длины (может быть длиной ровно %{count} символа)'
-=======
       section_with_this_id_already_exists: "Уникальное имя этого раздела уже используется. Пожалуйста, выберите другое."
       listing_with_this_id_does_not_exist: "Этот идентификатор объявления недоступен в вашем маркетплейсе. Может быть вы опечатались? Пожалуйста, подтвердите и попробуйте еще раз."
       presence: "Не может быть пустым"
       username_is_invalid: "Это имя пользователя недействительна или недоступно"
       domain_name_is_invalid: "Это доменное имя недействительно или недоступно"
       only_supported_variables: "Добавляйте только поддерживаемые переменные"
->>>>>>> 7127d392
   event_feed_events:
     accept:
       has_accepted_lend_item: "%{offerer_name} согласился дать %{listing_title} %{requester_name} %{time_ago}."
