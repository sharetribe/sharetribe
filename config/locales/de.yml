--- conflicted
+++ resolved
@@ -359,15 +359,9 @@
             pending_ext: "Warte auf Stripe-Bezahlung"
         not_available: "nicht verfügbar"
       conversations:
-<<<<<<< HEAD
-        conversations: "Unterhaltungen ansehen"
-        headers:
-          started_from: "Gestartet von"
-=======
         conversations: "Unterhaltungen anzeigen"
         headers:
           started_from: "Gestartet aus"
->>>>>>> 804aab82
           status: Status
           started: Gestartet
           last_activity: "Neueste Aktivität"
