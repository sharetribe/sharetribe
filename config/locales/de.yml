--- conflicted
+++ resolved
@@ -309,15 +309,6 @@
       account_number: Kontonummer
   braintree_payments:
     edit:
-<<<<<<< HEAD
-      new_credit_card_payment: ~
-      payment_receiver: ~
-      cardholder_name: ~
-      credit_card_number: ~
-      cvv: ~
-      credit_card_expiration_date: ~
-      confirm_payment: ~
-=======
       new_credit_card_payment: "Neue Kreditkartenzahlung"
       payment_receiver: Zahlungsempfänger
       cardholder_name: Karteninhaber
@@ -325,7 +316,6 @@
       cvv: "Prüfnummer der Kreditkarte"
       credit_card_expiration_date: "Ablaufdatum der Kreditkarte"
       confirm_payment: "Zahlung bestätigen"
->>>>>>> 4dc231fb
   communities:
     map_bubble:
       view_tribe: "Stamm anzeigen"
@@ -568,19 +558,6 @@
       new_payment: "Du hast eine neue Zahlung erhalten"
       you_have_received_new_payment: "Du hast bezahlt %{payment_sum} für %{listing_title} an %{payer_full_name}. Das ist deine Rechnung."
     braintree_new_payment:
-<<<<<<< HEAD
-      product: ~
-      price_payer_paid: ~
-      service_fee: ~
-      you_will_get: ~
-    receipt_to_payer:
-      receipt_of_payment: Zahlungsbestätigung
-      you_have_made_new_payment: "Du hast %{payment_sum} bezahlt für %{listing_title} an %{recipient_full_name}. Hier ist ein Beleg deiner Zahlung."
-      product: ~
-      total: ~
-      price: ~
-      service_fee: ~
-=======
       product: "Produkt:"
       price_payer_paid: "Betrag bezahlt von %{payer_full_name}:"
       service_fee: "%{service_name} Servicegebühr:"
@@ -592,7 +569,6 @@
       total: Gesamtbetrag
       price: Preis
       service_fee: Servicegebühr
->>>>>>> 4dc231fb
     new_testimonial:
       has_given_you_feedback_in_kassi: "%{name} hat dir ein Feedback in %{service_name} hinterlassen"
       you_can_give_feedback_to: "Du hast noch kein Feedback für %{name} hinterlassen."
@@ -1026,21 +1002,12 @@
       you_must_fill_all_the_fields: "Du musst alle Felder ausfüllen"
       you_unfollowed_listing: "Du folgst diesem Eintrag nicht länger"
       joining_community_failed: "Der Beitritt dieser Community ist fehlgeschlagen"
-<<<<<<< HEAD
-      can_not_login_with_private_user: ~
-      can_not_delete_email: ~
-      user_does_not_have_email_to_delete: ~
-      email_deleted: ~
-      payment_details_add_successful: ~
-      payment_details_add_error: ~
-=======
       can_not_login_with_private_user: "Du kannst dich bei dieser Community nicht mit deinem persönlichen Konto anmelden. Melde dich mit deinem Organisations-Konto an oder erstelle ein neues Konto."
       can_not_delete_email: "Du kannst die E-Mail-Adresse nicht entfernen"
       user_does_not_have_email_to_delete: "Die E-Mail-Adresse, die du zu entfernen versuchst, gehört nicht zu dir"
       email_deleted: "E-Mail entfernt"
       payment_details_add_successful: "Zahlungsdetails erfolgreich hinzugefügt"
       payment_details_add_error: "Zahlungsdetails konnten nicht hinzugefügt werden"
->>>>>>> 4dc231fb
     profile_extras_header:
       back_to_profile_of_person: "Zurück zum Benutzerprofil"
       badges: Abzeichen
@@ -1112,11 +1079,7 @@
         time: "Stunde, Tag, Woche..."
         long_time: "Woche, Monat..."
         service_fee_will_be_added: "Eine Servicegebühr in Höhe von %{fee}% kommt hinzu."
-<<<<<<< HEAD
-        after_service_fee_you_will_get: ~
-=======
         after_service_fee_you_will_get: "Nach Abzug der %{service_name} Servicegebühr, wirst du %{sum_with_currency} erhalten"
->>>>>>> 4dc231fb
         price_excludes_vat: "Dieser Preis beinhaltet keine Steuer."
       origin:
         location: Standort
@@ -1375,16 +1338,6 @@
       sum: Summe
       commission_will_be_added: "Eine Servicegebühr von 10% wird hinzugefügt."
     form:
-<<<<<<< HEAD
-      total: ~
-      service_charge: ~
-      product: ~
-      price_for: ~
-      continue_to_pay: ~
-      invoice: ~
-      service_fee: ~
-      you_will_get: ~
-=======
       total: Gesamtbetrag
       service_charge: Servicegebühr
       product: "Produkt:"
@@ -1393,7 +1346,6 @@
       invoice: Rechnung
       service_fee: "%{service_name} Servicegebühr:"
       you_will_get: "Du wirst erhalten:"
->>>>>>> 4dc231fb
     mangopay:
       terms:
         mangopay_terms_also_included: "ACHTUNG: MangoPay ist ein Durchgangszahlungsservice, und indem du diese Webseite benutzt, akzeptierst du auch %{terms_link_text}, zusätzlich zu den folgenden Nutzungsbedingungen."
