--- conflicted
+++ resolved
@@ -253,11 +253,7 @@
         export_all_as_csv: "Exportiere Alles als CSV Datei"
         save_user_status_error: "Speichern fehlgeschlagen. Bitte erneuere die Seite und versuch es noch einmal."
         ban_user_confirmation: "Dies entfernt den Benutzer von der Community und wird einen erneuten Zugriff mit diesem Account auf die Seite verhindern. Bist du sicher, dass du fortfahren möchtest?"
-<<<<<<< HEAD
-        unban_user_confirmation: ~
-=======
         unban_user_confirmation: "Damit wird der Benutzer des Marktplatzes entsperrt und erhält wieder Zugang zu seinem Konto. Möchtest Du fortfahren?"
->>>>>>> 42ecec67
         ban_me_error: "Du kannst dich nicht selber sperren."
         search: Suchen
         search_by_name_email: "Nach einem Nahmen, einer E-Mail Adresse, oder einem Anzeigenamen suchen"
@@ -698,11 +694,7 @@
     paypal_fee_info:
       title: PayPal-Zahlungsbearbeitungsgebühr
       body_text: |-
-<<<<<<< HEAD
-          Für jede Zahlung durch PayPal erhebt %{service_name} eine Transaktionsgebühr im Höhe von %{paypal_commission}%. Die Gebühren von PayPal sind nicht inklusive in diesem Gebühr, also müssen sie die PayPal-Gebühren für jede PayPal-Zahlung auch zahlen, zusätzlich zu den Transaktionsgebühren von %{service_name}.
-=======
           Für jede Zahlung durch PayPal erhebt %{service_name} eine Transaktionsgebühr im Höhe von %{paypal_commission}%. Die Gebühren von PayPal sind nicht inklusive in dieser Gebühr, also musst du die PayPal-Gebühren für jede PayPal-Zahlung auch zahlen, zusätzlich zu den Transaktionsgebühren von %{service_name}.
->>>>>>> 42ecec67
           Wenn du dich bei deinem Paypal Account anmeldest, erhältst du unter dieser Adresse %{link_to_paypal} mehr Informationen auch zu internationalen Zahlungen. Nach jeder Transaktion bekommst du einen Beleg mit der exakten Gebühr.
       body_text_accept: |-
           Diese Zahlung wird durch PayPal verarbeitet. PayPal erhebt eine Transaktionsgebühr auf jede Zahlung. Diese Gebühr liegt zwischen 2% und 5% der Transaktionssumme, je nach monatlichem Umsatz und Land des Käufers. Normalerweise ist es günstiger, inländische Käufe zu tätigen, und größere monatliche Transaktionsvolumen bedeuten einen Rabatt.
@@ -2339,10 +2331,6 @@
       multi_page_html: "%{model} <b>%{from}&nbsp;-&nbsp;%{to}</b> von <b>%{count}</b> gesamt wird dargestellt"
     person:
       community_members_entries_info:
-<<<<<<< HEAD
-        multi_page: ~
-        multi_page_html: ~
-=======
         single_page:
           zero: "Keine %{model} gefunden"
           one: "%{accepted_count} aktive %{accepted_model} und %{banned_count} gesperrte %{banned_model} werden angezeigt. "
@@ -2353,7 +2341,6 @@
           other: "<b>%{accepted_count}</b> aktive %{accepted_model} und %{banned_count} gesperrte %{banned_model} werden angezeigt."
         multi_page: "%{model} %{from} - %{to} von %{accepted_count} aktiven %{accepted_model}n und %{banned_count} gesperrten %{banned_model}n werden angezeigt."
         multi_page_html: "%{model} <b>%{from}&nbsp;-%nbsp;%{to}</b> von <b>%{accepted_count}</b> aktiven %{accepted_model}n und %{banned_count} gesperrten %{banned_model}n werden angezeigt."
->>>>>>> 42ecec67
   stripe_accounts:
     admin_account_not_connected: "Die Nutzung des Zahlungssystem von %{service_name} zum Empfang von Zahlungen ist nicht möglich, da es noch nicht konfiguriert wurde. Bitte %{contact_admin_link} für Details."
     contact_admin_link_text: "kontaktiere den Administrator von %{service_name}"
