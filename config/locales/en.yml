en:
  number:
    currency:
      format:
        separator: "."
        delimiter: ","
        format: "%u%n"
  admin:
    categories:
      edit:
        edit_listing_category: "Edit category '%{category}'"
      index:
        listing_categories: "Listing categories"
        create_a_new_category: "+ Create a new category"
        remove_category_confirmation: "Are you sure you want to remove the category '%{category_name}'? This cannot be undone."
        saving_order: "Saving category order"
        save_order_successful: "Successfully saved category order"
        save_order_error: "An error occurred while saving category order. Please refresh the page and try again."
      new:
        new_listing_category: "New listing category"
      form:
        category_name:
          category_title: "Category title"
        category_parent:
          category_parent: "Parent category"
          no_parent: "No parent"
        category_transaction_types:
          transaction_types: "Order types"
          transaction_types_description: "Order types determine what kind of order process is allowed with listings in this category. For example, is it only selling, or are renting and giving away for free also allowed."
          select_all: "Select all"
          clear_all: "Clear all"
        buttons:
          save: Save
          cancel: Cancel
      remove:
        remove_category: "Remove category"
        remove_category_name: "Remove category '%{category_name}'"
        warning_remove_effects: "Warning! Removing category '%{category_name}' will have the following effects:"
        warning_listing_will_be_moved:
          one: "There is %{count} listing in the category. It will be moved to the selected category."
          other: "There are %{count} listings in the category. They will be moved to the selected category."
        warning_custom_field_will_be_moved:
          one: "There is %{count} custom field in the category. It will be moved to the selected category."
          other: "There are %{count} custom field in the category. They will be moved to the selected category."
        warning_subcategory_will_be_removed:
          one: "There is %{count} subcategory in the category. It will be removed."
          other: "There are %{count} subcategories in the category. They will be removed."
        warning_with_subcategories_listing_will_be_moved:
          one: "There is %{count} listing in the category and subcategories. It will be moved to the selected category."
          other: "There are %{count} listings in the category and subcategories. They will be moved to the selected category."
        warning_with_subcategories_custom_field_will_be_moved:
          one: "There is %{count} custom field in the category and subcategories. It will be moved to the selected category."
          other: "There are %{count} custom field in the category and subcategories. They will be moved to the selected category."
        select_new_category: "Select a new category where the items listed above will be moved:"
        buttons:
          remove: Remove
          cancel: Cancel
    communities:
      edit_details:
        community_details: "Basic details"
        community_look_and_feel: Design
        edit_community: "Basic details"
        enabled_languages: "Enabled languages"
        enabled_languages_description: "The set of languages available for users. The first one is used as default."
        default_language: "Default language"
        language_selection_disabled: "Language selection is disabled for your marketplace because you are using following unofficial languages: %{languages}. Please contact Sharetribe support if you want to modify your language settings."
        community_name: "Marketplace name"
        edit_community_name_description: "The name of your marketplace. This is shown to users in emails and various other places."
        community_slogan: "Marketplace slogan"
        community_slogan_display: "Display the slogan in the homepage or Custom Landing Page"
        edit_community_slogan_description: "This is shown on the homepage of the marketplace for the users who are not logged in. %{see_how_it_looks_like}."
        edit_community_slogan_description_hideable: "This is shown in browsers, search engines and social media. You can also display it on on the homepage of your marketplace for the users who are not logged in. %{see_how_it_looks_like}."
        community_description: "Marketplace description"
        community_description_display: "Display the description in the homepage or Custom Landing Page"
        edit_community_description_description: "This is shown on the homepage of the marketplace for the users who are not logged in. %{see_how_it_looks_like}."
        edit_community_description_description_hideable: "This is shown in browsers, search engines and social media. You can also display it on on the homepage of your marketplace for the users who are not logged in. %{see_how_it_looks_like}."
        community_search_placeholder: "Search help text"
        edit_community_search_placeholder_description: "This is shown on the homepage of the marketplace as a placeholder text in the search bar. %{see_how_it_looks_like}."
        private_community_homepage_content: "Private marketplace homepage content"
        edit_private_community_homepage_content_description: "This content is shown on the homepage of private marketplaces to users who are not logged in. Here you can describe your marketplace and the process to join it. You can also add images, videos and HTML content here. %{see_how_it_looks_like}."
        update_information: "Save settings"
        invite_people: "Invite new users"
        edit_signup_info: "Signup info"
        edit_signup_info_description: "This is an info text that can be shown to users in the signup page. There you can give the users instructions for signing up, information like where to get an invite, etc. By default there are no instructions."
        edit_info: "Edit information"
        see_how_it_looks_like: "See how it looks"
        verification_to_post_listings_info_content: "Info text to non-verified users"
        verification_to_post_listings_info_content_description: "You currently require your users to be verified manually by you before they can post listings. Here you can set the default text that is shown to non-verified users when they try to post a new listing."
        verification_to_post_listings_info_content_default: "%{service_name} requires people to be verified manually by admin before they can post listings. You have not yet been verified. Please %{contact_admin_link} to be verified."
        contact_admin_link_text: "contact the %{service_name} team"
        save: "Save settings"
        transaction_agreement: "Transaction agreement"
        transaction_agreement_checkbox: "Require buyers to accept an agreement before starting a transaction"
        transaction_agreement_checkbox_header: "Agreement label"
        transaction_agreement_checkbox_label_description: "This text will be shown next to a checkbox in the checkout form. The user needs to check the box to proceed with the transaction. An example label would be something like \"By clicking this box I accept the agreement.\""
        transaction_agreement_text_header: "Agreement text"
        transaction_agreement_description: "This is the content of the actual agreement that the user needs to accept. The agreement content is displayed when the user clicks the \"%{read_more}\" link next to the agreement label."
        terms_privacy_policy_and_static_content: "Terms, privacy policy and static content"
        terms_privacy_policy_and_static_content_infotext: "You can edit up to four pages of static content. Users can find the pages by clicking the \"About\" link in the top bar."
      edit_look_and_feel:
        edit_community_look_and_feel: "Edit marketplace \"%{community_name}\" look and feel"
        community_logo: Logo
        community_logo_icon: "Logo for social networks and mobile devices"
        community_logo_icon_mobile: "Square logo"
        community_cover_photo: "Cover photo"
        small_community_cover_photo: "Small cover photo"
        favicon: Favicon
        favicon_info_text: "Favicon will replace the default Sharetribe logo. The dimensions should be 32x32 pixels and the uploaded image will be resized to these dimensions."
        community_custom_color1: "Marketplace main color"
        community_slogan_color: "Marketplace slogan color"
        community_slogan_color_instructions_text: "You can change the color of the slogan on the homepage by entering a hex color value. The slogan is shown to users that are not logged in. %{colorpicker} can help you choose the color and give you the hex color code. You can then copy the code here. %{see_how_it_looks_like}."
        community_description_color: "Marketplace description color"
        community_description_color_instructions_text: "You can change the color of the description on the homepage by entering a hex color value. The description is shown to users that are not logged in. %{colorpicker} can help you choose the color and give you the hex color code. You can then copy the code here. %{see_how_it_looks_like}."
        new_listing_button_custom_color: "Post a new listing button color"
        logo_instructions_text_with_dimensions: "The logo size should be %{width}x%{height} pixels. It will be shown to users with bigger screens."
        logo_instructions_text_with_dimensions_no_placing: "The logo size should be %{width}x%{height} pixels."
        logo_icon_instructions_text_with_dimensions: "This square logo will be shown when people share your site in Facebook, when they view your site on a mobile device or when they bookmark your site to the home screen of their mobile device. The dimensions should be (at least) %{width}x%{height} pixels."
        logo_icon_instructions_text_with_dimensions_no_placing: "This square logo will be shown when people share your site in Facebook or when they bookmark your site to the home screen of their mobile device. The dimensions should be (at least) %{width}x%{height} pixels."
        logo_mobile_icon_instructions_text_with_dimensions: "This square logo will be shown when you perform some actions as an admin and when people bookmark your site to the home screen of their mobile device. The dimensions should be (at least) %{width}x%{height} pixels."
        cover_photo_visibility: "Cover photo is shown in the homepage for users who are not logged in."
        cover_photo_instructions_text_with_dimensions: "The photo will be resized to %{width}x%{height} pixels size and taller images will be cut in the middle. %{see_how_it_looks_like}."
        we_have_you_covered: "We have you covered"
        cover_photo_ready_made: "Are you looking for some ready-made and optimized cover pictures? Or would you like some inspiration and websites where to find great cover pictures? %{link}!"
        small_cover_photo_visibility: "Small cover photo is shown in all pages except in the homepage for users who are not logged in."
        small_cover_photo_instructions_text_with_dimensions: "The photo will be resized to %{width}x%{height} pixels size and taller images will be cut in the middle."
        main_content_width: "When choosing cover photos please note that the page main content is %{main_width} pixels wide at most. Remember to also check how your cover photo looks on the smaller screens (e.g. by using a more narrow browser window)."
        custom_color1_instructions_text: "You can change the main color of the user interface by entering a hex color value. %{link} can help you choose the color and give you the hex color code. You can then copy the code here."
        new_listing_button_instructions_text: "You can change the color of the Post a new listing button by entering a hex color value. %{link_to_colorpicker} can help you choose the color and give you the hex color code. You can then copy the code here."
        default_browse_view: "Default browse view"
        default_browse_view_instructions_text: "Default browse view is used on the homepage to set how the listings are displayed by default."
        grid: Grid
        list: List
        map: Map
        name_display_type: "Name display type"
        name_display_type_instructions_text: "Choose how the name of each user is shown on the site."
        full_name: "Full name (First Last)"
        first_name_with_initial: "First name with initial (First L)"
        first_name_only: "First name only (First)"
        invalid_color_code: "Color code should contain 6 numbers or letters A-F, for example D96E21"
        custom_head_script: "Custom script"
        custom_head_script_instructions_text: "This script is injected inside the <head> tag of every page and can be used to insert custom CSS, JavaScript or HTML. Please note that future changes to Sharetribe may render your script incompatible."
        current_image: "Current image:"
      edit_text_instructions:
        edit_text_instructions: "Instruction texts"
      edit_welcome_email:
        welcome_email_content: "Welcome email content"
        welcome_email_content_description: "The message below will be sent to every new user when they join. You can customize the message to fit your marketplace. By clicking '%{send_test_message_link}' you can send a preview message to your email address, so you can see how it looks in an email client."
        edit_message: "Edit message"
        send_test_message: "Send test message"
      outgoing_email:
        title: "Outgoing email address"
        info: "This name and address is used for emails sent from your marketplace to members."
        read_more: "Read more about outgoing email address"
        sender_address: "Sender address: %{sender_address}"
        sender_address_default: "Sender address: not set (using default address %{sender_address})"
        need_to_change: "If you need to change the email address, please %{contact_support_link}."
        contact_support_link_text: "contact Sharetribe support"
        set_sender_address: "Set sender address"
        sender_name_label: Name
        sender_name_placeholder: "Sender name"
        sender_email_label: "Email address"
        sender_email_placeholder: sender-email@example.com
        amazon_ses_notification: "You will receive an email from %{email_sender} to confirm your e-mail address. The email subject is '%{email_subject}'. Follow the instructions to verify your email."
        this_is_how_it_will_look: "This is how it will look:"
        send_verification_button: "Send verification email"
        change_sender_email: "change sender email"
        successfully_saved: "Sender address saved successfully. The verification email will be sent soon."
        successfully_saved_name: "Sender name updated successfully."
        set_sender_name: "Change sender name"
        change_sender_name: "Change sender name"
        change_sender_prompt: "%{change_name_link} or %{change_email_link}"
        status: "Status: %{status}"
        status_verified: "Verified - in use"
        status_error: "An error occurred. Please refresh the page."
        status_requested: "Unverified - verification email sent to %{email} %{time_ago}. %{resend_link}"
        status_expired: "Verification of %{email} expired. %{resend_link}"
        status_resent: "Verification email resent to %{email}. %{resend_link}"
        resend_link: Resend
        invalid_email_error: "Invalid email format for '%{email}'"
        invalid_email_address: "Please enter a valid email address"
        invalid_email_domain: "The '%{email}' email address is using an unsupported email provider: '%{domain}'. %{invalid_email_domain_read_more_link}"
        invalid_email_domain_read_more_link: "Read the Help Center article for more information."
        unknown_error: "Something went wrong"
        white_label_offer: "Set your own email address as the sender and remove all Sharetribe branding from outgoing email messages by %{upgrade_pro_plan_link}."
        upgrade_plan_link: "upgrading to the Pro plan or higher"
        verification_sent_from: "The verification email was sent from %{verification_sender_name}."
        follow_the_instructions: "Please follow the instructions in the email to verify your address."
      getting_started:
        getting_started: "Get started"
      available_languages:
        cs: Czech
        da-DK: Danish
        de: German
        en: English
        en-AU: "English (Australia)"
        en-GB: "English (United Kingdom)"
        es: Spanish
        es-ES: "Spanish (Spain)"
        fi: Finnish
        fr: French
        fr-CA: "French (Canada)"
        el: Greek
        it: Italian
        ja: Japanese
        ko: Korean
        nb: "Norwegian Bokmål"
        nl: Dutch
        pl: Polish
        pt-BR: "Portuguese (Brazil)"
        pt-PT: Portuguese
        ru: Russian
        sv: Swedish
        th-TH: "Thai (Thailand)"
        tr-TR: Turkish
        vi: Vietnamese
        zh: Chinese
        zh-TW: "Chinese (Taiwan)"
      settings:
        settings: Settings
        general: General
        access: "Access and contact preferences"
        join_with_invite_only: "Allow new users to join only with an invite from a registered user"
        users_can_invite_new_users: "Allow all registered users, and not only admins, to invite new users"
        private: "Allow only registered users to see listings and user profiles (make marketplace private)"
        require_verification_to_post_listings: "Allow only users verified by admins to post new listings"
        allow_free_conversations: "Allow users to message each other freely"
        search_preferences: "Search preferences"
        search_and_location_preferences: "Search and location preferences"
        default_search_type: "Search type: %{select_search_type}"
        keyword_search: "Keyword search"
        keyword_and_location_search: "Keyword and location search"
        location_search: "Location search"
        select_distance_unit: "Show distance in %{distance_units_selector}"
        km: km
        miles: miles
        show_only_nearby: "Show only nearby listings with location search"
        allow_users_to_add_location: "Allow users to add location to their profile and listings, and show a map view on the search page"
        fuzzy_location: "Display a circle instead of the exact location"
        listing_preferences: "Listing preferences"
        transaction_preferences: "Order preferences"
        show_listing_publishing_date: "Display publishing date of the listing on the listing page"
        show_category_in_listing_list: "Display listing type in list view"
        listing_comments_in_use: "Allow users to post comments to listings (viewable to all other users)"
        email_preferences: "Email preferences"
        automatic_newsletters: "Send automatic daily / weekly newsletters to all users (unless they opt out)"
        email_admins_about_new_members: "Send admins an email whenever a new user signs up"
        google_analytics_key: "Google Analytics tracking ID"
        twitter_handle: "Twitter handle (used with tweet button in listing page)"
        update_settings: "Save settings"
        automatically_confirmed_no_escrow: "Order will be automatically marked as completed %{days_dropdown} days after the payment has been made"
        automatically_confirmed_no_escrow_stripe_info: "For transactions processed by Stripe, payments to sellers are delayed until the order is marked as completed. %{learn_more}."
        buyer_transaction_fees_are_only_supported_with_stripe: "Buyer transaction fees are only supported with Stripe. You will not be able to use PayPal if you configure a Buyer transaction fee with Stripe."
        automatic_newsletter_frequency: "Send automatic newsletter: %{frequency_dropdown}"
        newsletter_daily: Daily
        newsletter_weekly: Weekly
        delete_marketplace_title: "Delete marketplace"
        type_marketplace_domain: "Type your marketplace domain (%{domain}) to the text field below:"
        type_marketplace_domain_placeholder: "Type your marketplace domain here"
        once_you_delete: "Once you delete the marketplace, you will not be able to access it anymore. Be careful."
        are_you_sure: "Are you sure?"
        i_understand_button: "I understand that by clicking this button my marketplace will be deleted"
        last_community_updates: "Please note that after deletion, you and your marketplace users may still receive the last marketplace update emails."
        you_will_be_redirected_to: "After you have deleted your marketplace you will be redirected to %{destination}. You will not be able to access your marketplace anymore."
        delete_this_marketplace: "Delete this marketplace"
        payment_preferences: "Payment system"
        pre_approved_listings: "Review all listings before they are published"
        email_admins_about_new_transactions: "Send admins an email whenever a new transaction starts"
      manage_members:
        manage_members: Users
        email: Email
        name: Name
        display_name: "Display name"
        join_date: Joined
        admin: Admin
        posting_allowed: "Posting allowed"
        ban_user: Disable
        saving_user_status: Saving...
        save_user_status_successful: Saved
        export_all_as_csv: "Export all as CSV"
        save_user_status_error: "Saving failed. Please refresh the page and try again."
        ban_user_confirmation: "This disables the user account from the marketplace and prevents them from accessing the site again with this account. Are you sure you want to proceed?"
        unban_user_confirmation: "This enables the user account in the marketplace and allows them to access the site again with this account. Are you sure you want to proceed?"
        ban_me_error: "You cannot disable your own account."
        have_ongoing_transactions: "This account can't be deleted because they have ongoing transactions. Please complete all transactions before deleting the account."
        only_delete_disabled: "You can only delete users that have been disabled. Disable a user first in order to delete their account"
        delete_info1: "If you delete this account, the personal information (name, phone number, address, email, profile picture, etc.) will be deleted permanently and can't be recovered. All the listings that they have created will be removed. You won't be able to reactivate this account."
        delete_info2: "Information where other members are involved (conversations with other people, transactions they've made, reviews they've given to others, etc) is not removed when you delete this account. However, the name will no longer be displayed next to this information."
        search: Search
        search_by_name_email: "Search for a name, email or display name"
        reset_search: "Show all"
        for_search_terms: "for: %{terms}"
        this_makes_the_user_an_admin: "This makes the user an admin. You should notify the user about their responsibilities and that they should review the Sharetribe terms of use. Are you sure you want to proceed?"
        status_filter:
          all: "All statuses"
          selected: "Selected statuses: %{count}"
          selected_js: "Selected statuses: "
          admin: Admin
          banned: Disabled
          posting_allowed: "Posting allowed"
          accepted: Accepted
          unconfirmed: Unconfirmed
          pending: Pending
        this_user_hasnt_confirmed_their_email_address: "This user hasn't confirmed their email address. It might be possible that the user didn't receive the confirmation email. Click the resend button if you want to send it again."
        unconfirmed_user: "Unconfirmed user: %{name}"
        resend: Resend
        cancel: Cancel
        confirm: Confirm
        user_didnt_complete_the_signup_process: "This user signed up through social login but didn't complete the signup process. After connecting a social login account, users still need to accept your terms of use and fill any mandatory user fields."
        pending_user: "Pending: %{name}"
      new_layout:
        new_layout: "New layout"
        description_roadmap_new: "When new layout components are made available for your marketplace, you can choose whether you want to start using the new component or continue using the old one. You can toggle the selection at any point from this page. It's recommended to always be using the new version, as the old components might be phased out at some point. In case a component you're currently using is going to be phased out, you will be contacted in advance."
        enabled_for_you: "Enabled for you"
        enabled_for_all: "Enabled for all"
        new_topbar: "New top bar (visible on every page)"
        searchpage: "New search page (requires the new top bar)"
        new_email_templates: "New layout for emails"
      social_media:
        social_media: "Social media"
        logo: "Social media image"
        logo_info: "This image will be shown in social media for Facebook, for Twitter, and for LinkedIn when someone shares your website. For the best results, it should have a 2:1 aspect ratio and a minimum size of %{width}x%{height} pixels."
        social_media_title: "Social media title"
        social_media_title_info: "This text will be shown in social media for Facebook, for Twitter, and for LinkedIn when someone shares your website. You can preview how it looks %{facebook_preview_link}, %{twitter_preview_link} and %{linkedin_preview_link}."
        link_for_facebook: "for Facebook"
        link_for_linkedin: "for LinkedIn"
        link_for_twitter: "for Twitter"
        social_media_description: "Social media description"
        twitter_handle: "Twitter handle"
        twitter_handle_info_text: "Username of the Twitter account of your marketplace (if you have one). It will be mentioned when people use the tweet button on the listing page."
        twitter_handle_info_text_with_instructions: "Username of the Twitter account of your marketplace (if you have one). It will be mentioned when people use the tweet button on the listing page. %{instructions_link}."
        twitter_instructions_link_text: "Read more"
        twitter_handle_placeholder: username
        invalid_twitter_handle: "Twitter handle should contain only at maximum 15 alphanumeric (letters A-Z and numbers 0-9) characters."
        facebook_connect: "Facebook Login"
        facebook_developers_dashboard: "Facebook Developers Dashboard"
        facebook_connect_info_text: "In order to enable Facebook Login, create an application for your marketplace in the %{dashboard_link}. Add the generated ID and secret key of the application here."
        facebook_connect_info_text_with_instructions: "In order to enable Facebook Login, create an application for your marketplace in the %{dashboard_link}. Add the generated ID and secret key of the application here. %{instructions_link}"
        facebook_instructions_link_text: "See instructions for configuring Facebook Login."
        facebook_connect_id: "Facebook App ID"
        invalid_facebook_connect_id: "App ID should contain only numbers."
        facebook_connect_secret: "Facebook App Secret"
        invalid_facebook_connect_secret: "App Secret should contain only numbers and letters from a to f."
        enable_facebook_login: "Allow users to log in with their Facebook account"
        save: "Save settings"
        google_connect: "Google Sign-In"
        google_instructions_link_text: "See instructions for configuring Google Sign-In."
        google_developers_console: "Google Developers Console"
        google_connect_info_text_with_instructions: "In order to enable Google Sign-In, create a project for your marketplace in the %{dashboard_link}. Add the generated ID and secret key of the project here. %{instructions_link}"
        google_connect_info_text: "In order to enable Google Sign-In, create a project for your marketplace in the %{dashboard_link}. Add the generated ID and secret key of the project here."
        enable_google_login: "Allow users to log in with their Google account"
        google_connect_id: "Google Client ID"
        google_connect_secret: "Google Client secret"
        linkedin_connect: "LinkedIn Sign In"
        linkedin_instructions_link_text: "See instructions for configuring LinkedIn Sign In."
        linkedin_developers_dashboard: "LinkedIn Developers Dashboard"
        linkedin_connect_info_text_with_instructions: "In order to enable LinkedIn Sign In, create an app for your marketplace in the %{dashboard_link}. Add the generated ID and secret key of the app here. %{instructions_link}"
        linkedin_connect_info_text: "In order to enable LinkedIn Sign In, create an app for your marketplace in the %{dashboard_link}. Add the generated ID and secret key of the application here."
        enable_linkedin_login: "Allow users to log in with their LinkedIn account"
        linkedin_connect_id: "LinkedIn Client ID"
        linkedin_connect_secret: "LinkedIn Client Secret"
      seo_settings:
        seo: SEO
        title: "Homepage or Custom Landing Page"
        meta_title_label: "Homepage or Custom Landing Page title meta tag"
        meta_title_info: "The content of this tag is suggested to search engines and displayed on results pages as the clickable headline. %{link} %{vars}."
        meta_title_link_text: "Learn more about meta tags."
        meta_description_label: "Homepage or Custom Landing Page description meta tag"
        meta_description_info: "The content of this tag is suggested to search engines and appears underneath the blue clickable links in a search engine results page. %{link} %{vars}."
        meta_description_link_text: "Learn more about meta tags."
        search_title: "Search results page"
        search_meta_title_label: "Search results page title meta tag"
        search_meta_title_info: "The content of this tag is suggested to search engines and displayed on results pages as the clickable headline. %{link} %{vars}."
        search_meta_title_link_text: "Learn more about meta tags."
        search_meta_description_label: "Search results page description meta tag"
        search_meta_description_info: "The content of this tag is suggested to search engines and appears underneath the blue clickable links in a search engine results page. %{link} %{vars}."
        search_meta_description_link_text: "Learn more about meta tags."
        listing_title: "Listing page"
        listing_meta_title_label: "Listing page title meta tag"
        listing_meta_title_info: "The content of this tag is suggested to search engines and displayed on results pages as the clickable headline. %{link} %{vars}."
        listing_meta_title_link_text: "Learn more about meta tags."
        listing_meta_description_label: "Listing page description meta tag"
        listing_meta_description_info: "The content of this tag is suggested to search engines and appears underneath the blue clickable links in a search engine results page. %{link} %{vars}."
        listing_meta_description_link_text: "Learn more about meta tags."
        category_title: "Category page"
        category_meta_title_label: "Category page title meta tag"
        category_meta_title_info: "The content of this tag is suggested to search engines and displayed on results pages as the clickable headline. %{link} %{vars}."
        category_meta_title_link_text: "Learn more about meta tags."
        category_meta_description_label: "Category page description meta tag"
        category_meta_description_info: "The content of this tag is suggested to search engines and appears underneath the blue clickable links in a search engine results page. %{link} %{vars}."
        category_meta_description_link_text: "Learn more about meta tags."
        profile_title: "Profile page"
        profile_meta_title_label: "Profile page title meta tag"
        profile_meta_title_info: "The content of this tag is suggested to search engines and displayed on results pages as the clickable headline. %{link} %{vars}."
        profile_meta_title_link_text: "Learn more about meta tags."
        profile_meta_description_label: "Profile page description meta tag"
        profile_meta_description_info: "The content of this tag is suggested to search engines and appears underneath the blue clickable links in a search engine results page. %{link} %{vars}."
        profile_meta_description_link_text: "Learn more about meta tags."
        sitemap_label: Sitemap
        sitemap_info: "Sitemaps are an easy way to inform search engines about pages on your site that are available for crawling. %{link}."
        sitemap_info_link_text: "Learn more about the XML Sitemap file"
        sitemap_info_public: "A sitemap is automatically generated for your marketplace: it references up to the 500 most recent listings in your website. You can access your sitemap at %{link}."
        sitemap_info_private: "As your marketplace is private, there is no sitemap."
        robots_label: Robots.txt
        robots_info: "Robots.txt is a text file to instruct web robots (typically search engine robots) how to crawl pages on your website. %{link}."
        robots_info_link_text: "Learn more about the robots.txt file"
        robots_info_2: "A robots.txt file is automatically generated for your marketplace. You can access your robots.txt at %{link}."
        google_search_console: "Google Search Console"
        google_search_console_paragraph1: "Google Search Console offers tools and reports to help you measure your site's Search traffic and performance and fix issues related to Google Search results."
        google_search_console_these_instructions: "these instructions"
        google_search_console_paragraph2: "It's a good idea to add your website to Google Search Console. It takes only a few minutes with %{link}."
        save: "Save settings"
      analytics:
        analytics: Analytics
        google_analytics_key: "Google Analytics tracking ID"
        google_analytics_key_info_text: "Tracking ID of your Google Analytics account."
        google_analytics_key_info_text_with_instructions: "Tracking ID of your Google Analytics account. %{instructions_link}."
        google_analytics_instructions_link_text: "Read more about connecting Google Analytics"
        sharetribe_analytics: "Sharetribe analytics"
        sharetribe_analytics_info_text_with_instructions: "To improve Sharetribe's services and support, Sharetribe tracks marketplace members activity. Personal data is not collected and this information is not shared outside the Sharetribe team. This tracking can be disabled entirely. %{instructions_link}"
        sharetribe_analytics_instructions_link_text: "Read more about Sharetribe's analytics."
        end_user_analytics: "Allow Sharetribe to track members activity in order to improve Sharetribe's services"
        save: "Save settings"
        google_tag_manager: "Google Tag Manager"
        gtm_paragraph_1: "Using a tag manager such as GTM is a great way to manage and deploy snippets of code or tracking pixels on your website without having to modify the code."
        gtm_paragraph_2: "Because Sharetribe also relies on Google Tag Manager, you should %{link}."
        learn_how_to_configure_gtm: "learn how to configure GTM for your Go marketplace"
      logo_link:
        title: "Logo link"
        info: "You can customize the link of the logo (and the default home button of the top bar menu). By default the logo takes users to the homepage or Custom Landing Page."
        url: URL
        placeholder: "https://www.example.com"
      menu_links:
        menu_links: "Custom menu links"
        menu_links_display: "Menu links display"
        save: "Save settings"
        add_menu_link: "Add a new link to menu"
        title_placeholder: "Link title"
        url_placeholder: "https://www.example.com/en"
        title: Title
        language: Language
        url: URL
        empty: "You don't have any additional menu links"
        max_number_of_links: "Maximum number of links displayed in the top bar: %{select_max_number}"
        all: All
        max_number_of_links_info: "Link to %{about_page} is always displayed as the first menu link"
        about_page: "about page"
      default_menu_links:
        title: "Default menu links"
        about_link_title: About
        contact_link_title: "Contact us"
        invite_link_title: "Invite new members"
        info: "By default, the links to the following pages are not displayed anywhere else in your marketplace: %{about_link}, %{contact_link}, %{invite_link}."
        display_about: "Display link to <i>About</i> and other static pages"
        display_contact: "Display link to <i>Contact us</i> page"
        display_invite: "Display link to <i>Invite new members</i> page"
      topbar:
        topbar: "Top bar"
        new_listing_button_label: "Post a new listing button text"
        invalid_post_listing_button_label: "Please provide a valid text for \"Post a new listing\" button"
      transactions:
        export_all_as_csv: "Export all as CSV"
        processing_export: "Processing export to CSV..."
        transactions: Transactions
        search_by_title_parties: "Search for a transaction title or parties involved"
        search: Search
        reset_search: "Show all"
        status_filter:
          all: "All statuses"
          selected: "Selected statuses: %{count}"
          selected_js: "Selected statuses: "
          free: "Free transaction"
          confirmed: Completed
          paid: Paid
          canceled: Canceled
          disputed: Disputed
          preauthorized: Preauthorized
          rejected: Rejected
          payment_intent_requires_action: Pending
          payment_intent_action_expired: Expired
          refunded: Refunded
          dismissed: Dismissed
        headers:
          conversation: "Conversation thread"
          listing: Listing
          status: Status
          sum: Sum
          started: Started
          last_activity: "Latest activity"
          initiated_by: Starter
          other_party: Seller
        status:
          conversation: Conversation
          free: "Free transaction"
          pending: Pending
          preauthorized: Preauthorized
          accepted: Accepted
          rejected: Rejected
          paid: Paid
          confirmed: Completed
          canceled: Canceled
          disputed: Disputed
          initiated: "Waiting PayPal payment"
          pending_ext: "Waiting PayPal payment"
          none:
            free: "Free transaction"
          paypal:
            free: Conversation
            pending: Pending
            preauthorized: Preauthorized
            accepted: Accepted
            rejected: Rejected
            paid: Paid
            confirmed: Completed
            canceled: Canceled
            disputed: Disputed
            initiated: "Waiting PayPal payment"
            pending_ext: "Waiting PayPal payment"
            refunded: Refunded
            dismissed: Dismissed
          stripe:
            free: Conversation
            pending: Pending
            preauthorized: Preauthorized
            accepted: Accepted
            rejected: Rejected
            paid: Paid
            confirmed: Completed
            canceled: Canceled
            disputed: Disputed
            initiated: "Waiting Stripe payment"
            pending_ext: "Waiting Stripe payment"
            payment_intent_requires_action: Pending
            payment_intent_action_expired: Expired
            payment_intent_failed: "Stripe payment failed"
            refunded: Refunded
            dismissed: Dismissed
        not_available: "Not available"
      conversations:
        conversations: Conversations
        headers:
          started_from: "Started from"
          status: Status
          started: Started
          last_activity: "Latest Activity"
          initiated_by: Starter
          other_party: Seller
        participants: "Conversation: %{starter} with %{author}"
        profile: "%{author}'s Profile"
        search_by_keyword: "Search for a name, email or keyword"
        search: Search
        reset_search: "Show all"
        for_keyword: "for: <b>%{keyword}</b>"
      testimonials:
        testimonials: Reviews
        no_testimonials_found: "No reviews found"
        displaying_xx_reviews: "Displaying <b>%{count}</b> reviews in transactions %{tx_from} - %{tx_to} of <b>%{all_count}</b> reviews in total"
        search_keyword: "Search for a name or keyword"
        search: Search
        reset_search: "Show all"
        for_keyword: "for: <b>%{keyword}</b>"
        headers:
          transaction: Transaction
          author: Author
          receiver: Receiver
          status: Status
          grade: Grade
          text: Text
        status:
          waiting: "Waiting for review"
          skipped: Skipped
          published: Published
          blocked: Blocked
        status_filter:
          selected: "Selected filters: %{count}"
          all: Filters
          published: Published
          positive: Positive
          negative: Negative
          skipped: Skipped
          waiting: Waiting
          blocked: Blocked
          selected_js: "Selected filters: "
        form:
          review_text: "Review text"
          save: Save
          cancel: Cancel
          delete_review: "Delete review"
          block_review: "Block review"
          confirm_modify: "Are you sure you want to modify/delete this review? Once you edit/delete a review it is not possible to recover any of the old data."
          deleting_info: "Deleting a review allows its author to leave another one for the same transaction."
          blocking_info: "Blocking the review after deletion prevents its author from leaving another one for the same transaction."
          unskip: Unskip
          if_you_unskip_the_review: "If you unskip the review, the user will be able to post one."
          they_will_not_be_notified_automatically: "They will not be notified automatically."
      invitations:
        invitations: Invitations
        used:
          "yes": "Yes"
          "no": "No"
        headers:
          sent_by: "Sent by"
          message: Message
          sent_to: "Sent to"
          used: Used
          date_sent: "Date sent"
      listings:
        listings: Listings
        search_by_title_author_category: "Search for a listing title, author or category name"
        search: Search
        reset_search: "Show all"
        export_all_as_csv: "Export all as CSV"
        processing_export: "Processing export to CSV..."
        status:
          all: "All statuses"
          selected_js: "Selected statuses: "
          open: Open
          closed: Closed
          expired: Expired
          approval_pending: Pending
          approval_rejected: Rejected
        headers:
          title: Title
          author: Author
          created: Created
          updated: Updated
          category: Category
          status: Status
        open: Open
        closed: Closed
        expired: Expired
        approved: Approved
        approval_pending: Pending
        approval_rejected: Rejected
        form:
          this_listing_has_not_not_been_approved_yet: "This listing has not been approved yet. You can now decide to approve or reject the listing. If you approve the listing it will be public and visible to all users. If you reject the listing it will not be public."
          approve: Approve
          reject: Reject
          cancel: Cancel
      user_fields:
        user_fields: "User fields"
      footer:
        footer: Footer
        offer_pro: "Configure and remove all Sharetribe branding from the footer of your marketplace by %{upgrade_pro_plan_link}."
        upgrade_plan_link: "upgrading to the Pro plan or higher"
        menu_links: "Footer links"
        language: Language
        title: Title
        url: URL
        add: "Add a new link to the footer"
        save: "Save settings"
        footer_style: "Footer style"
        footer_copyright: "Footer copyright"
        footer_enabled: "Footer enabled"
        social_links: "Footer social links"
        title_placeholder: "Link title"
        url_placeholder: "https://www.example.com/username"
        style:
          dark: Dark
          light: Light
          marketplace_color: "Marketplace main color"
          logo: Logo
        social:
          title: Title
          url: URL
      domain:
        domain: Domain
        marketplace_domain: "Marketplace domain"
        offer_pro: "Configure your own custom domain by %{upgrade_pro_plan_link}."
        upgrade_pro_plan_link: "upgrading to the Pro plan or higher"
        your_marketplace_address_is: "Your marketplace address is: %{address}"
        would_you_like_to_change_address: "Would you like to change your marketplace address? %{contact_us}!"
        contact_us: "Contact us"
        you_can_now_use_a_custom_domain: "With your current plan, you can now enable a custom domain. Let's move forward with the setup. %{contact_us}!"
        would_you_like_to_change_domain: "Would you like to change your marketplace custom domain? %{contact_us}!"
        change_your_sharetribe_domain: "Change your Sharetribe domain"
        only_letters_numbers_and_hyphens_can_be_used: "Only letters, numbers and hyphens can be used. Be careful! Your old domain will become available for everyone to use and it will not redirect to your new one."
        when_you_change_your_sharetribe_domain: "When you change your Sharetribe domain, all of your URL's will automatically change. You will be redirected to the new address of your marketplace. You and users will have to log in again. Your previous marketplace domain will not be linked or redirected to the new one in any way. The old domain will become available for others to use."
        would_you_like_to_proceed: "Would you like to proceed?"
        change: Change
        you_can_now_enable_a_custom_domain: "With your current plan, you can now enable a custom domain. Let's move forward with the setup!"
        read_more_about_the_set_up_of_your_custom_domain: "Read more about the set up of your custom domain"
        set_custom_domain: "Set custom domain"
        in_order_to_set_your_custom_domain: "In order to set your custom domain, we first need to check that the domain that you have chosen is pointing to Sharetribe's servers. Before moving forward, make sure that you have followed the %{link}."
        instructions_to_point_your_domain: "instructions to point your domain to our servers"
        main_domain: "Main domain"
        main_domain_info_text: "Add the exact domain that you would like to use. You can choose a root domain or a subdomain, you decide. Make sure you already have edited your DNS records. %{link}."
        main_domain_link_text: "Read more about how to setup your DNS records"
        check_domain: "Check domain"
        domain_being_checked: "Domain being checked:"
        status: "Status:"
        checks_pending: "Checks pending..."
        please_check_back: "Please check back in a few minutes, checks should be done soon!"
        checks_not_passed: "Checks not passed!"
        check_the_domain_again_info: "Make sure that your DNS records are configured correctly."
        check_the_domain_again: "Check the domain again"
        use_another_domain: "use another domain"
        checks_passed: "Checks passed!"
        domain_being_set_up: "Domain being set up:"
        setup_in_progress: "Setup in progress..."
        setup_check_back: "Please check back in a few minutes, the domain setup should be completed soon!"
        setup_check_back_critical_error: "The domain setup will take longer than expected. Check back later or contact us!"
        setup_failed: "Domain setup failed!"
        setup_the_domain_again_info: "Likely your domain DNS changes have not yet propagated fully. This can occasionally take up to 48 hours. Make sure that your DNS records are configured correctly and try again after an hour. Contact us, if the issue persists."
        setup_the_domain_again: "Retry domain setup"
        summary:
          main_domain: "Main domain:"
          redirect: "Redirect:"
        check_another_domain: "Check another domain"
        checks_passed_with_warning: "Checks passed - with warning!"
        this_domain_is_not_configured_correctly: "This domain is not configured correctly. This means that this domain will not redirect to your marketplace. Make sure that the domain DNS records are configured correctly and check it again if you want this domain to redirect to your main address. If you don't want the redirect, click \"Start using the custom domain\"."
        start_using_the_custom_domain: "Start using the custom domain"
      landing_pages:
        landing_pages: "Landing page"
        info_1: "The landing page is perhaps the most important page of your marketplace. It is the first page that visitors see - sort of like the front door of your house. You have only a few seconds to convince new visitors that they should explore your site. The page needs to be appealing and your value proposition should be clear and enticing."
        info_2: "You can use this editor to modify your landing page whenever you want!"
        info_2_help_center: "Help Center article"
        info_3: "If you want to have a completely customized landing page for your marketplace, you can purchase it as add-on for $99 per month."
        info_4: "Read this %{link} to find out how the landing page editor works, learn about the different sections and how to edit them."
        editor_title: "Landing page editor"
        editor_info: "Here you can edit the sections of your landing page. At the moment it is only possible to use one language for the landing page. The 'Hero' and 'Footer' sections' position cannot be altered"
        preview: "Preview landing page"
        set_live: "Set live"
        add_new_section: "Add new section:"
        select_section_type: "Select section type..."
        this_version_is_not_released: "You need to make changes to set live a new version of your landing page"
        latest_version_released: "The latest version of your landing page has been set live! %{link}!"
        check_it_out: "Check it out"
        form:
          save: Save
          cancel: Cancel
        sections:
          identifier: "Section ID"
          kind: "Section type"
          new: "New section"
          edit: "Edit section %{section_id}"
          remove_section_confirmation: "Are you sure you want to remove the section '%{section_id}' and all its data? This cannot be undone."
          info_single_column: "Info - One column"
          info_multi_column_2: "Info - Two columns"
          info_multi_column_3: "Info - Three columns"
          listings: Listings
          categories: Categories
          hero: Hero
          locations: Locations
          video: Video
          new_section:
            categories: "New 'Categories' section addition"
            info_single_column: "New 'Info - One colum' section addition"
            info_multi_column_2: "New 'Info - Two columns' section addition"
            info_multi_column_3: "New 'Info - Three columns' section addition"
            listings: "New 'Listings' section addition"
            locations: "New 'Locations' section addition"
            video: "New 'Video' section addition"
          edit_section:
            categories: "'Categories' section edition"
            footer: "'Footer' section edition"
            hero: "'Hero' section edition"
            info_single_column: "'Info - One column' section edition"
            info_multi_column_2: "'Info - Two columns' section edition"
            info_multi_column_3: "'Info - Three columns' section edition"
            listings: "'Listings' section edition"
            locations: "'Locations' section edition"
            video: "'Video' section edition"
      attachments:
        delete: "Delete the current %{title}"
        or_change: "Or change the %{title} to a new one:"
    landing_page_versions:
      sections:
        content:
          title: "Section content"
        hero:
          hero_title: Hero
          hero_description: "Set the background image for the Hero section. The slogan and description are set from the %{link}."
          basic_details_tab: "'Basic details' tab"
          cta_button: "Call-to-action section"
          cta_button_info: "You don't need to edit the text of the button. You can just leave this field empty. By default the text is \"Search\" for public marketplaces and \"Sign up\" for private marketplaces."
          button_type:
            default: Default
            button: Button
            none: None
          button_content: "Button content"
          click_me: "Click me!"
        footer:
          footer_title: Footer
          footer_style: "Footer style"
          style_dark: Dark
          style_light: Light
          style_marketplace_color: "Marketplace main color"
          style_logo: Logo
        cta_button:
          cta_button: "Call-to-action button"
          cta_enabled: "Show a button"
          cta_text: Label
          cta_url: URL
          text_placeholder: "Click me!"
          url_placeholder: "https://www.example.com"
        background_selector:
          title: Background
        background_image_overlay:
          background_image: "Background image"
          background_image_info: "This image will be shown as the background image for the section. For the best results, it should have a minimum size of 1600x1200 pixels."
          add_another_image: "Add another image"
          current_image: "Current image: %{filename}"
          file_not_selected: "Not selected"
          background_image_overlay: "Background image overlay"
          background_image_overlay_info: "This allows you to determine how dark or light your background image is going to be displayed. \"Transparent\" means no overlay at all."
          overlay_dark: Dark
          overlay_light: Light
          overlay_transparent: Transparent
        background_style:
          background_style: "Background style"
          style_image: Image
          style_color: Color
          style_none: None
        background_color:
          background_color: "Background color"
          background_color_info: "You can choose the background color of this section by entering a hex color value. %{link} can help you choose the color and give you the hex color code. You can then copy the code here."
        categories:
          add: "+ Add a new category to this section"
          category: Category
          empty: "You don't have any included categories"
          image: Image
          include_title: "Categories to feature"
          info_text: "You can feature three to seven categories. Please add an image to each category and select one of the categories from your marketplace. For best results the recommended image size is 1000 x 667 pixels."
          need_at_least_3_categories: "You should have at least three categories in this section"
          need_at_most_7_categories: "You should have at most seven categories in this section"
        category:
          add_another_image: "Add another image"
          category: Category
          current_image: "Current image: %{filename}"
          file_not_selected: "Not selected"
          image: Image
          image_required: "You should add an image to this category"
          select_category: "Select category"
        locations:
          add: "+ Add a new location to this section"
          location: Location
          empty: "You don't have any included locations"
          image: Image
          include_title: "Locations to feature"
          info_text: "You can feature three to seven locations. Please add an image to each location and provide location search URL for your marketplace. For best results the recommended image size is 1000 x 667 pixels."
          need_at_least_3_locations: "You should have at least three locations in this section"
          need_at_most_7_locations: "You should have at most sevent locations in this section"
        location:
          add_another_image: "Add another image"
          location: Location
          current_image: "Current image: %{filename}"
          file_not_selected: "Not selected"
          image: Image
          image_required: "You should add an image to this location"
          title: Title
          title_placeholder: "Location label"
          url: URL
          url_placeholder: "Location URL"
        multi_column:
          main_title: "Main title"
          column_header: "Column %{index}"
          column_title: "Column %{index} title"
          column_icon_info: "Adding icons requires a manual step from the Sharetribe team. Please %{link} to select the icon of your choice and share it with Sharetribe support."
          column_icon_info_link: "follow the instructions in this article"
          column_icon: "Column %{index} icon"
          column_paragraph: "Column %{index} paragraph"
          column_button: "Column %{index} button"
          column_button_text: "Button label"
          column_button_url: "https://www.example.com"
        listings:
          listings_to_feature: "Listings to feature"
          you_need_to_add_the_listing_ids: "You need to add the listing IDs of the listings you want to feature in this section. To find the ID of a listing, simply go to the listing page and look at the listing URL. The listing ID is the number that comes right after the main URL. In the example https://www.example.com/listings/123456-listing-title, the listing ID would be 123456."
        video:
          text: Text
          autoplay: "Autoplay options"
          autoplay_no: "No autoplay"
          autoplay_muted: "Muted autoplay"
          info: "This text will be displayed if you select the \\\"No autoplay\\\" option or when the video is paused."
          youtube_video_id_info: "You can get the video ID from the video's URL. It is normally the last part of the URL. For example if the video's URL is https://www.youtube.com/watch?v=UffchBUUIoI, the ID would be 'UffchBUUIoI'"
    custom_fields:
      edit:
        edit_listing_field: "Edit listing field '%{field_name}'"
      edit_price:
        description: "The minimum and maximum price only affect the filter. They do not set a limit for listing prices."
        edit_price_field: "Edit listing field 'Price'"
        show_price_filter_homepage: "Show price filter on homepage"
        price_min: "Filter minimum price"
        price_max: "Filter maximum price"
      edit_location:
        edit_location_field: "Edit listing field 'Location'"
        this_field_is_required: "This field is required"
        the_location_feature_can_be_enabled: "The location feature can be enabled from the %{link} section in your marketplace settings."
      edit_expiration:
        edit_expiration_field: "Edit listing field 'Expiration date'"
        enable: "Enable expiration date"
      form:
        field_required:
          this_field_is_required: "Make it mandatory to fill in this field when creating a new listing"
          this_field_is_required_checkbox: "Make it mandatory to fill in this field when creating a new listing (user has to select at least one option)"
        search_filter:
          search_filter: "Display a filter based on this field on the homepage"
          date_cant_be_filtered: "There's no filter available for date field."
          text_cant_be_filtered: "There's no filter for text field. The main text search searches from text fields."
      index:
        listing_fields: "Listing fields & filters"
        listing_fields_help: "Here you can edit the fields that users have to fill in when they create a new listing. Please note that some fields are predefined and cannot be edited."
        add_new_field: "Add new field:"
        remove_field_confirmation: "Are you sure you want to remove the field '%{field_name}' and all its data? This cannot be undone."
        cancel: Cancel
        save: Save
        field_title: "Field title"
        field_type: "Field type"
        categories: "Listing categories where the field is used"
        select_all: "Select all"
        clear_all: "Clear all"
        options: Options
        add_option: "+ Add option"
        saving_order: "Saving field order"
        save_order_successful: "Successfully saved field order"
        save_order_error: "An error occurred while saving field order. Please refresh the page and try again."
        select_one: "Select field type..."
        continue: Continue
        minimum_value: Minimum
        maximum_value: Maximum
        allow_decimals: "Allow decimals"
      new:
        new_listing_field: "New listing field"
      field_types:
        text: Text
        number: Number
        dropdown: Dropdown
        checkbox_group: "Checkbox group"
        date: Date
        file: File
        location: Location
    person_custom_fields:
      saving_failed: "User field saving failed"
      index:
        user_fields: "User fields"
        field_title: "Field title"
        field_type: "Field type"
        signup: Signup
        public: Public
        add_new_field: "Add new field:"
        save: Save
        cancel: Cancel
        minimum_value: Minimum
        maximum_value: Maximum
        allow_decimals: "Allow decimals"
        add_option: "Add option"
      new:
        new_user_field: "New user field"
      form:
        field_required:
          this_field_is_required: "Make it mandatory to fill this field when signing up to the marketplace"
          this_field_is_required_checkbox: "Make it mandatory to fill this field when signing up to the marketplace (user has to select at least one option)"
          this_field_is_public: "Show this field in the public profile page"
      edit:
        edit_user_field: "Edit user field '%{field_name}'"
    emails:
      new:
        send_email_to_members: "Email users"
        send_email_to_members_title: "Send email to your users"
        send_email: "Send the email"
        send_email_or: or
        send_test_email: "Send a test email to yourself"
        test_sent: "Test email was sent to your inbox"
        send_email_article_title: "this article"
        send_email_article_text: "You can learn more about the user segments in %{article_link}."
        recipients:
          title: "Who do you want to email?"
          options:
            all_users: "All users"
            posting_allowed: "Users who are allowed to post listings"
            with_listing: "Users who have posted at least one listing"
            with_listing_no_payment: "Users who have posted at least one listing but haven't added their payment details"
            with_payment_no_listing: "Users who have added their payment details but haven't posted a listing"
            no_listing_no_payment: "Users who haven't posted a listing and haven't added their payment details"
        email_subject: "Email subject"
        email_content: "Email content"
        email_content_placeholder: "What do you want to say to your users?"
        email_language: "Language of the email receivers"
        any_language: "Any language"
        message_will_be_sent_only_to_people_with_this_language: "The email will be sent only to the users who are using %{service_name} in the language you choose."
        email_sent: "Email sent."
        to_improve_email_deliverability: "To improve email deliverability the email subject is generated automatically and cannot be changed."
        email_subject_text: "A new message from the %{service_name} team"
        firstname_cannot_be_removed: "\"Firstname\" cannot be removed and will be replaced by the actual first name of each recipient."
        hello_firstname: "Hello Firstname,"
        hello_firstname_text: "Hello %{person},"
    left_hand_navigation:
      general: General
      users_and_transactions: Manage
      configure: Configure
      emails_title: Emails
      subscription: Subscription
      preview: "Preview site"
      whats_new: "What's new?"
    listing_shapes:
      availability_title: Availability
      read_more: "Read more about automatic availability management."
      read_more_availability_management: "Read more about availability management."
      allow_providers_to_manage_availability: "Allow sellers to manage their availability from a calendar"
      per_hour_availability: "\"Per hour\" availability"
      per_day_availability: "\"Per day\" availability"
      per_night_availability: "\"Per night\" availability"
      pricing_units_disabled_info: "Pricing units cannot be used when availability calendar is enabled."
      can_not_find_name: "Can not find order type with given name: %{name}"
      index:
        listing_shapes: "Order types"
        description: "Order types determine how the order process works in your site. You can decide whether your users are renting or selling, or perhaps just posting announcements and communicating via direct messages."
        read_more_about_order_types: "Read more about order types"
        add_new_shape: "Add new order type: "
        select_template: "Select template..."
        all_categories: "All categories"
        no_categories: "No categories"
        category_count: "%{category_count} categories"
        header:
          listing_shape_name: "Order type name"
          listing_shape_categories: "Categories where it's used"
        order:
          saving_order: "Saving order"
          save_order_successful: "Successfully saved order type order"
          save_order_error: "An error occurred while saving order. Please refresh the page and try again."
      templates:
        selling_products: "Selling products"
        renting_products: "Renting products"
        offering_services: "Offering services"
        giving_things_away: "Giving things away"
        requesting: Requesting
        announcement: "Posting announcements"
        custom: Custom
      new:
        create_listing_shape: "Create order type"
        create: Create
        cancel: Cancel
        create_success: "New order type '%{shape}' created"
        create_failure: "Could not create new order type. Error: %{error_msg}"
      edit:
        edit_listing_shape: "Edit order type '%{shape}'"
        update: Save
        cancel: Cancel
        update_success: "Changes to order type '%{shape}' saved"
        update_failure: "Could not save changes. Error: %{error_msg}"
        delete: "Delete order type"
        confirm_delete_order_type:
          one: "There is %{count} listing with this order type. If you delete the order type, this listing will be closed. Are you sure you want to delete the order type?"
          other: "There are %{count} listings with this order type. If you delete the order type, those listings will be closed. Are you sure you want to delete the order type?"
        can_not_delete_last: "You can't delete this order type because it's the only type in your marketplace."
        can_not_delete_only_one_in_categories: "You can't delete this order type because in following categories this order type is the only one in use: %{categories}"
      listing_shape_name: Name
      listing_shape_name_placeholder: "E.g. Sell"
      action_button_label: "Checkout button label"
      action_button_placeholder: "E.g. Buy"
      open_listings_warning:
        one: "There is %{count} open listing with this order type. If you change any of the settings below, that listing will retain the old settings. The listing can be changed to the new settings by editing it manually. If you don't want to have the listing with the old settings visible on your site, you can close it by clicking the button below."
        other: "There are %{count} open listings with this order type. If you change any of the settings below, those listings will retain the old settings. Those listings can be changed to the new settings by editing them manually. If you don't want to have any listings with the old settings visible on your site, you can close them by clicking the button below."
      close_listings_action:
        one: "Close %{count} listing"
        other: "Close %{count} listings"
      confirm_close_listings_action:
        one: "Are you sure you want to close %{count} listing?"
        other: "Are you sure you want to close %{count} listings?"
      successfully_closed: "Successfully closed listings"
      successfully_deleted: "Successfully deleted order type '%{order_type}'"
      pricing_and_checkout_title: "Pricing & checkout"
      online_payments_label: "Allow sellers to accept payments online"
      shipping_label: "Allow sellers to define a shipping fee"
      price_label: "Allow sellers to add a price to their listings"
      units_title: "Pricing units"
      units_desc: "If you have enabled pricing units, the listing price is displayed as \"price per pricing unit\". An example: \"$39 per hour\"."
      units:
        piece: "Per piece"
        hour: "Per hour"
        day: "Per day"
        night: "Per night"
        week: "Per week"
        month: "Per month"
        unit: "Per unit"
      can_not_find: "Can't find order type with id: %{id}"
      add_custom_unit: "+ Add a custom pricing unit…"
      delete_custom_unit: delete
      custom_unit_form:
        title: "New pricing unit"
        label_heading: Label
        selector_label_heading: "Selector label"
        label_placeholder: "eg. \"kg\", \"30 minutes\", \"person\", \"class\""
        selector_placeholder: "eg. \"Number of people\", \"Amount in kg\""
        per: Per
        unit_type:
          heading: "Unit type"
          quantity_label: "Quantity (per piece, per kg, per person, per 2 hour tour...)"
          time_label: "Time (per 30 minutes, per 2 weeks, per year...)"
    paypal_accounts:
      marketplace_paypal_integration: "Payment system preferences"
      preferences_updated: "Payment system preferences updated"
      contact_support_link_text: "contact support"
      integration_info_text: "The payment system of your marketplace is powered by PayPal. To allow your users to pay using your marketplace, you must connect your PayPal account. Once you have connected your PayPal account, you can choose a minimum transaction size and a possible commission fee."
      link_paypal_personal_account_label: "Are you providing products or services yourself?"
      link_paypal_personal_account: "If so, you will also need to connect your PayPal account to %{personal_payment_preferences_link}."
      link_stripe_personal_account: "If so, you will also need to add your payout details to %{personal_payment_preferences_link}."
      link_paypal_and_stripe_personal_account: "If so, you will also need to connect your PayPal or Stripe account to %{personal_payment_preferences_link}."
      personal_payment_preferences_link_text: "your personal marketplace account"
      read_more_about_paypal: "Read more about the payment system"
      edit_payment_settings: "Edit payment settings"
      supported_currencies_information_text: "Sharetribe's online payment system supports 24 currencies. If your currency is not on the list, please %{contact_support_link}. If you change the marketplace currency, existing listings will retain their old currency. You need to edit those listings individually to convert them to the new currency."
      currency_change_warning_text: "Heads up: if you move forward with this currency change, don't forget to ask your sellers to manually edit their existing listings to get the currency update."
      marketplace_currency_label: "Marketplace currency:"
      minimum_listing_price_label: "Minimum transaction size:"
      transaction_fee_label: "Seller transaction fee:"
      minimum_transaction_fee_label: "Seller minimum transaction fee:"
      save_settings: "Save settings"
      minimum_listing_price_below_tx_fee: "The minimum transaction size has to be greater than or equal to the minimum transaction fee: %{minimum_transaction_fee}."
      minimum_listing_price_below_min: "The minimum transaction size has to be greater than the minimum commission %{minimum_commission}."
    payment_preferences:
      title: "Payment system preferences"
      general_settings: "1. General settings"
      connect_a_payment_provider: "2. Connect a payment provider"
      contact_support: "contact support"
      no_payments_link_text: here
      your_country: "Your country:"
      you_cannot_use_online_payments: "You cannot use online payments in %{country_name} with %{currency}. Please choose a different currency or %{support_link} to change your country. You can read more about supported countries and currencies %{help_link}. In the future we might add more payment providers and support more currencies"
      which_to_choose: "Which one to choose?"
      you_can_use_stripe_or_paypal: "You can use either Stripe, PayPal or both as your payment providers. %{choose_link}"
      you_can_use_stripe_only: "You can use Stripe as your payment provider. %{read_more_link}"
      read_more_stripe: "Read more about Stripe payments."
      you_can_use_paypal_only: "You can use PayPal as your payment provider. %{read_more_link}"
      read_more_paypal: "Read more about PayPal payments."
      read_more_about_paypal_and_stripe: "Read more about online payments, Stripe and PayPal"
      general_settings_updated: "Payment system general settings updated"
      transaction_fee_settings_updated: "Transaction fee settings updated"
      choose_popup_text: |-
          If you want to allow your users to accept online payments, you need to choose the currency for your marketplace and then connect at least one of the two payment providers supported by Sharetribe: Stripe and PayPal. You can also choose to use both, which means your users will be able to accept payments with either payment method.
          You can create a new account with either service if you don't have one already. Once you have connected an account, you can choose a possible fee you're charging from each transaction.
          What's the difference between Stripe and PayPal? Stripe allows you to delay payout to the seller up to 3 months and offers one payment method (credit/debit card). Stripe also allows your sellers to receive money directly to their bank account simply by providing their bank details. PayPal provides two payment methods (credit card and PayPal account) and offers a protection program for buyers and sellers. It requires your sellers to create a PayPal Business Account to accept payments.
          If you use Stripe, its fees will be deducted from your transaction fee, so remember to set a high enough minimum fee. If you use PayPal, its fees will be charged from the seller separately, in addition to your transaction fee. Stripe and PayPal have a bit different fee structure. In most cases Stripe's fees are a bit lower.
      invalid_api_keys: "Invalid Stripe API keys"
      missing_api_keys: "Missing Stripe API keys"
      stripe_verified: "Stripe API access verified"
      change_settings: "Change settings and fees"
      configure_stripe: "Configure Stripe"
      configure_paypal: "Configure PayPal"
      transaction_fee_settings: "Transaction fee settings"
      transaction_fee_save: Save
      stripe_fee: "Stripe's fees"
      stripe_fee_notice: "%{stripe_fee_link} will be deducted from the transaction fee you are charging."
      fee_should_be_less_than_minimum_price: "Minimum transaction fee must be lower than minimum transaction size"
      the_transaction_fee_must_be_lower_than_100: "The transaction fee must be lower than 100%"
      confirm_disable: "Are you sure you want to disable %{gateway}? If you disable it, sellers will no longer be able to receive money and buyers will no longer be able to pay through this payment method. If sellers haven't configured another payment method, buyers will not be able to buy from them."
      commission_from_buyer_label: "Buyer transaction fee:"
      minimum_buyer_transaction_fee_label: "Buyer minimum transaction fee:"
      stripe_connected:
        title: "Stripe connected"
        disable: "Disable Stripe"
        disabled: "Stripe disabled"
        enable: "Enable Stripe again"
      paypal_connected:
        title: "PayPal connected"
        disable: "Disable PayPal"
        disabled: "PayPal disabled"
        enable: "Enable PayPal again"
      cannot_enable_gateway: "Cannot enable payment gateway %{gateway}."
      cannot_disable_gateway: "Cannot disable payment gateway %{gateway}."
      cannot_enable_gateway_because_of_buyer_commission: "Cannot enable payment gateway %{gateway} because the buyer's commission is used"
      stripe_form:
        add_your_api_keys: "Add your Stripe API keys"
        how_to_get_these: "How to get these?"
        publishable_key_example: "For example: %{api_publishable_key_example}"
        secret_key_example: "For example: %{api_secret_key_example}"
        save_api_keys: "Save Stripe API keys"
        invalid_secret: "That doesn't look like a correct %{secret_key}"
        invalid_publishable: "That doesn't look like a correct %{publishable_key}"
      index:
        header: "Available Payment Settings"
        info: "You can configure available payment gateways for use in your marketplace. Currently PayPal and Stripe are supported."
        active: Active
        gateway: Gateway
        process: Process
        commission: Commission
        minimum_price: Min.price
        minimum_fee: Min.fee
        api_verified: "API verified?"
        actions: Actions
        payments_not_enabled: "Payments are not enabled for your marketplace"
    transaction_types:
      sell: Selling
      sell_w_online_payment: "Selling with online payment"
      sell_wo_online_payment: "Selling without online payment"
      rent: "Renting out"
      rent_w_online_payment: "Renting out with online payment"
      rent_wo_online_payment: "Renting out without online payment"
      give: "Giving away"
      lend: Lending
      swap: Swapping
      service: Offering
      service_w_online_payment: "Offering with online payment"
      service_wo_online_payment: "Offering without online payment"
      request: Requesting
      inquiry: Announcement
      share_for_free: "Sharing for free"
      event_w_online_payment: "Event with online payment"
      event_wo_online_payment: "Event without online payment"
      default_action_button_labels:
        sell: Buy
        rent: Rent
        request: Offer
        offer: Request
        inquiry: Contact
        book: Book
    community_transactions:
      show:
        transaction_for: "Transaction #%{transaction_id} for %{link}"
        status: "Status:"
        next_step: "Next step:"
        waiting_for_provider_accept_or_reject: "Waiting for %{provider} to accept or reject the request."
        waiting_for_fulfill_and_complete: "Waiting for %{provider} to fulfill the order for %{listing_title} and for %{buyer} to mark the order as completed."
        buyer: "Buyer:"
        provider: "Seller:"
        delivery: "Delivery method:"
        shipping_to: "Shipping to %{address}"
        buyer_pays: "Buyer pays:"
        marketplace_collects: "%{service_name} collects:"
        buyer_service_fee_label: "Commission from buyer:"
        service_fee_label: "Commission from seller:"
        provider_receives: "Seller receives:"
        admin_info_text: "As an administrator of %{service_name}, you can do some actions to move this transaction forward:"
        manage_reviews: "Manage reviews"
        you_should_investigate: "You should investigate the situation by discussing with both parties and decide to refund or dismiss the dispute. %{learn_more_link}"
        learn_more: "Learn more."
  common:
    edit_page: "Edit page"
    default_community_slogan: "Community marketplace"
    default_community_description: "This is a place to sell, rent, swap and share goods and services with the other members of the marketplace."
    cancel: Cancel
    fields_that_are_mandatory: "Fields marked with star (*) are mandatory."
    or: or
    password: Password
    service_name: "%{service_name}"
    share_types:
      request: request
      offer: offer
      borrow: borrowing
      buy: buying
      give_away: "giving away"
      lend: lending
      receive: "taking for free"
      rent: renting
      rent_out: "renting out"
      sell: selling
      offer_to_swap: swapping
      request_to_swap: swapping
      share_for_free: "sharing for free"
      accept_for_free: "wanting to use for free"
    categories:
      item: Items
      favor: Services
      rideshare: Rideshare
      housing: Spaces
      tools: Tools
      sports: Sports
      music: Music
      books: "Books & Magazines"
      games: "Games & Toys"
      furniture: Furniture
      outdoors: "Camping & Outdoors"
      food: "Food & Kitchen"
      electronics: Electronics
      pets: "Pets & Animals"
      film: "Film & Movies"
      clothes: "Clothes & Accessories"
      garden: Garden
      travel: Travel
      other: Other
    username: Username
    username_or_email: Email
    what_is_this: "What's this?"
    removed_user: "Removed user"
    payment_fee_info:
      title: "Commission and Payment processing fee"
      stripe: Stripe
      paypal: PayPal
      info: "Payments in %{service_name} are processed by the payment gateway listed below. %{service_name} will charge a commission depending on the payment gateway. The payment gateway may also charge a fee for each payment, as described below."
    paypal_fee_info:
      title: "PayPal's payment processing fee"
      body_text: |-
          For PayPal payments, %{service_name} charges a commission of %{paypal_commission}%. The minimum transaction fee per transaction is %{minimum_transaction_fee}. PayPal's fees are not included in this commission, so in addition to %{service_name} commission, you will also pay PayPal's fees for each. PayPal's fee is between 2% and 5% of the total sales price, depending on your monthly sales volume and the country of residence of the buyer. In general, domestic purchases have lower fees than international ones, and higher monthly sales give you a discount on fees.
          You can see the exact fees by logging in to your PayPal account and going %{link_to_paypal}. After each purchase you will get a receipt displaying the exact fee.
      body_text_accept: |-
          This transaction is processed by PayPal. PayPal charges a processing fee from each payment. This fee is between 2% and 5% of the total sales price, depending on your monthly sales volume and the country of residence of the buyer. In general, domestic purchases have lower fees than international ones, and higher monthly sales give you a discount on fees.
          You can see the exact fees by logging in to your PayPal account and going %{link_to_paypal}. After each purchase you will get a receipt displaying the exact fee.
      link_to_paypal_text: here
    stripe_fee_info:
      title: "Stripe's payment processing fee"
      body_text: "For Stripe payments, %{service_name} charges a commission of %{stripe_commission}%. The minimum commission per transaction is %{minimum_transaction_fee}. Stripe's fees are included in this commission."
      link_to_stripe_text: here
  conversations:
    accept:
      details: "Order details"
      order_by: "Order by %{orderer_link}"
      accept_offer: "Accept the offer"
      accept_request: "Accept the request and keep the listing open"
<<<<<<< HEAD
      accept_request_and_close: 'Accept the request and close the listing'
=======
      accept_request_and_close: "Accept the request and close the listing"
>>>>>>> 4559f757
      reject_offer: "Not this time"
      reject_request: "Not this time"
      close_listing: "Close the listing %{listing_title_link}"
      update_later: "Leave the listing open"
      optional_message: "Optional message"
      price_to_pay: "Total price to be paid"
      accept: Accept
      decline: Decline
      quantity_label: "Quantity:"
      sum_label: "Subtotal:"
      service_fee_label: "%{service_name} fee:"
      buyer_service_fee_label: "%{service_name} service fee:"
      you_will_get_label: "You will get:"
      total_label: "Total:"
      total_value: "%{seller_gets}*"
      total_value_paypal: "%{seller_gets}*"
      total_value_stripe: "%{seller_gets}"
      paypal_fee: "PayPal's payment processing fee"
      paypal_fee_info: "* Excludes %{link}"
      shipping_price_label: "Shipping:"
      stripe-fee_label: "Payment processing fee"
    confirm:
      confirm_description: "If your order has been fulfilled you should confirm it as done. Then you can give feedback to the other party."
      cancel_description_team: "If your order was not fulfilled, you can mark it as 'disputed'. The %{service_name} team will review the situation and will decide to refund or dismiss your dispute request."
      cancel_payed_description: "If your request was accepted but you're having second thoughts, you can still cancel the request before the payment."
      canceling_payed_transaction: "Cancel transaction"
      confirm: "Mark completed"
      cancel: Dispute
      continue: Continue
      give_feedback_to: "Give feedback to %{person_link}"
      do_not_give_feedback: "Skip feedback"
    details:
      day: day
      days: days
      price_per_day: "Price per day: %{price}"
    index:
      loading_more_messages: "Loading more messages"
      message_partitive: message
      messages_partitive: messages
      no_received_messages: "No messages"
      no_sent_messages: "No sent messages"
    conversation:
      accepted_request: "Request accepted."
      accepted_offer: "Offer accepted."
      rejected_request: "Request rejected."
      rejected_offer: "Offer rejected."
      confirmed_request: "Order completed."
      confirmed_offer: "Offer completed."
      canceled_request: "Order disputed."
      canceled_offer: "Offer canceled."
      message_from: "Message from %{person}"
      about_listing: "About listing %{listing_title}"
      free_message: "Direct message"
      message_content_not_available: "Message content not available"
    message:
      accepted_request: "accepted the request"
      received_payment: "accepted the request, received payment for %{sum}"
      received_payment_wo_sum: "accepted the request, received payment"
      accepted_offer: "accepted the offer"
      rejected_request: "rejected the request, canceled the payment"
      rejected_offer: "rejected the offer"
      confirmed_request: "marked the order as completed"
      confirmed_offer: "marked the offer as completed"
      canceled_request: "canceled the order"
      canceled_offer: "canceled the offer"
      paid: "paid %{sum}"
      payment_preauthorized: "Payment authorized: %{sum}"
      payment_preauthorized_wo_sum: "Payment authorized"
      stripe:
        held_payment: "Accepted the request. Payment for %{sum} is being held by %{service_name} until the order is marked as completed."
        held_payment_wo_sum: "Accepted the request. Payment is being held by %{service_name} until the order is marked as completed."
        confirmed_request: "Marked the order as completed. The payment has now been transferred to %{author_name} bank account or will be transferred soon."
      canceled_the_order: "Disputed the order. The %{service_name} team has been notified."
      marked_as_refunded: "Marked as refunded"
      dismissed_the_cancellation: "Dismissed the dispute."
      payment_has_now_been_transferred: "The payment has now been transferred to %{seller} bank account or will be transferred soon."
    new:
      message: Message
      message_to: "Message to %{author_name}"
      optional_message_to: "Optional message to %{author_name}"
      send_message: "Send message"
      send: Send
      this_message_is_private: "This message is private between you and %{person}. %{person} will be notified of this message by email."
      you_will_get_notified_of_acceptance: "You will get an email notification when %{person} accepts or rejects your proposal."
      you_will_get_notified: "You will get an email notification when %{person} answers you."
      title: Title
      send_message_to_user: "Send message to %{person}"
      about_listing: "About listing %{listing_title}"
      author_has_to_accept_request: "%{author_name} needs to accept the request before you can pay"
    show:
      in_response_to_listing: "about listing"
      message_sent_by: "Message sent by"
      message_sent_to: "Message sent to"
      send_reply: "Send reply"
      write_a_reply: "Write a reply:"
      conversation_about_listing: "With %{person} about %{listing}"
      conversation_with_user: "With %{person}"
      conversation_with: "Conversation with %{person}"
      last_message_at: "(latest message %{time})"
      price: "Price: %{price}"
      sum: "Total: %{sum}"
      total: "Total: %{total}"
    status:
      payment_errored: "Payment failed. Please try again."
      payment_errored_starter: "Payment failed. Please try again. If the problem continues, please contact Sharetribe support."
      payment_errored_author: "Payment failed. Please contact %{starter_name} and ask them to try the payment again."
      cancel_payed_transaction: Cancel
      feedback_given: "Feedback given"
      feedback_skipped: "Feedback skipped"
      give_feedback: "Give feedback"
      offer_accepted: Accepted
      offer_rejected: Rejected
      offer_canceled: Canceled
      offer_confirmed: Completed
      offer_paid: "Payment successful"
      offer_preauthorized: "Payment successful"
      offer_waiting_for_payment: "Waiting for %{requester_name} to pay"
      pay: Pay
      preauthorized: "Payment successful"
      paid: "Payment successful"
      pending_external:
        paypal:
          multicurrency: "We couldn't process the PayPal payment because your PayPal account has not been set up to receive money in %{currency}. Go to %{paypal_url} and log in to your account to manually accept or reject the payment."
          verify: "You cannot accept this transaction because you haven't verified your PayPal account. Go to %{paypal_url} to verify your account."
          intl: "We couldn't process the PayPal payment because your PayPal account does not have a withdrawal mechanism. Go to %{paypal_url} and log in to your account to manually accept or reject the payment."
      waiting_for_current_user_to_deliver_listing: "Waiting for you to fulfill the order for %{listing_title}"
      waiting_for_listing_author_to_deliver_listing: "Waiting for %{listing_author_name} to fulfill the order for %{listing_title}"
      request_accepted: Accepted
      request_rejected: Rejected
      request_confirmed: Completed
      request_canceled: Canceled
      request_paid: "Payment successful"
      request_preauthorized: "Payment authorized"
      skip_feedback: "Skip feedback"
      waiting_for_listing_author_to_accept_offer: "Waiting for %{listing_author_name} to accept the offer"
      waiting_for_listing_author_to_accept_request: "Waiting for %{listing_author_name} to accept the request. As soon as %{listing_author_name} accepts, you will be charged."
      waiting_for_you_to_accept_request: "Waiting for you to accept the request"
      waiting_confirmation_from_requester: "Waiting for %{requester_name} to mark the order completed"
      waiting_confirmation_from_you: "Waiting for you to mark the order completed"
      waiting_payment_from_requester: "Waiting for %{requester_name} to pay"
      waiting_payment_from_you: "Waiting for you to pay"
      waiting_feedback_from_you: "Waiting for you to give feedback"
      pending_external_inbox:
        paypal:
          multicurrency: "Waiting for you to accept the PayPal payment"
          intl: "Waiting for you to accept the PayPal payment"
          unknown_reason: "Payment is pending. Log in to your PayPal account to see more details."
          verify: "Waiting for you to verify your PayPal account"
      stripe:
        waiting_confirmation_from_requester: "Waiting for %{requester_name} to mark the order completed. Once the order is marked as completed, the payment will be released to your bank account."
      order_canceled: "Order disputed"
      waiting_for_marketplace_review: "Waiting for the %{service_name} team to review the situation"
      marketplace_notified: "The %{service_name} team has been notified. You can also %{contact_link} if you want to share more details with them."
      contact_them: "contact them"
      refunded: "Order marked as refunded"
      dismissed: "Order dispute dismissed"
      order_refunded: "Order marked as refunded. The %{service_name} team has approved the dispute."
      you_should_receive_refund_soon: "You should receive a refund soon."
      issue_with_the_refund: "Something wrong? An issue with the refund? %{contact_link}."
      do_you_disagree: "Something wrong? Do you disagree? %{contact_link}."
      contact_the_marketpalce_team: "Contact the %{service_name} team"
      order_cancellation_dismissed: "Order dispute dismissed. The %{service_name} team has rejected the dispute."
    status_link:
      accept_offer: "Accept offer"
      accept_request: "Accept request"
      reject_offer: "Not this time"
      reject_request: "Not this time"
      accept_preauthorized_offer: "Accept offer"
      accept_preauthorized_request: "Accept request"
      reject_preauthorized_offer: "Not this time"
      reject_preauthorized_request: "Not this time"
      confirm: "Mark completed"
      cancel: Dispute
      mark_as_refunded: "Mark as refunded"
      dismiss: "Dismiss and payout"
  feedback:
    feedback_subject: "New contact form entry on %{service_name}"
    feedback_body: "%{author_name_and_email} has submitted the following entry on the %{service_name} contact form. This notification is sent to all %{service_name} admins."
    unlogged_user: "An unlogged user"
    anonymous_user: "An anonymous user"
  community_memberships:
    access_denied:
      access_denied: "Access denied"
      you_are_banned_in_this_community: "The %{service_name} team has disabled your account. If you want to message the %{service_name} team, you can %{link_to_contact_page}."
      contact_page_link: "contact them"
    new:
      welcome_fb_user: "Welcome to %{service_name}, %{name}!"
      fb_join_accept_terms: "There's one more step to join %{service_name}: you need to accept the terms of use."
      join_community: "Join %{service_name}"
      you_can_join: "You can join %{service_name} by accepting the terms of use and clicking 'Join %{service_name}' below."
      you_can_join_email_confirmation: "To join %{service_name} you need to have a valid email address that ends with %{email_ending}. You can join by filling in your email address, accepting the terms of use and clicking 'Join %{service_name}' below, and confirming your email."
      you_can_join_email_confirmation_multiple_addresses: "%{service_name} has email restrictions. You can only join if you have an allowed email address. You can join by filling in your email address, accepting the terms of use of %{service_name} and clicking 'Join %{service_name}' below."
      you_can_join_with_invite_only: "You have to have an invitation from another member to join %{service_name}. If you have an invitation code, you can join by typing the code to the field below, accepting the terms of use and clicking 'Join %{service_name}' below."
      if_want_to_view_content: "If you want to view the content in %{service_name} without joining it as a member you need to"
      log_out: "log out"
      join_community_button: "Join %{service_name}"
    give_consent:
      invitation_code_invalid_or_used: "The invitation code was invalid or already used."
      email_not_allowed: "This email is not allowed in %{service_name}."
      email_not_available: "The email you gave is already in use."
      consent_not_given: "The terms were not accepted."
  emails:
    accept_reminder:
      remember_to_accept_offer: "Remember to accept or reject an offer from %{sender_name}"
      remember_to_accept_request: "Remember to accept or reject a request from %{sender_name}"
      you_can_accept_or_reject_offer_at: "You can accept or reject the offer at"
      you_can_accept_or_reject_request_at: "You can accept or reject the request at"
      you_have_not_yet_accepted_or_rejected_offer: "You have not yet accepted or rejected the offer %{title} you received %{date}."
      you_have_not_yet_accepted_or_rejected_request: "You have not yet accepted or rejected the request %{title} you received %{date}."
      show_thread: "Show conversation"
    branding:
      powered_by: "%{service_name} is powered by the %{sharetribe_link} marketplace platform."
      create_own: "Want to create your own online marketplace website like %{service_name}? %{learn_more}."
      learn_more: "Learn more"
    confirm_reminder:
      you_have_not_yet_confirmed_or_canceled_request: "You have not yet completed or disputed the order %{request_link}. If the order has been completed, you should confirm that. After that you can give feedback to %{other_party_given_name}."
      remember_to_confirm_request: "Remember to confirm or cancel a request"
      if_will_not_happen_you_should_cancel: "If you think this order will not be completed for one reason or another, you can %{cancel_it_link}."
      cancel_it_link_text: "dispute it"
      automatic_confirmation: "If you don't confirm or dispute the order within %{days_to_automatic_confirmation} days after the request was accepted, we will mark it automatically as completed."
    confirm_reminder_v2:
      headline: "you have not yet completed or disputed the order %{request_link}."
      you_have_not_yet_confirmed_or_canceled_request: "If the order has been completed, you should confirm that. After that you can give feedback to %{other_party_given_name}."
    payment_settings_reminder:
      remember_to_add_payment_details: "Remember to add your payment details to receive payments"
      you_have_added_listing_with_payment: "You have added a listing %{listing_link} with payment. However, you haven't yet added your payment details. In order to receive the payment you have to add your payment information."
      please_go_to_payment_settings: "Please go to your %{payment_settings_link} and fill in the required payment information."
      payment_settings_link: "payment settings"
    payment_settings_reminder_v2:
      fill_payout_details: "Fill the payout details"
      you_have_added_listing_with_payment: "You have added a listing %{listing_link} with payment. We noticed that you haven't yet added your payment details. In order to receive the payment you need to provide your payment information."
    transaction_confirmed:
      here_is_a_message_from: "Here's a message from %{other_party_given_name}:"
      request_marked_as_confirmed: "Order completed - remember to give feedback"
      request_marked_as_canceled: "Order disputed"
      has_marked_request_as_confirmed: "%{other_party_full_name} has marked the order about '%{request}' completed. You can now give feedback to %{other_party_given_name}."
      has_marked_request_as_canceled: "%{other_party_full_name} has disputed the order about '%{request}'. You can still give feedback to %{other_party_given_name}."
      giving_feedback_is_good_idea: "Giving feedback is always a good idea. If everything went well, you should let others know that %{other_party_given_name} can be trusted. If there were any problems, it's good to mention those as well."
      give_feedback_to: "Give feedback to %{other_party_given_name}"
      stripe:
        has_marked_request_as_confirmed: "%{other_party_full_name} has marked the order about '%{request}' completed. The payment for this transaction has now been released to your bank account. You can now give feedback to %{other_party_given_name}."
      team_title: "the %{service_name} team"
    transaction_confirmed_v2:
      headline_confirmed: "%{other_party_full_name} has marked the order about %{listing_link} completed."
      headline_canceled: "%{other_party_full_name} has disputed the order about %{listing_link}."
      stripe:
        has_marked_request_as_confirmed: "The payment for this transaction has now been released to your bank account."
      can_give_feedback: "You can now give feedback to %{other_party_given_name}."
      team_title: "the %{service_name} team"
    transaction_automatically_confirmed:
      subject: "Order automatically completed - remember to give feedback"
      we_have_marked_request_as_confirmed: "We have marked the order about '%{request}' completed. The order was automatically completed because %{days_passed} days have passed since the request was accepted."
    transaction_automatically_confirmed_v2:
      we_have_marked_request_as_confirmed: "We have marked the order about '%{request}' completed."
      order_automatically_confirmed: "The order was automatically completed because %{days_passed} days have passed since the request was accepted."
    booking_transaction_automatically_confirmed:
      subject: "Order automatically completed - remember to give feedback"
      we_have_marked_request_as_confirmed: "We have marked the order about '%{request}' completed. The request was automatically completed because one day has passed since the booking period ended."
    booking_transaction_automatically_confirmed_v2:
      order_automatically_confirmed: "The request was automatically completed because one day has passed since the booking period ended."
    automatically_confirmed_footer:
      giving_feedback_is_good_idea: "You can now give feedback to %{other_party_given_name}. Giving feedback is always a good idea. If everything went well, you should let others know that %{other_party_given_name} can be trusted. If there were any problems, it's good to mention those as well."
      give_feedback_to: "Give feedback to %{other_party_given_name}"
      show_thread: "Show conversation"
    confirmation_instructions:
      confirmation_instructions_signature: "Best regards,<br/>The %{service_name} team"
      need_to_confirm: "To join %{service_name}, confirm your email address by clicking the button below."
      confirmation_link_text: "Confirm my address"
      or_paste_link: "Alternatively, you can copy the following link to your browser's address bar:"
    confirmation_instructions_v2:
      headline: "confirm your email to join %{service_name}!"
      need_to_confirm: "Confirm your email address to complete your %{service_name} account. It's easy - just click the button below!"
      confirmation_link_text: "Confirm email address"
    common:
      hey: "Hello %{name},"
      hi: "Hi %{name},"
      kassi_team: "The %{service_name} team"
      thanks: "Thanks,"
      dont_want_to_receive_these_emails: "Don't want to receive these emails?"
      edit_your_email_settings_here: "Edit your email settings here"
      message_not_displaying_correctly: "Is this email not displaying correctly?"
      view_it_in_your_browser: "View it in your browser"
      or: or
      unsubscribe_from_these_emails_info: "You have received this email because you are a member of %{service_name}."
      unsubscribe_from_these_emails: "unsubscribe from these emails"
      unsubscribe_from_invitation_emails_info: "You have received this email because a member of %{service_name} has invited you to join them."
      unsubscribe_from_invitation_emails: "Unsubscribe from invitation emails to join %{service_name}"
      here_is_your_receipt: "Here is your receipt."
    conversation_status_changed:
      has_accepted_your_offer: "%{accepter} has accepted your offer %{listing}."
      has_accepted_your_request: "%{accepter} has accepted your request %{listing}."
      has_rejected_your_offer: "%{accepter} has rejected your offer %{listing}."
      has_rejected_your_request: "%{accepter} has rejected your request %{listing}."
      view_thread: "View conversation"
      your_offer_was_accepted: "Your offer was accepted"
      your_offer_was_rejected: "Your offer was rejected"
      your_request_was_accepted: "Your request was accepted"
      your_request_was_rejected: "Your request was rejected"
      you_can_now_pay_to: "You can now pay the requested amount to %{payment_receiver}."
      pay_now: "Pay now"
      remember_to_confirm: "When the order is fulfilled, remember to mark it as completed. If the order is not fulfilled your have %{days_to_automatic_confirmation} days to dispute it. Otherwise it will be automatically marked as completed."
    conversation_status_changed_v2:
      has_accepted_your_request: "your request was accepted."
      has_accepted_your_request_text: "%{accepter} has accepted your request for %{listing}."
      has_rejected_your_request: "unfortunately your request was rejected."
      has_rejected_your_request_text: "%{accepter} has rejected your request for %{listing}."
    invitation_to_kassi:
      hi: Hi!
      you_have_been_invited_to_kassi: "%{inviter} has invited you to %{service_name}."
      here_is_a_message_from: "Here is a personal message from %{inviter}:"
      join_now: "Join now"
      invitation_code: "Invitation code: %{code}"
    invitation_to_kassi_v2:
      headline: "Hi there!"
    new_comment:
      has_commented_your_listing_in_kassi: "%{author} has commented on your listing '%{listing}'."
      view_comment: "View comment"
      you_have_a_new_comment: "%{author} has commented on your listing in %{service_name}"
      listing_you_follow_has_a_new_comment: "%{author} has commented on a listing you follow in %{service_name}"
      has_commented_listing_you_follow_in_kassi: "%{author} has commented on the listing '%{listing}' you are following in %{service_name}."
    new_message:
      view_message: "View message"
      has_sent_you_a_message_in_kassi: "%{sender} has sent you a message. Go to %{service_name} to reply."
      you_have_a_new_message: "You have a new message from %{sender_name} in %{service_name}"
    new_message_v2:
      headline: "you have a message!"
      reply: "Click here to reply to %{sender}"
    new_payment:
      new_payment: "You have received a new payment"
      price_per_unit_type: "Price per %{unit_type}"
      quantity: "Quantity:"
      you_have_received_new_payment: "You have been paid <b>%{payment_sum}</b> for <b>%{listing_title}</b> by %{payer_full_name}. Here is your receipt."
      listing_per_unit_title: "%{title}, per %{unit_type}"
    payment_receipt_to_seller:
      payment_gateway_fee: "Payment processing fee:"
      shipping_total: "Shipping:"
      product: "Product:"
      price_payer_paid: "Price %{payer_full_name} paid:"
      subtotal: "Subtotal:"
      service_fee: "%{service_name} service fee:"
      buyer_service_fee: "%{service_name} service fee:"
      you_will_get: "Total:"
      new_payment: "You have received a new payment"
      price_per_unit_type: "Price per %{unit_type}"
      quantity: "Quantity:"
      you_have_received_new_payment: "You have been paid <b>%{payment_sum}</b> for <b>%{listing_title}</b> by %{payer_full_name}. Here is your receipt."
      stripe:
        you_have_received_new_payment: "The amount of <b>%{payment_sum}</b> has been paid for <b>%{listing_title}</b> by %{payer_full_name}. The money is being held by %{service_name} until the order is marked as completed. Here is your receipt."
    payment_receipt_to_seller_v2:
      headline: "you have been paid %{payment_sum} for %{listing_link} by %{payer_name}."
      main_text_stripe: "The money is being held by %{service_name} until the order is marked as completed."
      price_breakdown: "Price breakdown"
    payment_receipt_to_payer:
      receipt_of_payment: "Receipt of payment"
      you_have_made_new_payment: "You have paid <b>%{payment_sum}</b> for <b>%{listing_title}</b> to %{recipient_full_name}. Here is a receipt of the payment."
      product: Product
      price_per_unit_type: "Price per %{unit_type}"
      duration: Duration
      quantity: Quantity
      subtotal: Subtotal
      buyer_service_fee: "%{service_name} service fee:"
      total: Total
      price: Price
      service_fee: "Service fee"
      stripe_gateway_fee: "Stripe's fee:"
      paypal_gateway_fee: "PayPal's fee:"
      money_will_be_transferred: "The money will be transferred to %{recipient_name} when a) you have marked the request completed or b) %{automatic_confirmation_days} days have passed since you paid."
    payment_receipt_to_payer_v2:
      headline: "here is your receipt for %{listing_link}."
      you_have_made_new_payment: "You have paid <b>%{payment_sum}</b> for <b>%{listing_title}</b>."
    paypal_new_payment:
      paypal_gateway_fee: "PayPal's fee:"
      shipping_total: "Shipping:"
    braintree_new_payment:
      product: "Product:"
      price_payer_paid: "Price %{payer_full_name} paid:"
      service_fee: "%{service_name} service fee:"
      you_will_get: "Total:"
    receipt_to_payer:
      receipt_of_payment: "Receipt of payment"
      you_have_made_new_payment: "You have paid <b>%{payment_sum}</b> for <b>%{listing_title}</b> to %{recipient_full_name}. Here is a receipt of the payment."
      product: Product
      price_per_unit_type: "Price per %{unit_type}"
      duration: Duration
      quantity: Quantity
      subtotal: Subtotal
      total: Total
      price: Price
      buyer_service_fee: "%{service_name} service fee"
      stripe_gateway_fee: "Stripe's fee:"
      paypal_gateway_fee: "PayPal's fee:"
      money_will_be_transferred: "The money will be transferred to %{recipient_name} when a) you have marked the request completed or b) %{automatic_confirmation_days} days have passed since you paid."
      listing_per_unit_title: "%{title}, per %{unit_type}"
      stripe:
        you_have_made_new_payment: "You have paid <b>%{payment_sum}</b> for <b>%{listing_title}</b>. The money is being held by %{service_name} and will be released to %{recipient_full_name} once you mark the order as completed. Here is a receipt of the payment."
    new_testimonial:
      has_given_you_feedback_in_kassi: "%{name} has given you feedback in %{service_name}"
      you_can_give_feedback_to: "You haven't yet given feedback to %{name}."
      view_feedback: "View feedback"
    new_testimonial_v2:
      headline: "you got feedback!"
    new_update_to_listing:
      listing_you_follow_has_been_updated: "A listing you follow has been updated"
      has_updated_listing_you_follow_in_kassi: "%{author} has updated the listing '%{listing}' you are following in %{service_name}."
      view_changes: "View changes"
    community_updates:
      added_offer: "%{name_link} added a listing:"
      added_request: "%{name_link} added a listing:"
      added_listing: "%{name_link} added a listing:"
      update_mail_title: "%{title_link} update"
      title_link_text: "%{community_name}"
      intro_paragraph: "Here are some of the things that happened on %{community_link} during the past %{time_since_last_update}."
      intro_paragraph_link_text: "%{community_name}"
      reduce_email_footer_text: "Too much email? %{settings_link} or %{unsubscribe_link}."
      settings_link_text: "Edit your email settings here"
      unsubscribe_link_text: unsubscribe
    community_updates_v2:
      headline: "check out the latest activity on %{service_name}."
      intro_paragraph:
        one: "Here are some highlights that happened on %{service_name} during the past day."
        other: "Here are some highlights that happened on %{service_name} during the past %{count} days."
    newsletter:
      hi: "Hi %{name},"
      newest_offers: "What people currently offer to others"
      newest_requests: "What people currently need"
      text_version_text: "Could you share something that others might need? Or do you need something that others might have? Add an offer or a request or check everything that the others are offering or requesting at %{url}"
    reset_password_instructions:
      change_my_password: "Change my password"
      reset_password_instructions: "<p>You have indicated that you have forgotten your password in the %{service_name} service.</p><p>If you need to reset your password, click the following link: %{password_reset_link}</p><br/><p>If you didn't request this, please ignore this email. Your password won't change until you access the link above and create a new one.</p>"
    testimonial_reminder:
      remember_to_give_feedback_to: "Reminder: remember to give feedback to %{name}"
      you_have_not_given_feedback_yet: "You have not yet given feedback to %{name} about event '%{event}'. Remember to give feedback on how %{given_name} performed in the event."
    testimonial_reminder_v2:
      headline: "remember to leave feedback to %{other_name}!"
      you_have_not_given_feedback_yet: "Giving feedback is always a good idea. If everything went well, let others know that %{name} can be trusted. If there were any problems, it's good to mention those as well"
      leave_feedback: "Leave feedback for %{other_party_name}"
    transaction_preauthorized:
      subject: "%{requester} is interested and has authorized payment for %{listing_title} published in %{service_name}"
      transaction_requested_by_user: "Great news! %{requester} is interested in \"%{listing_title}\" and has authorized payment for this listing."
      you_have_time_to_accept: "You need to accept or reject the request within %{payment_expires_in}."
      if_you_do_accept: "If you accept the request within this timeframe, you will receive the money immediately to your account."
      if_you_do_accept_stripe: "If you accept the request within this timeframe, the payment will go through. You will receive the money directly to your bank account after you have delivered %{listing_title} to %{requester}."
      if_you_do_not_accept: "If you reject the request or don't accept it within this timeframe, the transaction will be automatically canceled, %{requester} will not be charged and you will not get paid."
      click_here_to_reply: "Click here to respond to the request"
    transaction_preauthorized_v2:
      headline: "%{requester} is interested and has authorized payment for %{listing_link}."
    transaction_preauthorized_reminder:
      subject: "Remember to accept the request from %{requester} about listing %{listing_title}"
      remember_to_accept: "Remember to accept the request from %{requester} about listing \"%{listing_title}\". %{requester} has already paid for the listing. You have to accept the request in order to receive the payment."
      one_day_left: "If you don't accept the request within one day the request will be automatically rejected and you will not get paid."
      click_here_to_reply: "Click here to respond to the request"
    transaction_preauthorized_reminder_v2:
      headline: "remember to accept the request from %{requester} about %{listing_link}."
      remember_to_accept: "%{requester} has already paid for the listing. You have to accept the request in order to receive the payment."
    welcome_email:
      welcome_email_subject: "Welcome to %{service_name}"
      welcome_to_marketplace: "Welcome to %{service_name}! Glad to have you on board."
      love_marketplace_crew: "Love,<br /><i>%{service_name} crew</i>"
      welcome_email_footer_text: "What kind of emails do you want to receive from %{service_name}? %{settings_link}"
      settings_link_text: "Check your settings"
    new_listing_by_followed_person:
      subject: "%{author_name} has posted a new listing in %{service_name}"
      has_posted_a_new_listing: "%{author_name} has posted a new listing:"
      you_are_receiving_this_because: "You received this notification because you follow %{author_name}."
      view_listing: "View listing"
    new_listing_by_followed_person_v2:
      headline: "%{author} just added a new listing!"
      has_posted_a_new_listing: "%{author_name} has posted a new listing:"
      you_are_receiving_this_because: "You received this notification because you follow %{author_name}."
      view_listing: "View %{title}"
      cant_click: "Can't click the button? Here's the link for your convenience:"
    new_member_notification:
      subject: "New member in %{community}"
      new_member_has_joined: "A new member has joined %{community}. They may still have to confirm their email address."
      this_is_automatic_message: "This is an automatic message sent to administrators of %{community}."
      person_name: "Name:"
      person_email: "Email:"
    new_member_notification_v2:
      headline: "%{user_name} joined %{community}."
      new_member_has_joined: "%{name} (%{email}) has joined %{community}. They may still have to confirm their email address."
      view_profile: "View profile"
    listing_submited_for_review:
      subject: "New listing to review: \"%{listing_title}\" by %{author_name} in %{community}"
      there_is_a_new_listing_to_review: "There is a new listing to review: \"%{listing_title}\" by %{author_name}. You now have to approve or reject that listing."
      review_the_listing: "Review the new listing"
      this_is_automatic_message: "This is an automatic message sent to administrators of %{community}."
    listing_approved:
      subject: "The %{community} team has approved your listing \"%{listing_title}\""
      listing_has_been_approved: "Great news! Your listing \"%{listing_title}\" has been reviewed and approved by the %{community} team. It has been published."
      view_the_listing: "View the listing"
    listing_rejected:
      subject: "The %{community} team has rejected your listing \"%{listing_title}\""
      listing_has_been_rejected: "Unfortunately the %{community} team has rejected your listing \"%{listing_title}\" after reviewing it carefully. You can %{contact_link} to learn more or edit your listing and submit it for a new review."
      contact_link: "contact the %{community} team"
      edit_the_listing: "Edit the listing"
    edited_listing_submited_for_review:
      subject: "Edited listing to review: \"%{listing_title}\" by %{author_name} in %{community}"
      there_is_a_edited_listing_to_review: "There is an edited listing to review: \"%{listing_title}\" by %{author_name}. You now have to approve or reject that listing."
      review_the_listing: "Review the edited listing"
    new_transaction:
      subject: "New transaction in %{service_name}"
      there_is_a_new_transaction: "There is %{link} in %{service_name}."
      a_new_transaction: "a new transaction"
      listing: "Listing: %{title}"
      sum: "Sum: %{amount}"
      starter: "Starter: %{name}"
      provider: "Seller: %{name}"
    new_transaction_v2:
      subject: "New transaction in %{service_name}"
      there_is_a_new_transaction: "There is %{link} in %{service_name}."
      a_new_transaction: "a new transaction"
      listing: "Listing:"
      sum: "Sum:"
      starter: "Starter:"
      provider: "Seller:"
      view_transaction: "View transaction"
    transaction_cancel_flow:
      the_order_about: "the order about %{listing_title}"
      you_can_contact_the_marketplace_team: "You can contact the %{service_name} team if there is any further issue."
      you_can_now_give_feedback: "You can now give feedback to %{name}. Giving feedback is always a good idea. If everything went well, you should let others know that %{recipient} can be trusted. If there were any problems, it's good to mention those as well."
      give_feedback_to: "Give feedback to %{name}"
    transaction_disputed:
      subject: "Order disputed - The %{service_name} team is reviewing the situation"
      subject_admin: "A transaction was disputed, you must decide what happens next"
      order_about: "order about %{listing_title}"
      the_order_has_been_canceled: "The %{transaction_link} has been disputed."
      the_order_between_buyer_and_seller_has_been_canceled: "The %{transaction_link} between %{buyer} and %{seller} has been disputed."
      the_marketplace_has_been_notified: "The %{service_name} team has been notified and is reviewing the situation. You can contact them to share more details."
      contact_the_marketplace_team: "Contact the %{service_name} team"
      you_must_now_decide: "You must now decide if a refund should happen or if you dismiss the dispute. You can %{learn_more_link}."
      learn_more_about: "learn more about what to do here"
      review_the_transaction: "Review the transaction"
    transaction_refunded:
      subject: "Order marked as refunded - The %{service_name} team has approved the dispute from %{buyer}"
      marketplace_team_has_approved_the_cancellation: "The %{service_name} team has approved the dispute for %{transaction_link} and has marked the payment as refunded."
      you_should_receive_a_refund_soon: "You should receive a refund soon. You can contact the %{service_name} team if there is any further issue."
    transaction_cancellation_dismissed:
      subject: "Order dispute dismissed - The %{service_name} team has rejected the dispute from %{buyer}"
      marketplace_team_has_rejected_the_cancellation: "The %{service_name} team has rejected the dispute for %{transaction_link}."
    transaction_commission_charge_failed:
      subject: "A commission in your marketplace was not transferred to your PayPal account"
      transaction_about: "transaction about %{listing_title}"
      the_commission_of_the_transaction: "the commission of the %{transaction_link} from %{seller} has failed to be transferred to your PayPal account."
      this_usually_means: "This usually means that there is something blocking the commission from the seller's PayPal account. In most cases the issue is that the seller does not have a valid and verified funding source connected to their PayPal account."
      if_you_would_like_to_investigate: "If you would like to investigate this further, a good first step is to contact the seller about this."
      contact_the_seller: "Contact the seller"
  error_messages:
    booking:
      booking_failed_payment_voided: "Booking failed due to an unexpected error. Please try again later. You haven't been charged."
      double_booking_payment_voided: "Unfortunately the dates you chose are no longer available. Please choose different dates. You haven’t been charged."
    onboarding:
      server_rendering: "Getting started guide failed to load. We have been informed about the situation and we are fixing it."
    listings:
      departure_time: "Departure time must be between current time and one year from now."
      share_type: "You must select one."
      valid_until: "This date must be between current time and 6 months from now."
      price: "Price must be a whole number."
      minimum_price: "Minimum price is %{minimum_price} %{currency}."
    testimonials:
      you_must_explain_not_neutral_feedback: "If you want to give non-neutral feedback, you must explain why."
      you_must_select_a_grade: "Remember to tell whether your experience was positive or negative."
    transaction_agreement:
      required_error: "You need to accept the agreement"
    paypal:
      transaction_cannot_complete: "Transaction cannot complete. This is most likely caused by the credit card failing bank authorization. Please, try purchasing again with an alternative payment method."
      buyer_cannot_pay_error: "The payment has been declined by PayPal. Please contact their Customer Service for more information: %{customer_service_link}"
      pending_review_error: "The payment was submitted but was flagged by PayPal as 'requiring a review'. When PayPal completes the review, the payment will be automatically authorized."
      seller_express_checkout_disabled: "PayPal Express Checkout has been disabled for the listing author's PayPal account. Please contact the author and let them know that there's an issue with their PayPal account, and advise them to contact PayPal Customer Service."
      seller_express_checkout_disabled_no_free: "PayPal Express Checkout has been disabled for the listing author's PayPal account. Please ask the %{service_name} team to contact the listing author and advise them to contact PayPal Customer Service."
      generic_error: "An error occurred during the payment process. Could not finalize your PayPal payment."
      cancel_error: "An error occurred during dispute. Could not finalize dispute."
      accept_authorization_error: "An error occurred while trying to accept preauthorized Paypal payment. Please, try again."
      reject_authorization_error: "An error occurred while trying to reject preauthorized Paypal payment. Please, try again."
    stripe:
      generic_error: "An error occurred during the payment process. Could not finalize your Stripe payment."
      accept_authorization_error: "An error occurred while trying to accept preauthorized Stripe payment. Please, try again."
      reject_authorization_error: "An error occurred while trying to reject preauthorized Stripe payment. Please, try again."
      card_declined: "Your card was declined"
      expired_card: "The payment failed because this card has expired"
  error_pages:
    back_to_kassi_front_page: "Back to the front page"
    error_404:
      if_you_believe: "If you believe that the address is correct and it should be working, please help us locate the error by letting us know what address caused the error and what should be seen on the page with the form below."
      page_can_not_be_found: "Page not found!"
      page_you_requested_can_not_be_found: "The page you requested cannot be found. Are you sure you spelled the address correctly?"
    error_404_title: "page not found"
    error_410:
      page_removed: "Page removed"
      page_you_requested_has_been_removed: "The page you requested has been removed."
      page_removed_reason: "There are a few possible reasons for this. For example, a user might have removed their account or a listing might have been removed."
    error_410_title: "page removed"
    error_500:
      temporary_unavailable: "Marketplace temporarily unavailable"
      unable_to_process: "The service is unable to process your request right now. Please try again in few moments."
      we_hate_this: "We hate when this happens! We have been informed about the situation and we are fixing it."
      refer_to_error_id: "If you wish to contact the support regarding this issue, please include an error ID \"%{error_id}\" in your message."
    error_500_title: "page loading failed"
    error_description: "Error description"
    no_javascript:
      javascript_is_disabled_in_your_browser: "Javascript is disabled in your browser"
      kassi_does_not_currently_work_without_javascript: "%{service_name} does not work properly without javascript. Try to enable javascript from your browser's preferences and then reload this page again."
      contact_us: "contact us"
      send_feedback: "Send message"
      your_feedback_to_admins: "Your message to the %{service_name} team"
    send: Send
    your_email_address: "Your email address"
  errors:
    messages:
      invalid_date: "is not a valid date"
      invalid_time: "is not a valid time"
      invalid_datetime: "is not a valid datetime"
      is_at: "must be at %{restriction}"
      before: "must be before %{restriction}"
      on_or_before: "must be on or before %{restriction}"
      after: "must be after %{restriction}"
      on_or_after: "must be on or after %{restriction}"
      positive_number: "Insert a number."
      from_must_be_less_than_till: "\"Start time\" must be less than \"End time\""
      section_with_this_id_already_exists: "This section unique name is already in use. Please choose another one."
      listing_with_this_id_does_not_exist: "This listing ID is not available in your marketplace. Maybe you made a typo? Please verify and try again."
      presence: "Can't be blank"
      username_is_invalid: "This username is invalid or unavailable"
      domain_name_is_invalid: "This domain name is invalid or unavailable"
      only_supported_variables: "Make sure to add only supported variables"
  event_feed_events:
    accept:
      has_accepted_lend_item: "%{offerer_name} agreed to lend %{listing_title} to %{requester_name} %{time_ago}."
      has_accepted_borrow_item: "%{offerer_name} agreed to lend %{listing_title} to %{requester_name} %{time_ago}."
      has_accepted_rent_out_item: "%{offerer_name} agreed to rent %{listing_title} to %{requester_name} %{time_ago}."
      has_accepted_rent_item: "%{offerer_name} agreed to rent %{listing_title} to %{requester_name} %{time_ago}."
      has_accepted_give_away_item: "%{offerer_name} agreed to give %{listing_title} to %{requester_name} %{time_ago}."
      has_accepted_receive_item: "%{offerer_name} agreed to give %{listing_title} to %{requester_name} %{time_ago}."
      has_accepted_sell_item: "%{offerer_name} agreed to sell %{listing_title} to %{requester_name} %{time_ago}."
      has_accepted_buy_item: "%{offerer_name} agreed to sell %{listing_title} to %{requester_name} %{time_ago}."
      has_accepted_trade_item: "%{offerer_name} agreed to swap %{listing_title} with %{requester_name} %{time_ago}."
      has_accepted_sell_housing: "%{offerer_name} agreed to sell %{listing_title} to %{requester_name} %{time_ago}."
      has_accepted_buy_housing: "%{offerer_name} agreed to sell %{listing_title} to %{requester_name} %{time_ago}."
      has_accepted_rent_out_housing: "%{offerer_name} agreed to rent %{listing_title} to %{requester_name} %{time_ago}."
      has_accepted_rent_housing: "%{offerer_name} agreed to rent %{listing_title} to %{requester_name} %{time_ago}."
      has_accepted_favor: "%{offerer_name} agreed to offer %{listing_title} to %{requester_name} %{time_ago}."
      has_accepted_rideshare: "%{offerer_name} agreed on sharing a ride %{listing_title} with %{requester_name} %{time_ago}."
    join:
      joined_kassi: "%{name} joined %{service_name} %{time_ago}."
    login:
      logged_in_to_kassi: "%{name} logged in to %{service_name} %{time_ago}."
    comment:
      commented: "%{commenter_name} commented on listing %{listing_title} %{time_ago}."
      offer_partitive: offer
      request_partitive: request
  header:
    about: About
    home: Home
    members: Community
    new_listing: "New listing"
    mobile_version: "Mobile version"
    offers: Offers
    requests: Requests
    search_kassi: "Search %{service_name}"
    create_new_marketplace: "Create a new marketplace"
    contact_us: "Contact us"
    profile: Profile
    manage_listings: "My listings"
    invite: "Invite new members"
    login: "Log in"
    signup: "Sign up"
    menu: Menu
  homepage:
    additional_private_listings_slate:
      additionally_one_private_offer_exists: "Additionally  there is <b>one other offer</b>,"
      additionally_one_private_request_exists: "Additionally  there is <b>one other request</b>,"
      additionally_some_private_offers_exist: "Additionally there are <b>%{number_of_listings} other offers</b>,"
      additionally_some_private_requests_exist: "Additionally there are <b>%{number_of_listings} other requests</b>,"
    blank_slate:
      add_first: "Add one!"
      but_that_is_visible_only_to_registered_members: "but that is visible only to registered members."
      but_those_are_visible_only_to_registered_members: "but those are visible only to registered members."
      create_new_account_for_yourself: "Create yourself a new account"
      examples_of_what_you_could_offer_to_others: "What could you offer to others"
      examples_of_what_you_could_request_to_others: "What could you request from the others"
      favor_offer_list: "computer assistance, clothes repair, baking, bike fixing"
      favor_request_list: "babysitting, piano lessons, walking dogs, mowing lawn"
      favors_to_offer: "Help: "
      favors_to_request: "Help: "
      item_offer_list: "tools, sports equipment, costumes, camping equipment"
      item_request_list: "tools, sports equipment, costumes, camping equipment"
      items_to_offer: "Goods to lend: "
      items_to_request: "Goods to borrow: "
      log_in: "log in!"
      no_offers_visible_unless_logged_in: "No item, service or rideshare offers visible to users who are not logged in."
      no_open_offers_currently: "No open item, service or rideshare offers."
      no_open_requests_currently: "No open item, service or rideshare requests."
      no_requests_visible_unless_logged_in: "No item, service or rideshare requests visible to users who are not logged in."
      one_private_offer_exists: "There is already <b>one offer</b>,"
      one_private_request_exists: "There is already <b>one request</b>,"
      ride_offer: "Take others' kids to their hobbies"
      ride_request: "A ride to work"
      some_private_offers_exist: "There are already <b>%{number_of_listings} offers</b>,"
      some_private_requests_exist: "There are already <b>%{number_of_listings} requests</b>,"
    custom_filters:
      update_view: "Update view"
      min: "Min:"
      max: "Max:"
    event_feed:
      latest_events: "What's going on"
    grid_item:
      processing_uploaded_image: "(Processing uploaded image...)"
    index:
      no_listings_with_your_search_criteria: "Sorry, no listings could be found for your search criteria. Maybe try other search terms?"
      no_listings_notification: "No listings. %{add_listing_link}."
      add_listing_link_text: "Add new listing"
      open_listing: "open listing"
      open_listings: "open listings"
      private_listing_notification_log_in: "log in"
      is: is
      are: are
      what_do_you_need: "What are you looking for?"
      post_new_listing: "Post a new listing"
      are_offering: offer
      add_news_item: "Add an article"
      lend_rent_help_carpool: "Sell, lend, help, share rides"
      loading_more_content: "Loading more content"
      more_events: "More events..."
      news: News
      no_news: "No news"
      more_news: "More news"
      or: and
      or_see_what_the_others: "...or see what the others"
      recent_events: "Recent events"
      requesting: need
      tell_it_here: "Tell it here!"
      welcome_to_new_kassi: "Welcome to new %{service_name}!"
      no_reviews: "No reviews"
      no_image: "No image"
      filter: Filter
      this_is_private_community: "You need to sign up before you can view the content."
    invitation_form:
      email: "Email address(es)"
      message: "A personal message"
      send_invitation: "Send invitation"
      add_email_addresses_description: "Add the email addresses of the people you are inviting to the field below. To add multiple email addresses, separate them with comma."
      add_lots_of_email_addresses: "As you are an administrator, here is a tip: if you plan to send lots of invitations, you should use an emailing tool. Check out %{this_article_link} to find out resources about suitable email services."
      this_article_link: "this article"
      invitation_emails_field_placeholder: "friend1@example.com, friend2@example.com, ..."
      invitation_message_field_placeholder: "I joined this amazing marketplace. You should too!"
      errors_in_emails: "Check that the email addresses you added are valid and don't contain any unusual characters. If you added multiple addresses, make sure they are separated with comma."
    list_item:
      review: review
      reviews: reviews
      distance_away: "%{distance} %{distance_unit} away"
    news_item:
      show_less: "Show less"
      show_more: "Show more"
    profile_info_empty_notification:
      add_your_info: "Add your contact info"
      add_a_profile_picture: "Add a profile picture"
      you_have_not_added_your_info: "You have not added your contact information. Please do, so others can get in touch with you more easily. Also add a profile picture so it's easier for others to trust you."
      add_your_info_link: "Add your info now"
    recent_listing:
      please_offer: Offer
      comment: comment
      comments: comments
    filters:
      show: "Filter:"
      search: Search
      map: "Show map"
      list: "Show list"
      map_button: Map
      grid_button: Grid
      list_button: List
      all_listing_types: "All listing types"
      all_categories: "All categories"
    errors:
      search_engine_not_responding: "Search is currently unavailable. Try searching again soon."
  infos:
    about:
      default_about_text_title: "What is Sharetribe?"
      default_about_text: "This marketplace is powered by Sharetribe platform. With Sharetribe you can easily create your own marketplace website. It's free and only takes a minute. %{click_here_link} to learn more!"
      click_here_link_text: "Click here"
    how_to_use:
      default_title: "How it works"
      default_content: "Here you can find information about how %{marketplace_name} works."
  landing_page:
    hero:
      search: Search
      signup: "Sign up"
      search_placeholder: "What are you looking for?"
      search_location_placeholder: Location
    listings:
      no_listing_image: "No picture"
  layouts:
    admin:
      admin: "%{service_name} admin panel"
    branding:
      powered_by: "%{service_name} is powered by the %{sharetribe_link} marketplace platform."
      create_own: "Want to create your own online marketplace website like %{service_name}? %{learn_more}."
      learn_more: "Learn more"
    no_tribe:
      inbox: Inbox
      settings: Settings
      feedback: "Contact the %{service_name} team"
    application:
      join_this_community: "Join marketplace"
      read_more: "Read more"
      feedback: "Your message to the %{service_name} team"
      dont_use_to_contact_support: "We noticed you're an admin of %{service_name}. This form is what your users use to contact you. You cannot use this form to contact Sharetribe support. You can do that via the support widget in the bottom right corner of the admin panel instead."
      feedback_forum: "feedback forum"
      feedback_handle: Feedback
      give_feedback: "Contact us"
      or_check_our: "...or check our"
      send_feedback_to_admin: "Send message"
      to_see_what_others_have_suggested: "to see what other users have suggested, and vote for the ideas there."
      your_email_address: "Your email address (to contact you)"
      connect: "Sign up"
      invite_your_friends: "Invite friends!"
      invite_your_neighbors: "Invite neighbors!"
      invite_your_friends_description: "The more people there are in %{service_name}, the more useful it is."
      invite_your_friends_invite_only_description: "People cannot join %{service_name} unless they are invited."
      join_without_facebook: "...or alternatively %{join_without_facebook_link}"
      join_without_facebook_link: "sign up without using Facebook"
    conversations:
      messages: Messages
      notifications: Notifications
      received: Received
      sent: Sent
    global-header:
      select_language: "Select language"
    infos:
      about: About
      how_to_use: "How it works"
      info_about_kassi: "Information about %{service_name}"
      news: News
      register_details: "Privacy policy"
      terms: "Terms of use"
    logged_in:
      admin: Admin
      go_to_your_profile_page: Profile
      hi: Hi
      login: "Log in"
      logout: "Log out"
      notifications: Notifications
      requests: "Friend requests"
      settings: Settings
      sign_up: "Create account"
    logged_in_messages_icon:
      messages: Messages
    logged_in_notifications_icon:
      notifications: Notifications
    markdown_help:
      title: "Formatting help using Markdown"
      description: "Markdown is a simple way to format text that looks great on any device. It doesn’t do anything fancy like change the font size, color, or type — just the essentials, using keyboard symbols you already know."
      formatting: Formatting
      result: Result
      h1: H1
      h2: H2
      h3: H3
      italic: italic
      bold: bold
      underline: underline
      strikethrough: strikethrough
      inline_link: "Inline link"
      list: List
      one: One
      two: Two
      three: Three
    mobile_logged_in:
      admin: Admin
      go_to_your_profile_page: Profile
      hi: Hi
      login: "Log in"
      logout: "Log out"
      notifications: Notifications
      requests: "Friend requests"
      settings: Settings
      sign_up: "Sign up"
    notifications:
      listing_could_not_be_saved: "Listing could not be saved. Please try again. If the problem persists, please %{contact_admin_link}."
      contact_admin_link_text: "contact the %{service_name} team"
      test_welcome_email_delivered_to: "A test email was sent to %{email}."
      something_went_wrong: "Something went wrong"
      community_updated: "Details updated."
      community_update_failed: "Detail update failed."
      account_creation_succesful_you_still_need_to_confirm_your_email: "Your account was created successfully. Now you need to confirm your email address."
      community_joined_succesfully_you_still_need_to_confirm_your_email: "Thanks for joining %{service_name}. Now you need to confirm your email address."
      comment_cannot_be_empty: "Comment cannot be empty"
      comment_sent: "Comment sent"
      confirmation_link_is_wrong_or_used: "The confirmation link is already used or otherwise broken. Try logging in, or send feedback if the problem persists."
      additional_email_confirmed: "The email you entered is now confirmed."
      could_not_get_email_from_social_network: "Could not get email address from %{provider} and can't create an account without email."
      social_network_email_unconfirmed: "The email address '%{email}' associated with your %{provider} account is already used but it hasn't been confirmed yet. Please confirm the email address before logging in with %{provider}."
      create_new_listing: "Create another listing"
      create_one_here: "create one here"
      email_confirmation_sent_to_new_address: "Email confirmation is now sent to the new address."
      email_not_found: "The email you gave was not found from %{service_name} database."
      error_with_session: "Error with session."
      feedback_considered_spam: "Feedback not saved, due to its formatting. Try again or use the feedback forum."
      feedback_not_saved: "Feedback could not be sent."
      feedback_saved: "Thanks a lot for your message! We'll get back to you as soon as possible."
      feedback_sent_to: "Feedback sent to %{target_person}."
      feedback_skipped: "Feedback skipped"
      invitation_cannot_be_sent: "Invitation could not be sent"
      invitation_cannot_unsubscribe: "Cannot unsubscribe from invitation emails"
      invitation_limit_reached: "You were trying to send too many invitations. Daily limit reached."
      invitation_sent: "Invitation sent successfully"
      invitation_successfully_unsubscribed: "Successfully unsubscribed from invitation emails"
      inviting_new_users_is_not_allowed_in_this_community: "Inviting new users is not allowed."
      login_again: "Please log in again."
      login_failed: "Login failed. Please enter the correct credentials."
      account_creation_successful: "Welcome to %{service_name}, %{person_name}!"
      account_deleted: "Your account is now deleted."
      login_successful: "Welcome, %{person_name}!"
      logout_successful: "You have now been logged out of %{service_name}. See you soon!"
      news_item_created: "Article created"
      news_item_creation_failed: "Article creation failed"
      news_item_update_failed: "Article update failed"
      news_item_updated: "Article updated"
      news_item_deleted: "Article removed"
      offer_accepted: "Offer accepted"
      offer_confirmed: "Offer completed"
      offer_closed: "Offer closed"
      listing_created_successfully: "Listing created successfully. %{new_listing_link}."
      offer_rejected: "Offer rejected"
      offer_canceled: "Offer canceled"
      listing_updated_successfully: "Listing updated successfully"
      listing_updated_availability_management_enabled: "Listing updated successfully. Availability management enabled."
      listing_updated_availability_management_disabled: "Listing updated successfully. Availability management disabled."
      listing_deleted: "Listing deleted"
      only_kassi_administrators_can_access_this_area: "Please log in with an admin account to access this area"
      only_listing_author_can_close_a_listing: "Only listing author can close a listing"
      only_listing_author_can_edit_a_listing: "Only listing author can edit a listing"
      payment_successful: "Payment successful"
      payment_canceled: "Payment canceled"
      error_in_payment: "Error in payment. If you didn't complete the payment yet, try again. If you did, please send us feedback."
      cannot_receive_payment: "The seller can't receive the payment due some error. Please contact the %{service_name} team to clarify the situation"
      payment_waiting_for_later_accomplishment: "When you have paid, we'll notify the seller and you will get a receipt in email"
      password_recovery_sent: "Instructions to change your password were sent to your email."
      person_activated: "User activated"
      person_deactivated: "User deactivated"
      person_updated_successfully: "Information updated"
      poll_answered: "Poll answered"
      poll_could_not_be_answered: "Poll could not be answered"
      poll_created: "Poll created"
      poll_creation_failed: "Poll creation failed"
      poll_update_failed: "Poll update failed"
      poll_updated: "Poll updated"
      poll_deleted: "Poll removed"
      read_more: "Read more!"
      registration_considered_spam: "Registration did not work, please contact us from header menu and mention \"email2 error\"."
      reply_cannot_be_empty: "You can't send an empty message"
      reply_sent: "Reply sent successfully"
      request_accepted: "Request accepted"
      request_accepted_and_closed: "Request accepted and listing closed"
      request_confirmed: "Order completed"
      request_rejected: "Request rejected"
      request_canceled: "Order disputed"
      message_sent: "Message sent"
      message_not_sent: "Sending the message failed. Please try again."
      this_content_is_not_available_in_this_community: "This content is not available."
      unknown_error: "Unknown error. Please use the Contact us link to send details about what happened."
      update_error: "An error occurred when trying to update your information, please try again"
      you_are_not_allowed_to_give_feedback_on_this_transaction: "You are not authorized to give feedback on this event"
      you_are_not_authorized_to_do_this: "You are not authorized to do this"
      you_are_not_authorized_to_view_this_content: "You are not authorized to view this content"
      listing_closed: "This listing has been closed"
      send_instructions: "You will receive an email with instructions on how to reset your password in a few minutes."
      you_cannot_reply_to_a_closed_offer: "You cannot reply to a closed offer"
      you_cannot_send_message_to_yourself: "You cannot send a message to yourself"
      you_followed_listing: "You are now following this listing"
      you_have_already_given_feedback_about_this_event: "You have already given feedback about this event"
      you_are_now_member: "Welcome to %{service_name}!"
      you_are_already_member: "You are already a member of %{service_name}. Welcome back!"
      you_must_log_in_to_create_new_listing: "You must log in to %{service_name} to create a new listing. If you don't have an account you can %{sign_up_link}."
      additional_email_confirmed_dashboard: "Your email is now confirmed."
      you_must_log_in_to_give_feedback: "You must log in to give feedback"
      you_must_log_in_to_invite_new_users: "You must log in to invite new users to %{service_name}"
      you_must_log_in_to_send_a_comment: "You must log in to send a new comment"
      you_must_log_in_to_send_a_message: "You must log in to %{service_name} to send a message to another user."
      you_must_log_in_to_do_a_transaction: "You must log in to %{service_name} to do a transaction."
      you_must_log_in_to_view_this_content: "You must log in to view this content"
      you_must_log_in_to_view_this_page: "You must log in to view this page"
      you_must_log_in_to_view_your_inbox: "You must log in to %{service_name} to view your inbox."
      you_must_log_in_to_view_your_settings: "You must log in to %{service_name} to view your settings."
      you_must_log_in_to_add_news_item: "You must log in to %{service_name} to add a new article."
      you_must_log_in_to_change_profile_settings: "You must log in to %{service_name} to change profile settings"
      you_must_log_in_to_accept_or_reject: "You must log in to accept or reject the transaction"
      you_must_log_in_to_confirm_or_cancel: "You must log in to dispute or confirm the transaction"
      you_need_to_confirm_your_account_first: "You need to confirm your email."
      you_must_fill_all_the_fields: "You must fill all the fields"
      you_unfollowed_listing: "You are no longer following this listing"
      joining_community_failed: "Joining failed"
      can_not_delete_email: "You cannot remove the email address"
      user_does_not_have_email_to_delete: "You don't have the email address you're trying to remove"
      email_deleted: "Email removed"
      listing_author_payment_details_missing: "Please contact the author by pressing the 'Contact' button below. They need to update their payment details to receive payments."
      listing_author_payment_details_missing_no_free: "Please contact the %{service_name} team to ask them to contact and advise the listing author to update their payment details to receive payments."
      images_are_processing: "We are processing your images. Give us a minute or two and they'll be visible."
      maintenance_mode:
        zero: "The website will now go offline for maintenance"
        one: "The website will be offline for maintenance in %{count} minute"
        other: "The website will be offline for maintenance in %{count} minutes"
      automatically_logged_out_please_sign_in: "You have been automatically logged out. Please log in again."
      stripe_you_account_balance_is_not_0: "You account balance is not 0 so it cannot be deleted. This might mean that you have transactions waiting to be completed or that there is money waiting to be paid out to your bank account. Please contact the %{service_name} team to learn more."
      stripe_balance_for_username_is_not_0: "The Stripe balance for %{username} is not 0, so the account cannot be deleted. This might mean that they have transactions waiting to be completed or that there is money waiting to be paid out to their bank accounts. Please check your Stripe Dashboard for more information."
      visit_admin: "Would you like to %{link}?"
      visit_admin_link: "visit your admin panel"
      an_error_occurred_when_saving_your_information: "An error occurred when saving your information: \"%{message}\". Please check that all information is correct and try again."
    settings:
      account: Account
      notifications: Notifications
      profile: "Profile info"
      settings: Settings
      paypal_payments: "PayPal Payments"
      stripe_payments: "Stripe Payments"
      payments: Payments
      listings: Listings
      listings_search_placeholder: "Search for a listing title"
      transactions_search_placeholder: "Search for a transaction title or other party involved"
      transactions: Transactions
  listings:
    bubble_listing_not_visible:
      listing_not_visible: "You do not have permission to view this listing."
    comment:
      wrote: wrote
      send_private_message: "Send private message to %{person}"
      delete: delete
      are_you_sure: "Are you sure you want to delete the comment?"
    comment_form:
      ask_a_question: "Comment on the listing or ask for more details. All the other users will be able to see your comment."
      log_in: "log in"
      send_comment: "Send comment"
      to_send_a_comment: "to send a new comment."
      write_comment: "Write a new comment:"
      you_cannot_send_a_new_comment_because_listing_is_closed: "You cannot send new comments because this listing is closed."
      you_must: "You must"
      subscribe_to_comments: "Notify me of new comments and updates"
    deleting_a_listing_cannot_be_undone: "Deleting a listing cannot be undone. Are you sure you want to proceed?"
    edit:
      edit_listing: "Edit listing"
    edit_links:
      close_listing: "Close listing"
      edit_listing: "Edit listing"
      reopen_listing: "Reopen listing"
      move_to_top: "Move to top of homepage"
      show_in_updates_email: "Show in the next newsletter"
      show_in_updates_email_loading: Loading...
      show_in_updates_email_error: "Couldn't reach server. Try again after page refresh."
      show_in_updates_email_success: "This listing will be shown in the next automatic update email sent to the users"
      listing_is_pending: "Listing is pending approval"
      listing_is_rejected: "Listing is rejected"
      approve_listing: "Approve listing"
      reject_listing: "Reject listing"
      delete_listing: "Delete listing"
    map:
      open_in_google_maps: "Open in Google Maps"
    error:
      something_went_wrong: "Something went wrong, error code: %{error_code}"
      something_went_wrong_plain: "Something went wrong"
      create_failed_to_connect_to_booking_service: "Listing creation failed: Failed to connect to the booking service. Please try again."
      update_failed_to_connect_to_booking_service: "Listing update failed: Failed to connect to the booking service. Please try again."
    follow_links:
      follow: "Get emails about new comments"
      unfollow: "Don't get emails about new comments"
    form:
      custom_field_partials:
        dropdown:
          select_one___: "Select one..."
      departure_time:
        at: At
        departure_time: "Departure time"
      departure_time_radio_buttons:
        repeated: "Repeated (add times and days in the field 'detailed description')"
      description:
        detailed_description: "Detailed description"
        youtube_info: "If your description contains YouTube links, the videos will be shown below the description."
        youtube_info_markdown: "You can %{link}. If your description contains YouTube links, the videos will be shown below the description."
      destination:
        destination: Destination
      form_content:
        favor: "a service"
        housing: "a space"
        item: "an item"
        offer_something: "Offer something"
        request_something: "Request something"
        rideshare: "a ride"
        i_want_to_offer: "I want to offer..."
        i_want_to_request: "I need..."
      googlemap:
        googlemap_copy: "End Points From Map"
        googlemap_description: Mapview
        googlemap_updatemap: "Update Map"
      images:
        image: Image
        best_result: "For best results, use JPG, GIF or PNG images that are %{width}x%{height} pixels"
        no_file_selected: "No file selected"
        remove_image: "Remove image"
        select_file: "Select file"
        add_more: "+ Add more"
        removing: Removing...
        processing: Processing...
        loading_image: Loading...
        image_uploading_in_progress: "Image upload in progress..."
        processing_takes_a_while: "All images uploaded! Processing them will take a bit of time, but it's ok to save the listing and move on."
        this_may_take_a_while: "this only takes a second"
        percentage_loaded: "%{percentage}%"
        uploading_failed: "Image uploading failed"
        image_processing_failed: "Image processing failed"
        file_too_large: "The file is too large"
        accepted_formats: "The image format must be either GIF, JPG or PNG."
        images_not_uploaded_confirm: "All images have not finished uploading. Do you really want to continue?"
      location:
        location: Location
      price:
        price: Price
        per: per
        per_day: "per day"
        mass: "piece, kg, l, m2, ..."
        time: "hour, day, month, ..."
        long_time: "week, month, ..."
        after_service_fee_you_will_get: "After %{service_name} and payment processor fees you will get %{sum_with_currency}"
        no_service_fee_you_will_get_paypal_text: "%{paypal_fee_info_link} will be deducted from the price."
        no_service_fee_you_will_get_payment_text: "%{payment_fee_info_link} will be deducted from the price."
        after_service_fee_you_will_get_payment_text: "Once someone makes an order, you'll receive this amount minus %{payment_fee_info_link}"
        payment_fee_info_link_text: "%{service_name} fee and a payment processing fee"
        delivery: "Delivery method"
        shipping: Shipping
        shipping_price: "Shipping fee"
        shipping_price_additional: "Additional items"
        pickup: Pickup
      origin:
        location: Location
        origin: Origin
        the_exact_location: "The exact location will not be shown to other users."
      send_button:
        save_listing: "Post listing"
        submit_for_review: "Submit for review"
        will_be_reviewed: "All listings on %{service_name} will be reviewed before publishing. Once your listing has been approved, you will be notified by email and it will be visible to all."
        we_noticed_youre_an_admin: "We noticed you're an admin of %{service_name}. Your changes will be automatically applied and will not need a review or approval."
      share_type:
        select: Select
        borrow: Borrowing
        buy: Buying
        give_away: "Giving away"
        lend: Lending
        offer_type: "Offer type"
        receive: "Accepting for free"
        rent: Renting
        rent_out: "Renting out"
        request_type: "Request type"
        sell: Selling
        share_for_free: "Sharing for free"
        accept_for_free: "Accepting for free"
        trade: Swapping
      tag_list:
        comma_separate: "(comma separate)"
        tags: Tags
      title:
        listing_title: "Listing title"
      valid_until:
        valid_until: "Expiration date"
      valid_until_radio_buttons:
        for_the_time_being: "For the time being"
      privacy:
        privacy: Privacy
        private: "Private (only users who are logged in can see)"
        public: "Public (visible to users who are not logged in)"
    help_texts:
      help_share_type_title: "Type of the offer or request"
      help_tags_title: Tags
      help_valid_until_title: "Expiration date"
    index:
      all_categories: "All categories"
      all_offer_types: "All offer types"
      all_request_types: "All request types"
      category: Category
      did_not_found_what_you_were_looking_for: "Didn't find what you need?"
      favors: Services
      housing: Spaces
      items: Items
      list_view: "List view"
      listings: Listings
      map_view: "Map view"
      offer_something: "Let others know!"
      offer_type: "Offer type"
      offers: Offers
      request_something: "Request something!"
      request_type: "Request type"
      requests: Requests
      rideshare: Rideshare
      you_have_something_others_do_not: "Have something to offer?"
      feed_title: "%{listing_type} in %{service_name} %{optional_category}"
    left_panel_link:
      borrows: Borrowing
      buys: Buying
      favors: Services
      give_aways: "Giving away"
      housings: Spaces
      items: Items
      lends: Lending
      receives: "Taking for free"
      rent_outs: "Renting out"
      rents: Renting
      rideshares: Rideshare
      sells: Selling
      share_for_frees: "Sharing for free"
      accept_for_frees: "Accepting for free"
      trades: Swapping
    listing_actions:
      booking_from: From
      booking_to: To
      how_paypal_works: "How PayPal Works"
      payment_help: "Payment help"
      unable_load_availability: "Could not load availability information. Please try again later."
      booking_date: "Booking date"
      select_one: "Select one"
      start_time: "Start time"
      end_time: "End time"
      marketplace_fees_may_apply: "%{service_name} fees may apply"
    new:
      listing: listing
      selected_category: "Category: %{category}"
      selected_subcategory: "Subcategory: %{subcategory}"
      selected_transaction_type: "Listing type: %{transaction_type}"
      select_category: "Select category"
      select_subcategory: "Select subcategory"
      select_transaction_type: "Select listing type"
      you_need_to_fill_payout_details_before_accepting: "You need to fill in payout details before you can post a listing. Go to %{payment_settings_link} to fill in the details."
      contact_admin_link_text: "contact the %{service_name} team"
      community_not_configured_for_payments: "%{service_name} hasn't been configured for payments, so you cannot post new listings yet. Please %{contact_admin_link} for details."
      payment_settings_link: "payment settings"
      community_not_configured_for_payments_admin: "%{service_name} hasn't been configured for payments, so you cannot post new listings yet. Go to %{payment_settings_link} to fill in the payment details."
      you_are_now_posting_a_listing_on_behalf_of: "You are now posting a listing on behalf of %{name}"
    quantity:
      hour: "Number of hours:"
      day: "Number of days:"
      night: "Number of nights:"
      week: "Number of weeks:"
      month: "Number of months:"
      unit: "Number of units:"
      custom: "Quantity:"
      person: "Number of people:"
    quantity_placeholder: Quantity
    please_comment: Comment
    reply_link:
      listing_closed: "Listing is closed"
    show:
      add_your_phone_number: "Add your phone number"
      add_profile_picture: "Add profile picture"
      comments: "Public discussion"
      contact_by_phone: "Contact by phone:"
      contact: Contact
      favor_offer: "Service offer"
      favor_request: "Service request"
      inquiry: Announcement
      item_offer_trade: "Swap offer"
      item_request_trade: "Swap request"
      no_description: "This listing doesn't have a description"
      no_image: "No image"
      no_reviews: "No reviews received"
      offer: Offer
      listing_created: Created
      open_until: "Open until %{date}"
      feedback: Feedback
      qr_code: "QR code"
      request: Request
      rideshare_offer: "Rideshare offer"
      rideshare_request: "Rideshare request"
      send_private_message: "Send private message"
      tags: Tags
      time: time
      times: times
      times_viewed: Viewed
      processing_uploaded_image: "(Processing uploaded image...)"
      listing_created_at: "Listing created"
      price:
        per_quantity_unit: "per %{quantity_unit}"
        per_day: "per day"
      delivery: "Delivery method"
      shipping: "Shipping (+%{price})"
      shipping_no_price: Shipping
      shipping_price_additional: "Shipping (+%{price}, additional items: +%{shipping_price_additional})"
      pickup: Pickup
      pickup_no_price: Pickup
      youtube_video_player: "YouTube video player"
    unit_types:
      piece: piece
      hour: hour
      day: day
      night: night
      week: week
      month: month
      unit: unit
      person: person
    verification_required:
      verification_required: "Verification required"
  listing_conversations:
    preauthorize:
      dates_not_available: "Selected dates are not available"
      error_in_checking_availability: "Could not check availability for the selected dates"
      details: Details
      by: "%{listing} by %{author}"
      payment: Payment
      exp: "Exp:"
      you_will_be_charged: "You will be charged only if %{author} accepts the transaction. %{author} needs to accept the transaction within %{expiration_period} days. If %{author} declines or does not respond, no charge is made."
      day: day
      days: days
      night: night
      nights: nights
      invalid_parameters: "Invalid values for new transaction"
      select_delivery_method: "You should select a delivery method"
    transaction_agreement_checkbox:
      read_more: View.
    stripe_payment:
      payment: Payment
      pay_with_card: "Pay with credit or debit card"
      address: "Shipping address"
      address_country: "Country *"
      address_name: "First and last names *"
      address_city: "City *"
      address_state: State
      address_street1: "Street address line 1 *"
      address_street2: "Street address line 2"
      address_postal_code: "ZIP / Postal code *"
  mapview:
    index:
      all_categories: "All categories"
      all_offer_types: "All offer types"
      all_request_types: "All request types"
      category: Category
      did_not_found_what_you_were_looking_for: "Didn't find what you need?"
      favors: Services
      housing: Spaces
      items: Items
      list_view: "List view"
      map_view: "Map view"
      offer_something: "Let others know!"
      offer_type: "Offer type"
      offers: Offers
      request_something: "Request something!"
      request_type: "Request type"
      requests: Requests
      rideshare: Rideshare
      you_have_something_others_do_not: "Have something to offer?"
    please_comment: Comment
  mercury:
    content_too_long: "Inserted content was too long."
  okl:
    member_id: "Member id"
    member_id_or_email: "Member id or email"
  paypal_accounts:
    payout_info_title: "Receiving funds"
    paypal_account_email_connected: "<del>Connect PayPal account</del> Completed!"
    payout_info_paypal: "%{service_name} uses PayPal as its payment provider. A %{create_paypal_account_link} is required in order to accept payments for your listings, and must be connected to %{service_name}."
    paypal_billing_agreement_made: "<del>Grant %{service_name} permission to charge a transaction fee</del> Completed!"
    commission_permission_needed: "You will also need to grant %{service_name} permission to charge a transaction fee."
    create_paypal_account_link_text: "PayPal account"
    connected_account: "PayPal account '%{email}' connected successfully."
    paypal_receive_funds_info_label_australia_only: "Your PayPal account needs to be able to accept payments. This might require a Premier or Business account."
    paypal_receive_funds_info_label: "Your PayPal account needs to be able to accept payments. This might require a Business account."
    paypal_receive_funds_info_australia_only: "If you see an error when trying to connect your account to %{service_name}, either %{upgrade_paypal_account_link}, or (if you are an individual), create a new Premier account. Both account types are completely free."
    paypal_receive_funds_info: "If you see an error when trying to connect your account to %{service_name}, %{upgrade_paypal_account_link}. It's free and easy. If you're an individual, PayPal recommends using your name as the Business name."
    upgrade_paypal_account_link_text: "log in and upgrade your PayPal account to a business account"
    admin_account_not_connected: "Using %{service_name}'s payment system in order to receive payments is not possible since payments have not been set up. Please %{contact_admin_link} for details."
    contact_admin_link_text: "contact the %{service_name} team"
    you_are_ready_to_accept_payments: "You are ready to accept payments!"
    commission: "%{commission} %"
    not_now: "I do not want to connect PayPal account now"
    new:
      payout_info_you_need_to_connect: "In order to accept payments, you need to connect your PayPal account with %{service_name}."
      payout_info_text: "To connect your account, please complete the following steps."
      contact_admin_link_text: "contact the %{service_name} team"
      admin_account_not_connected: "Connecting your PayPal account is not possible since %{service_name} has not set up payments. Please %{contact_admin_link} for details."
      paypal_account_email: "Connect your PayPal account"
      paypal_account_email_placeholder: "Your PayPal email address"
      paypal_account_email_info_text: "If you don't have a PayPal account, you can create one by %{create_paypal_account}. If you get an error message when connecting your PayPal account, upgrade your PayPal account to a business account. Upgrading is free and easy. If you are an individual, you can use your first and last name as your \"business name\". To upgrade your account, %{upgrade_paypal_account} and find the upgrade link."
      create_paypal_account: "clicking here"
      upgrade_paypal_account: "log in to your PayPal account"
      paypal_account_billing_agreement: "Grant %{service_name} permission to charge a transaction fee"
      follow_steps: "Follow the steps below to start receiving funds:"
      connect_paypal_account_title: "Connect your PayPal account"
      connect_paypal_account_title_with_step: "Step %{current_step}/%{total_steps}: Connect your PayPal account"
      connect_paypal_account_instructions: "Click on the button below to log in to PayPal and connect your PayPal account with %{service_name}."
      connect_paypal_account: "Connect your PayPal account"
      paypal_account_billing_agreement_with_step: "Step %{current_step}/%{total_steps}: Grant permission to charge a transaction fee"
      paypal_account_billing_agreement_info_both: "After you make a sale on %{service_name}, a service fee (%{commission_from_seller} of the total item price, excluding shipping, minimum fee %{minimum_commission}) will be charged from your PayPal account. Permission to do this is required in order to accept payments in %{service_name}. The fee does not include %{paypal_info_link}."
      paypal_account_billing_agreement_info_fixed: "After you make a sale on %{service_name}, a service fee of %{minimum_commission} will be charged from your PayPal account. Permission to do this is required in order to accept payments in %{service_name}. The fee does not include %{paypal_info_link}."
      paypal_account_billing_agreement_info_relative: "After you make a sale on %{service_name}, a service fee (%{commission_from_seller} of the total item price, excluding shipping) will be charged from your PayPal account. Permission to do this is required in order to accept payments in %{service_name}. The fee does not include %{paypal_info_link}."
      paypal_account_billing_agreement_info_none: "%{service_name} does not currently charge a service fee. If service fees are enabled, you will need to grant %{service_name} permission to charge a service fee in order to accept payments. The fee does not include %{paypal_info_link}."
      paypal_info_link_text: "PayPal's payment processing fee"
      billing_agreement_description: "Grant %{service_name} permission to charge a transaction fee."
      billing_agreement: "Grant permission"
      permissions_not_granted: "Permissions to connect with your PayPal account were not granted."
      could_not_fetch_redirect_url: "Could not fetch redirect URL to connect with PayPal."
      paypal_not_enabled: "PayPal payments are not enabled."
      billing_agreement_canceled: "The billing agreement was canceled"
      billing_agreement_not_accepted: "You did not accept the billing agreement in PayPal."
      billing_agreement_wrong_account: "PayPal accounts did not match. Please use the same PayPal account that you connected in the first step."
      something_went_wrong: "Something went wrong. Please try again. If the problem persists, please contact the %{service_name} team."
      account_not_verified: "You have not verified your PayPal account. You need to go to paypal.com and verify your account before you can continue."
      account_restricted: "Your PayPal account is restricted and cannot be connected. Please log in to paypal.com to find out more or get in touch with PayPal customer support to resolve the issue."
    paypal_account_connected_title: "PayPal account connected"
    paypal_account_connected: "The PayPal account <%{email}> has been connected with %{service_name}."
    change_account: "Change PayPal account"
    missing: "You have open listings but your Paypal account is not set up to receive payments. Connect your Paypal account and grant %{service_name} permission to charge a transaction fee from your %{settings_link}."
    from_your_payment_settings_link_text: "payment settings"
    redirect_message: "Redirecting you to PayPal. If nothing happens, click %{redirect_link}."
    redirect_link_text: here
    paypal_account_all_set_up: "Hooray, everything is set up!"
    can_receive_payments: "You can now receive payments for your listings."
    paypal_account_connected_summary: "PayPal account <%{email}> connected successfully"
    paypal_permission_granted_summary: "Permission for transaction fees granted"
  paypal:
    pay_with_paypal: "Proceed to payment"
    checkout_with: "Checkout with"
    or_pay_with_paypal: or
    checkout_with_paypal: "Checkout with PayPal"
    cancel_succesful: "PayPal payment successfully canceled"
    transaction:
      commission_payment_name: "Commission payment for %{listing_title}"
      commission_payment_description: "Marketplace %{service_name} took this commission from transaction regarding %{listing_title}"
    wait_while_loading: "Please wait."
    chatting_with_paypal: "We are chatting with PayPal."
  people:
    edit_links:
      activate: Activate
      deactivate: Deactivate
    help_texts:
      feedback_description_title: Feedback
      help_invitation_code_title: "You need an invite to join"
      terms_title: "%{service_name} terms of use"
      invite_only_help_text: "Select this option if you want that new members can join only if they are invited by an existing user."
      invite_only_help_text_title: Invite-only
    inactive_notification:
      this_person_is_not_active_in_kassi: "This user is no longer active in %{service_name}"
      inactive_description: "This user has stopped using %{service_name}. You cannot contact this user, give feedback to them or comment their listings."
    new:
      create_new_account: "Create account"
      email: "Email address"
      email_is_in_use: "The email you gave is already in use."
      email_is_in_use_or_not_allowed: "This email is not allowed or it is already in use. If you can't get in, contact us."
      email_not_allowed: "This email is not allowed in %{service_name}. Please use an email address that is allowed. If you still cannot get in, contact us."
      invalid_username_or_email: "Email is invalid or already in use"
      email_restriction_instructions:
        one: "The access to %{service_name} is restricted. To join you need a '%{allowed_emails}' email address."
        other: "The access to %{service_name} is restricted. You need an email address that proves that you are entitled to join."
      family_name: "Last name"
      given_name: "First name"
      i_accept_the_terms_and_privacy: "I accept the %{terms} and %{privacy}"
      admin_emails_consent: "I agree to receive occasional emails from the %{service_name} team and understand that I can change my mind at any time"
      invalid_invitation_code: "The invitation code is not valid."
      invitation_code: "Invitation code"
      not_required: ", not required"
      notification_is_mandatory: "You must pick at least one email address for receiving notifications. If you don't want to receive any emails from %{service_name}, check your email notification settings."
      password_again: "Confirm password"
      show_my_name_to_others: "Show my real name to other %{service_name} users"
      sign_up: "Create a new %{service_name} account"
      terms: "Terms of Use"
      privacy: "Privacy policy"
      visible_only_to_you: "visible only to you and the %{service_name} team"
      visible_to_everybody: "visible to everybody"
      create_account_with_provider: "Sign up with %{provider}"
      OR: OR
      signup_with_email: "Sign up with email"
      this_field_will_be_publicly_visible: "(This field will be publicly visible)"
    profile_feedback:
      grade: "grade:"
      and_gave_following_feedback: "and gave the following feedback"
    profile_listings:
      no_image: "No image"
      manage_listings: "Manage all my listings"
    show:
      contact: "Contact %{person}"
      about_me: "About me:"
      add_description: "Share something about yourself"
      add_location: "Add location"
      add_phone_number: "Add phone number"
      address: "Location:"
      as_expected: "As expected"
      edit_profile_info: "Edit profile"
      exceeded_expectations: "Exceeded expectations"
      positive: positive
      hide_description: "Show less"
      less_than_expected: "Worse than expected"
      phone_number: "Phone number:"
      show_all_feedback: "Show all feedback"
      show_all_testimonials: "Show all feedback"
      show_full_description: "Show more"
      slightly_better_than_expected: "Exceeded expectations"
      slightly_less_than_expected: "Worse than expected"
      what_are_these: "What are these?"
      review: "received review"
      reviews: "received reviews"
      listing: listing
      listings: listings
      open_listing: "open listing"
      open_listings: "open listings"
      no_listings: "No listings"
      no_open_listings: "No open listings"
      no_reviews: "No reviews"
      show_all_listings: "Show all listings"
      show_all_open_listings: "Show all open listings"
      show_all_reviews: "Show all reviews"
      admin_actions: "Admin actions"
      post_listing_as: "Post listing as"
    followed_people:
      you_follow_plural: "You follow %{count} people"
      you_follow_singular: "You follow %{count} person"
      they_follow_plural: "%{count} followed people"
      they_follow_singular: "%{count} followed person"
      show_all_followed_people: "Show all followed people"
      no_followed_people: "No followed people"
    follow_button:
      following: Following
      follow: Follow
      unfollow: Unfollow
  sessions:
    new:
      create_new_account: "Create a new account"
      i_forgot_my_password: "Forgot password"
      login: "Log in"
      login_to_kassi: "Log in to %{service_name}"
      connect_your_facebook_to_kassi: "Connect your Facebook account to %{service_name}"
      facebook_account: "Facebook account:"
      log_in_to_link_account: "If you already have a %{service_name} account, log in to link it with your Facebook account."
      you_can_also_create_new_account: "If you don't have an account in %{service_name}, %{accont_creation_link} to create one with your Facebook login."
      account_creation_link_text: "click here"
      cancle_facebook_connect: "If you don't want to link this account, you can %{cancel_link}."
      facebook_cancel_link_text: cancel
      log_in_with_your_provider_account: "Log in with %{provider}"
      or_sign_up_with_your_username: "...or with your email:"
      we_will_not_post_without_asking_you: "We will never post to Facebook without asking you."
    password_forgotten:
      email: Email
      password_recovery_instructions: "Enter your email address to reset your password."
      request_new_password: "Request new password"
      change_your_password: "Change your password"
    confirmation_pending:
      welcome_to_kassi: "Welcome to %{service_name}!"
      check_your_email: "Check your inbox"
      resend_confirmation_instructions: "Resend confirmation instructions"
      your_current_email_is: "Your email is %{email}."
      change_email: Change
      confirm_your_email: "Please confirm your email address"
      account_confirmation_instructions: "You will soon receive an email with a link to confirm your email address. Don't forget to check your spam folder! After confirming your address, you can join %{service_name}."
      account_confirmation_instructions_title_admin: "Confirm your email address"
      before_full_access_you_need_to_confirm_email: "Before we can give you full access to your marketplace, there's just one more thing we need to do: confirm your email address."
      before_confirmation_only_access_admin_dashboard: "Before confirmation you can only access the %{admin_dashboard_link}."
      admin_dashboard_link_text: "admin panel"
      account_confirmation_instructions_admin: "You should have received an email at %{email_address} with a confirmation link. If you don't see it, check your spam folder or click the button below to resend the email. Once it arrives, open the included link to confirm your address, after which you'll get full access to your marketplace. If you need any help, don't hesitate to %{support_link}."
      contact_support_link_text: "contact Sharetribe support"
  settings:
    account:
      change: Change
      confirm_new_password: "Confirm new password"
      delete_account: "Delete account"
      delete_account_button: "Permanently delete my account"
      delete_account_confirmation_popup: "Are you sure you really want to delete your user account and permanently lose all data related to it? Account deletion cannot be reversed."
      email_addresses: "Email addresses"
      new_email: "New email address"
      delete_personal_information: "If you delete your account, your personal information (name, phone number, address, email, profile picture, etc.) will be deleted permanently and can't be recovered. All the listings you have created will be removed. You won't be able to reactivate your account."
      delete_information_others_involved: "Information where other members are involved (conversations with other people, transactions you've made, reviews you've given to others, etc) is not removed when you delete your account. However, your name will no longer be displayed next to this information."
      unfinished_transactions: "Your account can't be deleted because you have ongoing transactions. Please complete all transactions before deleting your account."
      only_admin: "Your account can't be deleted because you are the only administrator of the marketplace."
      new_password: "New password"
      save: Save
      these_fields_are_shown_only_to_you: "Username is shown in your profile unless you have given your name. Other information is only shown to you."
      email_already_confirmed: "Your email address is already confirmed."
      email:
        address_title: Address
        remove_title: Remove
        remove_confirmation: "Are you sure you want to remove this email address?"
        receive_notifications_title_desktop: "Receive notifications"
        receive_notifications_title_mobile: "Receive notifications"
        receive_notifications_new_title_mobile: "Receive notifications"
        add_new_with_plus: "+ Add new email address"
        add_new_cancel: Cancel
        confirmation_title_mobile: "Confirmation:"
        confirmation_title_desktop: Confirmation
        confirmation_resend: Resend
        status_confirmed: Confirmed
        status_pending: Pending
    notifications:
      email_from_admins: "I agree to receive occasional emails from the %{service_name} team"
      i_want_to_get_email_notification_when: "I want to get an email notification when..."
      newsletters: "Emails from administrators"
      community_updates: Newsletters
      email_about_confirm_reminders: "...I have forgotten to confirm an order as completed"
      email_about_new_comments_to_own_listing: "...someone comments on my listing"
      email_about_new_messages: "...someone sends me a message"
      email_about_new_received_testimonials: "...someone gives me feedback"
      email_about_testimonial_reminders: "...I have forgotten to give feedback on an order"
      email_daily_community_updates: "Send me a <b>daily</b> newsletter if there are new listings"
      email_weekly_community_updates: "Send me a <b>weekly</b> newsletter if there are new listings"
      do_not_email_community_updates: "Don't send me newsletters"
      email_when_conversation_accepted: "...someone accepts my offer or request"
      email_when_conversation_rejected: "...someone rejects my offer or request"
      email_about_completed_transactions: "...someone marks my order as completed"
      email_about_new_payments: "...I receive a new payment"
      email_about_new_listings_by_followed_people: "...someone I follow posts a new listing"
      unsubscribe_succesful: "Unsubscribe succesful"
      unsubscribe_info_text: "You will no longer receive these emails. Check your %{settings_link} to choose what kind of emails you want to receive from %{service_name}, or return to the %{homepage_link}."
      settings_link: settings
      homepage_link: homepage
      unsubscribe_unsuccesful: "Error in unsubscribing"
      unsuccessful_unsubscribe_info_text: "The unsubscribe link has expired. Log in to change your email subscription settings."
    profile:
      about_you: "About you"
      city: City
      family_name: "Last name"
      given_name: "First name"
      first_name_with_initial: "(only first letter shown to other users)"
      first_name_only: "(not shown to other users)"
      display_name: "Display name"
      display_name_description: "If you represent an organization, you can use its name as your display name. Display name is shown to other users instead of your first and last name."
      location_description: "You can provide either your street address or only a city or zip/postal code. It’s good to also add your country when adding your location. Examples: \"10117 Berlin, Germany\" or \"2000 Sand Hill Road, CA, USA\"."
      profile_picture_description: "The profile picture should be in a square format (1:1 ratio), for example, 800x800 pixels. Otherwise, it will be cropped to fit."
      phone_number: "Phone number"
      profile_picture: "Profile picture"
      postal_code: "Postal code"
      profile_page: "in your profile page"
      profilemap: Mapview
      street_address: Location
      these_fields_are_shown_in_your: "Some of this information is visible to all %{service_name} users"
      visible_to_everybody: "visible to everybody"
      visible_to_registered_users: "(visible to users that have logged in)"
      default_in_listing: "(used only as a default when creating a new listing)"
      invisible: "(not shown to other users)"
      image_is_processing: "Hang on tight. We are processing your profile picture. It will be ready in a minute or two."
      shown_in_your_public_profile: "(shown in your public profile)"
      editing_profile_of: "You are now editing the profile of %{name}"
      format_markdown_link: "format your description using Markdown"
      format_markdown: "You can %{link}."
      username: Username
      username_description: "Your username is used as part of the unique URL of your profile page. You can only use letters and numbers for your username, without spaces. When you change your username, your URL will automatically change and your previous URL will not be redirected. The old username will become available for other users."
    save_information: "Save information"
  shipping_address:
    shipping_address: "Shipping address"
  tag_cloud:
    tag_used:
      with_tag: "With tag"
      without_tag: "Without tag"
  terms:
    show:
      accept_terms: "Accepting %{service_name} terms of use"
      here: "by clicking here"
      i_accept_new_terms: "I accept the new terms"
      i_accept_terms: "I accept the terms"
      terms: "%{service_name} terms of use"
      terms_have_changed: "Terms of use have changed"
      you_can_view_the_new_terms: "You can view the new terms"
      you_need_to_accept: "Welcome to %{service_name}! This seems to be the first time you are using the service. Before starting you must first accept the"
      you_need_to_accept_new_terms: "%{service_name} terms of use have changed. You have to accept the new terms in order to continue using %{service_name}. The new terms are intended to enable the upkeep of the service after the research project has ended."
  testimonials:
    index:
      all_testimonials: "All feedback"
      feedback_altogether: "Feedback altogether: "
      loading_more_testimonials: "Loading more testimonials"
      no_testimonials: "No received feedback."
    new:
      as_expected: "As expected"
      exceeded_expectations: "Much better than expected"
      give_feedback_to: "Give feedback to %{person}"
      grade: "What is your overall feeling?"
      less_than_expected: "Worse than expected"
      send_feedback: "Send feedback"
      slightly_better_than_expected: "Slightly better than expected"
      slightly_less_than_expected: "Slightly worse than expected"
      textual_feedback: "How did things go?"
      this_will_be_shown_in_profile: "The feedback you give will be visible to other members in the profile page of %{person}. It helps them to evaluate whether %{person} is a trustworthy person."
      positive: Positive
      negative: Negative
      default_textual_feedback: "Everything went smoothly, thanks a lot!"
    testimonial:
      about_listing: "about listing"
  date:
    formats:
      long_with_abbr_day_name: "%a, %b %d, %Y"
    first_day_of_week: 0
  datepicker:
    days:
      sunday: Sunday
      monday: Monday
      tuesday: Tuesday
      wednesday: Wednesday
      thursday: Thursday
      friday: Friday
      saturday: Saturday
    days_short:
      sunday: Sun
      monday: Mon
      tuesday: Tue
      wednesday: Wed
      thursday: Thu
      friday: Fri
      saturday: Sat
    days_min:
      sunday: Su
      monday: Mo
      tuesday: Tu
      wednesday: We
      thursday: Th
      friday: Fr
      saturday: Sa
    months:
      january: January
      february: February
      march: March
      april: April
      may: May
      june: June
      july: July
      august: August
      september: September
      october: October
      november: November
      december: December
    months_short:
      january: Jan
      february: Feb
      march: Mar
      april: Apr
      may: May
      june: Jun
      july: Jul
      august: Aug
      september: Sep
      october: Oct
      november: Nov
      december: Dec
    today: Today
    clear: Clear
    format: mm/dd/yyyy
  time:
    formats:
      short: "%b %e, %Y at %H:%M"
      shorter: "%b %e at %H:%M"
      short_date: "%b %e, %Y"
      hours_only: "%l:%M %P"
  timestamps:
    day_ago: "%{count} day ago"
    days_ago: "%{count} days ago"
    hour_ago: "%{count} hour ago"
    hours_ago: "%{count} hours ago"
    minute_ago: "%{count} minute ago"
    minutes_ago: "%{count} minutes ago"
    month_ago: "%{count} month ago"
    months_ago: "%{count} months ago"
    seconds_ago: "%{count} seconds ago"
    year_ago: "%{count} year ago"
    years_ago: "%{count} years ago"
    days_since:
      one: "%{count} day"
      other: "%{count} days"
    time_to:
      seconds:
        one: "%{count} second"
        other: "%{count} seconds"
      minutes:
        one: "%{count} minute"
        other: "%{count} minutes"
      hours:
        one: "%{count} hour"
        other: "%{count} hours"
      days:
        one: "%{count} day"
        other: "%{count} days"
  transactions:
    initiate:
      booked_days: "Booked days:"
      booked_nights: "Booked nights:"
      booked_days_label:
        one: "Booked day:"
        other: "Booked days:"
      booked_nights_label:
        one: "Booked night:"
        other: "Booked nights:"
      booked_hours_label:
        one: "Booked hour:"
        other: "Booked hours:"
      price_per_day: "Price per day:"
      price_per_night: "Price per night:"
      price_per_hour: "Price per hour:"
      price_per_unit: "Price per unit:"
      quantity: "Quantity:"
      subtotal: "Subtotal:"
      shipping-price: "Shipping:"
      stripe-fee: "Stripe Fee (estimated):"
      duration_in_hours:
        one: "(1 hour)"
        other: "(%{count} hours)"
      start_end_time: "%{start_time} to %{end_time}"
    price_per_quantity: "Price per %{unit_type}:"
    price: "Price:"
    quantity: "Quantity: %{quantity}"
    unit_price: "Unit price: %{unit_price}"
    total: "Total:"
    total_to_pay: "Payment total:"
  unit:
    day: day
    days: days
  web:
    listings:
      errors:
        availability:
          something_went_wrong: "We're not able to display availability information. Try to reload the page."
          saving_failed: "We're not able to save availability changes. Try to reload the page."
        working_hours:
          required: required
          overlaps: overlaps
          covers: covers
      pricing_units:
        piece: piece
        hour: hour
        day: day
        night: night
        week: week
        month: month
      edit_availability_header: Availability
      save_and_close_availability_editing: "Save and close"
      confirm_discarding_unsaved_availability_changes_explanation: "You have unsaved changes to your availability information. If you proceed, these changes will be lost."
      confirm_discarding_unsaved_availability_changes_question: "Are you sure you want to discard your changes?"
      edit_listing_availability: "Edit listing availability"
      working_hours:
        default_schedule: "Default schedule"
        i_am_available_on: "I'm available on..."
        start_time: "Start time"
        end_time: "End time"
        add_another_time_slot: "+ Add another time slot"
        save: Save
    no_listings:
      sorry: "Sorry, no listings could be found for your search criteria."
      try_other_search_terms: "Maybe try other search terms?"
    listing_card:
      add_picture: "Add picture"
      no_picture: "No picture"
    search:
      page: Page
      page_of_pages: "of %{total_number_of_pages}"
    topbar:
      menu: Menu
      more: More
      search_placeholder: Search...
      search_location_placeholder: Location
      user: User
      inbox: Inbox
      profile: Profile
      manage_listings: "My listings"
      settings: Settings
      logout: "Log out"
      login: "Log in"
      signup: "Sign up"
      admin_dashboard: "Admin panel"
      language: Language
      listings: "My listings"
    utils:
      km: km
      mi: mi
    branding:
      powered_by: "%{service_name} is powered by the %{sharetribe_link} marketplace platform."
      create_own: "Want to create your own online marketplace website like %{service_name}? %{learn_more}."
      learn_more: "Learn more"
  will_paginate:
    models:
      person:
        zero: users
        one: user
        few: users
        other: users
      transaction:
        zero: transactions
        one: transaction
        few: transactions
        other: transactions
      listing:
        zero: listing
        one: listing
        few: listings
        other: listings
    previous_label: "&#8592; Previous"
    next_label: "Next &#8594;"
    page_gap: "&hellip;"
    page_entries_info:
      single_page:
        zero: "No %{model} found"
        one: "Displaying 1 %{model}"
        other: "Displaying all %{count} %{model}"
      single_page_html:
        zero: "No %{model} found"
        one: "Displaying <b>1</b> %{model}"
        other: "Displaying <b>all&nbsp;%{count}</b> %{model}"
      multi_page: "Displaying %{model} %{from} - %{to} of %{count} in total"
      multi_page_html: "Displaying %{model} <b>%{from}&nbsp;-&nbsp;%{to}</b> of <b>%{count}</b> in total"
    person:
      community_members_entries_info:
        single_page:
          zero: "No %{model} found"
          one: "Displaying %{accepted_count} accepted %{accepted_model} and %{other_count} other %{other_model}"
          other: "Displaying %{accepted_count} accepted %{accepted_model} and %{other_count} other %{other_model}"
        single_page_html:
          zero: "No %{model} found"
          one: "Displaying <b>%{accepted_count}</b> accepted %{accepted_model} and %{other_count} other %{other_model}"
          other: "Displaying <b>%{accepted_count}</b> accepted %{accepted_model} and %{other_count} other %{other_model}"
        multi_page: "Displaying %{model} %{from} - %{to} of %{accepted_count} accepted %{accepted_model} and %{other_count} other %{other_model}"
        multi_page_html: "Displaying %{model} <b>%{from}&nbsp;-&nbsp;%{to}</b> of <b>%{accepted_count}</b> accepted %{accepted_model} and %{other_count} other %{other_model}"
  stripe_accounts:
    admin_account_not_connected: "Using %{service_name}'s payment system in order to receive payments is not possible since payments have not been set up. Please %{contact_admin_link} for details."
    contact_admin_link_text: "contact the %{service_name} team"
    you_are_ready_to_accept_payments: "You are ready to accept payments!"
    commission: "%{commission} %"
    pay_with_stripe: "Pay with Stripe using %{card}"
    add_and_pay: "Confirm payment"
    card_not_stored: "Your payment is securely processed by Stripe. %{service_name} does not store your credit/debit card information."
    missing_payment: "You have open listings but your account is not set up to receive money. To configure your payment preferences, visit %{settings_link}"
    stripe_bank_connected: "Bank account details configured successfully!"
    stripe_can_accept: "You are now all set to receive money to your bank account"
    stripe_credit_card: "Credit card"
    paypal: PayPal
    paypal_connected: "PayPal account connected successfully!"
    paypal_can_accept: "You are now all set to receive money to your PayPal account"
    paypal_connected_give_permission: "To complete setup and start receiving funds to your PayPal account <%{email}>, please grant permission to charge a transaction fee."
    stripe_account_restricted: "Online payments to your account are restricted or will be restricted soon!"
    stripe_account_restricted_info: "You should edit your bank account details to provide more information to the payment provider."
    stripe_account_restricted_soon: "Online payments to your account will be restricted soon."
    stripe_account_restricted_soon_info: "You should edit your bank account details to provide more information to the payment provider."
    stripe_account_pending_verification: "Account details saved successfully. Waiting for account verification from the payment provider."
    stripe_account_pending_verification_info: "Check back later to make sure that everything is in order."
    form_new:
      need_info: "We need some information about you to be able to send you money."
      select_country: "Select country..."
      legal_name: "Legal name"
      first_name: "First name"
      last_name: "Last name"
      first_name_kana: "First name kana"
      last_name_kana: "Last name kana"
      first_name_kanji: "First name kanji"
      last_name_kanji: "Last name kanji"
      country: "Country of residence"
      birth_date: "Birth date"
      ssn_last_4: "SSN Last 4"
      personal_id_number: "Personal ID number"
      address_country: "Country of residence"
      address_state: State
      address_province: Province
      address_city: City
      address_postal_code: "Postal code"
      address_line1: "Street address"
      tos_link: "By adding your payout details you accept the %{stripe_link}."
      tos_link_title: "Stripe Connected Account Agreement"
      save_details: "Save details"
      edit: "Edit details"
      cancel: Cancel
      gender: Gender
      phone_number: "Phone number"
      phone_info_text: "The phone number should start with the country code, for example"
      address_kana_postal_code: "Postal code kana"
      address_kana_state: "State kana"
      address_kana_city: "City kana"
      address_kana_town: "Town kana"
      address_kana_line1: "Street address kana"
      address_kanji_postal_code: "Postal code kanji"
      address_kanji_state: "State kanji"
      address_kanji_city: "City kanji"
      address_kanji_town: "Town kanji"
      address_kanji_line1: "Street address kanji"
      male: male
      female: female
    form_bank:
      bank_account_number: "Bank account number"
      bank_routing_number: "Routing number"
      bank_routing_1: "Bank code"
      bank_routing_2: "Branch code"
      bank_currency: "Bank account currency"
      update_also_bank_account: "Update also Bank account"
      bank_account_same_country: "Use a bank account located in my country of residence"
      bank_country: "Bank account country"
      bank_holder_name: "Bank account holder name"
      messages:
        account_number: "Account number"
        routing_number: "Routing number"
        bank_code: "Bank code"
        branch_code: "Branch code"
        transit_number: "Transit number"
        institution_number: "Institution number"
        format_varies_by_bank: "Format varies by bank"
        bsb: BSB
        error_message: "Invalid format"
        clearing_code: "Clearing code"
        sort_code: "Sort code"
        must_match: "must be in the following format:"
        a_dash: "a dash"
        digits: digits
        digits_or_chars: "digits or A-Z chars"
    form_verification:
      personal_id_number: "Personal ID Number"
      document: "Proof of identity (passport, government-issued ID)"
      document_back: "Proof of identity (passport, government-issued ID) (back of document)"
      send_verification: "Send Verification"
      need_verification: "Need additional verification"
      additional_document: "A document showing address, either a passport, local ID card, or utility bill from a well-known utility company"
      additional_document_back: "A document showing address, either a passport, local ID card, or utility bill from a well-known utility company (back of document)"
      files_need_to_be: "Files need to be JPEGs or PNGs smaller than 5MB. It is not possible to verify PDFs. Files should be in color, be rotated with the image right-side up, and have all information clearly legible."
    form_pin:
      social_insurance_number: "Social Insurance Number (SIN)"
      social_security_number: "Social Security Number (SSN)"
      ssn_last_4: "Last 4 digits of Social Security Number (SSN)"
      hong_kong_identity_card: "Hong Kong Identity Card Number (HKID)"
      singapore_identity_card: "National Registration Identity Card (NRIC) or Foreign Identification Number (FIN)"
      mexico_id_number: "Federal taxpayer registration number (RFC)"
      messages:
        social_insurance_number: "must be valid Social Insurance Number (SIN)"
  payment_settings:
    title: "Payout preferences"
    bank_account: "Bank account"
    paypal: PayPal
    bank_account_details: "To receive money to your bank account, you need to provide your bank details. Your customers will be able to pay with their credit card."
    add_bank_details: "Add bank details"
    can_accept_stripe_and_paypal: "You can receive money to your bank account or your PayPal account."
    to_accept_paypal: "To receive money to your PayPal account, you need to connect your PayPal account. Your customers will be able to pay with PayPal."
    connect_paypal: "Connect PayPal account"
    wrong_setup: "There is something wrong with the payment system setup in this marketplace: Stripe Connect has not been enabled. Please contact the team to let them know that they should enable Stripe Connect in their Stripe Dashboard."
    invalid_bank_account_number: "Please check that your bank account is entered correctly and matches your country."
    invalid_postal_code: "Invalid postal code for %{country}"
  seo_sections:
    you_can_use_variables: "You can use the following variables: %{vars}"
    placeholder:
      search_results: "Search results - %{variable}"
      search_results_for: "Search results for: %{placeholder1} on %{placeholder2}"
      listing_description: "%{title} for %{price} by %{author} on %{marketplace}"
      listing_description_without_price: "%{title} by %{author} on %{marketplace}"
      category_description: "%{category} on %{marketplace}"
      profile_title: "Profile of %{user} - %{marketplace}"
      profile_description: "Learn more about %{user} on %{marketplace}"
  activemodel:
    attributes:
      landing_page_version/section/base:
        id: "Section unique name"
        title: Title
        paragraph: Paragraph
        button_title: Text
        button_path: URL
        button_path_string: URL
        background_image: "Background image"
        background_image_variation: "Background image variation"
        background_color: "Background color"
        background_color_string: "Background color"
      landing_page_version/section/listings:
        listing_1_id: "Listing 1 ID"
        listing_2_id: "Listing 2 ID"
        listing_3_id: "Listing 3 ID"
      landing_page_version/section/video:
        text: Text
        youtube_video_id: "YouTube video ID"
      landing_page_version/section/hero:
        cta_button_text: Text
        cta_button_url: URL
  canada_states:
    AB: Alberta
    BC: "British Columbia"
    MB: Manitoba
    NB: "New Brunswick"
    NL: "Newfoundland and Labrador"
    NS: "Nova Scotia"
    NT: "Northwest Territories"
    NU: Nunavut
    "ON": Ontario
    PE: "Prince Edward Island"
    QC: Quebec
    SK: Saskatchewan
    YT: "Yukon Territory"<|MERGE_RESOLUTION|>--- conflicted
+++ resolved
@@ -1294,11 +1294,7 @@
       order_by: "Order by %{orderer_link}"
       accept_offer: "Accept the offer"
       accept_request: "Accept the request and keep the listing open"
-<<<<<<< HEAD
-      accept_request_and_close: 'Accept the request and close the listing'
-=======
       accept_request_and_close: "Accept the request and close the listing"
->>>>>>> 4559f757
       reject_offer: "Not this time"
       reject_request: "Not this time"
       close_listing: "Close the listing %{listing_title_link}"
