--- conflicted
+++ resolved
@@ -372,14 +372,10 @@
         participants: "Conversation: %{starter} with %{author}"
         profile: "%{author}'s Profile"
       testimonials:
-<<<<<<< HEAD
         testimonials: 'View reviews'
         no_testimonials_found: 'No reviews found'
         displaying_xx_reviews: 'Displaying %{count} reviews'
         displaying_xx_of_xx_reviews: 'Displaying %{count} of %{all_count} reviews'
-=======
-        testimonials: "View reviews"
->>>>>>> ef6225ae
         headers:
           transaction: Transaction
           author: Author
