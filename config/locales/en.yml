--- conflicted
+++ resolved
@@ -379,11 +379,7 @@
       testimonials:
         testimonials: 'View reviews'
         no_testimonials_found: 'No reviews found'
-<<<<<<< HEAD
-        displaying_xx_reviews: 'Displaying <b>%{count}</b> reviews in transactions %{tx_from} - %{tx_to} of <b>%{all_count}</b> in total'
-=======
         displaying_xx_reviews: 'Displaying <b>%{count}</b> reviews in transactions %{tx_from} - %{tx_to} of <b>%{all_count}</b> reviews in total'
->>>>>>> fb1465db
         headers:
           transaction: Transaction
           author: Author
