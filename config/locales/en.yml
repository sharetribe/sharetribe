--- conflicted
+++ resolved
@@ -592,15 +592,11 @@
         enable: "Enable Stripe again"
       paypal_connected:
         title: "PayPal connected"
-<<<<<<< HEAD
-=======
         disable: "Disable PayPal"
         disabled: "PayPal disabled"
         enable: "Enable PayPal again"
       cannot_enable_gateway: "Cannot enable payment gateway %{gateway}."
       cannot_disable_gateway: "Cannot disable payment gateway %{gateway}."
-
->>>>>>> 14259f5a
       stripe_form:
         add_your_api_keys: "Add your Stripe API keys"
         how_to_get_these: "How to get these?"
