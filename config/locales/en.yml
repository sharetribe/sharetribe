en:
  number:
    currency:
      format:
        separator: "."
        delimiter: ","
        format: "%u%n"
  admin:
    categories:
      edit:
        edit_listing_category: "Edit category '%{category}'"
      index:
        listing_categories: "Listing categories"
        create_a_new_category: "+ Create a new category"
        remove_category_confirmation: "Are you sure you want to remove the category '%{category_name}'? This cannot be undone."
        saving_order: "Saving category order"
        save_order_successful: "Successfully saved category order"
        save_order_error: "An error occurred while saving category order. Please refresh the page and try again."
      new:
        new_listing_category: "New listing category"
      form:
        category_name:
          category_title: "Category title"
        category_parent:
          category_parent: "Parent category"
          no_parent: "No parent"
        category_transaction_types:
          transaction_types: "Order types"
          transaction_types_description: "Order types determine what kind of order process is allowed with listings in this category. For example, is it only selling, or are renting and giving away for free also allowed."
          select_all: "Select all"
          clear_all: "Clear all"
        buttons:
          save: Save
          cancel: Cancel
      remove:
        remove_category: "Remove category"
        remove_category_name: "Remove category '%{category_name}'"
        warning_remove_effects: "Warning! Removing category '%{category_name}' will have the following effects:"
        warning_listing_will_be_moved:
          one: "There is %{count} listing in the category. It will be moved to the selected category."
          other: "There are %{count} listings in the category. They will be moved to the selected category."
        warning_custom_field_will_be_moved:
          one: "There is %{count} custom field in the category. It will be moved to the selected category."
          other: "There are %{count} custom field in the category. They will be moved to the selected category."
        warning_subcategory_will_be_removed:
          one: "There is %{count} subcategory in the category. It will be removed."
          other: "There are %{count} subcategories in the category. They will be removed."
        warning_with_subcategories_listing_will_be_moved:
          one: "There is %{count} listing in the category and subcategories. It will be moved to the selected category."
          other: "There are %{count} listings in the category and subcategories. They will be moved to the selected category."
        warning_with_subcategories_custom_field_will_be_moved:
          one: "There is %{count} custom field in the category and subcategories. It will be moved to the selected category."
          other: "There are %{count} custom field in the category and subcategories. They will be moved to the selected category."
        select_new_category: "Select a new category where the items listed above will be moved:"
        buttons:
          remove: Remove
          cancel: Cancel
    communities:
      edit_details:
        community_details: "Basic details"
        community_look_and_feel: Design
        edit_community: "Basic details"
        enabled_languages: "Enabled languages"
        enabled_languages_description: "The set of languages available for users. The first one is used as default."
        default_language: "Default language"
        language_selection_disabled: "Language selection is disabled for your marketplace because you are using following unofficial languages: %{languages}. Please contact Sharetribe support if you want to modify your language settings."
        community_name: "Marketplace name"
        edit_community_name_description: "The name of your marketplace. This is shown to users in emails and various other places."
        community_slogan: "Marketplace slogan"
        community_slogan_display: "Display the slogan in the homepage"
        edit_community_slogan_description: "This is shown on the homepage of the marketplace for the users who are not logged in. %{see_how_it_looks_like}."
        edit_community_slogan_description_hideable: "This is shown in browsers, search engines and social media. You can also display it on on the homepage of your marketplace for the users who are not logged in. %{see_how_it_looks_like}."
        community_description: "Marketplace description"
        community_description_display: "Display the description in the homepage"
        edit_community_description_description: "This is shown on the homepage of the marketplace for the users who are not logged in. %{see_how_it_looks_like}."
        edit_community_description_description_hideable: "This is shown in browsers, search engines and social media. You can also display it on on the homepage of your marketplace for the users who are not logged in. %{see_how_it_looks_like}."
        community_search_placeholder: "Search help text"
        edit_community_search_placeholder_description: "This is shown on the homepage of the marketplace as a placeholder text in the search bar. %{see_how_it_looks_like}."
        private_community_homepage_content: "Private marketplace homepage content"
        edit_private_community_homepage_content_description: "This content is shown on the homepage of private marketplaces to users who are not logged in. Here you can describe your marketplace and the process to join it. You can also add images, videos and HTML content here. %{see_how_it_looks_like}."
        update_information: "Save settings"
        invite_people: "Invite new users"
        edit_signup_info: "Signup info"
        edit_signup_info_description: "This is an info text that can be shown to users in the signup page. There you can give the users instructions for signing up, information like where to get an invite, etc. By default there are no instructions."
        edit_info: "Edit information"
        see_how_it_looks_like: "See how it looks"
        verification_to_post_listings_info_content: "Info text to non-verified users"
        verification_to_post_listings_info_content_description: "You currently require your users to be verified manually by you before they can post listings. Here you can set the default text that is shown to non-verified users when they try to post a new listing."
        verification_to_post_listings_info_content_default: "%{service_name} requires people to be verified manually by admin before they can post listings. You have not yet been verified. Please %{contact_admin_link} to be verified."
        contact_admin_link_text: "contact the %{service_name} team"
        save: "Save settings"
        transaction_agreement: "Transaction agreement"
        transaction_agreement_checkbox: "Require buyers to accept an agreement before starting a transaction"
        transaction_agreement_checkbox_header: "Agreement label"
        transaction_agreement_checkbox_label_description: "This text will be shown next to a checkbox in the checkout form. The user needs to check the box to proceed with the transaction. An example label would be something like \"By clicking this box I accept the agreement.\""
        transaction_agreement_text_header: "Agreement text"
        transaction_agreement_description: "This is the content of the actual agreement that the user needs to accept. The agreement content is displayed when the user clicks the \"%{read_more}\" link next to the agreement label."
        terms_privacy_policy_and_static_content: "Terms, privacy policy and static content"
        terms_privacy_policy_and_static_content_infotext: "You can edit up to four pages of static content. Users can find the pages by clicking the \"About\" link in the top bar."
      edit_look_and_feel:
        edit_community_look_and_feel: "Edit marketplace \"%{community_name}\" look and feel"
        community_logo: Logo
        community_logo_icon: "Logo for social networks and mobile devices"
        community_logo_icon_mobile: "Logo for home screen on mobile devices"
        community_cover_photo: "Cover photo"
        small_community_cover_photo: "Small cover photo"
        favicon: Favicon
        favicon_info_text: "Favicon will replace the default Sharetribe logo. The dimensions should be 32x32 pixels and the uploaded image will be resized to these dimensions."
        community_custom_color1: "Marketplace main color"
        community_slogan_color: "Marketplace slogan color"
        community_slogan_color_instructions_text: "You can change the color of the slogan on the homepage by entering a hex color value. The slogan is shown to users that are not logged in. %{colorpicker} can help you choose the color and give you the hex color code. You can then copy the code here. %{see_how_it_looks_like}."
        community_description_color: "Marketplace description color"
        community_description_color_instructions_text: "You can change the color of the description on the homepage by entering a hex color value. The description is shown to users that are not logged in. %{colorpicker} can help you choose the color and give you the hex color code. You can then copy the code here. %{see_how_it_looks_like}."
        new_listing_button_custom_color: "Post a new listing button color"
        logo_instructions_text_with_dimensions: "The logo size should be %{width}x%{height} pixels. It will be shown to users with bigger screens."
        logo_instructions_text_with_dimensions_no_placing: "The logo size should be %{width}x%{height} pixels."
        logo_icon_instructions_text_with_dimensions: "This square logo will be shown when people share your site in Facebook, when they view your site on a mobile device or when they bookmark your site to the home screen of their mobile device. The dimensions should be (at least) %{width}x%{height} pixels."
        logo_icon_instructions_text_with_dimensions_no_placing: "This square logo will be shown when people share your site in Facebook or when they bookmark your site to the home screen of their mobile device. The dimensions should be (at least) %{width}x%{height} pixels."
        logo_mobile_icon_instructions_text_with_dimensions: "This square logo will be shown when people bookmark your site to the home screen of their mobile device. The dimensions should be (at least) %{width}x%{height} pixels."
        cover_photo_visibility: "Cover photo is shown in the homepage for users who are not logged in."
        cover_photo_instructions_text_with_dimensions: "The photo will be resized to %{width}x%{height} pixels size and taller images will be cut in the middle. %{see_how_it_looks_like}."
        we_have_you_covered: "We have you covered"
        cover_photo_ready_made: "Are you looking for some ready-made and optimized cover pictures? Or would you like some inspiration and websites where to find great cover pictures? %{link}!"
        small_cover_photo_visibility: "Small cover photo is shown in all pages except in the homepage for users who are not logged in."
        small_cover_photo_instructions_text_with_dimensions: "The photo will be resized to %{width}x%{height} pixels size and taller images will be cut in the middle."
        main_content_width: "When choosing cover photos please note that the page main content is %{main_width} pixels wide at most. Remember to also check how your cover photo looks on the smaller screens (e.g. by using a more narrow browser window)."
        custom_color1_instructions_text: "You can change the main color of the user interface by entering a hex color value. %{link} can help you choose the color and give you the hex color code. You can then copy the code here."
        new_listing_button_instructions_text: "You can change the color of the Post a new listing button by entering a hex color value. %{link_to_colorpicker} can help you choose the color and give you the hex color code. You can then copy the code here."
        default_browse_view: "Default browse view"
        default_browse_view_instructions_text: "Default browse view is used on the homepage to set how the listings are displayed by default."
        grid: Grid
        list: List
        map: Map
        name_display_type: "Name display type"
        name_display_type_instructions_text: "Choose how the name of each user is shown on the site."
        full_name: "Full name (First Last)"
        first_name_with_initial: "First name with initial (First L)"
        first_name_only: "First name only (First)"
        invalid_color_code: "Color code should contain 6 numbers or letters A-F, for example D96E21"
        custom_head_script: "Custom script"
        custom_head_script_instructions_text: "This script is injected inside the <head> tag of every page and can be used to insert custom CSS, JavaScript or HTML. Please note that future changes to Sharetribe may render your script incompatible."
        current_image: "Current image:"
      edit_text_instructions:
        edit_text_instructions: "Instruction texts"
      edit_welcome_email:
        welcome_email_content: "Welcome email content"
        welcome_email_content_description: "The message below will be sent to every new user when they join. You can customize the message to fit your marketplace. By clicking '%{send_test_message_link}' you can send a preview message to your email address, so you can see how it looks in an email client."
        edit_message: "Edit message"
        send_test_message: "Send test message"
      outgoing_email:
        title: "Outgoing email address"
        info: "This name and address is used for emails sent from your marketplace to members."
        read_more: "Read more about outgoing email address"
        sender_address: "Sender address: %{sender_address}"
        sender_address_default: "Sender address: not set (using default address %{sender_address})"
        need_to_change: "If you need to change the email address, please %{contact_support_link}."
        contact_support_link_text: "contact Sharetribe support"
        set_sender_address: "Set sender address"
        sender_name_label: Name
        sender_name_placeholder: "Sender name"
        sender_email_label: "Email address"
        sender_email_placeholder: sender-email@example.com
        amazon_ses_notification: "You will receive an email from %{email_sender} to confirm your e-mail address. The email subject is '%{email_subject}'. Follow the instructions to verify your email."
        this_is_how_it_will_look: "This is how it will look:"
        send_verification_button: "Send verification email"
        change_sender_email: "change sender email"
        successfully_saved: "Sender address saved successfully. The verification email will be sent soon."
        successfully_saved_name: "Sender name updated successfully."
        set_sender_name: "Change sender name"
        change_sender_name: "Change sender name"
        change_sender_prompt: "%{change_name_link} or %{change_email_link}"
        status: "Status: %{status}"
        status_verified: "Verified - in use"
        status_error: "An error occurred. Please refresh the page."
        status_requested: "Unverified - verification email sent to %{email} %{time_ago}. %{resend_link}"
        status_expired: "Verification of %{email} expired. %{resend_link}"
        status_resent: "Verification email resent to %{email}. %{resend_link}"
        resend_link: Resend
        invalid_email_error: "Invalid email format for '%{email}'"
        invalid_email_domain: "The '%{email}' email address is using an unsupported email provider: '%{domain}'. %{invalid_email_domain_read_more_link}"
        invalid_email_domain_read_more_link: "Read the Help Center article for more information."
        unknown_error: "Something went wrong"
        white_label_offer: "Set your own email address as the sender and remove all Sharetribe branding from outgoing email messages by %{upgrade_pro_plan_link}."
        upgrade_plan_link: "upgrading to the Pro plan or higher"
        verification_sent_from: "The verification email was sent from %{verification_sender_name}."
        follow_the_instructions: "Please follow the instructions in the email to verify your address."
      getting_started:
        getting_started: "Get started"
      available_languages:
        cs: Czech
        da-DK: Danish
        de: German
        en: English
        en-AU: "English (Australia)"
        en-GB: "English (United Kingdom)"
        es: Spanish
        es-ES: "Spanish (Spain)"
        fi: Finnish
        fr: French
        fr-CA: "French (Canada)"
        el: Greek
        it: Italian
        ja: Japanese
        ko: Korean
        nb: "Norwegian Bokmål"
        nl: Dutch
        pl: Polish
        pt-BR: "Portuguese (Brazil)"
        pt-PT: Portuguese
        ru: Russian
        sv: Swedish
        th-TH: "Thai (Thailand)"
        tr-TR: Turkish
        vi: Vietnamese
        zh: Chinese
        zh-TW: "Chinese (Taiwan)"
      settings:
        settings: Settings
        general: General
        access: "Access and contact preferences"
        join_with_invite_only: "Allow new users to join only with an invite from a registered user"
        users_can_invite_new_users: "Allow all registered users, and not only admins, to invite new users"
        private: "Allow only registered users to see listings and user profiles (make marketplace private)"
        require_verification_to_post_listings: "Allow only users verified by admins to post new listings"
        allow_free_conversations: "Allow users to message each other freely"
        search_preferences: "Search preferences"
        search_and_location_preferences: "Search and location preferences"
        default_search_type: "Search type: %{select_search_type}"
        keyword_search: "Keyword search"
        keyword_and_location_search: "Keyword and location search"
        location_search: "Location search"
        select_distance_unit: "Show distance in %{distance_units_selector}"
        km: km
        miles: miles
        show_only_nearby: "Show only nearby listings with location search"
        allow_users_to_add_location: "Allow users to add location to their profile, listings and show a map view on the search page"
        listing_preferences: "Listing preferences"
        transaction_preferences: "Order preferences"
        show_listing_publishing_date: "Display publishing date of the listing on the listing page"
        show_category_in_listing_list: "Display listing type in list view"
        listing_comments_in_use: "Allow users to post comments to listings (viewable to all other users)"
        email_preferences: "Email preferences"
        automatic_newsletters: "Send automatic daily / weekly newsletters to all users (unless they opt out)"
        email_admins_about_new_members: "Send admins an email whenever a new user signs up"
        google_analytics_key: "Google Analytics tracking ID"
        twitter_handle: "Twitter handle (used with tweet button in listing page)"
        update_settings: "Save settings"
        automatically_confirmed_no_escrow: "Order will be automatically marked as completed %{days_dropdown} days after the payment has been made"
        automatically_confirmed_no_escrow_stripe_info: "For transactions processed by Stripe, payments to sellers are delayed until the order is marked as completed. %{learn_more}."
        buyer_transaction_fees_are_only_supported_with_stripe: "Buyer transaction fees are only supported with Stripe. You will not be able to use PayPal if you configure a Buyer transaction fee with Stripe."
        automatic_newsletter_frequency: "Send automatic newsletter: %{frequency_dropdown}"
        newsletter_daily: Daily
        newsletter_weekly: Weekly
        delete_marketplace_title: "Delete marketplace"
        type_marketplace_domain: "Type your marketplace domain (%{domain}) to the text field below:"
        type_marketplace_domain_placeholder: "Type your marketplace domain here"
        once_you_delete: "Once you delete the marketplace, you will not be able to access it anymore. Be careful."
        are_you_sure: "Are you sure?"
        i_understand_button: "I understand that by clicking this button my marketplace will be deleted"
        last_community_updates: "Please note that after deletion, you and your marketplace users may still receive the last marketplace update emails."
        you_will_be_redirected_to: "After you have deleted your marketplace you will be redirected to %{destination}. You will not be able to access your marketplace anymore."
        delete_this_marketplace: "Delete this marketplace"
        payment_preferences: "Payment system"
        pre_approved_listings: "Review all listings before they are published"
        email_admins_about_new_transactions: "Send admins an email whenever a new transaction starts"
      manage_members:
        manage_members: Users
        email: Email
        name: Name
        display_name: "Display name"
        join_date: Joined
        admin: Admin
        posting_allowed: "Posting allowed"
        ban_user: Disable
        saving_user_status: Saving...
        save_user_status_successful: Saved
        export_all_as_csv: "Export all as CSV"
        save_user_status_error: "Saving failed. Please refresh the page and try again."
        ban_user_confirmation: "This disables the user account from the marketplace and prevents them from accessing the site again with this account. Are you sure you want to proceed?"
        unban_user_confirmation: "This enables the user account in the marketplace and allows them to access the site again with this account. Are you sure you want to proceed?"
        ban_me_error: "You cannot disable your own account."
        search: Search
        search_by_name_email: "Search for a name, email or display name"
        reset_search: "Show all"
        for_search_terms: "for: %{terms}"
        this_makes_the_user_an_admin: "This makes the user an admin. You should notify the user about their responsibilities and that they should review the Sharetribe terms of use. Are you sure you want to proceed?"
        status_filter:
          all: "All statuses"
          selected: "Selected statuses: %{count}"
          selected_js: "Selected statuses: "
          admin: Admin
          banned: Disabled
          posting_allowed: "Posting allowed"
          accepted: Accepted
          unconfirmed: Unconfirmed
          pending: Pending
        this_user_hasnt_confirmed_their_email_address: "This user hasn't confirmed their email address. It might be possible that the user didn't receive the confirmation email. Click the resend button if you want to send it again."
        unconfirmed_user: "Unconfirmed user: %{name}"
        resend: Resend
        cancel: Cancel
        user_didnt_complete_the_signup_process: "This user signed up through social login but didn't complete the signup process. After connecting a social login account, users still need to accept your terms of use and fill any mandatory user fields."
        pending_user: "Pending: %{name}"
      new_layout:
        new_layout: "New layout"
        description_roadmap_new: "When new layout components are made available for your marketplace, you can choose whether you want to start using the new component or continue using the old one. You can toggle the selection at any point from this page. It's recommended to always be using the new version, as the old components might be phased out at some point. In case a component you're currently using is going to be phased out, you will be contacted in advance."
        enabled_for_you: "Enabled for you"
        enabled_for_all: "Enabled for all"
        new_topbar: "New top bar (visible on every page)"
        searchpage: "New search page (requires the new top bar)"
        new_email_templates: "New email templates"
      social_media:
        social_media: "Social media"
        logo: "Social media image"
        logo_info: "This image will be shown in social media for Facebook, for Twitter, and for LinkedIn when someone shares your website. For the best results, it should have a 2:1 aspect ratio and a minimum size of %{width}x%{height} pixels."
        social_media_title: "Social media title"
        social_media_title_info: "This text will be shown in social media for Facebook, for Twitter, and for LinkedIn when someone shares your website. You can preview how it looks %{facebook_preview_link}, %{twitter_preview_link} and %{linkedin_preview_link}."
        link_for_facebook: "for Facebook"
        link_for_linkedin: "for LinkedIn"
        link_for_twitter: "for Twitter"
        social_media_description: "Social media description"
        twitter_handle: "Twitter handle"
        twitter_handle_info_text: "Username of the Twitter account of your marketplace (if you have one). It will be mentioned when people use the tweet button on the listing page."
        twitter_handle_info_text_with_instructions: "Username of the Twitter account of your marketplace (if you have one). It will be mentioned when people use the tweet button on the listing page. %{instructions_link}."
        twitter_instructions_link_text: "Read more"
        twitter_handle_placeholder: username
        invalid_twitter_handle: "Twitter handle should contain only at maximum 15 alphanumeric (letters A-Z and numbers 0-9) characters."
        facebook_connect: "Facebook Login"
        facebook_developers_dashboard: "Facebook Developers Dashboard"
        facebook_connect_info_text: "In order to enable Facebook Login, create an application for your marketplace in the %{dashboard_link}. Add the generated ID and secret key of the application here."
        facebook_connect_info_text_with_instructions: "In order to enable Facebook Login, create an application for your marketplace in the %{dashboard_link}. Add the generated ID and secret key of the application here. %{instructions_link}"
        facebook_instructions_link_text: "See instructions for configuring Facebook Login."
        facebook_connect_id: "Facebook App ID"
        invalid_facebook_connect_id: "App ID should contain only numbers."
        facebook_connect_secret: "Facebook App Secret"
        invalid_facebook_connect_secret: "App Secret should contain only numbers and letters from a to f."
        enable_facebook_login: "Allow users to log in with their Facebook account"
        save: "Save settings"
        add_another_image: "Add another image"
        google_connect: "Google Sign-In"
        google_instructions_link_text: "See instructions for configuring Google Sign-In."
        google_developers_console: "Google Developers Console"
        google_connect_info_text_with_instructions: "In order to enable Google Sign-In, create a project for your marketplace in the %{dashboard_link}. Add the generated ID and secret key of the project here. %{instructions_link}"
        google_connect_info_text: "In order to enable Google Sign-In, create a project for your marketplace in the %{dashboard_link}. Add the generated ID and secret key of the project here."
        enable_google_login: "Allow users to log in with their Google account"
        google_connect_id: "Google Client ID"
        google_connect_secret: "Google Client secret"
        linkedin_connect: "LinkedIn Sign In"
        linkedin_instructions_link_text: "See instructions for configuring LinkedIn Sign In."
        linkedin_developers_dashboard: "LinkedIn Developers Dashboard"
        linkedin_connect_info_text_with_instructions: "In order to enable LinkedIn Sign In, create an app for your marketplace in the %{dashboard_link}. Add the generated ID and secret key of the app here. %{instructions_link}"
        linkedin_connect_info_text: "In order to enable LinkedIn Sign In, create an app for your marketplace in the %{dashboard_link}. Add the generated ID and secret key of the application here."
        enable_linkedin_login: "Allow users to log in with their LinkedIn account"
        linkedin_connect_id: "LinkedIn Client ID"
        linkedin_connect_secret: "LinkedIn Client Secret"
      seo_settings:
        seo: SEO
        title: "Homepage or Custom Landing Page"
        meta_title_label: "Homepage or Custom Landing Page title meta tag"
        meta_title_info: "The content of this tag is suggested to search engines and displayed on results pages as the clickable headline. %{link} %{vars}."
        meta_title_link_text: "Learn more about meta tags."
        meta_description_label: "Homepage or Custom Landing Page description meta tag"
        meta_description_info: "The content of this tag is suggested to search engines and appears underneath the blue clickable links in a search engine results page. %{link} %{vars}."
        meta_description_link_text: "Learn more about meta tags."
        search_title: "Search results page"
        search_meta_title_label: "Search results page title meta tag"
        search_meta_title_info: "The content of this tag is suggested to search engines and displayed on results pages as the clickable headline. %{link} %{vars}."
        search_meta_title_link_text: "Learn more about meta tags."
        search_meta_description_label: "Search results page description meta tag"
        search_meta_description_info: "The content of this tag is suggested to search engines and appears underneath the blue clickable links in a search engine results page. %{link} %{vars}."
        search_meta_description_link_text: "Learn more about meta tags."
        listing_title: "Listing page"
        listing_meta_title_label: "Listing page title meta tag"
        listing_meta_title_info: "The content of this tag is suggested to search engines and displayed on results pages as the clickable headline. %{link} %{vars}."
        listing_meta_title_link_text: "Learn more about meta tags."
        listing_meta_description_label: "Listing page description meta tag"
        listing_meta_description_info: "The content of this tag is suggested to search engines and appears underneath the blue clickable links in a search engine results page. %{link} %{vars}."
        listing_meta_description_link_text: "Learn more about meta tags."
        category_title: "Category page"
        category_meta_title_label: "Category page title meta tag"
        category_meta_title_info: "The content of this tag is suggested to search engines and displayed on results pages as the clickable headline. %{link} %{vars}."
        category_meta_title_link_text: "Learn more about meta tags."
        category_meta_description_label: "Category page description meta tag"
        category_meta_description_info: "The content of this tag is suggested to search engines and appears underneath the blue clickable links in a search engine results page. %{link} %{vars}."
        category_meta_description_link_text: "Learn more about meta tags."
        profile_title: "Profile page"
        profile_meta_title_label: "Profile page title meta tag"
        profile_meta_title_info: "The content of this tag is suggested to search engines and displayed on results pages as the clickable headline. %{link} %{vars}."
        profile_meta_title_link_text: "Learn more about meta tags."
        profile_meta_description_label: "Profile page description meta tag"
        profile_meta_description_info: "The content of this tag is suggested to search engines and appears underneath the blue clickable links in a search engine results page. %{link} %{vars}."
        profile_meta_description_link_text: "Learn more about meta tags."
        sitemap_label: Sitemap
        sitemap_info: "Sitemaps are an easy way to inform search engines about pages on your site that are available for crawling. %{link}."
        sitemap_info_link_text: "Learn more about the XML Sitemap file"
        sitemap_info_public: "A sitemap is automatically generated for your marketplace: it references up to the 500 most recent listings in your website. You can access your sitemap at %{link}."
        sitemap_info_private: "As your marketplace is private, there is no sitemap."
        robots_label: Robots.txt
        robots_info: "Robots.txt is a text file to instruct web robots (typically search engine robots) how to crawl pages on your website. %{link}."
        robots_info_link_text: "Learn more about the robots.txt file"
        robots_info_2: "A robots.txt file is automatically generated for your marketplace. You can access your robots.txt at %{link}."
        save: "Save settings"
      analytics:
        analytics: Analytics
        google_analytics_key: "Google Analytics tracking ID"
        google_analytics_key_info_text: "Tracking ID of your Google Analytics account."
        google_analytics_key_info_text_with_instructions: "Tracking ID of your Google Analytics account. %{instructions_link}."
        google_analytics_instructions_link_text: "Read more about connecting Google Analytics"
        sharetribe_analytics: "Sharetribe analytics"
        sharetribe_analytics_info_text_with_instructions: "To improve Sharetribe's services and support, Sharetribe tracks marketplace members activity. Personal data is not collected and this information is not shared outside the Sharetribe team. This tracking can be disabled entirely. %{instructions_link}"
        sharetribe_analytics_instructions_link_text: "Read more about Sharetribe's analytics."
        end_user_analytics: "Allow Sharetribe to track members activity in order to improve Sharetribe's services"
        save: "Save settings"
      logo_link:
        title: "Logo link"
        info: "You can customize the link of the logo (and the default home button of the top bar menu). By default the logo takes users to the homepage or Custom Landing Page."
        url: URL
        placeholder: "https://www.example.com"
      menu_links:
        menu_links: "Custom menu links"
        menu_links_display: "Menu links display"
        save: "Save settings"
        add_menu_link: "Add a new link to menu"
        title_placeholder: "Link title"
        url_placeholder: "https://example.com/en"
        title: Title
        language: Language
        url: URL
        empty: "You don't have any additional menu links"
        max_number_of_links: "Maximum number of links displayed in the top bar: %{select_max_number}"
        all: All
        max_number_of_links_info: "Link to %{about_page} is always displayed as the first menu link"
        about_page: "about page"
      default_menu_links:
        title: "Default menu links"
        about_link_title: About
        contact_link_title: "Contact us"
        invite_link_title: "Invite new members"
        info: "By default, the links to the following pages are not displayed anywhere else in your marketplace: %{about_link}, %{contact_link}, %{invite_link}."
        display_about: "Display link to <i>About</i> and other static pages"
        display_contact: "Display link to <i>Contact us</i> page"
        display_invite: "Display link to <i>Invite new members</i> page"
      topbar:
        topbar: "Top bar"
        new_listing_button_label: "Post a new listing button text"
        invalid_post_listing_button_label: "Please provide a valid text for \"Post a new listing\" button"
      transactions:
        export_all_as_csv: "Export all as CSV"
        processing_export: "Processing export to CSV..."
        transactions: Transactions
        search_by_title_parties: "Search for a transaction title or parties involved"
        search: Search
        reset_search: "Show all"
        status_filter:
          all: "All statuses"
          selected: "Selected statuses: %{count}"
          selected_js: "Selected statuses: "
          free: "Free transaction"
          confirmed: Completed
          paid: Paid
          canceled: Canceled
          preauthorized: Preauthorized
          rejected: Rejected
          payment_intent_requires_action: Pending
          payment_intent_action_expired: Expired
        headers:
          conversation: "Conversation thread"
          listing: Listing
          status: Status
          sum: Sum
          started: Started
          last_activity: "Latest activity"
          initiated_by: Starter
          other_party: Provider
        status:
          conversation: Conversation
          free: "Free transaction"
          pending: Pending
          preauthorized: Preauthorized
          accepted: Accepted
          rejected: Rejected
          paid: Paid
          confirmed: Completed
          canceled: Canceled
          initiated: "Waiting PayPal payment"
          pending_ext: "Waiting PayPal payment"
          none:
            free: "Free transaction"
          paypal:
            free: Conversation
            pending: Pending
            preauthorized: Preauthorized
            accepted: Accepted
            rejected: Rejected
            paid: Paid
            confirmed: Completed
            canceled: Canceled
            initiated: "Waiting PayPal payment"
            pending_ext: "Waiting PayPal payment"
          stripe:
            free: Conversation
            pending: Pending
            preauthorized: Preauthorized
            accepted: Accepted
            rejected: Rejected
            paid: Paid
            confirmed: Completed
            canceled: Canceled
            initiated: "Waiting Stripe payment"
            pending_ext: "Waiting Stripe payment"
            payment_intent_requires_action: Pending
            payment_intent_action_expired: Expired
            payment_intent_failed: "Stripe payment failed"
        not_available: "Not available"
      conversations:
        conversations: Conversations
        headers:
          started_from: "Started from"
          status: Status
          started: Started
          last_activity: "Latest Activity"
          initiated_by: Starter
          other_party: Provider
        participants: "Conversation: %{starter} with %{author}"
        profile: "%{author}'s Profile"
        search_by_keyword: "Search for a name, email or keyword"
        search: Search
        reset_search: "Show all"
        for_keyword: "for: <b>%{keyword}</b>"
      testimonials:
        testimonials: Reviews
        no_testimonials_found: "No reviews found"
        displaying_xx_reviews: "Displaying <b>%{count}</b> reviews in transactions %{tx_from} - %{tx_to} of <b>%{all_count}</b> reviews in total"
        search_keyword: "Search for a name, email or keyword"
        search: Search
        reset_search: "Show all"
        for_keyword: "for: <b>%{keyword}</b>"
        headers:
          transaction: Transaction
          author: Author
          receiver: Receiver
          status: Status
          grade: Grade
          text: Text
        status:
          waiting: "Waiting for review"
          skipped: Skipped
          published: Published
          blocked: Blocked
        status_filter:
          selected: "Selected filters: %{count}"
          all: Filters
          published: Published
          positive: Positive
          negative: Negative
          skipped: Skipped
          waiting: Waiting
          blocked: Blocked
          selected_js: "Selected filters: "
        form:
          review_text: "Review text"
          save: Save
          cancel: Cancel
          delete_review: "Delete review"
          block_review: "Block review"
          confirm_modify: "Are you sure you want to modify/delete this review? Once you edit/delete a review it is not possible to recover any of the old data."
          deleting_info: "Deleting a review allows its author to leave another one for the same transaction."
          blocking_info: "Blocking the review after deletion prevents its author from leaving another one for the same transaction."
          unskip: Unskip
          if_you_unskip_the_review: "If you unskip the review, the user will be able to post one."
          they_will_not_be_notified_automatically: "They will not be notified automatically."
      invitations:
        invitations: Invitations
        used:
          "yes": "Yes"
          "no": "No"
        headers:
          sent_by: "Sent by"
          message: Message
          sent_to: "Sent to"
          used: Used
          date_sent: "Date sent"
      listings:
        listings: Listings
        search_by_title_author_category: "Search for a listing title, author or category name"
        search: Search
        reset_search: "Show all"
        export_all_as_csv: "Export all as CSV"
        processing_export: "Processing export to CSV..."
        status:
          all: "All statuses"
          selected_js: "Selected statuses: "
          open: Open
          closed: Closed
          expired: Expired
          approval_pending: Pending
          approval_rejected: Rejected
        headers:
          title: Title
          author: Author
          created: Created
          updated: Updated
          category: Category
          status: Status
        open: Open
        closed: Closed
        expired: Expired
        approved: Approved
        approval_pending: Pending
        approval_rejected: Rejected
        form:
          this_listing_has_not_not_been_approved_yet: "This listing has not been approved yet. You can now decide to approve or reject the listing. If you approve the listing it will be public and visible to all users. If you reject the listing it will not be public."
          approve: Approve
          reject: Reject
          cancel: Cancel
      user_fields:
        user_fields: "User fields"
      footer:
        footer: Footer
        offer_pro: "Configure and remove all Sharetribe branding from the footer of your marketplace by %{upgrade_pro_plan_link}."
        upgrade_plan_link: "upgrading to the Pro plan or higher"
        menu_links: "Footer links"
        language: Language
        title: Title
        url: URL
        add: "Add a new link to the footer"
        save: "Save settings"
        footer_style: "Footer style"
        footer_copyright: "Footer copyright"
        footer_enabled: "Footer enabled"
        social_links: "Footer social links"
        title_placeholder: "Link title"
        url_placeholder: "https://example.com/username"
        style:
          dark: Dark
          light: Light
          marketplace_color: "Marketplace Color"
          logo: Logo
        social:
          title: Title
          url: URL
      domain:
        domain: Domain
        marketplace_domain: "Marketplace domain"
        offer_pro: "Configure your own custom domain by %{upgrade_pro_plan_link}."
        upgrade_pro_plan_link: "upgrading to the Pro plan or higher"
        your_marketplace_address_is: "Your marketplace address is: %{address}"
        would_you_like_to_change_address: "Would you like to change your marketplace address? %{contact_us}!"
        contact_us: "Contact us"
        you_can_now_use_a_custom_domain: "With your current plan, you can now enable a custom domain. Let's move forward with the setup. %{contact_us}!"
        would_you_like_to_change_domain: "Would you like to change your marketplace custom domain? %{contact_us}!"
      landing_pages:
        landing_pages: "Landing Page"
        info_1: "The landing page is perhaps the most important page of your marketplace. It is the first page that visitors see - sort of like the front door of your house. You have only a few seconds to convince new vistiors that they should explore your site. The page needs to be appealing and your value proposition should be clear and enticing."
        info_2: "%{preview_link} your current landing page and make changes from the %{details_link} and %{design_link} sections"
        info_2_preview_text: Preview
        info_2_details_text: "basic details"
        info_2_design_text: design
        info_3: "If you want to have a completely customized landing page for your marketplace, you can purchase it as add-on for $99 per month."
        info_4: "Read more about custom landing pages"
        editor_title: "Landing Page Editor"
        editor_info: "Here you can edit the sections that your Landing Page will include. Please note that some sections are predefined and cannot be edited within the Landing Page editor."
        preview: "Preview landing page"
        set_live: "Set live"
        headers:
          section_id: "Section ID"
          section_type: "Section type"
          version: Version
          released: Released
        add_new_version: "Add new version"
        new_version: "New version"
        edit_version: "Edit version"
        add_new_section: "Add new section"
        select_section_type: "Select section type..."
        form:
          version: Version
          save: Save
        sections:
          identifier: "Section ID"
          kind: "Section Type"
          variation: Variation
          new: "New section"
          edit: "Edit section %{section_id}"
          remove_section_confirmation: "Are you sure you want to remove the section '%{section_id}' and all its data? This cannot be undone."
          info_single_column: "Info 1 Column"
          info_multi_column_2: "Info 2 Columns"
          info_multi_column_3: "Info 3 Columns"
          listings: Listings
          categories: Categories
          hero: Hero
          locations: Locations
          video: Video
          new_section:
            categories: "New categories section"
            footer: "New footer section"
            hero: "New hero section"
            info_single_column: "New single column section"
            info_multi_column_2: "New 2 column section"
            info_multi_column_3: "New 3 column section"
            listings: "New listings section"
            locations: "New locations section"
            video: "New video section"
          edit_section:
            categories: "Edit categories section"
            footer: "Edit footer section"
            hero: "Edit hero section"
            info_single_column: "Edit single column section"
            info_multi_column_2: "Edit 2 column section"
            info_multi_column_3: "Edit 3 column section"
            listings: "Edit listings section"
            locations: "Edit locations section"
            video: "Edit video section"
    landing_page_versions:
      sections:
        hero:
          hero_title: Hero
          hero_description: "Set the Background image for the hero section. The Slogan and Description are set from the basic details section."
        footer:
          footer_title: Footer
          footer_style: "Footer style"
          style_dark: Dark
          style_light: Light
          style_marketplace_color: "Marketplace color"
          style_logo: Logo
        cta_button:
          cta_button: "CTA Button"
          cta_enabled: Enabled
          cta_text: Text
          cta_url: URL
        background_image_overlay:
          background_image: "Background image"
          background_image_info: "This image will be shown as the background image for the section. For the best results, it should have a minimum size of 1600x1200 pixels."
          add_another_image: "Add another image"
          current_image: "Current image: %{filename}"
          file_not_selected: "Not selected"
          background_image_overlay: "Background image overlay"
          background_image_overlay_info: "This allows you to determine how dark or light your background image is going to be displayed. \"Transparent\" means no overlay at all."
          overlay_dark: Dark
          overlay_light: Light
          overlay_transparent: Transparent
        background_style:
          background_style: "Background style"
          style_image: Image
          style_color: Color
          style_none: None
        background_color:
          background_color: "Background color"
          background_color_info: "You can choose the background color of this section by entering a hex color value. <a href=\"https://www.webfx.com/web-design/color-picker/\" target=\"_blank\">WebFx</a> can help you choose the color andgive you the hex color code. You can then copy the code here."
        categories:
          add: "Add a new category to this section"
          category: Category
          empty: "You don't have any included categories"
          image: Image
          include_title: "Categories to include"
          info_text: "You can feature 3 to 7 categories in each section. Please add an image to each category and select one of the categories from your marketplace. The recommended image size is 1000 x 667 px."
          need_at_least_3_categories: "You should have at least 3 categories in this section"
          need_at_most_7_categories: "You should have at most 7 categories in this section"
        category:
          add_another_image: "Add another image"
          category: Category
          current_image: "Current image: %{filename}"
          file_not_selected: "Not selected"
          image: Image
          image_required: "You should add an image to this category"
          select_category: "Select category"
        locations:
          add: "Add a new location to this section"
          location: Location
          empty: "You don't have any included locations"
          image: Image
          include_title: "Locations to include"
          info_text: "You can feature 3 to 7 locations in each section. Please add an image to each location and provide location search url for your marketplace. The recommended image size is 1000 x 667 px."
          need_at_least_3_locations: "You should have at least 3 locations in this section"
          need_at_most_7_locations: "You should have at most 7 locations in this section"
        location:
          add_another_image: "Add another image"
          location: Location
          current_image: "Current image: %{filename}"
          file_not_selected: "Not selected"
          image: Image
          image_required: "You should add an image to this location"
          title: Title
          title_placeholder: "Location text"
          url: URL
          url_placeholder: "Location link URL"
        multi_column:
          main_title: "Main title"
          column_header: "Column %{index}"
          column_title: "Column %{index} title"
          column_icon_info: "You can choose the icon for this column it's name from <a href=\"/info-icons.html\" target=\"_blank\">full list of supported icons</a>"
          column_icon: "Column %{index} icon"
          column_paragraph: "Column %{index} paragraph"
          column_button: "Column %{index} button"
          column_button_text: "Button text"
          column_button_url: "https://www.sharetribe.com"
        listings:
          you_need_to_add_the_listing_ids: "You need to add the listing ids of the listings that you want to include in this section. To find the listing id, simply go to the listing page and look at the listing URL. The listing id is the number that comes right after the main URL. In the example https://www.example.com/en/listings/123456-listing-title, the listing is would be 123456"
        video:
          text: Text
          youtube_video_id: "Youtube video ID"
          autoplay: "Playing options"
          autoplay_no: "No autoplay"
          autoplay_muted: "Muted autoplay"
          info: "This text will show when you select the \"No Autoplay\" playing option or the video is paused"
    custom_fields:
      edit:
        edit_listing_field: "Edit listing field '%{field_name}'"
      edit_price:
        description: "The minimum and maximum price only affect the filter. They do not set a limit for listing prices."
        edit_price_field: "Edit listing field 'Price'"
        show_price_filter_homepage: "Show price filter on homepage"
        price_min: "Filter minimum price"
        price_max: "Filter maximum price"
      edit_location:
        edit_location_field: "Edit listing field 'Location'"
        this_field_is_required: "This field is required"
        the_location_feature_can_be_enabled: "The location feature can be enabled from the %{link} section in your marketplace settings."
      edit_expiration:
        edit_expiration_field: "Edit listing field 'Expiration date'"
        enable: "Enable expiration date"
      form:
        field_required:
          this_field_is_required: "Make it mandatory to fill in this field when creating a new listing"
          this_field_is_required_checkbox: "Make it mandatory to fill in this field when creating a new listing (user has to select at least one option)"
        search_filter:
          search_filter: "Display a filter based on this field on the homepage"
          date_cant_be_filtered: "There's no filter available for date field."
          text_cant_be_filtered: "There's no filter for text field. The main text search searches from text fields."
      index:
        listing_fields: "Listing fields & filters"
        listing_fields_help: "Here you can edit the fields that users have to fill in when they create a new listing. Please note that some fields are predefined and cannot be edited."
        add_new_field: "Add new field:"
        remove_field_confirmation: "Are you sure you want to remove the field '%{field_name}' and all its data? This cannot be undone."
        cancel: Cancel
        save: Save
        field_title: "Field title"
        field_type: "Field type"
        categories: "Listing categories where the field is used"
        select_all: "Select all"
        clear_all: "Clear all"
        options: Options
        add_option: "+ Add option"
        saving_order: "Saving field order"
        save_order_successful: "Successfully saved field order"
        save_order_error: "An error occurred while saving field order. Please refresh the page and try again."
        select_one: "Select field type..."
        continue: Continue
        minimum_value: Minimum
        maximum_value: Maximum
        allow_decimals: "Allow decimals"
      new:
        new_listing_field: "New listing field"
      field_types:
        text: Text
        number: Number
        dropdown: Dropdown
        checkbox_group: "Checkbox group"
        date: Date
        file: File
        location: Location
    person_custom_fields:
      saving_failed: "User field saving failed"
      index:
        user_fields: "User fields"
        field_title: "Field title"
        field_type: "Field type"
        signup: Signup
        public: Public
        add_new_field: "Add new field:"
        save: Save
        cancel: Cancel
        minimum_value: Minimum
        maximum_value: Maximum
        allow_decimals: "Allow decimals"
        add_option: "Add option"
      new:
        new_user_field: "New user field"
      form:
        field_required:
          this_field_is_required: "Make it mandatory to fill this field when signing up to the marketplace"
          this_field_is_required_checkbox: "Make it mandatory to fill this field when signing up to the marketplace (user has to select at least one option)"
          this_field_is_public: "Show this field in the public profile page"
      edit:
        edit_user_field: "Edit user field '%{field_name}'"
    emails:
      new:
        send_email_to_members: "Email users"
        send_email_to_members_title: "Send email to your users"
        send_email: "Send the email"
        send_email_or: or
        send_test_email: "Send a test email to yourself"
        test_sent: "Test email was sent to your inbox"
        send_email_article_title: "this article"
        send_email_article_text: "You can learn more about the user segments in %{article_link}."
        recipients:
          title: "Who do you want to email?"
          options:
            all_users: "All users"
            posting_allowed: "Users who are allowed to post listings"
            with_listing: "Users who have posted at least one listing"
            with_listing_no_payment: "Users who have posted at least one listing but haven't added their payment details"
            with_payment_no_listing: "Users who have added their payment details but haven't posted a listing"
            no_listing_no_payment: "Users who haven't posted a listing and haven't added their payment details"
        email_subject: "Email subject"
        email_content: "Email content"
        email_content_placeholder: "What do you want to say to your users?"
        email_language: "Language of the email receivers"
        any_language: "Any language"
        message_will_be_sent_only_to_people_with_this_language: "The email will be sent only to the users who are using %{service_name} in the language you choose."
        email_sent: "Email sent."
        to_improve_email_deliverability: "To improve email deliverability the email subject is generated automatically and cannot be changed."
        email_subject_text: "A new message from the %{service_name} team"
        firstname_cannot_be_removed: "\"Firstname\" cannot be removed and will be replaced by the actual first name of each recipient."
        hello_firstname: "Hello Firstname,"
        hello_firstname_text: "Hello %{person},"
    left_hand_navigation:
      general: General
      users_and_transactions: Manage
      configure: Configure
      emails_title: Emails
      subscription: Subscription
      preview: "Preview site"
      whats_new: "What's new?"
    listing_shapes:
      availability_title: Availability
      read_more: "Read more about automatic availability management."
      read_more_availability_management: "Read more about availability management."
      allow_providers_to_manage_availability: "Allow sellers to manage their availability from a calendar"
      per_hour_availability: "\"Per hour\" availability"
      per_day_availability: "\"Per day\" availability"
      per_night_availability: "\"Per night\" availability"
      pricing_units_disabled_info: "Pricing units cannot be used when availability calendar is enabled."
      can_not_find_name: "Can not find order type with given name: %{name}"
      index:
        listing_shapes: "Order types"
        description: "Order types determine how the order process works in your site. You can decide whether your users are renting or selling, or perhaps just posting announcements and communicating via direct messages."
        read_more_about_order_types: "Read more about order types"
        add_new_shape: "Add new order type: "
        select_template: "Select template..."
        all_categories: "All categories"
        no_categories: "No categories"
        category_count: "%{category_count} categories"
        header:
          listing_shape_name: "Order type name"
          listing_shape_categories: "Categories where it's used"
        order:
          saving_order: "Saving order"
          save_order_successful: "Successfully saved order type order"
          save_order_error: "An error occurred while saving order. Please refresh the page and try again."
      templates:
        selling_products: "Selling products"
        renting_products: "Renting products"
        offering_services: "Offering services"
        giving_things_away: "Giving things away"
        requesting: Requesting
        announcement: "Posting announcements"
        custom: Custom
      new:
        create_listing_shape: "Create order type"
        create: Create
        cancel: Cancel
        create_success: "New order type '%{shape}' created"
        create_failure: "Could not create new order type. Error: %{error_msg}"
      edit:
        edit_listing_shape: "Edit order type '%{shape}'"
        update: Save
        cancel: Cancel
        update_success: "Changes to order type '%{shape}' saved"
        update_failure: "Could not save changes. Error: %{error_msg}"
        delete: "Delete order type"
        confirm_delete_order_type:
          one: "There is %{count} listing with this order type. If you delete the order type, this listing will be closed. Are you sure you want to delete the order type?"
          other: "There are %{count} listings with this order type. If you delete the order type, those listings will be closed. Are you sure you want to delete the order type?"
        can_not_delete_last: "You can't delete this order type because it's the only type in your marketplace."
        can_not_delete_only_one_in_categories: "You can't delete this order type because in following categories this order type is the only one in use: %{categories}"
      listing_shape_name: Name
      listing_shape_name_placeholder: "E.g. Sell"
      action_button_label: "Checkout button label"
      action_button_placeholder: "E.g. Buy"
      open_listings_warning:
        one: "There is %{count} open listing with this order type. If you change any of the settings below, that listing will retain the old settings. The listing can be changed to the new settings by editing it manually. If you don't want to have the listing with the old settings visible on your site, you can close it by clicking the button below."
        other: "There are %{count} open listings with this order type. If you change any of the settings below, those listings will retain the old settings. Those listings can be changed to the new settings by editing them manually. If you don't want to have any listings with the old settings visible on your site, you can close them by clicking the button below."
      close_listings_action:
        one: "Close %{count} listing"
        other: "Close %{count} listings"
      confirm_close_listings_action:
        one: "Are you sure you want to close %{count} listing?"
        other: "Are you sure you want to close %{count} listings?"
      successfully_closed: "Successfully closed listings"
      successfully_deleted: "Successfully deleted order type '%{order_type}'"
      pricing_and_checkout_title: "Pricing & checkout"
      online_payments_label: "Allow sellers to accept payments online"
      shipping_label: "Allow sellers to define a shipping fee"
      price_label: "Allow sellers to add a price to their listings"
      units_title: "Pricing units"
      units_desc: "If you have enabled pricing units, the listing price is displayed as \"price per pricing unit\". An example: \"$39 per hour\"."
      units:
        piece: "Per piece"
        hour: "Per hour"
        day: "Per day"
        night: "Per night"
        week: "Per week"
        month: "Per month"
        unit: "Per unit"
      can_not_find: "Can't find order type with id: %{id}"
      add_custom_unit: "+ Add a custom pricing unit…"
      delete_custom_unit: delete
      custom_unit_form:
        title: "New pricing unit"
        label_heading: Label
        selector_label_heading: "Selector label"
        label_placeholder: "eg. \"kg\", \"30 minutes\", \"person\", \"class\""
        selector_placeholder: "eg. \"Number of people\", \"Amount in kg\""
        per: Per
        unit_type:
          heading: "Unit type"
          quantity_label: "Quantity (per piece, per kg, per person, per 2 hour tour...)"
          time_label: "Time (per 30 minutes, per 2 weeks, per year...)"
    paypal_accounts:
      marketplace_paypal_integration: "Payment system preferences"
      preferences_updated: "Payment system preferences updated"
      contact_support_link_text: "contact support"
      integration_info_text: "The payment system of your marketplace is powered by PayPal. To allow your users to pay using your marketplace, you must connect your PayPal account. Once you have connected your PayPal account, you can choose a minimum transaction size and a possible commission fee."
      link_paypal_personal_account_label: "Are you providing products or services yourself?"
      link_paypal_personal_account: "If so, you will also need to connect your PayPal account to %{personal_payment_preferences_link}."
      link_stripe_personal_account: "If so, you will also need to add your payout details to %{personal_payment_preferences_link}."
      link_paypal_and_stripe_personal_account: "If so, you will also need to connect your PayPal or Stripe account to %{personal_payment_preferences_link}."
      personal_payment_preferences_link_text: "your personal marketplace account"
      read_more_about_paypal: "Read more about the payment system"
      edit_payment_settings: "Edit payment settings"
      supported_currencies_information_text: "Sharetribe's online payment system supports 24 currencies. If your currency is not on the list, please %{contact_support_link}. If you change the marketplace currency, existing listings will retain their old currency. You need to edit those listings individually to convert them to the new currency."
      currency_change_warning_text: "Heads up: if you move forward with this currency change, don't forget to ask your sellers to manually edit their existing listings to get the currency update."
      marketplace_currency_label: "Marketplace currency:"
      minimum_listing_price_label: "Minimum transaction size:"
      transaction_fee_label: "Seller transaction fee:"
      minimum_transaction_fee_label: "Seller minimum transaction fee:"
      save_settings: "Save settings"
      minimum_listing_price_below_tx_fee: "The minimum transaction size has to be greater than or equal to the minimum transaction fee: %{minimum_transaction_fee}."
      minimum_listing_price_below_min: "The minimum transaction size has to be greater than the minimum commission %{minimum_commission}."
    payment_preferences:
      title: "Payment system preferences"
      general_settings: "1. General settings"
      connect_a_payment_provider: "2. Connect a payment provider"
      contact_support: "contact support"
      no_payments_link_text: here
      your_country: "Your country:"
      you_cannot_use_online_payments: "You cannot use online payments in %{country_name} with %{currency}. Please choose a different currency or %{support_link} to change your country. You can read more about supported countries and currencies %{help_link}. In the future we might add more payment providers and support more currencies"
      which_to_choose: "Which one to choose?"
      you_can_use_stripe_or_paypal: "You can use either Stripe, PayPal or both as your payment providers. %{choose_link}"
      you_can_use_stripe_only: "You can use Stripe as your payment provider. %{read_more_link}"
      read_more_stripe: "Read more about Stripe payments."
      you_can_use_paypal_only: "You can use PayPal as your payment provider. %{read_more_link}"
      read_more_paypal: "Read more about PayPal payments."
      read_more_about_paypal_and_stripe: "Read more about online payments, Stripe and PayPal"
      general_settings_updated: "Payment system general settings updated"
      transaction_fee_settings_updated: "Transaction fee settings updated"
      choose_popup_text: |-
          If you want to allow your users to accept online payments, you need to choose the currency for your marketplace and then connect at least one of the two payment providers supported by Sharetribe: Stripe and PayPal. You can also choose to use both, which means your users will be able to accept payments with either payment method.
          You can create a new account with either service if you don't have one already. Once you have connected an account, you can choose a possible fee you're charging from each transaction.
          What's the difference between Stripe and PayPal? Stripe allows you to delay payout to the seller up to 3 months and offers one payment method (credit/debit card). Stripe also allows your sellers to receive money directly to their bank account simply by providing their bank details. PayPal provides two payment methods (credit card and PayPal account) and offers a protection program for buyers and sellers. It requires your sellers to create a PayPal Business Account to accept payments.
          If you use Stripe, its fees will be deducted from your transaction fee, so remember to set a high enough minimum fee. If you use PayPal, its fees will be charged from the seller separately, in addition to your transaction fee. Stripe and PayPal have a bit different fee structure. In most cases Stripe's fees are a bit lower.
      invalid_api_keys: "Invalid Stripe API keys"
      missing_api_keys: "Missing Stripe API keys"
      stripe_verified: "Stripe API access verified"
      change_settings: "Change settings and fees"
      configure_stripe: "Configure Stripe"
      configure_paypal: "Configure PayPal"
      transaction_fee_settings: "Transaction fee settings"
      transaction_fee_save: Save
      stripe_fee: "Stripe's fees"
      stripe_fee_notice: "%{stripe_fee_link} will be deducted from the transaction fee you are charging."
      fee_should_be_less_than_minimum_price: "Minimum transaction fee must be lower than minimum transaction size"
      the_transaction_fee_must_be_lower_than_100: "The transaction fee must be lower than 100%"
      confirm_disable: "Are you sure you want to disable %{gateway}? If you disable it, sellers will no longer be able to receive money and buyers will no longer be able to pay through this payment method. If sellers haven't configured another payment method, buyers will not be able to buy from them."
      commission_from_buyer_label: "Buyer transaction fee:"
      minimum_buyer_transaction_fee_label: "Buyer minimum transaction fee:"
      stripe_connected:
        title: "Stripe connected"
        disable: "Disable Stripe"
        disabled: "Stripe disabled"
        enable: "Enable Stripe again"
      paypal_connected:
        title: "PayPal connected"
        disable: "Disable PayPal"
        disabled: "PayPal disabled"
        enable: "Enable PayPal again"
      cannot_enable_gateway: "Cannot enable payment gateway %{gateway}."
      cannot_disable_gateway: "Cannot disable payment gateway %{gateway}."
      cannot_enable_gateway_because_of_buyer_commission: "Cannot enable payment gateway %{gateway} because the buyer's commission is used"
      stripe_form:
        add_your_api_keys: "Add your Stripe API keys"
        how_to_get_these: "How to get these?"
        publishable_key_example: "For example: %{api_publishable_key_example}"
        secret_key_example: "For example: %{api_secret_key_example}"
        save_api_keys: "Save Stripe API keys"
        invalid_secret: "That doesn't look like a correct %{secret_key}"
        invalid_publishable: "That doesn't look like a correct %{publishable_key}"
      index:
        header: "Available Payment Settings"
        info: "You can configure available payment gateways for use in your marketplace. Currently PayPal and Stripe are supported."
        active: Active
        gateway: Gateway
        process: Process
        commission: Commission
        minimum_price: Min.price
        minimum_fee: Min.fee
        api_verified: "API verified?"
        actions: Actions
        payments_not_enabled: "Payments are not enabled for your marketplace"
    transaction_types:
      sell: Selling
      sell_w_online_payment: "Selling with online payment"
      sell_wo_online_payment: "Selling without online payment"
      rent: "Renting out"
      rent_w_online_payment: "Renting out with online payment"
      rent_wo_online_payment: "Renting out without online payment"
      give: "Giving away"
      lend: Lending
      swap: Swapping
      service: Offering
      service_w_online_payment: "Offering with online payment"
      service_wo_online_payment: "Offering without online payment"
      request: Requesting
      inquiry: Announcement
      share_for_free: "Sharing for free"
      default_action_button_labels:
        sell: Buy
        rent: Rent
        request: Offer
        offer: Request
        inquiry: Contact
    community_transactions:
      show:
        transaction_for: Transaction for %{link}
        status: 'Status:'
        next_step: 'Next step:'
        waiting_for_provider_accept_or_reject: 'Waiting for %{provider} to accept or reject the request.'
        waiting_for_fulfill_and_complete: 'Waiting for %{provider} to fulfill the order for %{listing_title} and for %{buyer} to mark the order as completed.'
        buyer: 'Buyer:'
        provider: 'Provider:'
        buyer_pays: 'Buyer pays:'
        marketplace_collects: '%{service_name} collects:'
        buyer_service_fee_label: 'Commision from buyer:'
        service_fee_label: 'Commision from seller:'
        provider_receives: 'Seller receives:'
        admin_info_text: 'As an administrator of %{service_name}, you can do some actions to move this transaction forward:'
        manage_reviews: "Manage reviews"
  common:
    edit_page: "Edit page"
    default_community_slogan: "Community marketplace"
    default_community_description: "This is a place to sell, rent, swap and share goods and services with the other members of the marketplace."
    cancel: Cancel
    fields_that_are_mandatory: "Fields marked with star (*) are mandatory."
    or: or
    password: Password
    service_name: "%{service_name}"
    share_types:
      request: request
      offer: offer
      borrow: borrowing
      buy: buying
      give_away: "giving away"
      lend: lending
      receive: "taking for free"
      rent: renting
      rent_out: "renting out"
      sell: selling
      offer_to_swap: swapping
      request_to_swap: swapping
      share_for_free: "sharing for free"
      accept_for_free: "wanting to use for free"
    categories:
      item: Items
      favor: Services
      rideshare: Rideshare
      housing: Spaces
      tools: Tools
      sports: Sports
      music: Music
      books: "Books & Magazines"
      games: "Games & Toys"
      furniture: Furniture
      outdoors: "Camping & Outdoors"
      food: "Food & Kitchen"
      electronics: Electronics
      pets: "Pets & Animals"
      film: "Film & Movies"
      clothes: "Clothes & Accessories"
      garden: Garden
      travel: Travel
      other: Other
    username: Username
    username_or_email: Email
    what_is_this: "What's this?"
    removed_user: "Removed user"
    payment_fee_info:
      title: "Commission and Payment processing fee"
      stripe: Stripe
      paypal: PayPal
      info: "Payments in %{service_name} are processed by the payment gateway listed below. %{service_name} will charge a commission depending on the payment gateway. The payment gateway may also charge a fee for each payment, as described below."
    paypal_fee_info:
      title: "PayPal's payment processing fee"
      body_text: |-
          For PayPal payments, %{service_name} charges a commission of %{paypal_commission}%. The minimum transaction fee per transaction is %{minimum_transaction_fee}. PayPal's fees are not included in this commission, so in addition to %{service_name} commission, you will also pay PayPal's fees for each. PayPal's fee is between 2% and 5% of the total sales price, depending on your monthly sales volume and the country of residence of the buyer. In general, domestic purchases have lower fees than international ones, and higher monthly sales give you a discount on fees.
          You can see the exact fees by logging in to your PayPal account and going %{link_to_paypal}. After each purchase you will get a receipt displaying the exact fee.
      body_text_accept: |-
          This transaction is processed by PayPal. PayPal charges a processing fee from each payment. This fee is between 2% and 5% of the total sales price, depending on your monthly sales volume and the country of residence of the buyer. In general, domestic purchases have lower fees than international ones, and higher monthly sales give you a discount on fees.
          You can see the exact fees by logging in to your PayPal account and going %{link_to_paypal}. After each purchase you will get a receipt displaying the exact fee.
      link_to_paypal_text: here
    stripe_fee_info:
      title: "Stripe's payment processing fee"
      body_text: "For Stripe payments, %{service_name} charges a commission of %{stripe_commission}%. The minimum commission per transaction is %{minimum_transaction_fee}. Stripe's fees are included in this commission."
      link_to_stripe_text: here
  conversations:
    accept:
      details: "Order details"
      order_by: "Order by %{orderer_link}"
      accept_offer: "Accept the offer"
      accept_request: "Accept the request"
      reject_offer: "Not this time"
      reject_request: "Not this time"
      close_listing: "Close the listing %{listing_title_link}"
      update_later: "Leave the listing open"
      optional_message: "Optional message"
      price_to_pay: "Total price to be paid"
      accept: Accept
      decline: Decline
      quantity_label: "Quantity:"
      sum_label: "Subtotal:"
      service_fee_label: "%{service_name} fee:"
      buyer_service_fee_label: "%{service_name} service fee:"
      you_will_get_label: "You will get:"
      total_label: "Total:"
      total_value: "%{seller_gets}*"
      total_value_paypal: "%{seller_gets}*"
      total_value_stripe: "%{seller_gets}"
      paypal_fee: "PayPal's payment processing fee"
      paypal_fee_info: "* Excludes %{link}"
      shipping_price_label: "Shipping:"
      stripe-fee_label: "Payment processing fee"
    confirm:
      confirm_description: "If your order has been fulfilled you should confirm it as done. Then you can give feedback to the other party."
      cancel_description: "If your order was not fulfilled, you can mark it as 'canceled'. You can still give feedback to the other party and describe what happened."
      cancel_payed_description: "If your request was accepted but you're having second thoughts, you can still cancel the request before the payment."
      canceling_payed_transaction: "Cancel transaction"
      confirm: "Mark completed"
      cancel: Cancel
      continue: Continue
      give_feedback_to: "Give feedback to %{person_link}"
      do_not_give_feedback: "Skip feedback"
    details:
      day: day
      days: days
      price_per_day: "Price per day: %{price}"
    index:
      loading_more_messages: "Loading more messages"
      message_partitive: message
      messages_partitive: messages
      no_received_messages: "No messages"
      no_sent_messages: "No sent messages"
    conversation:
      accepted_request: "Request accepted."
      accepted_offer: "Offer accepted."
      rejected_request: "Request rejected."
      rejected_offer: "Offer rejected."
      confirmed_request: "Order completed."
      confirmed_offer: "Offer completed."
      canceled_request: "Order canceled."
      canceled_offer: "Offer canceled."
      message_from: "Message from %{person}"
      about_listing: "About listing %{listing_title}"
      free_message: "Direct message"
      message_content_not_available: "Message content not available"
    message:
      accepted_request: "accepted the request"
      received_payment: "accepted the request, received payment for %{sum}"
      received_payment_wo_sum: "accepted the request, received payment"
      accepted_offer: "accepted the offer"
      rejected_request: "rejected the request, canceled the payment"
      rejected_offer: "rejected the offer"
      confirmed_request: "marked the order as completed"
      confirmed_offer: "marked the offer as completed"
      canceled_request: "canceled the order"
      canceled_offer: "canceled the offer"
      paid: "paid %{sum}"
      payment_preauthorized: "Payment authorized: %{sum}"
      payment_preauthorized_wo_sum: "Payment authorized"
      stripe:
        held_payment: "Accepted the request. Payment for %{sum} is being held by %{service_name} until the order is marked as completed."
        held_payment_wo_sum: "Accepted the request. Payment is being held by %{service_name} until the order is marked as completed."
        confirmed_request: "Marked the order as completed. The payment has now been transferred to %{author_name} bank account or will be transferred soon."
    new:
      message: Message
      message_to: "Message to %{author_name}"
      optional_message_to: "Optional message to %{author_name}"
      send_message: "Send message"
      send: Send
      this_message_is_private: "This message is private between you and %{person}. %{person} will be notified of this message by email."
      you_will_get_notified_of_acceptance: "You will get an email notification when %{person} accepts or rejects your proposal."
      you_will_get_notified: "You will get an email notification when %{person} answers you."
      title: Title
      send_message_to_user: "Send message to %{person}"
      about_listing: "About listing %{listing_title}"
      author_has_to_accept_request: "%{author_name} needs to accept the request before you can pay"
    show:
      in_response_to_listing: "about listing"
      message_sent_by: "Message sent by"
      message_sent_to: "Message sent to"
      send_reply: "Send reply"
      write_a_reply: "Write a reply:"
      conversation_about_listing: "With %{person} about %{listing}"
      conversation_with_user: "With %{person}"
      conversation_with: "Conversation with %{person}"
      last_message_at: "(latest message %{time})"
      price: "Price: %{price}"
      sum: "Total: %{sum}"
      total: "Total: %{total}"
    status:
      payment_errored: "Payment failed. Please try again."
      payment_errored_starter: "Payment failed. Please try again. If the problem continues, please contact Sharetribe support."
      payment_errored_author: "Payment failed. Please contact %{starter_name} and ask them to try the payment again."
      cancel_payed_transaction: Cancel
      feedback_given: "Feedback given"
      feedback_skipped: "Feedback skipped"
      give_feedback: "Give feedback"
      offer_accepted: Accepted
      offer_rejected: Rejected
      offer_canceled: Canceled
      offer_confirmed: Completed
      offer_paid: "Payment successful"
      offer_preauthorized: "Payment successful"
      offer_waiting_for_payment: "Waiting for %{requester_name} to pay"
      pay: Pay
      preauthorized: "Payment successful"
      paid: "Payment successful"
      pending_external:
        paypal:
          multicurrency: "We couldn't process the PayPal payment because your PayPal account has not been set up to receive money in %{currency}. Go to %{paypal_url} and log in to your account to manually accept or reject the payment."
          verify: "You cannot accept this transaction because you haven't verified your PayPal account. Go to %{paypal_url} to verify your account."
          intl: "We couldn't process the PayPal payment because your PayPal account does not have a withdrawal mechanism. Go to %{paypal_url} and log in to your account to manually accept or reject the payment."
      waiting_for_current_user_to_deliver_listing: "Waiting for you to fulfill the order for %{listing_title}"
      waiting_for_listing_author_to_deliver_listing: "Waiting for %{listing_author_name} to fulfill the order for %{listing_title}"
      request_accepted: Accepted
      request_rejected: Rejected
      request_confirmed: Completed
      request_canceled: Canceled
      request_paid: "Payment successful"
      request_preauthorized: "Payment authorized"
      skip_feedback: "Skip feedback"
      waiting_for_listing_author_to_accept_offer: "Waiting for %{listing_author_name} to accept the offer"
      waiting_for_listing_author_to_accept_request: "Waiting for %{listing_author_name} to accept the request. As soon as %{listing_author_name} accepts, you will be charged."
      waiting_for_you_to_accept_request: "Waiting for you to accept the request"
      waiting_confirmation_from_requester: "Waiting for %{requester_name} to mark the order completed"
      waiting_confirmation_from_you: "Waiting for you to mark the order completed"
      waiting_payment_from_requester: "Waiting for %{requester_name} to pay"
      waiting_payment_from_you: "Waiting for you to pay"
      waiting_feedback_from_you: "Waiting for you to give feedback"
      pending_external_inbox:
        paypal:
          multicurrency: "Waiting for you to accept the PayPal payment"
          intl: "Waiting for you to accept the PayPal payment"
          unknown_reason: "Payment is pending. Log in to your PayPal account to see more details."
          verify: "Waiting for you to verify your PayPal account"
      stripe:
        waiting_confirmation_from_requester: "Waiting for %{requester_name} to mark the order completed. Once the order is marked as completed, the payment will be released to your bank account."
    status_link:
      accept_offer: "Accept offer"
      accept_request: "Accept request"
      reject_offer: "Not this time"
      reject_request: "Not this time"
      accept_preauthorized_offer: "Accept offer"
      accept_preauthorized_request: "Accept request"
      reject_preauthorized_offer: "Not this time"
      reject_preauthorized_request: "Not this time"
      confirm: "Mark completed"
      cancel: Cancel
  feedback:
    feedback_subject: "New feedback from %{service_name}"
    feedback_body: "%{author_name_and_email} has sent the following feedback from %{service_name}"
    unlogged_user: "Unlogged user"
    anonymous_user: "Anonymous user"
  community_memberships:
    access_denied:
      access_denied: "Access denied"
      you_are_banned_in_this_community: "The %{service_name} team has disabled your account. If you want to message the %{service_name} team, you can %{link_to_contact_page}."
      contact_page_link: "contact them"
    new:
      welcome_fb_user: "Welcome to %{service_name}, %{name}!"
      fb_join_accept_terms: "There's one more step to join %{service_name}: you need to accept the terms of use."
      join_community: "Join %{service_name}"
      you_can_join: "You can join %{service_name} by accepting the terms of use and clicking 'Join %{service_name}' below."
      you_can_join_email_confirmation: "To join %{service_name} you need to have a valid email address that ends with %{email_ending}. You can join by filling in your email address, accepting the terms of use and clicking 'Join %{service_name}' below, and confirming your email."
      you_can_join_email_confirmation_multiple_addresses: "%{service_name} has email restrictions. You can only join if you have an allowed email address. You can join by filling in your email address, accepting the terms of use of %{service_name} and clicking 'Join %{service_name}' below."
      you_can_join_with_invite_only: "You have to have an invitation from another member to join %{service_name}. If you have an invitation code, you can join by typing the code to the field below, accepting the terms of use and clicking 'Join %{service_name}' below."
      if_want_to_view_content: "If you want to view the content in %{service_name} without joining it as a member you need to"
      log_out: "log out"
      join_community_button: "Join %{service_name}"
    give_consent:
      invitation_code_invalid_or_used: "The invitation code was invalid or already used."
      email_not_allowed: "This email is not allowed in %{service_name}."
      email_not_available: "The email you gave is already in use."
      consent_not_given: "The terms were not accepted."
  emails:
    accept_reminder:
      remember_to_accept_offer: "Remember to accept or reject an offer from %{sender_name}"
      remember_to_accept_request: "Remember to accept or reject a request from %{sender_name}"
      you_can_accept_or_reject_offer_at: "You can accept or reject the offer at"
      you_can_accept_or_reject_request_at: "You can accept or reject the request at"
      you_have_not_yet_accepted_or_rejected_offer: "You have not yet accepted or rejected the offer %{title} you received %{date}."
      you_have_not_yet_accepted_or_rejected_request: "You have not yet accepted or rejected the request %{title} you received %{date}."
      show_thread: "Show conversation"
    branding:
      powered_by: "%{service_name} is powered by the %{sharetribe_link} marketplace platform."
      create_own: "Want to create your own online marketplace website like %{service_name}? %{learn_more}."
      learn_more: "Learn more"
    confirm_reminder:
      you_have_not_yet_confirmed_or_canceled_request: "You have not yet completed or canceled the order %{request_link}. If the order has been completed, you should confirm that. After that you can give feedback to %{other_party_given_name}."
      remember_to_confirm_request: "Remember to confirm or cancel a request"
      if_will_not_happen_you_should_cancel: "If you think this order will not be completed for one reason or another, you can %{cancel_it_link}."
      cancel_it_link_text: "cancel it"
      automatic_confirmation: "If you don't confirm or cancel the order within %{days_to_automatic_confirmation} days after the request was accepted, we will mark it automatically as completed."
    confirm_reminder_v2:
      headline: "Hi %{name}, you have not yet completed or canceled the order %{request_link}."
      you_have_not_yet_confirmed_or_canceled_request: "If the order has been completed, you should confirm that. After that you can give feedback to %{other_party_given_name}."
    payment_settings_reminder:
      remember_to_add_payment_details: "Remember to add your payment details to receive payments"
      you_have_added_listing_with_payment: "You have added a listing %{listing_link} with payment. However, you haven't yet added your payment details. In order to receive the payment you have to add your payment information."
      please_go_to_payment_settings: "Please go to your %{payment_settings_link} and fill in the required payment information."
      payment_settings_link: "payment settings"
    payment_settings_reminder_v2:
      hi: "Hi there,"
      fill_payout_details: "Fill the payout details"
      you_have_added_listing_with_payment: "You have added a listing %{listing_link} with payment. We noticed that you haven't yet added your payment details. In order to receive the payment you need to provide your payment information."
    transaction_confirmed:
      here_is_a_message_from: "Here's a message from %{other_party_given_name}:"
      request_marked_as_confirmed: "Order completed - remember to give feedback"
      request_marked_as_canceled: "Order canceled"
      has_marked_request_as_confirmed: "%{other_party_full_name} has marked the order about '%{request}' completed. You can now give feedback to %{other_party_given_name}."
      has_marked_request_as_canceled: "%{other_party_full_name} has canceled the order about '%{request}'. You can still give feedback to %{other_party_given_name}."
      giving_feedback_is_good_idea: "Giving feedback is always a good idea. If everything went well, you should let others know that %{other_party_given_name} can be trusted. If there were any problems, it's good to mention those as well."
      give_feedback_to: "Give feedback to %{other_party_given_name}"
      stripe:
        has_marked_request_as_confirmed: "%{other_party_full_name} has marked the order about '%{request}' completed. The payment for this transaction has now been released to your bank account. You can now give feedback to %{other_party_given_name}."
      team_title: 'the %{service_name} team'
<<<<<<< HEAD
    transaction_confirmed_v2:
      headline_stripe_confirmed: "Hi %{seller_name}, %{requester} has marked order about %{listing_link} completed."
      headline_confirmed: "Hi %{seller_name}, %{other_party_full_name} has marked the order about %{listing_link} completed."
      headline_canceled: "Hi %{seller_name}, %{other_party_full_name} has canceled the order about %{listing_link}."
      stripe:
        has_marked_request_as_confirmed: "The payment for this transaction has now been released to your bank account. You can now give feedback to %{other_party_given_name}."
      has_marked_request_as_confirmed: "You can now give feedback to %{other_party_given_name}."
      has_marked_request_as_canceled: "You can still give feedback to %{other_party_given_name}."
=======
>>>>>>> 1018c563
    transaction_automatically_confirmed:
      subject: "Order automatically completed - remember to give feedback"
      we_have_marked_request_as_confirmed: "We have marked the order about '%{request}' completed. The order was automatically completed because %{days_passed} days have passed since the request was accepted."
    transaction_automatically_confirmed_v2:
      headline: "Hi %{name}!"
      we_have_marked_request_as_confirmed: "We have marked the order about '%{request}' completed."
      order_automatically_confirmed: "The order was automatically completed because %{days_passed} days have passed since the request was accepted."
    booking_transaction_automatically_confirmed:
      subject: "Order automatically completed - remember to give feedback"
      we_have_marked_request_as_confirmed: "We have marked the order about '%{request}' completed. The request was automatically completed because one day has passed since the booking period ended."
    booking_transaction_automatically_confirmed_v2:
      headline: "Hi %{name}!"
      we_have_marked_request_as_confirmed: "We have marked the order about '%{request}' completed."
      order_automatically_confirmed: "The request was automatically completed because one day has passed since the booking period ended."
    automatically_confirmed_footer:
      giving_feedback_is_good_idea: "You can now give feedback to %{other_party_given_name}. Giving feedback is always a good idea. If everything went well, you should let others know that %{other_party_given_name} can be trusted. If there were any problems, it's good to mention those as well."
      give_feedback_to: "Give feedback to %{other_party_given_name}"
      show_thread: "Show conversation"
    confirmation_instructions:
      confirmation_instructions_signature: "Best regards,<br/>The %{service_name} team"
      need_to_confirm: "To join %{service_name}, confirm your email address by clicking the button below."
      confirmation_link_text: "Confirm my address"
      or_paste_link: "Alternatively, you can copy the following link to your browser's address bar:"
    confirmation_instructions_v2:
      headline: "Hi %{name}, confirm your email to join %{service_name}!"
      need_to_confirm: "Confirm your email address to complete your %{service_name} account. It's easy - just click the button below!"
      confirmation_link_text: "Confirm %{email}"
      or_paste_link: "Can't click the button? Here's the link for your convenience:"
    common:
      hey: "Hello %{name},"
      kassi_team: "The %{service_name} team"
      thanks: "Thanks,"
      dont_want_to_receive_these_emails: "Don't want to receive these emails?"
      edit_your_email_settings_here: "Edit your email settings here"
      message_not_displaying_correctly: "Is this email not displaying correctly?"
      view_it_in_your_browser: "View it in your browser"
      or: or
      unsubscribe_from_these_emails_info: "You have received this email because you are a member of %{service_name}."
      unsubscribe_from_these_emails: "unsubscribe from these emails"
      unsubscribe_from_invitation_emails_info: "You have received this email because a member of %{service_name} has invited you to join them."
      unsubscribe_from_invitation_emails: "Unsubscribe from invitation emails to join %{service_name}"
      best_regards: "Best regards from %{service_name}"
    conversation_status_changed:
      has_accepted_your_offer: "%{accepter} has accepted your offer %{listing}."
      has_accepted_your_request: "%{accepter} has accepted your request %{listing}."
      has_rejected_your_offer: "%{accepter} has rejected your offer %{listing}."
      has_rejected_your_request: "%{accepter} has rejected your request %{listing}."
      view_thread: "View conversation"
      your_offer_was_accepted: "Your offer was accepted"
      your_offer_was_rejected: "Your offer was rejected"
      your_request_was_accepted: "Your request was accepted"
      your_request_was_rejected: "Your request was rejected"
      you_can_now_pay_to: "You can now pay the requested amount to %{payment_receiver}."
      pay_now: "Pay now"
      remember_to_confirm: "When the order is fulfilled, remember to mark it as completed. If the order is not fulfilled your have %{days_to_automatic_confirmation} days to cancel it. Otherwise it will be automatically marked as completed."
    conversation_status_changed_v2:
      has_accepted_your_request: "Hi %{starter}, your request was accepted."
      has_accepted_your_request_text: "%{accepter} has accepted your request %{listing}."
      has_rejected_your_request: "Hi %{starter}, unfortunately your request was declined."
      has_rejected_your_request_text: "%{accepter} has rejected your request %{listing}."
    invitation_to_kassi:
      hi: Hi!
      you_have_been_invited_to_kassi: "%{inviter} has invited you to %{service_name}."
      here_is_a_message_from: "Here is a personal message from %{inviter}:"
      join_now: "Join now"
      invitation_code: "Invitation code: %{code}"
    invitation_to_kassi_v2:
      headline: Hi there!
    new_comment:
      has_commented_your_listing_in_kassi: "%{author} has commented on your listing '%{listing}'."
      view_comment: "View comment"
      you_have_a_new_comment: "%{author} has commented on your listing in %{service_name}"
      listing_you_follow_has_a_new_comment: "%{author} has commented on a listing you follow in %{service_name}"
      has_commented_listing_you_follow_in_kassi: "%{author} has commented on the listing '%{listing}' you are following in %{service_name}."
    new_comment_v2:
      headline: "Hi %{name}!"
    new_message:
      view_message: "View message"
      has_sent_you_a_message_in_kassi: "%{sender} has sent you a message in %{service_name}."
      you_have_a_new_message: "A new message in %{service_name} from %{sender_name}"
    new_message_v2:
      hi: "Hi %{name}, you have a message!"
      reply: "Reply to %{sender}"
    new_payment:
      new_payment: "You have received a new payment"
      price_per_unit_type: "Price per %{unit_type}"
      quantity: "Quantity:"
      you_have_received_new_payment: "You have been paid <b>%{payment_sum}</b> for <b>%{listing_title}</b> by %{payer_full_name}. Here is your receipt."
      listing_per_unit_title: "%{title}, per %{unit_type}"
    payment_receipt_to_seller:
      payment_gateway_fee: "Payment processing fee:"
      shipping_total: "Shipping:"
      product: "Product:"
      price_payer_paid: "Price %{payer_full_name} paid:"
      subtotal: "Subtotal:"
      service_fee: "%{service_name} service fee:"
      buyer_service_fee: "%{service_name} service fee:"
      you_will_get: "Total:"
      new_payment: "You have received a new payment"
      price_per_unit_type: "Price per %{unit_type}"
      quantity: "Quantity:"
      you_have_received_new_payment: "You have been paid <b>%{payment_sum}</b> for <b>%{listing_title}</b> by %{payer_full_name}. Here is your receipt."
      stripe:
        you_have_received_new_payment: "The amount of <b>%{payment_sum}</b> has been paid for <b>%{listing_title}</b> by %{payer_full_name}. The money is being held by %{service_name} until the order is marked as completed. Here is your receipt."
    payment_receipt_to_seller_v2:
      headline: "Hi %{seller_name}, You have been paid %{payment_sum} for %{listing_link} by %{payer_name}."
      main_text: "Here is your receipt."
      main_text_stripe: "The money is being held by %{service_name} until the order is marked as completed. Here is your receipt."
      price_breakdown: "Price breakdown"
    payment_receipt_to_payer:
      receipt_of_payment: "Receipt of payment"
      you_have_made_new_payment: "You have paid <b>%{payment_sum}</b> for <b>%{listing_title}</b> to %{recipient_full_name}. Here is a receipt of the payment."
      product: Product
      price_per_unit_type: "Price per %{unit_type}"
      duration: Duration
      quantity: Quantity
      subtotal: Subtotal
      buyer_service_fee: "%{service_name} service fee:"
      total: Total
      price: Price
      service_fee: "Service fee"
      stripe_gateway_fee: "Stripe's fee:"
      paypal_gateway_fee: "PayPal's fee:"
      money_will_be_transferred: "The money will be transferred to %{recipient_name} when a) you have marked the request completed or b) %{automatic_confirmation_days} days have passed since you paid."
    payment_receipt_to_payer_v2:
      headline: "Hi %{payer_name}, here is your receipt for %{listing_link}."
      you_have_made_new_payment: "You have paid <b>%{payment_sum}</b> for <b>%{listing_title}</b>."
      main_text: "Here is your receipt."
      main_text_stripe: "The money is being held by %{service_name} until the order is marked as completed. Here is your receipt."

    paypal_new_payment:
      paypal_gateway_fee: "PayPal's fee:"
      shipping_total: "Shipping:"
    braintree_new_payment:
      product: "Product:"
      price_payer_paid: "Price %{payer_full_name} paid:"
      service_fee: "%{service_name} service fee:"
      you_will_get: "Total:"
    receipt_to_payer:
      receipt_of_payment: "Receipt of payment"
      you_have_made_new_payment: "You have paid <b>%{payment_sum}</b> for <b>%{listing_title}</b> to %{recipient_full_name}. Here is a receipt of the payment."
      product: Product
      price_per_unit_type: "Price per %{unit_type}"
      duration: Duration
      quantity: Quantity
      subtotal: Subtotal
      total: Total
      price: Price
      buyer_service_fee: "%{service_name} service fee"
      stripe_gateway_fee: "Stripe's fee:"
      paypal_gateway_fee: "PayPal's fee:"
      money_will_be_transferred: "The money will be transferred to %{recipient_name} when a) you have marked the request completed or b) %{automatic_confirmation_days} days have passed since you paid."
      listing_per_unit_title: "%{title}, per %{unit_type}"
      stripe:
        you_have_made_new_payment: "You have paid <b>%{payment_sum}</b> for <b>%{listing_title}</b>. The money is being held by %{service_name} and will be released to %{recipient_full_name} once you mark the order as completed. Here is a receipt of the payment."
    new_testimonial:
      has_given_you_feedback_in_kassi: "%{name} has given you feedback in %{service_name}"
      you_can_give_feedback_to: "You haven't yet given feedback to %{name}."
      view_feedback: "View feedback"
    new_testimonial_v2:
      headline: "Hi %{name}, you got feedback!"
    new_update_to_listing:
      listing_you_follow_has_been_updated: "Listing you follow has been updated"
      has_updated_listing_you_follow_in_kassi: "%{author} has updated the listing '%{listing}' you are following in %{service_name}."
      view_changes: "View changes"
    community_updates:
      added_offer: "%{name_link} added a listing:"
      added_request: "%{name_link} added a listing:"
      added_listing: "%{name_link} added a listing:"
      update_mail_title: "%{title_link} update"
      title_link_text: "%{community_name}"
      intro_paragraph: "Here are some of the things that happened on %{community_link} during the past %{time_since_last_update}."
      intro_paragraph_link_text: "%{community_name}"
      reduce_email_footer_text: "Too much email? %{settings_link} or %{unsubscribe_link}."
      settings_link_text: "Edit your email settings here"
      unsubscribe_link_text: unsubscribe
    community_updates_v2:
      headline: "Hi %{user_name}, check out the latest activity on %{service_name}"
      intro_paragraph: "Here are some highlights that happened on %{service_name} during the past %{time_since_last_update}."
    newsletter:
      hi: "Hi %{name},"
      newest_offers: "What people currently offer to others"
      newest_requests: "What people currently need"
      text_version_text: "Could you share something that others might need? Or do you need something that others might have? Add an offer or a request or check everything that the others are offering or requesting at %{url}"
    reset_password_instructions:
      change_my_password: "Change my password"
      reset_password_instructions: "<p>You have indicated that you have forgotten your password in the %{service_name} service.</p><p>If you need to reset your password, click the following link: %{password_reset_link}</p><br/><p>If you didn't request this, please ignore this email. Your password won't change until you access the link above and create a new one.</p>"
    testimonial_reminder:
      remember_to_give_feedback_to: "Reminder: remember to give feedback to %{name}"
      you_have_not_given_feedback_yet: "You have not yet given feedback to %{name} about event '%{event}'. Remember to give feedback on how %{given_name} performed in the event."
    testimonial_reminder_v2:
      headline: "Hi %{name}, remember leave feedback to %{other_name}!"
      you_have_not_given_feedback_yet: "Giving feedback is always a good idea. If everything went well, let othersknoww that %{name} can be trusted. If there were any problems, it's good to mention those as well"
      leave_feedback: "Leave feedback for %{other_party_name}"
    transaction_preauthorized:
      subject: "%{requester} is interested and has authorized payment for %{listing_title} published in %{service_name}"
      transaction_requested_by_user: "Great news! %{requester} is interested in \"%{listing_title}\" and has authorized payment for this listing."
      you_have_time_to_accept: "You need to accept or reject the request within %{payment_expires_in}."
      if_you_do_accept: "If you accept the request within this timeframe, you will receive the money immediately to your account."
      if_you_do_accept_stripe: "If you accept the request within this timeframe, the payment will go through. You will receive the money directly to your bank account after you have delivered %{listing_title} to %{requester}."
      if_you_do_not_accept: "If you reject the request or don't accept it within this timeframe, the transaction will be automatically canceled, %{requester} will not be charged and you will not get paid."
      click_here_to_reply: "Click here to respond to the request"
    transaction_preauthorized_v2:
      headline: "Hi %{seller_name}, %{requester} is interested  and has authorized payment for %{listing_link}."
    transaction_preauthorized_reminder:
      subject: "Remember to accept the request from %{requester} about listing %{listing_title}"
      remember_to_accept: "Remember to accept the request from %{requester} about listing \"%{listing_title}\". %{requester} has already paid for the listing. You have to accept the request in order to receive the payment."
      one_day_left: "If you don't accept the request within one day the request will be automatically rejected and you will not get paid."
      click_here_to_reply: "Click here to respond to the request"
    transaction_preauthorized_reminder_v2:
      headline: "Hi %{seller_name}, remember to accept the request from %{requester} about %{listing_link}."
      remember_to_accept: "%{requester} has already paid for the listing. You have to accept the request in order to receive the payment."
    welcome_email:
      welcome_email_subject: "Welcome to %{service_name}"
      welcome_to_marketplace: "Welcome to %{service_name}! Glad to have you on board."
      love_marketplace_crew: "Love,<br /><i>%{service_name} crew</i>"
      welcome_email_footer_text: "What kind of emails do you want to receive from %{service_name}? %{settings_link}"
      settings_link_text: "Check your settings"
    new_listing_by_followed_person:
      subject: "%{author_name} has posted a new listing in %{service_name}"
      has_posted_a_new_listing: "%{author_name} has posted a new listing:"
      you_are_receiving_this_because: "You received this notification because you follow %{author_name}."
      view_listing: "View listing"
    new_listing_by_followed_person_v2:
      headline: "Hi %{name}, %{author} just added a new listing!"
      has_posted_a_new_listing: "%{author_name} has posted a new listing:"
      you_are_receiving_this_because: "You received this notification because you follow %{author_name}."
      view_listing: "View %{title}"
      cant_click: "Can't click the button? Here's the link for your convenience:"
    new_member_notification:
      subject: "New member in %{community}"
      new_member_has_joined: "A new member has joined %{community}. They may still have to confirm their email address."
      this_is_automatic_message: "This is an automatic message sent to administrators of %{community}."
      person_name: "Name:"
      person_email: "Email:"
    new_member_notification_v2:
      headline: "%{user_name} joined %{community}."
      new_member_has_joined: "%{name} (%{email}) has joined %{community}. They may still have to confirm their email address."
      view_profile: "View profile"
    listing_submited_for_review:
      subject: "New listing to review: \"%{listing_title}\" by %{author_name} in %{community}"
      there_is_a_new_listing_to_review: "There is a new listing to review: \"%{listing_title}\" by %{author_name}. You now have to approve or reject that listing."
      review_the_listing: "Review the new listing"
      this_is_automatic_message: "This is an automatic message sent to administrators of %{community}."
    listing_approved:
      subject: "The %{community} team has approved your listing \"%{listing_title}\""
      listing_has_been_approved: "Great news! Your listing \"%{listing_title}\" has been reviewed and approved by the %{community} team. It has been published."
      view_the_listing: "View the listing"
    listing_rejected:
      subject: "The %{community} team has rejected your listing \"%{listing_title}\""
      listing_has_been_rejected: "Unfortunately the %{community} team has rejected your listing \"%{listing_title}\" after reviewing it carefully. You can %{contact_link} to learn more or edit your listing and submit it for a new review."
      contact_link: "contact the %{community} team"
      edit_the_listing: "Edit the listing"
    edited_listing_submited_for_review:
      subject: "Edited listing to review: \"%{listing_title}\" by %{author_name} in %{community}"
      there_is_a_edited_listing_to_review: "There is an edited listing to review: \"%{listing_title}\" by %{author_name}. You now have to approve or reject that listing."
      review_the_listing: "Review the edited listing"
    new_transaction:
      subject: "New transaction in %{service_name}"
      there_is_a_new_transaction: "There is %{link} in %{service_name}."
      a_new_transaction: "a new transaction"
      listing: "Listing: %{title}"
      sum: "Sum: %{amount}"
      starter: "Starter: %{name}"
      provider: "Provider: %{name}"
    new_transaction_v2:
      subject: "New transaction in %{service_name}"
      there_is_a_new_transaction: "There is %{link} in %{service_name}."
      a_new_transaction: "a new transaction"
      listing: "Listing:"
      sum: "Sum:"
      starter: "Starter:"
      provider: "Provider:"
      view_transaction: "View transaction"
  error_messages:
    booking:
      booking_failed_payment_voided: "Booking failed due to an unexpected error. Please try again later. You haven't been charged."
      double_booking_payment_voided: "Unfortunately the dates you chose are no longer available. Please choose different dates. You haven’t been charged."
    onboarding:
      server_rendering: "Getting started guide failed to load. We have been informed about the situation and we are fixing it."
    listings:
      departure_time: "Departure time must be between current time and one year from now."
      share_type: "You must select one."
      valid_until: "This date must be between current time and 6 months from now."
      price: "Price must be a whole number."
      minimum_price: "Minimum price is %{minimum_price} %{currency}."
    testimonials:
      you_must_explain_not_neutral_feedback: "If you want to give non-neutral feedback, you must explain why."
      you_must_select_a_grade: "Remember to tell whether your experience was positive or negative."
    transaction_agreement:
      required_error: "You need to accept the agreement"
    paypal:
      transaction_cannot_complete: "Transaction cannot complete. This is most likely caused by the credit card failing bank authorization. Please, try purchasing again with an alternative payment method."
      buyer_cannot_pay_error: "The payment has been declined by PayPal. Please contact their Customer Service for more information: %{customer_service_link}"
      pending_review_error: "The payment was submitted but was flagged by PayPal as 'requiring a review'. When PayPal completes the review, the payment will be automatically authorized."
      seller_express_checkout_disabled: "PayPal Express Checkout has been disabled for the listing author's PayPal account. Please contact the author and let them know that there's an issue with their PayPal account, and advise them to contact PayPal Customer Service."
      seller_express_checkout_disabled_no_free: "PayPal Express Checkout has been disabled for the listing author's PayPal account. Please ask the %{service_name} team to contact the listing author and advise them to contact PayPal Customer Service."
      generic_error: "An error occurred during the payment process. Could not finalize your PayPal payment."
      cancel_error: "An error occurred during cancellation. Could not finalize cancel."
      accept_authorization_error: "An error occurred while trying to accept preauthorized Paypal payment. Please, try again."
      reject_authorization_error: "An error occurred while trying to reject preauthorized Paypal payment. Please, try again."
    stripe:
      generic_error: "An error occurred during the payment process. Could not finalize your Stripe payment."
      accept_authorization_error: "An error occurred while trying to accept preauthorized Stripe payment. Please, try again."
      reject_authorization_error: "An error occurred while trying to reject preauthorized Stripe payment. Please, try again."
  error_pages:
    back_to_kassi_front_page: "Back to the front page"
    error_404:
      if_you_believe: "If you believe that the address is correct and it should be working, please help us locate the error by letting us know what address caused the error and what should be seen on the page with the form below."
      page_can_not_be_found: "Page not found!"
      page_you_requested_can_not_be_found: "The page you requested cannot be found. Are you sure you spelled the address correctly?"
    error_404_title: "page not found"
    error_410:
      page_removed: "Page removed"
      page_you_requested_has_been_removed: "The page you requested has been removed."
      page_removed_reason: "There are a few possible reasons for this. For example, a user might have removed their account or a listing might have been removed."
    error_410_title: "page removed"
    error_500:
      temporary_unavailable: "Marketplace temporarily unavailable"
      unable_to_process: "The service is unable to process your request right now. Please try again in few moments."
      we_hate_this: "We hate when this happens! We have been informed about the situation and we are fixing it."
      refer_to_error_id: "If you wish to contact the support regarding this issue, please include an error ID \"%{error_id}\" in your message."
    error_500_title: "page loading failed"
    error_description: "Error description"
    no_javascript:
      javascript_is_disabled_in_your_browser: "Javascript is disabled in your browser"
      kassi_does_not_currently_work_without_javascript: "%{service_name} does not work properly without javascript. Try to enable javascript from your browser's preferences and then reload this page again."
      contact_us: "contact us"
      send_feedback: "Send message"
      your_feedback_to_admins: "Your message to the %{service_name} team"
    send: Send
    your_email_address: "Your email address"
  errors:
    messages:
      invalid_date: "is not a valid date"
      invalid_time: "is not a valid time"
      invalid_datetime: "is not a valid datetime"
      is_at: "must be at %{restriction}"
      before: "must be before %{restriction}"
      on_or_before: "must be on or before %{restriction}"
      after: "must be after %{restriction}"
      on_or_after: "must be on or after %{restriction}"
      positive_number: "Insert a number."
      from_must_be_less_than_till: "\"Start time\" must be less than \"End time\""
      section_with_this_id_already_exists: "This identifier is in use. Please choose another one."
      listing_with_this_id_does_not_exist: "This listing id is not one of yours. Maybe you made a typo? Please verify and try again"
      presence: "Can't be blank"
  event_feed_events:
    accept:
      has_accepted_lend_item: "%{offerer_name} agreed to lend %{listing_title} to %{requester_name} %{time_ago}."
      has_accepted_borrow_item: "%{offerer_name} agreed to lend %{listing_title} to %{requester_name} %{time_ago}."
      has_accepted_rent_out_item: "%{offerer_name} agreed to rent %{listing_title} to %{requester_name} %{time_ago}."
      has_accepted_rent_item: "%{offerer_name} agreed to rent %{listing_title} to %{requester_name} %{time_ago}."
      has_accepted_give_away_item: "%{offerer_name} agreed to give %{listing_title} to %{requester_name} %{time_ago}."
      has_accepted_receive_item: "%{offerer_name} agreed to give %{listing_title} to %{requester_name} %{time_ago}."
      has_accepted_sell_item: "%{offerer_name} agreed to sell %{listing_title} to %{requester_name} %{time_ago}."
      has_accepted_buy_item: "%{offerer_name} agreed to sell %{listing_title} to %{requester_name} %{time_ago}."
      has_accepted_trade_item: "%{offerer_name} agreed to swap %{listing_title} with %{requester_name} %{time_ago}."
      has_accepted_sell_housing: "%{offerer_name} agreed to sell %{listing_title} to %{requester_name} %{time_ago}."
      has_accepted_buy_housing: "%{offerer_name} agreed to sell %{listing_title} to %{requester_name} %{time_ago}."
      has_accepted_rent_out_housing: "%{offerer_name} agreed to rent %{listing_title} to %{requester_name} %{time_ago}."
      has_accepted_rent_housing: "%{offerer_name} agreed to rent %{listing_title} to %{requester_name} %{time_ago}."
      has_accepted_favor: "%{offerer_name} agreed to offer %{listing_title} to %{requester_name} %{time_ago}."
      has_accepted_rideshare: "%{offerer_name} agreed on sharing a ride %{listing_title} with %{requester_name} %{time_ago}."
    join:
      joined_kassi: "%{name} joined %{service_name} %{time_ago}."
    login:
      logged_in_to_kassi: "%{name} logged in to %{service_name} %{time_ago}."
    comment:
      commented: "%{commenter_name} commented on listing %{listing_title} %{time_ago}."
      offer_partitive: offer
      request_partitive: request
  header:
    about: About
    home: Home
    members: Community
    new_listing: "New listing"
    mobile_version: "Mobile version"
    offers: Offers
    requests: Requests
    search_kassi: "Search %{service_name}"
    create_new_marketplace: "Create a new marketplace"
    contact_us: "Contact us"
    profile: Profile
    manage_listings: "My listings"
    invite: "Invite new members"
    login: "Log in"
    signup: "Sign up"
    menu: Menu
  homepage:
    additional_private_listings_slate:
      additionally_one_private_offer_exists: "Additionally  there is <b>one other offer</b>,"
      additionally_one_private_request_exists: "Additionally  there is <b>one other request</b>,"
      additionally_some_private_offers_exist: "Additionally there are <b>%{number_of_listings} other offers</b>,"
      additionally_some_private_requests_exist: "Additionally there are <b>%{number_of_listings} other requests</b>,"
    blank_slate:
      add_first: "Add one!"
      but_that_is_visible_only_to_registered_members: "but that is visible only to registered members."
      but_those_are_visible_only_to_registered_members: "but those are visible only to registered members."
      create_new_account_for_yourself: "Create yourself a new account"
      examples_of_what_you_could_offer_to_others: "What could you offer to others"
      examples_of_what_you_could_request_to_others: "What could you request from the others"
      favor_offer_list: "computer assistance, clothes repair, baking, bike fixing"
      favor_request_list: "babysitting, piano lessons, walking dogs, mowing lawn"
      favors_to_offer: "Help: "
      favors_to_request: "Help: "
      item_offer_list: "tools, sports equipment, costumes, camping equipment"
      item_request_list: "tools, sports equipment, costumes, camping equipment"
      items_to_offer: "Goods to lend: "
      items_to_request: "Goods to borrow: "
      log_in: "log in!"
      no_offers_visible_unless_logged_in: "No item, service or rideshare offers visible to users who are not logged in."
      no_open_offers_currently: "No open item, service or rideshare offers."
      no_open_requests_currently: "No open item, service or rideshare requests."
      no_requests_visible_unless_logged_in: "No item, service or rideshare requests visible to users who are not logged in."
      one_private_offer_exists: "There is already <b>one offer</b>,"
      one_private_request_exists: "There is already <b>one request</b>,"
      ride_offer: "Take others' kids to their hobbies"
      ride_request: "A ride to work"
      some_private_offers_exist: "There are already <b>%{number_of_listings} offers</b>,"
      some_private_requests_exist: "There are already <b>%{number_of_listings} requests</b>,"
    custom_filters:
      update_view: "Update view"
      min: "Min:"
      max: "Max:"
    event_feed:
      latest_events: "What's going on"
    grid_item:
      processing_uploaded_image: "(Processing uploaded image...)"
    index:
      no_listings_with_your_search_criteria: "Sorry, no listings could be found for your search criteria. Maybe try other search terms?"
      no_listings_notification: "No listings. %{add_listing_link}."
      add_listing_link_text: "Add new listing"
      open_listing: "open listing"
      open_listings: "open listings"
      private_listing_notification_log_in: "log in"
      is: is
      are: are
      what_do_you_need: "What are you looking for?"
      post_new_listing: "Post a new listing"
      are_offering: offer
      add_news_item: "Add an article"
      lend_rent_help_carpool: "Sell, lend, help, share rides"
      loading_more_content: "Loading more content"
      more_events: "More events..."
      news: News
      no_news: "No news"
      more_news: "More news"
      or: and
      or_see_what_the_others: "...or see what the others"
      recent_events: "Recent events"
      requesting: need
      tell_it_here: "Tell it here!"
      welcome_to_new_kassi: "Welcome to new %{service_name}!"
      no_reviews: "No reviews"
      no_image: "No image"
      filter: Filter
      this_is_private_community: "You need to sign up before you can view the content."
    invitation_form:
      email: "Email address(es)"
      message: "A personal message"
      send_invitation: "Send invitation"
      add_email_addresses_description: "Add the email addresses of the people you are inviting to the field below. To add multiple email addresses, separate them with comma."
      add_lots_of_email_addresses: "As you are an administrator, here is a tip: if you plan to send lots of invitations, you should use an emailing tool. Check out %{this_article_link} to find out resources about suitable email services."
      this_article_link: "this article"
      invitation_emails_field_placeholder: "friend1@example.com, friend2@example.com, ..."
      invitation_message_field_placeholder: "I joined this amazing marketplace. You should too!"
      errors_in_emails: "Check that the email addresses you added are valid and don't contain any unusual characters. If you added multiple addresses, make sure they are separated with comma."
    list_item:
      review: review
      reviews: reviews
      distance_away: "%{distance} %{distance_unit} away"
    news_item:
      show_less: "Show less"
      show_more: "Show more"
    profile_info_empty_notification:
      add_your_info: "Add your contact info"
      add_a_profile_picture: "Add a profile picture"
      you_have_not_added_your_info: "You have not added your contact information. Please do, so others can get in touch with you more easily. Also add a profile picture so it's easier for others to trust you."
      add_your_info_link: "Add your info now"
    recent_listing:
      please_offer: Offer
      comment: comment
      comments: comments
    filters:
      show: "Filter:"
      search: Search
      map: "Show map"
      list: "Show list"
      map_button: Map
      grid_button: Grid
      list_button: List
      all_listing_types: "All listing types"
      all_categories: "All categories"
    errors:
      search_engine_not_responding: "Search is currently unavailable. Try searching again soon."
  infos:
    about:
      default_about_text_title: "What is Sharetribe?"
      default_about_text: "This marketplace is powered by Sharetribe platform. With Sharetribe you can easily create your own marketplace website. It's free and only takes a minute. %{click_here_link} to learn more!"
      click_here_link_text: "Click here"
    how_to_use:
      default_title: "How it works"
      default_content: "Here you can find information about how %{marketplace_name} works."
  landing_page:
    hero:
      search: Search
      signup: "Sign up"
      search_placeholder: "What are you looking for?"
      search_location_placeholder: Location
    listings:
      no_listing_image: "No picture"
  layouts:
    admin:
      admin: "%{service_name} admin panel"
    branding:
      powered_by: "%{service_name} is powered by the %{sharetribe_link} marketplace platform."
      create_own: "Want to create your own online marketplace website like %{service_name}? %{learn_more}."
      learn_more: "Learn more"
    no_tribe:
      inbox: Inbox
      settings: Settings
      feedback: "Contact the %{service_name} team"
    application:
      join_this_community: "Join marketplace"
      read_more: "Read more"
      feedback: "Your message to the %{service_name} team"
      dont_use_to_contact_support: "We noticed you're an admin of %{service_name}. This form is what your users use to contact you. You cannot use this form to contact Sharetribe support. You can do that via the support widget in the bottom right corner of the admin panel instead."
      feedback_forum: "feedback forum"
      feedback_handle: Feedback
      give_feedback: "Contact us"
      or_check_our: "...or check our"
      send_feedback_to_admin: "Send message"
      to_see_what_others_have_suggested: "to see what other users have suggested, and vote for the ideas there."
      your_email_address: "Your email address (to contact you)"
      connect: "Sign up"
      invite_your_friends: "Invite friends!"
      invite_your_neighbors: "Invite neighbors!"
      invite_your_friends_description: "The more people there are in %{service_name}, the more useful it is."
      invite_your_friends_invite_only_description: "People cannot join %{service_name} unless they are invited."
      join_without_facebook: "...or alternatively %{join_without_facebook_link}"
      join_without_facebook_link: "sign up without using Facebook"
    conversations:
      messages: Messages
      notifications: Notifications
      received: Received
      sent: Sent
    global-header:
      select_language: "Select language"
    infos:
      about: About
      how_to_use: "How it works"
      info_about_kassi: "Information about %{service_name}"
      news: News
      register_details: "Privacy policy"
      terms: "Terms of use"
    logged_in:
      admin: Admin
      go_to_your_profile_page: Profile
      hi: Hi
      login: "Log in"
      logout: "Log out"
      notifications: Notifications
      requests: "Friend requests"
      settings: Settings
      sign_up: "Create account"
    logged_in_messages_icon:
      messages: Messages
    logged_in_notifications_icon:
      notifications: Notifications
    markdown_help:
      title: "Formatting help using Markdown"
      description: "Markdown is a simple way to format text that looks great on any device. It doesn’t do anything fancy like change the font size, color, or type — just the essentials, using keyboard symbols you already know."
      formatting: Formatting
      result: Result
      h1: H1
      h2: H2
      h3: H3
      italic: italic
      bold: bold
      underline: underline
      strikethrough: strikethrough
      inline_link: "Inline link"
      list: List
      one: One
      two: Two
      three: Three
    mobile_logged_in:
      admin: Admin
      go_to_your_profile_page: Profile
      hi: Hi
      login: "Log in"
      logout: "Log out"
      notifications: Notifications
      requests: "Friend requests"
      settings: Settings
      sign_up: "Sign up"
    notifications:
      listing_could_not_be_saved: "Listing could not be saved. Please try again. If the problem persists, please %{contact_admin_link}."
      contact_admin_link_text: "contact the %{service_name} team"
      test_welcome_email_delivered_to: "A test email was sent to %{email}."
      something_went_wrong: "Something went wrong"
      community_updated: "Details updated."
      community_update_failed: "Detail update failed."
      account_creation_succesful_you_still_need_to_confirm_your_email: "Your account was created successfully. Now you need to confirm your email address."
      community_joined_succesfully_you_still_need_to_confirm_your_email: "Thanks for joining %{service_name}. Now you need to confirm your email address."
      comment_cannot_be_empty: "Comment cannot be empty"
      comment_sent: "Comment sent"
      confirmation_link_is_wrong_or_used: "The confirmation link is already used or otherwise broken. Try logging in, or send feedback if the problem persists."
      additional_email_confirmed: "The email you entered is now confirmed."
      could_not_get_email_from_social_network: "Could not get email address from %{provider} and can't create an account without email."
      social_network_email_unconfirmed: "The email address '%{email}' associated with your %{provider} account is already used but it hasn't been confirmed yet. Please confirm the email address before logging in with %{provider}."
      create_new_listing: "Create another listing"
      create_one_here: "create one here"
      email_confirmation_sent_to_new_address: "Email confirmation is now sent to the new address."
      email_not_found: "The email you gave was not found from %{service_name} database."
      error_with_session: "Error with session."
      feedback_considered_spam: "Feedback not saved, due to its formatting. Try again or use the feedback forum."
      feedback_not_saved: "Feedback could not be sent."
      feedback_saved: "Thanks a lot for your message! We'll get back to you as soon as possible."
      feedback_sent_to: "Feedback sent to %{target_person}."
      feedback_skipped: "Feedback skipped"
      invitation_cannot_be_sent: "Invitation could not be sent"
      invitation_cannot_unsubscribe: "Cannot unsubscribe from invitation emails"
      invitation_limit_reached: "You were trying to send too many invitations. Daily limit reached."
      invitation_sent: "Invitation sent successfully"
      invitation_successfully_unsubscribed: "Successfully unsubscribed from invitation emails"
      inviting_new_users_is_not_allowed_in_this_community: "Inviting new users is not allowed."
      login_again: "Please log in again."
      login_failed: "Login failed. Please enter the correct credentials."
      account_creation_successful: "Welcome to %{service_name}, %{person_name}!"
      account_deleted: "Your account is now deleted."
      login_successful: "Welcome, %{person_name}!"
      logout_successful: "You have now been logged out of %{service_name}. See you soon!"
      news_item_created: "Article created"
      news_item_creation_failed: "Article creation failed"
      news_item_update_failed: "Article update failed"
      news_item_updated: "Article updated"
      news_item_deleted: "Article removed"
      offer_accepted: "Offer accepted"
      offer_confirmed: "Offer completed"
      offer_closed: "Offer closed"
      listing_created_successfully: "Listing created successfully. %{new_listing_link}."
      offer_rejected: "Offer rejected"
      offer_canceled: "Offer canceled"
      listing_updated_successfully: "Listing updated successfully"
      listing_updated_availability_management_enabled: "Listing updated successfully. Availability management enabled."
      listing_updated_availability_management_disabled: "Listing updated successfully. Availability management disabled."
      listing_deleted: "Listing deleted"
      only_kassi_administrators_can_access_this_area: "Please log in with an admin account to access this area"
      only_listing_author_can_close_a_listing: "Only listing author can close a listing"
      only_listing_author_can_edit_a_listing: "Only listing author can edit a listing"
      payment_successful: "Payment successful"
      payment_canceled: "Payment canceled"
      error_in_payment: "Error in payment. If you didn't complete the payment yet, try again. If you did, please send us feedback."
      cannot_receive_payment: "The provider can't receive the payment due some error. Please contact the %{service_name} team to clarify the situation"
      payment_waiting_for_later_accomplishment: "When you have paid, we'll notify the seller and you will get a receipt in email"
      password_recovery_sent: "Instructions to change your password were sent to your email."
      person_activated: "User activated"
      person_deactivated: "User deactivated"
      person_updated_successfully: "Information updated"
      poll_answered: "Poll answered"
      poll_could_not_be_answered: "Poll could not be answered"
      poll_created: "Poll created"
      poll_creation_failed: "Poll creation failed"
      poll_update_failed: "Poll update failed"
      poll_updated: "Poll updated"
      poll_deleted: "Poll removed"
      read_more: "Read more!"
      registration_considered_spam: "Registration did not work, please contact us from header menu and mention \"email2 error\"."
      reply_cannot_be_empty: "You can't send an empty message"
      reply_sent: "Reply sent successfully"
      request_accepted: "Request accepted"
      request_confirmed: "Order completed"
      request_rejected: "Request rejected"
      request_canceled: "Order canceled"
      message_sent: "Message sent"
      message_not_sent: "Sending the message failed. Please try again."
      this_content_is_not_available_in_this_community: "This content is not available."
      unknown_error: "Unknown error. Please use the Contact us link to send details about what happened."
      update_error: "An error occurred when trying to update your information, please try again"
      you_are_not_allowed_to_give_feedback_on_this_transaction: "You are not authorized to give feedback on this event"
      you_are_not_authorized_to_do_this: "You are not authorized to do this"
      you_are_not_authorized_to_view_this_content: "You are not authorized to view this content"
      listing_closed: "This listing has been closed"
      send_instructions: "You will receive an email with instructions on how to reset your password in a few minutes."
      you_cannot_reply_to_a_closed_offer: "You cannot reply to a closed offer"
      you_cannot_send_message_to_yourself: "You cannot send a message to yourself"
      you_followed_listing: "You are now following this listing"
      you_have_already_given_feedback_about_this_event: "You have already given feedback about this event"
      you_are_now_member: "Welcome to %{service_name}!"
      you_are_already_member: "You are already a member of %{service_name}. Welcome back!"
      you_must_log_in_to_create_new_listing: "You must log in to %{service_name} to create a new listing. If you don't have an account you can %{sign_up_link}."
      additional_email_confirmed_dashboard: "Your email is now confirmed."
      you_must_log_in_to_give_feedback: "You must log in to give feedback"
      you_must_log_in_to_invite_new_users: "You must log in to invite new users to %{service_name}"
      you_must_log_in_to_send_a_comment: "You must log in to send a new comment"
      you_must_log_in_to_send_a_message: "You must log in to %{service_name} to send a message to another user."
      you_must_log_in_to_do_a_transaction: "You must log in to %{service_name} to do a transaction."
      you_must_log_in_to_view_this_content: "You must log in to view this content"
      you_must_log_in_to_view_this_page: "You must log in to view this page"
      you_must_log_in_to_view_your_inbox: "You must log in to %{service_name} to view your inbox."
      you_must_log_in_to_view_your_settings: "You must log in to %{service_name} to view your settings."
      you_must_log_in_to_add_news_item: "You must log in to %{service_name} to add a new article."
      you_must_log_in_to_change_profile_settings: "You must log in to %{service_name} to change profile settings"
      you_must_log_in_to_accept_or_reject: "You must log in to accept or reject the transaction"
      you_must_log_in_to_confirm_or_cancel: "You must log in to cancel or confirm the transaction"
      you_need_to_confirm_your_account_first: "You need to confirm your email."
      you_must_fill_all_the_fields: "You must fill all the fields"
      you_unfollowed_listing: "You are no longer following this listing"
      joining_community_failed: "Joining failed"
      can_not_delete_email: "You cannot remove the email address"
      user_does_not_have_email_to_delete: "You don't have the email address you're trying to remove"
      email_deleted: "Email removed"
      listing_author_payment_details_missing: "Please contact the author by pressing the 'Contact' button below. They need to update their payment details to receive payments."
      listing_author_payment_details_missing_no_free: "Please contact the %{service_name} team to ask them to contact and advise the listing author to update their payment details to receive payments."
      images_are_processing: "We are processing your images. Give us a minute or two and they'll be visible."
      maintenance_mode:
        zero: "The website will now go offline for maintenance"
        one: "The website will be offline for maintenance in %{count} minute"
        other: "The website will be offline for maintenance in %{count} minutes"
      automatically_logged_out_please_sign_in: "You have been automatically logged out. Please log in again."
      stripe_you_account_balance_is_not_0: "You account balance is not 0 so it cannot be deleted. This might mean that you have transactions waiting to be completed or that there is money waiting to be paid out to your bank account. Please contact the %{service_name} team to learn more."
      visit_admin: "Would you like to %{link}?"
      visit_admin_link: "visit your admin panel"
    settings:
      account: Account
      notifications: Notifications
      profile: "Profile info"
      settings: Settings
      paypal_payments: "PayPal Payments"
      stripe_payments: "Stripe Payments"
      payments: Payments
      listings: Listings
      listings_search_placeholder: "Search for a listing title"
  listings:
    bubble_listing_not_visible:
      listing_not_visible: "You do not have permission to view this listing."
    comment:
      wrote: wrote
      send_private_message: "Send private message to %{person}"
      delete: delete
      are_you_sure: "Are you sure you want to delete the comment?"
    comment_form:
      ask_a_question: "Comment on the listing or ask for more details. All the other users will be able to see your comment."
      log_in: "log in"
      send_comment: "Send comment"
      to_send_a_comment: "to send a new comment."
      write_comment: "Write a new comment:"
      you_cannot_send_a_new_comment_because_listing_is_closed: "You cannot send new comments because this listing is closed."
      you_must: "You must"
      subscribe_to_comments: "Notify me of new comments and updates"
    deleting_a_listing_cannot_be_undone: "Deleting a listing cannot be undone. Are you sure you want to proceed?"
    edit:
      edit_listing: "Edit listing"
    edit_links:
      close_listing: "Close listing"
      edit_listing: "Edit listing"
      reopen_listing: "Reopen listing"
      move_to_top: "Move to top of homepage"
      show_in_updates_email: "Show in the next newsletter"
      show_in_updates_email_loading: Loading...
      show_in_updates_email_error: "Couldn't reach server. Try again after page refresh."
      show_in_updates_email_success: "This listing will be shown in the next automatic update email sent to the users"
      listing_is_pending: "Listing is pending approval"
      listing_is_rejected: "Listing is rejected"
      approve_listing: "Approve listing"
      reject_listing: "Reject listing"
      delete_listing: "Delete listing"
    map:
      open_in_google_maps: "Open in Google Maps"
    error:
      something_went_wrong: "Something went wrong, error code: %{error_code}"
      something_went_wrong_plain: "Something went wrong"
      create_failed_to_connect_to_booking_service: "Listing creation failed: Failed to connect to the booking service. Please try again."
      update_failed_to_connect_to_booking_service: "Listing update failed: Failed to connect to the booking service. Please try again."
    follow_links:
      follow: "Get emails about new comments"
      unfollow: "Don't get emails about new comments"
    form:
      custom_field_partials:
        dropdown:
          select_one___: "Select one..."
      departure_time:
        at: At
        departure_time: "Departure time"
      departure_time_radio_buttons:
        repeated: "Repeated (add times and days in the field 'detailed description')"
      description:
        detailed_description: "Detailed description"
        youtube_info: "If your description contains YouTube links, the videos will be shown below the description."
        youtube_info_markdown: "You can %{link}. If your description contains YouTube links, the videos will be shown below the description."
      destination:
        destination: Destination
      form_content:
        favor: "a service"
        housing: "a space"
        item: "an item"
        offer_something: "Offer something"
        request_something: "Request something"
        rideshare: "a ride"
        i_want_to_offer: "I want to offer..."
        i_want_to_request: "I need..."
      googlemap:
        googlemap_copy: "End Points From Map"
        googlemap_description: Mapview
        googlemap_updatemap: "Update Map"
      images:
        image: Image
        best_result: "For best results, use JPG, GIF or PNG images that are %{width}x%{height} pixels"
        no_file_selected: "No file selected"
        remove_image: "Remove image"
        select_file: "Select file"
        add_more: "+ Add more"
        removing: Removing...
        processing: Processing...
        loading_image: Loading...
        image_uploading_in_progress: "Image upload in progress..."
        processing_takes_a_while: "All images uploaded! Processing them will take a bit of time, but it's ok to save the listing and move on."
        this_may_take_a_while: "this only takes a second"
        percentage_loaded: "%{percentage}%"
        uploading_failed: "Image uploading failed"
        image_processing_failed: "Image processing failed"
        file_too_large: "The file is too large"
        accepted_formats: "The image format must be either GIF, JPG or PNG."
        images_not_uploaded_confirm: "All images have not finished uploading. Do you really want to continue?"
      location:
        location: Location
      price:
        price: Price
        per: per
        per_day: "per day"
        mass: "piece, kg, l, m2, ..."
        time: "hour, day, month, ..."
        long_time: "week, month, ..."
        after_service_fee_you_will_get: "After %{service_name} and payment processor fees you will get %{sum_with_currency}"
        no_service_fee_you_will_get_paypal_text: "%{paypal_fee_info_link} will be deducted from the price."
        no_service_fee_you_will_get_payment_text: "%{payment_fee_info_link} will be deducted from the price."
        after_service_fee_you_will_get_payment_text: "Once someone makes an order, you'll receive this amount minus %{payment_fee_info_link}"
        payment_fee_info_link_text: "%{service_name} fee and a payment processing fee"
        delivery: "Delivery method"
        shipping: Shipping
        shipping_price: "Shipping fee"
        shipping_price_additional: "Additional items"
        pickup: Pickup
      origin:
        location: Location
        origin: Origin
      send_button:
        save_listing: "Post listing"
        submit_for_review: "Submit for review"
        will_be_reviewed: "All listings on %{service_name} will be reviewed before publishing. Once your listing has been approved, you will be notified by email and it will be visible to all."
        we_noticed_youre_an_admin: "We noticed you're an admin of %{service_name}. Your changes will be automatically applied and will not need a review or approval."
      share_type:
        select: Select
        borrow: Borrowing
        buy: Buying
        give_away: "Giving away"
        lend: Lending
        offer_type: "Offer type"
        receive: "Accepting for free"
        rent: Renting
        rent_out: "Renting out"
        request_type: "Request type"
        sell: Selling
        share_for_free: "Sharing for free"
        accept_for_free: "Accepting for free"
        trade: Swapping
      tag_list:
        comma_separate: "(comma separate)"
        tags: Tags
      title:
        listing_title: "Listing title"
      valid_until:
        valid_until: "Expiration date"
      valid_until_radio_buttons:
        for_the_time_being: "For the time being"
      privacy:
        privacy: Privacy
        private: "Private (only users who are logged in can see)"
        public: "Public (visible to users who are not logged in)"
    help_texts:
      help_share_type_title: "Type of the offer or request"
      help_tags_title: Tags
      help_valid_until_title: "Expiration date"
    index:
      all_categories: "All categories"
      all_offer_types: "All offer types"
      all_request_types: "All request types"
      category: Category
      did_not_found_what_you_were_looking_for: "Didn't find what you need?"
      favors: Services
      housing: Spaces
      items: Items
      list_view: "List view"
      listings: Listings
      map_view: "Map view"
      offer_something: "Let others know!"
      offer_type: "Offer type"
      offers: Offers
      request_something: "Request something!"
      request_type: "Request type"
      requests: Requests
      rideshare: Rideshare
      you_have_something_others_do_not: "Have something to offer?"
      feed_title: "%{listing_type} in %{service_name} %{optional_category}"
    left_panel_link:
      borrows: Borrowing
      buys: Buying
      favors: Services
      give_aways: "Giving away"
      housings: Spaces
      items: Items
      lends: Lending
      receives: "Taking for free"
      rent_outs: "Renting out"
      rents: Renting
      rideshares: Rideshare
      sells: Selling
      share_for_frees: "Sharing for free"
      accept_for_frees: "Accepting for free"
      trades: Swapping
    listing_actions:
      booking_from: From
      booking_to: To
      how_paypal_works: "How PayPal Works"
      payment_help: "Payment help"
      unable_load_availability: "Could not load availability information. Please try again later."
      booking_date: "Booking date"
      select_one: "Select one"
      start_time: "Start time"
      end_time: "End time"
      marketplace_fees_may_apply: "%{service_name} fees may apply"
    new:
      listing: listing
      selected_category: "Category: %{category}"
      selected_subcategory: "Subcategory: %{subcategory}"
      selected_transaction_type: "Listing type: %{transaction_type}"
      select_category: "Select category"
      select_subcategory: "Select subcategory"
      select_transaction_type: "Select listing type"
      you_need_to_fill_payout_details_before_accepting: "You need to fill in payout details before you can post a listing. Go to %{payment_settings_link} to fill in the details."
      contact_admin_link_text: "contact the %{service_name} team"
      community_not_configured_for_payments: "%{service_name} hasn't been configured for payments, so you cannot post new listings yet. Please %{contact_admin_link} for details."
      payment_settings_link: "payment settings"
      community_not_configured_for_payments_admin: "%{service_name} hasn't been configured for payments, so you cannot post new listings yet. Go to %{payment_settings_link} to fill in the payment details."
      you_are_now_posting_a_listing_on_behalf_of: "You are now posting a listing on behalf of %{name}"
    quantity:
      hour: "Number of hours:"
      day: "Number of days:"
      night: "Number of nights:"
      week: "Number of weeks:"
      month: "Number of months:"
      unit: "Number of units:"
      custom: "Quantity:"
    quantity_placeholder: Quantity
    please_comment: Comment
    reply_link:
      listing_closed: "Listing is closed"
    show:
      add_your_phone_number: "Add your phone number"
      add_profile_picture: "Add profile picture"
      comments: "Public discussion"
      contact_by_phone: "Contact by phone:"
      contact: Contact
      favor_offer: "Service offer"
      favor_request: "Service request"
      inquiry: Announcement
      item_offer_trade: "Swap offer"
      item_request_trade: "Swap request"
      no_description: "This listing doesn't have a description"
      no_image: "No image"
      no_reviews: "No reviews received"
      offer: Offer
      listing_created: Created
      open_until: "Open until %{date}"
      feedback: Feedback
      qr_code: "QR code"
      request: Request
      rideshare_offer: "Rideshare offer"
      rideshare_request: "Rideshare request"
      send_private_message: "Send private message"
      tags: Tags
      time: time
      times: times
      times_viewed: Viewed
      processing_uploaded_image: "(Processing uploaded image...)"
      listing_created_at: "Listing created"
      price:
        per_quantity_unit: "per %{quantity_unit}"
        per_day: "per day"
      delivery: "Delivery method"
      shipping: "Shipping (+%{price})"
      shipping_no_price: Shipping
      shipping_price_additional: "Shipping (+%{price}, additional items: +%{shipping_price_additional})"
      pickup: Pickup
      pickup_no_price: Pickup
      youtube_video_player: "YouTube video player"
    unit_types:
      piece: piece
      hour: hour
      day: day
      night: night
      week: week
      month: month
      unit: unit
    verification_required:
      verification_required: "Verification required"
  listing_conversations:
    preauthorize:
      dates_not_available: "Selected dates are not available"
      error_in_checking_availability: "Could not check availability for the selected dates"
      details: Details
      by: "%{listing} by %{author}"
      payment: Payment
      exp: "Exp:"
      you_will_be_charged: "You will be charged only if %{author} accepts the transaction. %{author} needs to accept the transaction within %{expiration_period} days. If %{author} declines or does not respond, no charge is made."
      day: day
      days: days
      night: night
      nights: nights
      invalid_parameters: "Invalid values for new transaction"
    transaction_agreement_checkbox:
      read_more: View.
    stripe_payment:
      payment: Payment
      pay_with_card: "Pay with credit or debit card"
      address: "Shipping address"
      address_country: "Country *"
      address_name: "First and last names *"
      address_city: "City *"
      address_state: State
      address_street1: "Street address line 1 *"
      address_street2: "Street address line 2"
      address_postal_code: "ZIP / Postal code *"
  mapview:
    index:
      all_categories: "All categories"
      all_offer_types: "All offer types"
      all_request_types: "All request types"
      category: Category
      did_not_found_what_you_were_looking_for: "Didn't find what you need?"
      favors: Services
      housing: Spaces
      items: Items
      list_view: "List view"
      map_view: "Map view"
      offer_something: "Let others know!"
      offer_type: "Offer type"
      offers: Offers
      request_something: "Request something!"
      request_type: "Request type"
      requests: Requests
      rideshare: Rideshare
      you_have_something_others_do_not: "Have something to offer?"
    please_comment: Comment
  mercury:
    content_too_long: "Inserted content was too long."
  okl:
    member_id: "Member id"
    member_id_or_email: "Member id or email"
  paypal_accounts:
    payout_info_title: "Receiving funds"
    paypal_account_email_connected: "<del>Connect PayPal account</del> Completed!"
    payout_info_paypal: "%{service_name} uses PayPal as its payment provider. A %{create_paypal_account_link} is required in order to accept payments for your listings, and must be connected to %{service_name}."
    paypal_billing_agreement_made: "<del>Grant %{service_name} permission to charge a transaction fee</del> Completed!"
    commission_permission_needed: "You will also need to grant %{service_name} permission to charge a transaction fee."
    create_paypal_account_link_text: "PayPal account"
    connected_account: "PayPal account '%{email}' connected successfully."
    paypal_receive_funds_info_label_australia_only: "Your PayPal account needs to be able to accept payments. This might require a Premier or Business account."
    paypal_receive_funds_info_label: "Your PayPal account needs to be able to accept payments. This might require a Business account."
    paypal_receive_funds_info_australia_only: "If you see an error when trying to connect your account to %{service_name}, either %{upgrade_paypal_account_link}, or (if you are an individual), create a new Premier account. Both account types are completely free."
    paypal_receive_funds_info: "If you see an error when trying to connect your account to %{service_name}, %{upgrade_paypal_account_link}. It's free and easy. If you're an individual, PayPal recommends using your name as the Business name."
    upgrade_paypal_account_link_text: "log in and upgrade your PayPal account to a business account"
    admin_account_not_connected: "Using %{service_name}'s payment system in order to receive payments is not possible since payments have not been set up. Please %{contact_admin_link} for details."
    contact_admin_link_text: "contact the %{service_name} team"
    you_are_ready_to_accept_payments: "You are ready to accept payments!"
    commission: "%{commission} %"
    not_now: "I do not want to connect PayPal account now"
    new:
      payout_info_you_need_to_connect: "In order to accept payments, you need to connect your PayPal account with %{service_name}."
      payout_info_text: "To connect your account, please complete the following steps."
      contact_admin_link_text: "contact the %{service_name} team"
      admin_account_not_connected: "Connecting your PayPal account is not possible since %{service_name} has not set up payments. Please %{contact_admin_link} for details."
      paypal_account_email: "Connect your PayPal account"
      paypal_account_email_placeholder: "Your PayPal email address"
      paypal_account_email_info_text: "If you don't have a PayPal account, you can create one by %{create_paypal_account}. If you get an error message when connecting your PayPal account, upgrade your PayPal account to a business account. Upgrading is free and easy. If you are an individual, you can use your first and last name as your \"business name\". To upgrade your account, %{upgrade_paypal_account} and find the upgrade link."
      create_paypal_account: "clicking here"
      upgrade_paypal_account: "log in to your PayPal account"
      paypal_account_billing_agreement: "Grant %{service_name} permission to charge a transaction fee"
      follow_steps: "Follow the steps below to start receiving funds:"
      connect_paypal_account_title: "Connect your PayPal account"
      connect_paypal_account_title_with_step: "Step %{current_step}/%{total_steps}: Connect your PayPal account"
      connect_paypal_account_instructions: "Click on the button below to log in to PayPal and connect your PayPal account with %{service_name}."
      connect_paypal_account: "Connect your PayPal account"
      paypal_account_billing_agreement_with_step: "Step %{current_step}/%{total_steps}: Grant permission to charge a transaction fee"
      paypal_account_billing_agreement_info_both: "After you make a sale on %{service_name}, a service fee (%{commission_from_seller} of the total item price, excluding shipping, minimum fee %{minimum_commission}) will be charged from your PayPal account. Permission to do this is required in order to accept payments in %{service_name}. The fee does not include %{paypal_info_link}."
      paypal_account_billing_agreement_info_fixed: "After you make a sale on %{service_name}, a service fee of %{minimum_commission} will be charged from your PayPal account. Permission to do this is required in order to accept payments in %{service_name}. The fee does not include %{paypal_info_link}."
      paypal_account_billing_agreement_info_relative: "After you make a sale on %{service_name}, a service fee (%{commission_from_seller} of the total item price, excluding shipping) will be charged from your PayPal account. Permission to do this is required in order to accept payments in %{service_name}. The fee does not include %{paypal_info_link}."
      paypal_account_billing_agreement_info_none: "%{service_name} does not currently charge a service fee. If service fees are enabled, you will need to grant %{service_name} permission to charge a service fee in order to accept payments. The fee does not include %{paypal_info_link}."
      paypal_info_link_text: "PayPal's payment processing fee"
      billing_agreement_description: "Grant %{service_name} permission to charge a transaction fee."
      billing_agreement: "Grant permission"
      permissions_not_granted: "Permissions to connect with your PayPal account were not granted."
      could_not_fetch_redirect_url: "Could not fetch redirect URL to connect with PayPal."
      paypal_not_enabled: "PayPal payments are not enabled."
      billing_agreement_canceled: "The billing agreement was canceled"
      billing_agreement_not_accepted: "You did not accept the billing agreement in PayPal."
      billing_agreement_wrong_account: "PayPal accounts did not match. Please use the same PayPal account that you connected in the first step."
      something_went_wrong: "Something went wrong. Please try again. If the problem persists, please contact the %{service_name} team."
      account_not_verified: "You have not verified your PayPal account. You need to go to paypal.com and verify your account before you can continue."
      account_restricted: "Your PayPal account is restricted and cannot be connected. Please log in to paypal.com to find out more or get in touch with PayPal customer support to resolve the issue."
    paypal_account_connected_title: "PayPal account connected"
    paypal_account_connected: "The PayPal account <%{email}> has been connected with %{service_name}."
    change_account: "Change PayPal account"
    missing: "You have open listings but your Paypal account is not set up to receive payments. Connect your Paypal account and grant %{service_name} permission to charge a transaction fee from your %{settings_link}."
    from_your_payment_settings_link_text: "payment settings"
    redirect_message: "Redirecting you to PayPal. If nothing happens, click %{redirect_link}."
    redirect_link_text: here
    paypal_account_all_set_up: "Hooray, everything is set up!"
    can_receive_payments: "You can now receive payments for your listings."
    paypal_account_connected_summary: "PayPal account <%{email}> connected successfully"
    paypal_permission_granted_summary: "Permission for transaction fees granted"
  paypal:
    pay_with_paypal: "Proceed to payment"
    checkout_with: "Checkout with"
    or_pay_with_paypal: or
    checkout_with_paypal: "Checkout with PayPal"
    cancel_succesful: "PayPal payment successfully canceled"
    transaction:
      commission_payment_name: "Commission payment for %{listing_title}"
      commission_payment_description: "Marketplace %{service_name} took this commission from transaction regarding %{listing_title}"
    wait_while_loading: "Please wait."
    chatting_with_paypal: "We are chatting with PayPal."
  people:
    edit_links:
      activate: Activate
      deactivate: Deactivate
    help_texts:
      feedback_description_title: Feedback
      help_invitation_code_title: "You need an invite to join"
      terms_title: "%{service_name} terms of use"
      invite_only_help_text: "Select this option if you want that new members can join only if they are invited by an existing user."
      invite_only_help_text_title: Invite-only
    inactive_notification:
      this_person_is_not_active_in_kassi: "This user is no longer active in %{service_name}"
      inactive_description: "This user has stopped using %{service_name}. You cannot contact this user, give feedback to them or comment their listings."
    new:
      create_new_account: "Create account"
      email: "Email address"
      email_is_in_use: "The email you gave is already in use."
      email_is_in_use_or_not_allowed: "This email is not allowed or it is already in use. If you can't get in, contact us."
      email_not_allowed: "This email is not allowed in %{service_name}. Please use an email address that is allowed. If you still cannot get in, contact us."
      invalid_username_or_email: "Email is invalid or already in use"
      email_restriction_instructions:
        one: "The access to %{service_name} is restricted. To join you need a '%{allowed_emails}' email address."
        other: "The access to %{service_name} is restricted. You need an email address that proves that you are entitled to join."
      family_name: "Last name"
      given_name: "First name"
      i_accept_the_terms_and_privacy: "I accept the %{terms} and %{privacy}"
      admin_emails_consent: "I agree to receive occasional emails from the %{service_name} team and understand that I can change my mind at any time"
      invalid_invitation_code: "The invitation code is not valid."
      invitation_code: "Invitation code"
      not_required: ", not required"
      notification_is_mandatory: "You must pick at least one email address for receiving notifications. If you don't want to receive any emails from %{service_name}, check your email notification settings."
      password_again: "Confirm password"
      show_my_name_to_others: "Show my real name to other %{service_name} users"
      sign_up: "Create a new %{service_name} account"
      terms: "Terms of Use"
      privacy: "Privacy policy"
      visible_only_to_you: "visible only to you and the %{service_name} team"
      visible_to_everybody: "visible to everybody"
      create_account_with_provider: "Sign up with %{provider}"
      OR: OR
      signup_with_email: "Sign up with email"
      this_field_will_be_publicly_visible: "(This field will be publicly visible)"
    profile_feedback:
      grade: "grade:"
      and_gave_following_feedback: "and gave the following feedback"
    profile_listings:
      no_image: "No image"
      manage_listings: "Manage all my listings"
    show:
      contact: "Contact %{person}"
      about_me: "About me:"
      add_description: "Share something about yourself"
      add_location: "Add location"
      add_phone_number: "Add phone number"
      address: "Location:"
      as_expected: "As expected"
      edit_profile_info: "Edit profile"
      exceeded_expectations: "Exceeded expectations"
      positive: positive
      hide_description: "Show less"
      less_than_expected: "Worse than expected"
      phone_number: "Phone number:"
      show_all_feedback: "Show all feedback"
      show_all_testimonials: "Show all feedback"
      show_full_description: "Show more"
      slightly_better_than_expected: "Exceeded expectations"
      slightly_less_than_expected: "Worse than expected"
      what_are_these: "What are these?"
      review: "received review"
      reviews: "received reviews"
      listing: listing
      listings: listings
      open_listing: "open listing"
      open_listings: "open listings"
      no_listings: "No listings"
      no_open_listings: "No open listings"
      no_reviews: "No reviews"
      show_all_listings: "Show all listings"
      show_all_open_listings: "Show all open listings"
      show_all_reviews: "Show all reviews"
      admin_actions: "Admin actions"
      post_listing_as: "Post listing as"
    followed_people:
      you_follow_plural: "You follow %{count} people"
      you_follow_singular: "You follow %{count} person"
      they_follow_plural: "%{count} followed people"
      they_follow_singular: "%{count} followed person"
      show_all_followed_people: "Show all followed people"
      no_followed_people: "No followed people"
    follow_button:
      following: Following
      follow: Follow
      unfollow: Unfollow
  sessions:
    new:
      create_new_account: "Create a new account"
      i_forgot_my_password: "Forgot password"
      login: "Log in"
      login_to_kassi: "Log in to %{service_name}"
      connect_your_facebook_to_kassi: "Connect your Facebook account to %{service_name}"
      facebook_account: "Facebook account:"
      log_in_to_link_account: "If you already have a %{service_name} account, log in to link it with your Facebook account."
      you_can_also_create_new_account: "If you don't have an account in %{service_name}, %{accont_creation_link} to create one with your Facebook login."
      account_creation_link_text: "click here"
      cancle_facebook_connect: "If you don't want to link this account, you can %{cancel_link}."
      facebook_cancel_link_text: cancel
      log_in_with_your_provider_account: "Log in with %{provider}"
      or_sign_up_with_your_username: "...or with your email:"
      we_will_not_post_without_asking_you: "We will never post to Facebook without asking you."
    password_forgotten:
      email: Email
      password_recovery_instructions: "Enter your email address to reset your password."
      request_new_password: "Request new password"
      change_your_password: "Change your password"
    confirmation_pending:
      welcome_to_kassi: "Welcome to %{service_name}!"
      check_your_email: "Check your inbox"
      resend_confirmation_instructions: "Resend confirmation instructions"
      your_current_email_is: "Your email is %{email}."
      change_email: Change
      confirm_your_email: "Please confirm your email address"
      account_confirmation_instructions: "You will soon receive an email with a link to confirm your email address. Don't forget to check your spam folder! After confirming your address, you can join %{service_name}."
      account_confirmation_instructions_title_admin: "Confirm your email address"
      before_full_access_you_need_to_confirm_email: "Before we can give you full access to your marketplace, there's just one more thing we need to do: confirm your email address."
      before_confirmation_only_access_admin_dashboard: "Before confirmation you can only access the %{admin_dashboard_link}."
      admin_dashboard_link_text: "admin panel"
      account_confirmation_instructions_admin: "You should have received an email at %{email_address} with a confirmation link. If you don't see it, check your spam folder or click the button below to resend the email. Once it arrives, open the included link to confirm your address, after which you'll get full access to your marketplace. If you need any help, don't hesitate to %{support_link}."
      contact_support_link_text: "contact Sharetribe support"
  settings:
    account:
      change: Change
      confirm_new_password: "Confirm new password"
      delete_account: "Delete account"
      delete_account_button: "Permanently delete my account"
      delete_account_confirmation_popup: "Are you sure you really want to delete your user account and permanently lose all data related to it? Account deletion cannot be reversed."
      email_addresses: "Email addresses"
      new_email: "New email address"
      delete_personal_information: "If you delete your account, your personal information (name, phone number, address, email, profile picture, etc.) will be deleted permanently and can't be recovered. All the listings you have created will be removed. You won't be able to reactivate your account."
      delete_information_others_involved: "Information where other members are involved (conversations with other people, transactions you've made, reviews you've given to others, etc) is not removed when you delete your account. However, your name will no longer be displayed next to this information."
      unfinished_transactions: "Your account can't be deleted because you have ongoing transactions. Please complete all transactions before deleting your account."
      only_admin: "Your account can't be deleted because you are the only administrator of the marketplace."
      new_password: "New password"
      save: Save
      these_fields_are_shown_only_to_you: "Username is shown in your profile unless you have given your name. Other information is only shown to you."
      email_already_confirmed: "Your email address is already confirmed."
      email:
        address_title: Address
        remove_title: Remove
        remove_confirmation: "Are you sure you want to remove this email address?"
        receive_notifications_title_desktop: "Receive notifications"
        receive_notifications_title_mobile: "Receive notifications"
        receive_notifications_new_title_mobile: "Receive notifications"
        add_new_with_plus: "+ Add new email address"
        add_new_cancel: Cancel
        confirmation_title_mobile: "Confirmation:"
        confirmation_title_desktop: Confirmation
        confirmation_resend: Resend
        status_confirmed: Confirmed
        status_pending: Pending
    notifications:
      email_from_admins: "I agree to receive occasional emails from the %{service_name} team"
      i_want_to_get_email_notification_when: "I want to get an email notification when..."
      newsletters: "Emails from administrators"
      community_updates: Newsletters
      email_about_confirm_reminders: "...I have forgotten to confirm an order as completed"
      email_about_new_comments_to_own_listing: "...someone comments on my offer or request"
      email_about_new_messages: "...someone sends me a message"
      email_about_new_received_testimonials: "...someone gives me feedback"
      email_about_testimonial_reminders: "...I have forgotten to give feedback on an event"
      email_daily_community_updates: "Send me a <b>daily</b> newsletter if there are new listings"
      email_weekly_community_updates: "Send me a <b>weekly</b> newsletter if there are new listings"
      do_not_email_community_updates: "Don't send me newsletters"
      email_when_conversation_accepted: "...someone accepts my offer or request"
      email_when_conversation_rejected: "...someone rejects my offer or request"
      email_about_completed_transactions: "...someone marks my order as completed"
      email_about_new_payments: "...I receive a new payment"
      email_about_new_listings_by_followed_people: "...someone I follow posts a new listing"
      unsubscribe_succesful: "Unsubscribe succesful"
      unsubscribe_info_text: "You will no longer receive these emails. Check your %{settings_link} to choose what kind of emails you want to receive from %{service_name}, or return to the %{homepage_link}."
      settings_link: settings
      homepage_link: homepage
      unsubscribe_unsuccesful: "Error in unsubscribing"
      unsuccessful_unsubscribe_info_text: "The unsubscribe link has expired. Log in to change your email subscription settings."
    profile:
      about_you: "About you"
      city: City
      family_name: "Last name"
      given_name: "First name"
      first_name_with_initial: "(only first letter shown to other users)"
      first_name_only: "(not shown to other users)"
      display_name: "Display name"
      display_name_description: "If you represent an organization, you can use its name as your display name. Display name is shown to other users instead of your first and last name."
      location_description: "You can provide either your street address or only a city or zip/postal code. It’s good to also add your country when adding your location. Examples: \"10117 Berlin, Germany\" or \"2000 Sand Hill Road, CA, USA\"."
      profile_picture_description: "The profile picture should be in a square format (1:1 ratio), for example, 800x800 pixels. Otherwise, it will be cropped to fit."
      phone_number: "Phone number"
      profile_picture: "Profile picture"
      postal_code: "Postal code"
      profile_page: "in your profile page"
      profilemap: Mapview
      street_address: Location
      these_fields_are_shown_in_your: "Some of this information is visible to all %{service_name} users"
      visible_to_everybody: "visible to everybody"
      visible_to_registered_users: "(visible to users that have logged in)"
      default_in_listing: "(used only as a default when creating a new listing)"
      invisible: "(not shown to other users)"
      image_is_processing: "Hang on tight. We are processing your profile picture. It will be ready in a minute or two."
      shown_in_your_public_profile: "(shown in your public profile)"
      editing_profile_of: "You are now editing the profile of %{name}"
      format_markdown_link: "format your description using Markdown"
      format_markdown: "You can %{link}."
    save_information: "Save information"
  shipping_address:
    shipping_address: "Shipping address"
  tag_cloud:
    tag_used:
      with_tag: "With tag"
      without_tag: "Without tag"
  terms:
    show:
      accept_terms: "Accepting %{service_name} terms of use"
      here: "by clicking here"
      i_accept_new_terms: "I accept the new terms"
      i_accept_terms: "I accept the terms"
      terms: "%{service_name} terms of use"
      terms_have_changed: "Terms of use have changed"
      you_can_view_the_new_terms: "You can view the new terms"
      you_need_to_accept: "Welcome to %{service_name}! This seems to be the first time you are using the service. Before starting you must first accept the"
      you_need_to_accept_new_terms: "%{service_name} terms of use have changed. You have to accept the new terms in order to continue using %{service_name}. The new terms are intended to enable the upkeep of the service after the research project has ended."
  testimonials:
    index:
      all_testimonials: "All feedback"
      feedback_altogether: "Feedback altogether: "
      loading_more_testimonials: "Loading more testimonials"
      no_testimonials: "No received feedback."
    new:
      as_expected: "As expected"
      exceeded_expectations: "Much better than expected"
      give_feedback_to: "Give feedback to %{person}"
      grade: "What is your overall feeling?"
      less_than_expected: "Worse than expected"
      send_feedback: "Send feedback"
      slightly_better_than_expected: "Slightly better than expected"
      slightly_less_than_expected: "Slightly worse than expected"
      textual_feedback: "How did things go?"
      this_will_be_shown_in_profile: "The feedback you give will be visible to other members in the profile page of %{person}. It helps them to evaluate whether %{person} is a trustworthy person."
      positive: Positive
      negative: Negative
      default_textual_feedback: "Everything went smoothly, thanks a lot!"
    testimonial:
      about_listing: "about listing"
  date:
    formats:
      long_with_abbr_day_name: "%a, %b %d, %Y"
    first_day_of_week: 0
  datepicker:
    days:
      sunday: Sunday
      monday: Monday
      tuesday: Tuesday
      wednesday: Wednesday
      thursday: Thursday
      friday: Friday
      saturday: Saturday
    days_short:
      sunday: Sun
      monday: Mon
      tuesday: Tue
      wednesday: Wed
      thursday: Thu
      friday: Fri
      saturday: Sat
    days_min:
      sunday: Su
      monday: Mo
      tuesday: Tu
      wednesday: We
      thursday: Th
      friday: Fr
      saturday: Sa
    months:
      january: January
      february: February
      march: March
      april: April
      may: May
      june: June
      july: July
      august: August
      september: September
      october: October
      november: November
      december: December
    months_short:
      january: Jan
      february: Feb
      march: Mar
      april: Apr
      may: May
      june: Jun
      july: Jul
      august: Aug
      september: Sep
      october: Oct
      november: Nov
      december: Dec
    today: Today
    clear: Clear
    format: mm/dd/yyyy
  time:
    formats:
      short: "%b %e, %Y at %H:%M"
      shorter: "%b %e at %H:%M"
      short_date: "%b %e, %Y"
      hours_only: "%l:%M %P"
  timestamps:
    day_ago: "%{count} day ago"
    days_ago: "%{count} days ago"
    hour_ago: "%{count} hour ago"
    hours_ago: "%{count} hours ago"
    minute_ago: "%{count} minute ago"
    minutes_ago: "%{count} minutes ago"
    month_ago: "%{count} month ago"
    months_ago: "%{count} months ago"
    seconds_ago: "%{count} seconds ago"
    year_ago: "%{count} year ago"
    years_ago: "%{count} years ago"
    days_since:
      one: "%{count} day"
      other: "%{count} days"
    time_to:
      seconds:
        one: "%{count} second"
        other: "%{count} seconds"
      minutes:
        one: "%{count} minute"
        other: "%{count} minutes"
      hours:
        one: "%{count} hour"
        other: "%{count} hours"
      days:
        one: "%{count} day"
        other: "%{count} days"
  transactions:
    initiate:
      booked_days: "Booked days:"
      booked_nights: "Booked nights:"
      booked_days_label:
        one: "Booked day:"
        other: "Booked days:"
      booked_nights_label:
        one: "Booked night:"
        other: "Booked nights:"
      booked_hours_label:
        one: "Booked hour:"
        other: "Booked hours:"
      price_per_day: "Price per day:"
      price_per_night: "Price per night:"
      price_per_hour: "Price per hour:"
      price_per_unit: "Price per unit:"
      quantity: "Quantity:"
      subtotal: "Subtotal:"
      shipping-price: "Shipping:"
      stripe-fee: "Stripe Fee (estimated):"
      duration_in_hours:
        one: "(1 hour)"
        other: "(%{count} hours)"
      start_end_time: "%{start_time} to %{end_time}"
    price_per_quantity: "Price per %{unit_type}:"
    price: "Price:"
    quantity: "Quantity: %{quantity}"
    unit_price: "Unit price: %{unit_price}"
    total: "Total:"
    total_to_pay: "Payment total:"
  unit:
    day: day
    days: days
  web:
    listings:
      errors:
        availability:
          something_went_wrong: "We're not able to display availability information. Try to reload the page."
          saving_failed: "We're not able to save availability changes. Try to reload the page."
        working_hours:
          required: required
          overlaps: overlaps
          covers: covers
      pricing_units:
        piece: piece
        hour: hour
        day: day
        night: night
        week: week
        month: month
      edit_availability_header: Availability
      save_and_close_availability_editing: "Save and close"
      confirm_discarding_unsaved_availability_changes_explanation: "You have unsaved changes to your availability information. If you proceed, these changes will be lost."
      confirm_discarding_unsaved_availability_changes_question: "Are you sure you want to discard your changes?"
      edit_listing_availability: "Edit listing availability"
      working_hours:
        default_schedule: "Default schedule"
        i_am_available_on: "I'm available on..."
        start_time: "Start time"
        end_time: "End time"
        add_another_time_slot: "+ Add another time slot"
        save: Save
    no_listings:
      sorry: "Sorry, no listings could be found for your search criteria."
      try_other_search_terms: "Maybe try other search terms?"
    listing_card:
      add_picture: "Add picture"
      no_picture: "No picture"
    search:
      page: Page
      page_of_pages: "of %{total_number_of_pages}"
    topbar:
      menu: Menu
      more: More
      search_placeholder: Search...
      search_location_placeholder: Location
      user: User
      inbox: Inbox
      profile: Profile
      manage_listings: "My listings"
      settings: Settings
      logout: "Log out"
      login: "Log in"
      signup: "Sign up"
      admin_dashboard: "Admin panel"
      language: Language
      listings: "My listings"
    utils:
      km: km
      mi: mi
    branding:
      powered_by: "%{service_name} is powered by the %{sharetribe_link} marketplace platform."
      create_own: "Want to create your own online marketplace website like %{service_name}? %{learn_more}."
      learn_more: "Learn more"
  will_paginate:
    models:
      person:
        zero: users
        one: user
        few: users
        other: users
      transaction:
        zero: transactions
        one: transaction
        few: transactions
        other: transactions
    previous_label: "&#8592; Previous"
    next_label: "Next &#8594;"
    page_gap: "&hellip;"
    page_entries_info:
      single_page:
        zero: "No %{model} found"
        one: "Displaying 1 %{model}"
        other: "Displaying all %{count} %{model}"
      single_page_html:
        zero: "No %{model} found"
        one: "Displaying <b>1</b> %{model}"
        other: "Displaying <b>all&nbsp;%{count}</b> %{model}"
      multi_page: "Displaying %{model} %{from} - %{to} of %{count} in total"
      multi_page_html: "Displaying %{model} <b>%{from}&nbsp;-&nbsp;%{to}</b> of <b>%{count}</b> in total"
    person:
      community_members_entries_info:
        single_page:
          zero: "No %{model} found"
          one: "Displaying %{accepted_count} accepted %{accepted_model} and %{other_count} other %{other_model}"
          other: "Displaying %{accepted_count} accepted %{accepted_model} and %{other_count} other %{other_model}"
        single_page_html:
          zero: "No %{model} found"
          one: "Displaying <b>%{accepted_count}</b> accepted %{accepted_model} and %{other_count} other %{other_model}"
          other: "Displaying <b>%{accepted_count}</b> accepted %{accepted_model} and %{other_count} other %{other_model}"
        multi_page: "Displaying %{model} %{from} - %{to} of %{accepted_count} accepted %{accepted_model} and %{other_count} other %{other_model}"
        multi_page_html: "Displaying %{model} <b>%{from}&nbsp;-&nbsp;%{to}</b> of <b>%{accepted_count}</b> accepted %{accepted_model} and %{other_count} other %{other_model}"
  stripe_accounts:
    admin_account_not_connected: "Using %{service_name}'s payment system in order to receive payments is not possible since payments have not been set up. Please %{contact_admin_link} for details."
    contact_admin_link_text: "contact the %{service_name} team"
    you_are_ready_to_accept_payments: "You are ready to accept payments!"
    commission: "%{commission} %"
    pay_with_stripe: "Pay with Stripe using %{card}"
    add_and_pay: "Confirm payment"
    card_not_stored: "Your payment is securely processed by Stripe. %{service_name} does not store your credit/debit card information."
    missing_payment: "You have open listings but your account is not set up to receive money. To configure your payment preferences, visit %{settings_link}"
    stripe_bank_connected: "Bank account details configured successfully!"
    stripe_can_accept: "You are now all set to receive money to your bank account"
    stripe_credit_card: "Credit card"
    paypal: PayPal
    paypal_connected: "PayPal account connected successfully!"
    paypal_can_accept: "You are now all set to receive money to your PayPal account"
    paypal_connected_give_permission: "To complete setup and start receiving funds to your PayPal account <%{email}>, please grant permission to charge a transaction fee."
    stripe_account_restricted: "Online payments to your account are restricted!"
    stripe_account_restricted_info: "You should edit your bank account details to provide more information to the payment provider."
    stripe_account_restricted_soon: "Online payments to your account will be restricted soon."
    stripe_account_restricted_soon_info: "You should edit your bank account details to provide more information to the payment provider."
    stripe_account_pending_verification: "Account details saved successfully. Waiting for account verification from the payment provider."
    stripe_account_pending_verification_info: "Check back later to make sure that everything is in order."
    form_new:
      need_info: "We need some information about you to be able to send you money."
      select_country: "Select country..."
      legal_name: "Legal name"
      first_name: "First name"
      last_name: "Last name"
      first_name_kana: "First name kana"
      last_name_kana: "Last name kana"
      first_name_kanji: "First name kanji"
      last_name_kanji: "Last name kanji"
      country: Country
      birth_date: "Birth date"
      ssn_last_4: "SSN Last 4"
      personal_id_number: "Personal ID number"
      address_country: Country
      address_state: State
      address_province: Province
      address_city: City
      address_postal_code: "Postal code"
      address_line1: "Street address"
      tos_link: "By adding your payout details you accept the %{stripe_link}."
      tos_link_title: "Stripe Connected Account Agreement"
      save_details: "Save details"
      edit: "Edit details"
      cancel: Cancel
      gender: Gender
      phone_number: "Phone number"
      address_kana_postal_code: "Postal code kana"
      address_kana_state: "State kana"
      address_kana_city: "City kana"
      address_kana_town: "Town kana"
      address_kana_line1: "Street address kana"
      address_kanji_postal_code: "Postal code kanji"
      address_kanji_state: "State kanji"
      address_kanji_city: "City kanji"
      address_kanji_town: "Town kanji"
      address_kanji_line1: "Street address kanji"
      male: male
      female: female
    form_bank:
      bank_account_number: "Bank account number"
      bank_routing_number: "Routing number"
      bank_routing_1: "Bank code"
      bank_routing_2: "Branch code"
      bank_currency: "Bank account currency"
      update_also_bank_account: "Update also Bank account"
      messages:
        account_number: "Account number"
        routing_number: "Routing number"
        bank_code: "Bank code"
        branch_code: "Branch code"
        transit_number: "Transit number"
        institution_number: "Institution number"
        format_varies_by_bank: "Format varies by bank"
        bsb: BSB
        error_message: "Invalid format"
        clearing_code: "Clearing code"
        sort_code: "Sort code"
        must_match: "must be in the following format:"
        a_dash: "a dash"
        digits: digits
        digits_or_chars: "digits or A-Z chars"
    form_verification:
      personal_id_number: "Personal ID Number"
      document: "Proof of identity (passport, government-issued ID)"
      send_verification: "Send Verification"
      need_verification: "Need additional verification"
      additional_document: "A document showing address, either a passport, local ID card, or utility bill from a well-known utility company"
    form_pin:
      social_insurance_number: "Social Insurance Number (SIN)"
      social_security_number: "Social Security Number (SSN)"
      ssn_last_4: "Last 4 digits of Social Security Number (SSN)"
      hong_kong_identity_card: "Hong Kong Identity Card Number (HKID)"
      singapore_identity_card: "National Registration Identity Card (NRIC) or Foreign Identification Number (FIN)"
      messages:
        social_insurance_number: "must be valid Social Insurance Number (SIN)"
  payment_settings:
    title: "Payout preferences"
    bank_account: "Bank account"
    paypal: PayPal
    bank_account_details: "To receive money to your bank account, you need to provide your bank details. Your customers will be able to pay with their credit card."
    add_bank_details: "Add bank details"
    can_accept_stripe_and_paypal: "You can receive money to your bank account or your PayPal account."
    to_accept_paypal: "To receive money to your PayPal account, you need to connect your PayPal account. Your customers will be able to pay with PayPal."
    connect_paypal: "Connect PayPal account"
    wrong_setup: "There is something wrong with the payment system setup in this marketplace: Stripe Connect has not been enabled. Please contact the team to let them know that they should enable Stripe Connect in their Stripe Dashboard."
    invalid_bank_account_number: "Please check that your bank account is entered correctly and matches your country."
    invalid_postal_code: "Invalid postal code for %{country}"
  seo_sections:
    you_can_use_variables: "You can use the following variables: %{vars}"
    placeholder:
      search_results: "Search results - %{variable}"
      search_results_for: "Search results for: %{placeholder1} on %{placeholder2}"
      listing_description: "%{title} for %{price} by %{author} on %{marketplace}"
      listing_description_without_price: "%{title} by %{author} on %{marketplace}"
      category_description: "%{category} on %{marketplace}"
      profile_title: "Profile of %{user} - %{marketplace}"
      profile_description: "Learn more about %{user} on %{marketplace}"
  activemodel:
    attributes:
      landing_page_version/section/base:
        id: "Section unique name"
        title: Title
        paragraph: Paragraph
        button_color: "Button color"
        button_color_hover: "Button color hover"
        button_title: Text
        button_path: URL
        button_path_string: URL
        background_image: "Background image"
        background_image_variation: "Background image variation"
        background_color: "Background color"
        background_color_string: "Background color"
        icon_color: "Icon color"
      landing_page_version/section/listings:
        listing_1_id: "Listing 1 ID"
        listing_2_id: "Listing 2 ID"
        listing_3_id: "Listing 3 ID"
      landing_page_version/section/video:
        text: Text
        youtube_video_id: "Youtube video ID"<|MERGE_RESOLUTION|>--- conflicted
+++ resolved
@@ -1441,7 +1441,6 @@
       stripe:
         has_marked_request_as_confirmed: "%{other_party_full_name} has marked the order about '%{request}' completed. The payment for this transaction has now been released to your bank account. You can now give feedback to %{other_party_given_name}."
       team_title: 'the %{service_name} team'
-<<<<<<< HEAD
     transaction_confirmed_v2:
       headline_stripe_confirmed: "Hi %{seller_name}, %{requester} has marked order about %{listing_link} completed."
       headline_confirmed: "Hi %{seller_name}, %{other_party_full_name} has marked the order about %{listing_link} completed."
@@ -1450,8 +1449,6 @@
         has_marked_request_as_confirmed: "The payment for this transaction has now been released to your bank account. You can now give feedback to %{other_party_given_name}."
       has_marked_request_as_confirmed: "You can now give feedback to %{other_party_given_name}."
       has_marked_request_as_canceled: "You can still give feedback to %{other_party_given_name}."
-=======
->>>>>>> 1018c563
     transaction_automatically_confirmed:
       subject: "Order automatically completed - remember to give feedback"
       we_have_marked_request_as_confirmed: "We have marked the order about '%{request}' completed. The order was automatically completed because %{days_passed} days have passed since the request was accepted."
