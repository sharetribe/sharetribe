en:
  number:
    currency:
      format:
        separator: "."
        delimiter: ","
        format: "%u%n"
  admin:
    categories:
      edit:
        edit_listing_category: "Edit category '%{category}'"
      index:
        listing_categories: "Listing categories"
        create_a_new_category: "+ Create a new category"
        remove_category_confirmation: "Are you sure you want to remove the category '%{category_name}'? This cannot be undone."
        saving_order: "Saving category order"
        save_order_successful: "Successfully saved category order"
        save_order_error: "An error occurred while saving category order. Please refresh the page and try again."
      new:
        new_listing_category: "New listing category"
      form:
        category_name:
          category_title: "Category title"
        category_parent:
          category_parent: "Parent category"
          no_parent: "No parent"
        category_transaction_types:
          transaction_types: "Order types"
          transaction_types_description: "Order types determine what kind of order process is allowed with listings in this category. For example, is it only selling, or are renting and giving away for free also allowed."
          select_all: "Select all"
          clear_all: "Clear all"
        buttons:
          save: Save
          cancel: Cancel
      remove:
        remove_category: "Remove category"
        remove_category_name: "Remove category '%{category_name}'"
        warning_remove_effects: "Warning! Removing category '%{category_name}' will have the following effects:"
        warning_listing_will_be_moved:
          one: "There is %{count} listing in the category. It will be moved to the selected category."
          other: "There are %{count} listings in the category. They will be moved to the selected category."
        warning_custom_field_will_be_moved:
          one: "There is %{count} custom field in the category. It will be moved to the selected category."
          other: "There are %{count} custom field in the category. They will be moved to the selected category."
        warning_subcategory_will_be_removed:
          one: "There is %{count} subcategory in the category. It will be removed."
          other: "There are %{count} subcategories in the category. They will be removed."
        warning_with_subcategories_listing_will_be_moved:
          one: "There is %{count} listing in the category and subcategories. It will be moved to the selected category."
          other: "There are %{count} listings in the category and subcategories. They will be moved to the selected category."
        warning_with_subcategories_custom_field_will_be_moved:
          one: "There is %{count} custom field in the category and subcategories. It will be moved to the selected category."
          other: "There are %{count} custom field in the category and subcategories. They will be moved to the selected category."
        select_new_category: "Select a new category where the items listed above will be moved:"
        buttons:
          remove: Remove
          cancel: Cancel
    communities:
      edit_details:
        community_details: "Basic details"
        community_look_and_feel: Design
        edit_community: "Basic details"
        enabled_languages: "Enabled languages"
        enabled_languages_description: "The set of languages available for users. The first one is used as default."
        default_language: "Default language"
        language_selection_disabled: "Language selection is disabled for your marketplace because you are using following unofficial languages: %{languages}. Please contact Sharetribe support if you want to modify your language settings."
        community_name: "Marketplace name"
        edit_community_name_description: "The name of your marketplace. This is shown to users in emails and various other places."
        community_slogan: "Marketplace slogan"
        community_slogan_display: "Display the slogan in the homepage or Custom Landing Page"
        edit_community_slogan_description: "This is shown on the homepage of the marketplace for the users who are not logged in. %{see_how_it_looks_like}."
        edit_community_slogan_description_hideable: "This is shown in browsers, search engines and social media. You can also display it on on the homepage of your marketplace for the users who are not logged in. %{see_how_it_looks_like}."
        community_description: "Marketplace description"
        community_description_display: "Display the description in the homepage or Custom Landing Page"
        edit_community_description_description: "This is shown on the homepage of the marketplace for the users who are not logged in. %{see_how_it_looks_like}."
        edit_community_description_description_hideable: "This is shown in browsers, search engines and social media. You can also display it on on the homepage of your marketplace for the users who are not logged in. %{see_how_it_looks_like}."
        community_search_placeholder: "Search help text"
        edit_community_search_placeholder_description: "This is shown on the homepage of the marketplace as a placeholder text in the search bar. %{see_how_it_looks_like}."
        private_community_homepage_content: "Private marketplace homepage content"
        edit_private_community_homepage_content_description: "This content is shown on the homepage of private marketplaces to users who are not logged in. Here you can describe your marketplace and the process to join it. You can also add images, videos and HTML content here. %{see_how_it_looks_like}."
        update_information: "Save settings"
        invite_people: "Invite new users"
        edit_signup_info: "Signup info"
        edit_signup_info_description: "This is an info text that can be shown to users in the signup page. There you can give the users instructions for signing up, information like where to get an invite, etc. By default there are no instructions."
        edit_info: "Edit information"
        see_how_it_looks_like: "See how it looks"
        verification_to_post_listings_info_content: "Info text to non-verified users"
        verification_to_post_listings_info_content_description: "You currently require your users to be verified manually by you before they can post listings. Here you can set the default text that is shown to non-verified users when they try to post a new listing."
        verification_to_post_listings_info_content_default: "%{service_name} requires people to be verified manually by admin before they can post listings. You have not yet been verified. Please %{contact_admin_link} to be verified."
        contact_admin_link_text: "contact the %{service_name} team"
        save: "Save settings"
        transaction_agreement: "Transaction agreement"
        transaction_agreement_checkbox: "Require buyers to accept an agreement before starting a transaction"
        transaction_agreement_checkbox_header: "Agreement label"
        transaction_agreement_checkbox_label_description: "This text will be shown next to a checkbox in the checkout form. The user needs to check the box to proceed with the transaction. An example label would be something like \"By clicking this box I accept the agreement.\""
        transaction_agreement_text_header: "Agreement text"
        transaction_agreement_description: "This is the content of the actual agreement that the user needs to accept. The agreement content is displayed when the user clicks the \"%{read_more}\" link next to the agreement label."
        terms_privacy_policy_and_static_content: "Terms, privacy policy and static content"
        terms_privacy_policy_and_static_content_infotext: "You can edit up to four pages of static content. Users can find the pages by clicking the \"About\" link in the top bar."
      edit_look_and_feel:
        edit_community_look_and_feel: "Edit marketplace \"%{community_name}\" look and feel"
        community_logo: Logo
        community_logo_icon: "Logo for social networks and mobile devices"
        community_logo_icon_mobile: "Square logo"
        community_cover_photo: "Cover photo"
        small_community_cover_photo: "Small cover photo"
        favicon: Favicon
        favicon_info_text: "Favicon will replace the default Sharetribe logo. The dimensions should be 32x32 pixels and the uploaded image will be resized to these dimensions."
        community_custom_color1: "Marketplace main color"
        community_slogan_color: "Marketplace slogan color"
        community_slogan_color_instructions_text: "You can change the color of the slogan on the homepage by entering a hex color value. The slogan is shown to users that are not logged in. %{colorpicker} can help you choose the color and give you the hex color code. You can then copy the code here. %{see_how_it_looks_like}."
        community_description_color: "Marketplace description color"
        community_description_color_instructions_text: "You can change the color of the description on the homepage by entering a hex color value. The description is shown to users that are not logged in. %{colorpicker} can help you choose the color and give you the hex color code. You can then copy the code here. %{see_how_it_looks_like}."
        new_listing_button_custom_color: "Post a new listing button color"
        logo_instructions_text_with_dimensions: "The logo size should be %{width}x%{height} pixels. It will be shown to users with bigger screens."
        logo_instructions_text_with_dimensions_no_placing: "The logo size should be %{width}x%{height} pixels."
        logo_icon_instructions_text_with_dimensions: "This square logo will be shown when people share your site in Facebook, when they view your site on a mobile device or when they bookmark your site to the home screen of their mobile device. The dimensions should be (at least) %{width}x%{height} pixels."
        logo_icon_instructions_text_with_dimensions_no_placing: "This square logo will be shown when people share your site in Facebook or when they bookmark your site to the home screen of their mobile device. The dimensions should be (at least) %{width}x%{height} pixels."
        logo_mobile_icon_instructions_text_with_dimensions: "This square logo will be shown when you perform some actions as an admin and when people bookmark your site to the home screen of their mobile device. The dimensions should be (at least) %{width}x%{height} pixels."
        cover_photo_visibility: "Cover photo is shown in the homepage for users who are not logged in."
        cover_photo_instructions_text_with_dimensions: "The photo will be resized to %{width}x%{height} pixels size and taller images will be cut in the middle. %{see_how_it_looks_like}."
        we_have_you_covered: "We have you covered"
        cover_photo_ready_made: "Are you looking for some ready-made and optimized cover pictures? Or would you like some inspiration and websites where to find great cover pictures? %{link}!"
        small_cover_photo_visibility: "Small cover photo is shown in all pages except in the homepage for users who are not logged in."
        small_cover_photo_instructions_text_with_dimensions: "The photo will be resized to %{width}x%{height} pixels size and taller images will be cut in the middle."
        main_content_width: "When choosing cover photos please note that the page main content is %{main_width} pixels wide at most. Remember to also check how your cover photo looks on the smaller screens (e.g. by using a more narrow browser window)."
        custom_color1_instructions_text: "You can change the main color of the user interface by entering a hex color value. %{link} can help you choose the color and give you the hex color code. You can then copy the code here."
        new_listing_button_instructions_text: "You can change the color of the Post a new listing button by entering a hex color value. %{link_to_colorpicker} can help you choose the color and give you the hex color code. You can then copy the code here."
        default_browse_view: "Default browse view"
        default_browse_view_instructions_text: "Default browse view is used on the homepage to set how the listings are displayed by default."
        grid: Grid
        list: List
        map: Map
        name_display_type: "Name display type"
        name_display_type_instructions_text: "Choose how the name of each user is shown on the site."
        full_name: "Full name (First Last)"
        first_name_with_initial: "First name with initial (First L)"
        first_name_only: "First name only (First)"
        invalid_color_code: "Color code should contain 6 numbers or letters A-F, for example D96E21"
        custom_head_script: "Custom script"
        custom_head_script_instructions_text: "This script is injected inside the <head> tag of every page and can be used to insert custom CSS, JavaScript or HTML. Please note that future changes to Sharetribe may render your script incompatible."
        current_image: "Current image:"
      edit_text_instructions:
        edit_text_instructions: "Instruction texts"
      edit_welcome_email:
        welcome_email_content: "Welcome email content"
        welcome_email_content_description: "The message below will be sent to every new user when they join. You can customize the message to fit your marketplace. By clicking '%{send_test_message_link}' you can send a preview message to your email address, so you can see how it looks in an email client."
        edit_message: "Edit message"
        send_test_message: "Send test message"
      outgoing_email:
        title: "Outgoing email address"
        info: "This name and address is used for emails sent from your marketplace to members."
        read_more: "Read more about outgoing email address"
        sender_address: "Sender address: %{sender_address}"
        sender_address_default: "Sender address: not set (using default address %{sender_address})"
        need_to_change: "If you need to change the email address, please %{contact_support_link}."
        contact_support_link_text: "contact Sharetribe support"
        set_sender_address: "Set sender address"
        sender_name_label: Name
        sender_name_placeholder: "Sender name"
        sender_email_label: "Email address"
        sender_email_placeholder: sender-email@example.com
        amazon_ses_notification: "You will receive an email from %{email_sender} to confirm your e-mail address. The email subject is '%{email_subject}'. Follow the instructions to verify your email."
        this_is_how_it_will_look: "This is how it will look:"
        send_verification_button: "Send verification email"
        change_sender_email: "change sender email"
        successfully_saved: "Sender address saved successfully. The verification email will be sent soon."
        successfully_saved_name: "Sender name updated successfully."
        set_sender_name: "Change sender name"
        change_sender_name: "Change sender name"
        change_sender_prompt: "%{change_name_link} or %{change_email_link}"
        status: "Status: %{status}"
        status_verified: "Verified - in use"
        status_error: "An error occurred. Please refresh the page."
        status_requested: "Unverified - verification email sent to %{email} %{time_ago}. %{resend_link}"
        status_expired: "Verification of %{email} expired. %{resend_link}"
        status_resent: "Verification email resent to %{email}. %{resend_link}"
        resend_link: Resend
        invalid_email_error: "Invalid email format for '%{email}'"
        invalid_email_address: "Please enter a valid email address"
        invalid_email_domain: "The '%{email}' email address is using an unsupported email provider: '%{domain}'. %{invalid_email_domain_read_more_link}"
        invalid_email_domain_read_more_link: "Read the Help Center article for more information."
        unknown_error: "Something went wrong"
        white_label_offer: "Set your own email address as the sender and remove all Sharetribe branding from outgoing email messages by %{upgrade_pro_plan_link}."
        upgrade_plan_link: "upgrading to the Pro plan or higher"
        verification_sent_from: "The verification email was sent from %{verification_sender_name}."
        follow_the_instructions: "Please follow the instructions in the email to verify your address."
      getting_started:
        getting_started: "Get started"
      available_languages:
        cs: Czech
        da-DK: Danish
        de: German
        en: English
        en-AU: "English (Australia)"
        en-GB: "English (United Kingdom)"
        es: Spanish
        es-ES: "Spanish (Spain)"
        fi: Finnish
        fr: French
        fr-CA: "French (Canada)"
        el: Greek
        it: Italian
        ja: Japanese
        ko: Korean
        nb: "Norwegian Bokmål"
        nl: Dutch
        pl: Polish
        pt-BR: "Portuguese (Brazil)"
        pt-PT: Portuguese
        ru: Russian
        sv: Swedish
        th-TH: "Thai (Thailand)"
        tr-TR: Turkish
        vi: Vietnamese
        zh: Chinese
        zh-TW: "Chinese (Taiwan)"
      settings:
        settings: Settings
        general: General
        access: "Access and contact preferences"
        join_with_invite_only: "Allow new users to join only with an invite from a registered user"
        users_can_invite_new_users: "Allow all registered users, and not only admins, to invite new users"
        private: "Allow only registered users to see listings and user profiles (make marketplace private)"
        require_verification_to_post_listings: "Allow only users verified by admins to post new listings"
        allow_free_conversations: "Allow users to message each other freely"
        search_preferences: "Search preferences"
        search_and_location_preferences: "Search and location preferences"
        default_search_type: "Search type: %{select_search_type}"
        keyword_search: "Keyword search"
        keyword_and_location_search: "Keyword and location search"
        location_search: "Location search"
        select_distance_unit: "Show distance in %{distance_units_selector}"
        km: km
        miles: miles
        show_only_nearby: "Show only nearby listings with location search"
        allow_users_to_add_location: "Allow users to add location to their profile and listings, and show a map view on the search page"
        fuzzy_location: "Display a circle instead of the exact location"
        listing_preferences: "Listing preferences"
        transaction_preferences: "Order preferences"
        show_listing_publishing_date: "Display publishing date of the listing on the listing page"
        show_category_in_listing_list: "Display listing type in list view"
        listing_comments_in_use: "Allow users to post comments to listings (viewable to all other users)"
        email_preferences: "Email preferences"
        automatic_newsletters: "Send automatic daily / weekly newsletters to all users (unless they opt out)"
        email_admins_about_new_members: "Send admins an email whenever a new user signs up"
        google_analytics_key: "Google Analytics tracking ID"
        twitter_handle: "Twitter handle (used with tweet button in listing page)"
        update_settings: "Save settings"
        automatically_confirmed_no_escrow: "Order will be automatically marked as completed %{days_dropdown} days after the payment has been made"
        automatically_confirmed_no_escrow_stripe_info: "For transactions processed by Stripe, payments to sellers are delayed until the order is marked as completed. %{learn_more}."
        buyer_transaction_fees_are_only_supported_with_stripe: "Buyer transaction fees are only supported with Stripe. You will not be able to use PayPal if you configure a Buyer transaction fee with Stripe."
        automatic_newsletter_frequency: "Send automatic newsletter: %{frequency_dropdown}"
        newsletter_daily: Daily
        newsletter_weekly: Weekly
        delete_marketplace_title: "Delete marketplace"
        type_marketplace_domain: "Type your marketplace domain (%{domain}) to the text field below:"
        type_marketplace_domain_placeholder: "Type your marketplace domain here"
        once_you_delete: "Once you delete the marketplace, you will not be able to access it anymore. Be careful."
        are_you_sure: "Are you sure?"
        i_understand_button: "I understand that by clicking this button my marketplace will be deleted"
        last_community_updates: "Please note that after deletion, you and your marketplace users may still receive the last marketplace update emails."
        you_will_be_redirected_to: "After you have deleted your marketplace you will be redirected to %{destination}. You will not be able to access your marketplace anymore."
        delete_this_marketplace: "Delete this marketplace"
        payment_preferences: "Payment system"
        pre_approved_listings: "Review all listings before they are published"
        email_admins_about_new_transactions: "Send admins an email whenever a new transaction starts"
      manage_members:
        manage_members: Users
        email: Email
        name: Name
        display_name: "Display name"
        join_date: Joined
        admin: Admin
        posting_allowed: "Posting allowed"
        ban_user: Disable
        saving_user_status: Saving...
        save_user_status_successful: Saved
        export_all_as_csv: "Export all as CSV"
        save_user_status_error: "Saving failed. Please refresh the page and try again."
        ban_user_confirmation: "This disables the user account from the marketplace and prevents them from accessing the site again with this account. Are you sure you want to proceed?"
        unban_user_confirmation: "This enables the user account in the marketplace and allows them to access the site again with this account. Are you sure you want to proceed?"
        ban_me_error: "You cannot disable your own account."
        have_ongoing_transactions: "This account can't be deleted because they have ongoing transactions. Please complete all transactions before deleting the account."
        only_delete_disabled: "You can only delete users that have been disabled. Disable a user first in order to delete their account"
        delete_info1: "If you delete this account, the personal information (name, phone number, address, email, profile picture, etc.) will be deleted permanently and can't be recovered. All the listings that they have created will be removed. You won't be able to reactivate this account."
        delete_info2: "Information where other members are involved (conversations with other people, transactions they've made, reviews they've given to others, etc) is not removed when you delete this account. However, the name will no longer be displayed next to this information."
        search: Search
        search_by_name_email: "Search for a name, email or display name"
        reset_search: "Show all"
        for_search_terms: "for: %{terms}"
        this_makes_the_user_an_admin: "This makes the user an admin. You should notify the user about their responsibilities and that they should review the Sharetribe terms of use. Are you sure you want to proceed?"
        status_filter:
          all: "All statuses"
          selected: "Selected statuses: %{count}"
          selected_js: "Selected statuses: "
          admin: Admin
          banned: Disabled
          posting_allowed: "Posting allowed"
          accepted: Accepted
          unconfirmed: Unconfirmed
          pending: Pending
        this_user_hasnt_confirmed_their_email_address: "This user hasn't confirmed their email address. It might be possible that the user didn't receive the confirmation email. Click the resend button if you want to send it again."
        unconfirmed_user: "Unconfirmed user: %{name}"
        resend: Resend
        cancel: Cancel
        confirm: Confirm
        user_didnt_complete_the_signup_process: "This user signed up through social login but didn't complete the signup process. After connecting a social login account, users still need to accept your terms of use and fill any mandatory user fields."
        pending_user: "Pending: %{name}"
      new_layout:
        new_layout: "New layout"
        description_roadmap_new: "When new layout components are made available for your marketplace, you can choose whether you want to start using the new component or continue using the old one. You can toggle the selection at any point from this page. It's recommended to always be using the new version, as the old components might be phased out at some point. In case a component you're currently using is going to be phased out, you will be contacted in advance."
        enabled_for_you: "Enabled for you"
        enabled_for_all: "Enabled for all"
        new_topbar: "New top bar (visible on every page)"
        searchpage: "New search page (requires the new top bar)"
        new_email_templates: "New layout for emails"
      social_media:
        social_media: "Social media"
        logo: "Social media image"
        logo_info: "This image will be shown in social media for Facebook, for Twitter, and for LinkedIn when someone shares your website. For the best results, it should have a 2:1 aspect ratio and a minimum size of %{width}x%{height} pixels."
        social_media_title: "Social media title"
        social_media_title_info: "This text will be shown in social media for Facebook, for Twitter, and for LinkedIn when someone shares your website. You can preview how it looks %{facebook_preview_link}, %{twitter_preview_link} and %{linkedin_preview_link}."
        link_for_facebook: "for Facebook"
        link_for_linkedin: "for LinkedIn"
        link_for_twitter: "for Twitter"
        social_media_description: "Social media description"
        twitter_handle: "Twitter handle"
        twitter_handle_info_text: "Username of the Twitter account of your marketplace (if you have one). It will be mentioned when people use the tweet button on the listing page."
        twitter_handle_info_text_with_instructions: "Username of the Twitter account of your marketplace (if you have one). It will be mentioned when people use the tweet button on the listing page. %{instructions_link}."
        twitter_instructions_link_text: "Read more"
        twitter_handle_placeholder: username
        invalid_twitter_handle: "Twitter handle should contain only at maximum 15 alphanumeric (letters A-Z and numbers 0-9) characters."
        facebook_connect: "Facebook Login"
        facebook_developers_dashboard: "Facebook Developers Dashboard"
        facebook_connect_info_text: "In order to enable Facebook Login, create an application for your marketplace in the %{dashboard_link}. Add the generated ID and secret key of the application here."
        facebook_connect_info_text_with_instructions: "In order to enable Facebook Login, create an application for your marketplace in the %{dashboard_link}. Add the generated ID and secret key of the application here. %{instructions_link}"
        facebook_instructions_link_text: "See instructions for configuring Facebook Login."
        facebook_connect_id: "Facebook App ID"
        invalid_facebook_connect_id: "App ID should contain only numbers."
        facebook_connect_secret: "Facebook App Secret"
        invalid_facebook_connect_secret: "App Secret should contain only numbers and letters from a to f."
        enable_facebook_login: "Allow users to log in with their Facebook account"
        save: "Save settings"
        google_connect: "Google Sign-In"
        google_instructions_link_text: "See instructions for configuring Google Sign-In."
        google_developers_console: "Google Developers Console"
        google_connect_info_text_with_instructions: "In order to enable Google Sign-In, create a project for your marketplace in the %{dashboard_link}. Add the generated ID and secret key of the project here. %{instructions_link}"
        google_connect_info_text: "In order to enable Google Sign-In, create a project for your marketplace in the %{dashboard_link}. Add the generated ID and secret key of the project here."
        enable_google_login: "Allow users to log in with their Google account"
        google_connect_id: "Google Client ID"
        google_connect_secret: "Google Client secret"
        linkedin_connect: "LinkedIn Sign In"
        linkedin_instructions_link_text: "See instructions for configuring LinkedIn Sign In."
        linkedin_developers_dashboard: "LinkedIn Developers Dashboard"
        linkedin_connect_info_text_with_instructions: "In order to enable LinkedIn Sign In, create an app for your marketplace in the %{dashboard_link}. Add the generated ID and secret key of the app here. %{instructions_link}"
        linkedin_connect_info_text: "In order to enable LinkedIn Sign In, create an app for your marketplace in the %{dashboard_link}. Add the generated ID and secret key of the application here."
        enable_linkedin_login: "Allow users to log in with their LinkedIn account"
        linkedin_connect_id: "LinkedIn Client ID"
        linkedin_connect_secret: "LinkedIn Client Secret"
      seo_settings:
        seo: SEO
        title: "Homepage or Custom Landing Page"
        meta_title_label: "Homepage or Custom Landing Page title meta tag"
        meta_title_info: "The content of this tag is suggested to search engines and displayed on results pages as the clickable headline. %{link} %{vars}."
        meta_title_link_text: "Learn more about meta tags."
        meta_description_label: "Homepage or Custom Landing Page description meta tag"
        meta_description_info: "The content of this tag is suggested to search engines and appears underneath the blue clickable links in a search engine results page. %{link} %{vars}."
        meta_description_link_text: "Learn more about meta tags."
        search_title: "Search results page"
        search_meta_title_label: "Search results page title meta tag"
        search_meta_title_info: "The content of this tag is suggested to search engines and displayed on results pages as the clickable headline. %{link} %{vars}."
        search_meta_title_link_text: "Learn more about meta tags."
        search_meta_description_label: "Search results page description meta tag"
        search_meta_description_info: "The content of this tag is suggested to search engines and appears underneath the blue clickable links in a search engine results page. %{link} %{vars}."
        search_meta_description_link_text: "Learn more about meta tags."
        listing_title: "Listing page"
        listing_meta_title_label: "Listing page title meta tag"
        listing_meta_title_info: "The content of this tag is suggested to search engines and displayed on results pages as the clickable headline. %{link} %{vars}."
        listing_meta_title_link_text: "Learn more about meta tags."
        listing_meta_description_label: "Listing page description meta tag"
        listing_meta_description_info: "The content of this tag is suggested to search engines and appears underneath the blue clickable links in a search engine results page. %{link} %{vars}."
        listing_meta_description_link_text: "Learn more about meta tags."
        category_title: "Category page"
        category_meta_title_label: "Category page title meta tag"
        category_meta_title_info: "The content of this tag is suggested to search engines and displayed on results pages as the clickable headline. %{link} %{vars}."
        category_meta_title_link_text: "Learn more about meta tags."
        category_meta_description_label: "Category page description meta tag"
        category_meta_description_info: "The content of this tag is suggested to search engines and appears underneath the blue clickable links in a search engine results page. %{link} %{vars}."
        category_meta_description_link_text: "Learn more about meta tags."
        profile_title: "Profile page"
        profile_meta_title_label: "Profile page title meta tag"
        profile_meta_title_info: "The content of this tag is suggested to search engines and displayed on results pages as the clickable headline. %{link} %{vars}."
        profile_meta_title_link_text: "Learn more about meta tags."
        profile_meta_description_label: "Profile page description meta tag"
        profile_meta_description_info: "The content of this tag is suggested to search engines and appears underneath the blue clickable links in a search engine results page. %{link} %{vars}."
        profile_meta_description_link_text: "Learn more about meta tags."
        sitemap_label: Sitemap
        sitemap_info: "Sitemaps are an easy way to inform search engines about pages on your site that are available for crawling. %{link}."
        sitemap_info_link_text: "Learn more about the XML Sitemap file"
        sitemap_info_public: "A sitemap is automatically generated for your marketplace: it references up to the 500 most recent listings in your website. You can access your sitemap at %{link}."
        sitemap_info_private: "As your marketplace is private, there is no sitemap."
        robots_label: Robots.txt
        robots_info: "Robots.txt is a text file to instruct web robots (typically search engine robots) how to crawl pages on your website. %{link}."
        robots_info_link_text: "Learn more about the robots.txt file"
        robots_info_2: "A robots.txt file is automatically generated for your marketplace. You can access your robots.txt at %{link}."
        google_search_console: "Google Search Console"
        google_search_console_paragraph1: "Google Search Console offers tools and reports to help you measure your site's Search traffic and performance and fix issues related to Google Search results."
        google_search_console_these_instructions: "these instructions"
        google_search_console_paragraph2: "It's a good idea to add your website to Google Search Console. It takes only a few minutes with %{link}."
        save: "Save settings"
      analytics:
        analytics: Analytics
        google_analytics_key: "Google Analytics tracking ID"
        google_analytics_key_info_text: "Tracking ID of your Google Analytics account."
        google_analytics_key_info_text_with_instructions: "Tracking ID of your Google Analytics account. %{instructions_link}."
        google_analytics_instructions_link_text: "Read more about connecting Google Analytics"
        sharetribe_analytics: "Sharetribe analytics"
        sharetribe_analytics_info_text_with_instructions: "To improve Sharetribe's services and support, Sharetribe tracks marketplace members activity. Personal data is not collected and this information is not shared outside the Sharetribe team. This tracking can be disabled entirely. %{instructions_link}"
        sharetribe_analytics_instructions_link_text: "Read more about Sharetribe's analytics."
        end_user_analytics: "Allow Sharetribe to track members activity in order to improve Sharetribe's services"
        save: "Save settings"
        google_tag_manager: "Google Tag Manager"
        gtm_paragraph_1: "Using a tag manager such as GTM is a great way to manage and deploy snippets of code or tracking pixels on your website without having to modify the code."
        gtm_paragraph_2: "Because Sharetribe also relies on Google Tag Manager, you should %{link}."
        learn_how_to_configure_gtm: "learn how to configure GTM for your Go marketplace"
      logo_link:
        title: "Logo link"
        info: "You can customize the link of the logo (and the default home button of the top bar menu). By default the logo takes users to the homepage or Custom Landing Page."
        url: URL
        placeholder: "https://www.example.com"
      menu_links:
        menu_links: "Custom menu links"
        menu_links_display: "Menu links display"
        save: "Save settings"
        add_menu_link: "Add a new link to menu"
        title_placeholder: "Link title"
        url_placeholder: "https://www.example.com/en"
        title: Title
        language: Language
        url: URL
        empty: "You don't have any additional menu links"
        max_number_of_links: "Maximum number of links displayed in the top bar: %{select_max_number}"
        all: All
        max_number_of_links_info: "Link to %{about_page} is always displayed as the first menu link"
        about_page: "about page"
      default_menu_links:
        title: "Default menu links"
        about_link_title: About
        contact_link_title: "Contact us"
        invite_link_title: "Invite new members"
        info: "By default, the links to the following pages are not displayed anywhere else in your marketplace: %{about_link}, %{contact_link}, %{invite_link}."
        display_about: "Display link to <i>About</i> and other static pages"
        display_contact: "Display link to <i>Contact us</i> page"
        display_invite: "Display link to <i>Invite new members</i> page"
      topbar:
        topbar: "Top bar"
        new_listing_button_label: "Post a new listing button text"
        invalid_post_listing_button_label: "Please provide a valid text for \"Post a new listing\" button"
      transactions:
        export_all_as_csv: "Export all as CSV"
        processing_export: "Processing export to CSV..."
        transactions: Transactions
        search_by_title_parties: "Search for a transaction title or parties involved"
        search: Search
        reset_search: "Show all"
        status_filter:
          all: "All statuses"
          selected: "Selected statuses: %{count}"
          selected_js: "Selected statuses: "
          free: "Free transaction"
          confirmed: Completed
          paid: Paid
          canceled: Canceled
          disputed: Disputed
          preauthorized: Preauthorized
          rejected: Rejected
          payment_intent_requires_action: Pending
          payment_intent_action_expired: Expired
          refunded: Refunded
          dismissed: Dismissed
        headers:
          conversation: "Conversation thread"
          listing: Listing
          status: Status
          sum: Sum
          started: Started
          last_activity: "Latest activity"
          initiated_by: Starter
          other_party: Seller
        status:
          conversation: Conversation
          free: "Free transaction"
          pending: Pending
          preauthorized: Preauthorized
          accepted: Accepted
          rejected: Rejected
          paid: Paid
          confirmed: Completed
          canceled: Canceled
          disputed: Disputed
          initiated: "Waiting PayPal payment"
          pending_ext: "Waiting PayPal payment"
          none:
            free: "Free transaction"
          paypal:
            free: Conversation
            pending: Pending
            preauthorized: Preauthorized
            accepted: Accepted
            rejected: Rejected
            paid: Paid
            confirmed: Completed
            canceled: Canceled
            disputed: Disputed
            initiated: "Waiting PayPal payment"
            pending_ext: "Waiting PayPal payment"
            refunded: Refunded
            dismissed: Dismissed
          stripe:
            free: Conversation
            pending: Pending
            preauthorized: Preauthorized
            accepted: Accepted
            rejected: Rejected
            paid: Paid
            confirmed: Completed
            canceled: Canceled
            disputed: Disputed
            initiated: "Waiting Stripe payment"
            pending_ext: "Waiting Stripe payment"
            payment_intent_requires_action: Pending
            payment_intent_action_expired: Expired
            payment_intent_failed: "Stripe payment failed"
            refunded: Refunded
            dismissed: Dismissed
        not_available: "Not available"
      conversations:
        conversations: Conversations
        headers:
          started_from: "Started from"
          status: Status
          started: Started
          last_activity: "Latest Activity"
          initiated_by: Starter
          other_party: Seller
        participants: "Conversation: %{starter} with %{author}"
        profile: "%{author}'s Profile"
        search_by_keyword: "Search for a name, email or keyword"
        search: Search
        reset_search: "Show all"
        for_keyword: "for: <b>%{keyword}</b>"
      testimonials:
        testimonials: Reviews
        no_testimonials_found: "No reviews found"
        displaying_xx_reviews: "Displaying <b>%{count}</b> reviews in transactions %{tx_from} - %{tx_to} of <b>%{all_count}</b> reviews in total"
        search_keyword: "Search for a name or keyword"
        search: Search
        reset_search: "Show all"
        for_keyword: "for: <b>%{keyword}</b>"
        headers:
          transaction: Transaction
          author: Author
          receiver: Receiver
          status: Status
          grade: Grade
          text: Text
        status:
          waiting: "Waiting for review"
          skipped: Skipped
          published: Published
          blocked: Blocked
        status_filter:
          selected: "Selected filters: %{count}"
          all: Filters
          published: Published
          positive: Positive
          negative: Negative
          skipped: Skipped
          waiting: Waiting
          blocked: Blocked
          selected_js: "Selected filters: "
        form:
          review_text: "Review text"
          save: Save
          cancel: Cancel
          delete_review: "Delete review"
          block_review: "Block review"
          confirm_modify: "Are you sure you want to modify/delete this review? Once you edit/delete a review it is not possible to recover any of the old data."
          deleting_info: "Deleting a review allows its author to leave another one for the same transaction."
          blocking_info: "Blocking the review after deletion prevents its author from leaving another one for the same transaction."
          unskip: Unskip
          if_you_unskip_the_review: "If you unskip the review, the user will be able to post one."
          they_will_not_be_notified_automatically: "They will not be notified automatically."
      invitations:
        invitations: Invitations
        used:
          "yes": "Yes"
          "no": "No"
        headers:
          sent_by: "Sent by"
          message: Message
          sent_to: "Sent to"
          used: Used
          date_sent: "Date sent"
      listings:
        listings: Listings
        search_by_title_author_category: "Search for a listing title, author or category name"
        search: Search
        reset_search: "Show all"
        export_all_as_csv: "Export all as CSV"
        processing_export: "Processing export to CSV..."
        status:
          all: "All statuses"
          selected_js: "Selected statuses: "
          open: Open
          closed: Closed
          expired: Expired
          approval_pending: Pending
          approval_rejected: Rejected
        headers:
          title: Title
          author: Author
          created: Created
          updated: Updated
          category: Category
          status: Status
        open: Open
        closed: Closed
        expired: Expired
        approved: Approved
        approval_pending: Pending
        approval_rejected: Rejected
        form:
          this_listing_has_not_not_been_approved_yet: "This listing has not been approved yet. You can now decide to approve or reject the listing. If you approve the listing it will be public and visible to all users. If you reject the listing it will not be public."
          approve: Approve
          reject: Reject
          cancel: Cancel
      user_fields:
        user_fields: "User fields"
      footer:
        footer: Footer
        offer_pro: "Configure and remove all Sharetribe branding from the footer of your marketplace by %{upgrade_pro_plan_link}."
        upgrade_plan_link: "upgrading to the Pro plan or higher"
        menu_links: "Footer links"
        language: Language
        title: Title
        url: URL
        add: "Add a new link to the footer"
        save: "Save settings"
        footer_style: "Footer style"
        footer_copyright: "Footer copyright"
        footer_enabled: "Footer enabled"
        social_links: "Footer social links"
        title_placeholder: "Link title"
        url_placeholder: "https://www.example.com/username"
        style:
          dark: Dark
          light: Light
          marketplace_color: "Marketplace main color"
          logo: Logo
        social:
          title: Title
          url: URL
      domain:
        domain: Domain
        marketplace_domain: "Marketplace domain"
        offer_pro: "Configure your own custom domain by %{upgrade_pro_plan_link}."
        upgrade_pro_plan_link: "upgrading to the Pro plan or higher"
        your_marketplace_address_is: "Your marketplace address is: %{address}"
        would_you_like_to_change_address: "Would you like to change your marketplace address? %{contact_us}!"
        contact_us: "Contact us"
        you_can_now_use_a_custom_domain: "With your current plan, you can now enable a custom domain. Let's move forward with the setup. %{contact_us}!"
        would_you_like_to_change_domain: "Would you like to change your marketplace custom domain? %{contact_us}!"
        change_your_sharetribe_domain: "Change your Sharetribe domain"
        only_letters_numbers_and_hyphens_can_be_used: "Only letters, numbers and hyphens can be used. Be careful! Your old domain will become available for everyone to use and it will not redirect to your new one."
        when_you_change_your_sharetribe_domain: "When you change your Sharetribe domain, all of your URL's will automatically change. You will be redirected to the new address of your marketplace. You and users will have to log in again. Your previous marketplace domain will not be linked or redirected to the new one in any way. The old domain will become available for others to use."
        would_you_like_to_proceed: "Would you like to proceed?"
        change: Change
        you_can_now_enable_a_custom_domain: "With your current plan, you can now enable a custom domain. Let's move forward with the setup!"
        read_more_about_the_set_up_of_your_custom_domain: "Read more about the set up of your custom domain"
        set_custom_domain: "Set custom domain"
        in_order_to_set_your_custom_domain: "In order to set your custom domain, we first need to check that the domain that you have chosen is pointing to Sharetribe's servers. Before moving forward, make sure that you have followed the %{link}."
        instructions_to_point_your_domain: "instructions to point your domain to our servers"
        main_domain: "Main domain"
        main_domain_info_text: "Add the exact domain that you would like to use. You can choose a root domain or a subdomain, you decide. Make sure you already have edited your DNS records. %{link}."
        main_domain_link_text: "Read more about how to setup your DNS records"
        check_domain: "Check domain"
        domain_being_checked: "Domain being checked:"
        status: "Status:"
        checks_pending: "Checks pending..."
<<<<<<< HEAD
        please_check_back: "Please check back in a few minutes, checks should be back soon!"
        checks_not_passed: "Checks not passed!"
        check_the_domain_again_info: "%{again_link} or %{reset_link}. Make sure that your DNS records are configured correctly."
        check_the_domain_again: "Check the domain again"
        use_another_domain: "use another domain"
        checks_passed: "Checks passed!"
        summary:
          main_domain: "Main domain:"
          redirect: "Redirect:"
        set_domain: "Set domain"
=======
        please_check_back: "Please check back in a few minutes, checks should be done soon!"
        checks_not_passed: "Checks not passed!"
        check_the_domain_again_info: "Make sure that your DNS records are configured correctly."
        check_the_domain_again: "Check the domain again"
        use_another_domain: "use another domain"
        checks_passed: "Checks passed!"
        domain_being_set_up: "Domain beting set up:"
        setup_in_progress: "Setup in progress..."
        setup_check_back: "Please check back in a few minutes, the domain setup should be completed soon!"
        setup_check_back_critical_error: "The domain setup will take longer than expected. Check back later or contact us!"
        setup_failed: "Domain setup failed!"
        setup_the_domain_again_info: "Likely your domain DNS changes have not yet propagated fully. This can occasionally take up to 48 hours. Make sure that your DNS records are configured correctly and try again after an hour. Contact us, if the issue persists."
        setup_the_domain_again: "Retry domain setup"
        summary:
          main_domain: "Main domain:"
          redirect: "Redirect:"
>>>>>>> fe4fbc7f
        check_another_domain: "Check another domain"
        checks_passed_with_warning: "Checks passed - with warning!"
        this_domain_is_not_configured_correctly: "This domain is not configured correctly. This means that this domain will not redirect to your marketplace. Make sure that the domain DNS records are configured correctly and check it again if you want this domain to redirect to your main address. If you don't want the redirect, click \"Start using the custom domain\"."
        start_using_the_custom_domain: "Start using the custom domain"
        check_the_domain_again: "Check the domain again"
      landing_pages:
        landing_pages: "Landing page"
        info_1: "The landing page is perhaps the most important page of your marketplace. It is the first page that visitors see - sort of like the front door of your house. You have only a few seconds to convince new visitors that they should explore your site. The page needs to be appealing and your value proposition should be clear and enticing."
        info_2: "You can use this editor to modify your landing page whenever you want!"
        info_2_help_center: "Help Center article"
        info_3: "If you want to have a completely customized landing page for your marketplace, you can purchase it as add-on for $99 per month."
        info_4: "Read this %{link} to find out how the landing page editor works, learn about the different sections and how to edit them."
        editor_title: "Landing page editor"
        editor_info: "Here you can edit the sections of your landing page. At the moment it is only possible to use one language for the landing page. The 'Hero' and 'Footer' sections' position cannot be altered"
        preview: "Preview landing page"
        set_live: "Set live"
        add_new_section: "Add new section:"
        select_section_type: "Select section type..."
        this_version_is_not_released: "You need to make changes to set live a new version of your landing page"
        latest_version_released: "The latest version of your landing page has been set live! %{link}!"
        check_it_out: "Check it out"
        form:
          save: Save
          cancel: Cancel
        sections:
          identifier: "Section ID"
          kind: "Section type"
          new: "New section"
          edit: "Edit section %{section_id}"
          remove_section_confirmation: "Are you sure you want to remove the section '%{section_id}' and all its data? This cannot be undone."
          info_single_column: "Info - One column"
          info_multi_column_2: "Info - Two columns"
          info_multi_column_3: "Info - Three columns"
          listings: Listings
          categories: Categories
          hero: Hero
          locations: Locations
          video: Video
          new_section:
            categories: "New 'Categories' section addition"
            info_single_column: "New 'Info - One colum' section addition"
            info_multi_column_2: "New 'Info - Two columns' section addition"
            info_multi_column_3: "New 'Info - Three columns' section addition"
            listings: "New 'Listings' section addition"
            locations: "New 'Locations' section addition"
            video: "New 'Video' section addition"
          edit_section:
            categories: "'Categories' section edition"
            footer: "'Footer' section edition"
            hero: "'Hero' section edition"
            info_single_column: "'Info - One column' section edition"
            info_multi_column_2: "'Info - Two columns' section edition"
            info_multi_column_3: "'Info - Three columns' section edition"
            listings: "'Listings' section edition"
            locations: "'Locations' section edition"
            video: "'Video' section edition"
      attachments:
        delete: "Delete the current %{title}"
        or_change: "Or change the %{title} to a new one:"
    landing_page_versions:
      sections:
        content:
          title: "Section content"
        hero:
          hero_title: Hero
          hero_description: "Set the background image for the Hero section. The slogan and description are set from the %{link}."
          basic_details_tab: "'Basic details' tab"
          cta_button: "Call-to-action section"
          cta_button_info: "You don't need to edit the text of the button. You can just leave this field empty. By default the text is \"Search\" for public marketplaces and \"Sign up\" for private marketplaces."
          button_type:
            default: Default
            button: Button
            none: None
          button_content: "Button content"
          click_me: "Click me!"
        footer:
          footer_title: Footer
          footer_style: "Footer style"
          style_dark: Dark
          style_light: Light
          style_marketplace_color: "Marketplace main color"
          style_logo: Logo
        cta_button:
          cta_button: "Call-to-action button"
          cta_enabled: "Show a button"
          cta_text: Label
          cta_url: URL
          text_placeholder: "Click me!"
          url_placeholder: "https://www.example.com"
        background_selector:
          title: Background
        background_image_overlay:
          background_image: "Background image"
          background_image_info: "This image will be shown as the background image for the section. For the best results, it should have a minimum size of 1600x1200 pixels."
          add_another_image: "Add another image"
          current_image: "Current image: %{filename}"
          file_not_selected: "Not selected"
          background_image_overlay: "Background image overlay"
          background_image_overlay_info: "This allows you to determine how dark or light your background image is going to be displayed. \"Transparent\" means no overlay at all."
          overlay_dark: Dark
          overlay_light: Light
          overlay_transparent: Transparent
        background_style:
          background_style: "Background style"
          style_image: Image
          style_color: Color
          style_none: None
        background_color:
          background_color: "Background color"
          background_color_info: "You can choose the background color of this section by entering a hex color value. %{link} can help you choose the color and give you the hex color code. You can then copy the code here."
        categories:
          add: "+ Add a new category to this section"
          category: Category
          empty: "You don't have any included categories"
          image: Image
          include_title: "Categories to feature"
          info_text: "You can feature three to seven categories. Please add an image to each category and select one of the categories from your marketplace. For best results the recommended image size is 1000 x 667 pixels."
          need_at_least_3_categories: "You should have at least three categories in this section"
          need_at_most_7_categories: "You should have at most seven categories in this section"
        category:
          add_another_image: "Add another image"
          category: Category
          current_image: "Current image: %{filename}"
          file_not_selected: "Not selected"
          image: Image
          image_required: "You should add an image to this category"
          select_category: "Select category"
        locations:
          add: "+ Add a new location to this section"
          location: Location
          empty: "You don't have any included locations"
          image: Image
          include_title: "Locations to feature"
          info_text: "You can feature three to seven locations. Please add an image to each location and provide location search URL for your marketplace. For best results the recommended image size is 1000 x 667 pixels."
          need_at_least_3_locations: "You should have at least three locations in this section"
          need_at_most_7_locations: "You should have at most sevent locations in this section"
        location:
          add_another_image: "Add another image"
          location: Location
          current_image: "Current image: %{filename}"
          file_not_selected: "Not selected"
          image: Image
          image_required: "You should add an image to this location"
          title: Title
          title_placeholder: "Location label"
          url: URL
          url_placeholder: "Location URL"
        multi_column:
          main_title: "Main title"
          column_header: "Column %{index}"
          column_title: "Column %{index} title"
          column_icon_info: "Adding icons requires a manual step from the Sharetribe team. Please %{link} to select the icon of your choice and share it with Sharetribe support."
          column_icon_info_link: "follow the instructions in this article"
          column_icon: "Column %{index} icon"
          column_paragraph: "Column %{index} paragraph"
          column_button: "Column %{index} button"
          column_button_text: "Button label"
          column_button_url: "https://www.example.com"
        listings:
          listings_to_feature: "Listings to feature"
          you_need_to_add_the_listing_ids: "You need to add the listing IDs of the listings you want to feature in this section. To find the ID of a listing, simply go to the listing page and look at the listing URL. The listing ID is the number that comes right after the main URL. In the example https://www.example.com/listings/123456-listing-title, the listing ID would be 123456."
        video:
          text: Text
          autoplay: "Autoplay options"
          autoplay_no: "No autoplay"
          autoplay_muted: "Muted autoplay"
          info: "This text will be displayed if you select the \\\"No autoplay\\\" option or when the video is paused."
          youtube_video_id_info: "You can get the video ID from the video's URL. It is normally the last part of the URL. For example if the video's URL is https://www.youtube.com/watch?v=UffchBUUIoI, the ID would be 'UffchBUUIoI'"
    custom_fields:
      edit:
        edit_listing_field: "Edit listing field '%{field_name}'"
      edit_price:
        description: "The minimum and maximum price only affect the filter. They do not set a limit for listing prices."
        edit_price_field: "Edit listing field 'Price'"
        show_price_filter_homepage: "Show price filter on homepage"
        price_min: "Filter minimum price"
        price_max: "Filter maximum price"
      edit_location:
        edit_location_field: "Edit listing field 'Location'"
        this_field_is_required: "This field is required"
        the_location_feature_can_be_enabled: "The location feature can be enabled from the %{link} section in your marketplace settings."
      edit_expiration:
        edit_expiration_field: "Edit listing field 'Expiration date'"
        enable: "Enable expiration date"
      form:
        field_required:
          this_field_is_required: "Make it mandatory to fill in this field when creating a new listing"
          this_field_is_required_checkbox: "Make it mandatory to fill in this field when creating a new listing (user has to select at least one option)"
        search_filter:
          search_filter: "Display a filter based on this field on the homepage"
          date_cant_be_filtered: "There's no filter available for date field."
          text_cant_be_filtered: "There's no filter for text field. The main text search searches from text fields."
      index:
        listing_fields: "Listing fields & filters"
        listing_fields_help: "Here you can edit the fields that users have to fill in when they create a new listing. Please note that some fields are predefined and cannot be edited."
        add_new_field: "Add new field:"
        remove_field_confirmation: "Are you sure you want to remove the field '%{field_name}' and all its data? This cannot be undone."
        cancel: Cancel
        save: Save
        field_title: "Field title"
        field_type: "Field type"
        categories: "Listing categories where the field is used"
        select_all: "Select all"
        clear_all: "Clear all"
        options: Options
        add_option: "+ Add option"
        saving_order: "Saving field order"
        save_order_successful: "Successfully saved field order"
        save_order_error: "An error occurred while saving field order. Please refresh the page and try again."
        select_one: "Select field type..."
        continue: Continue
        minimum_value: Minimum
        maximum_value: Maximum
        allow_decimals: "Allow decimals"
      new:
        new_listing_field: "New listing field"
      field_types:
        text: Text
        number: Number
        dropdown: Dropdown
        checkbox_group: "Checkbox group"
        date: Date
        file: File
        location: Location
    person_custom_fields:
      saving_failed: "User field saving failed"
      index:
        user_fields: "User fields"
        field_title: "Field title"
        field_type: "Field type"
        signup: Signup
        public: Public
        add_new_field: "Add new field:"
        save: Save
        cancel: Cancel
        minimum_value: Minimum
        maximum_value: Maximum
        allow_decimals: "Allow decimals"
        add_option: "Add option"
      new:
        new_user_field: "New user field"
      form:
        field_required:
          this_field_is_required: "Make it mandatory to fill this field when signing up to the marketplace"
          this_field_is_required_checkbox: "Make it mandatory to fill this field when signing up to the marketplace (user has to select at least one option)"
          this_field_is_public: "Show this field in the public profile page"
      edit:
        edit_user_field: "Edit user field '%{field_name}'"
    emails:
      new:
        send_email_to_members: "Email users"
        send_email_to_members_title: "Send email to your users"
        send_email: "Send the email"
        send_email_or: or
        send_test_email: "Send a test email to yourself"
        test_sent: "Test email was sent to your inbox"
        send_email_article_title: "this article"
        send_email_article_text: "You can learn more about the user segments in %{article_link}."
        recipients:
          title: "Who do you want to email?"
          options:
            all_users: "All users"
            posting_allowed: "Users who are allowed to post listings"
            with_listing: "Users who have posted at least one listing"
            with_listing_no_payment: "Users who have posted at least one listing but haven't added their payment details"
            with_payment_no_listing: "Users who have added their payment details but haven't posted a listing"
            no_listing_no_payment: "Users who haven't posted a listing and haven't added their payment details"
        email_subject: "Email subject"
        email_content: "Email content"
        email_content_placeholder: "What do you want to say to your users?"
        email_language: "Language of the email receivers"
        any_language: "Any language"
        message_will_be_sent_only_to_people_with_this_language: "The email will be sent only to the users who are using %{service_name} in the language you choose."
        email_sent: "Email sent."
        to_improve_email_deliverability: "To improve email deliverability the email subject is generated automatically and cannot be changed."
        email_subject_text: "A new message from the %{service_name} team"
        firstname_cannot_be_removed: "\"Firstname\" cannot be removed and will be replaced by the actual first name of each recipient."
        hello_firstname: "Hello Firstname,"
        hello_firstname_text: "Hello %{person},"
    left_hand_navigation:
      general: General
      users_and_transactions: Manage
      configure: Configure
      emails_title: Emails
      subscription: Subscription
      preview: "Preview site"
      whats_new: "What's new?"
    listing_shapes:
      availability_title: Availability
      read_more: "Read more about automatic availability management."
      read_more_availability_management: "Read more about availability management."
      allow_providers_to_manage_availability: "Allow sellers to manage their availability from a calendar"
      per_hour_availability: "\"Per hour\" availability"
      per_day_availability: "\"Per day\" availability"
      per_night_availability: "\"Per night\" availability"
      pricing_units_disabled_info: "Pricing units cannot be used when availability calendar is enabled."
      can_not_find_name: "Can not find order type with given name: %{name}"
      index:
        listing_shapes: "Order types"
        description: "Order types determine how the order process works in your site. You can decide whether your users are renting or selling, or perhaps just posting announcements and communicating via direct messages."
        read_more_about_order_types: "Read more about order types"
        add_new_shape: "Add new order type: "
        select_template: "Select template..."
        all_categories: "All categories"
        no_categories: "No categories"
        category_count: "%{category_count} categories"
        header:
          listing_shape_name: "Order type name"
          listing_shape_categories: "Categories where it's used"
        order:
          saving_order: "Saving order"
          save_order_successful: "Successfully saved order type order"
          save_order_error: "An error occurred while saving order. Please refresh the page and try again."
      templates:
        selling_products: "Selling products"
        renting_products: "Renting products"
        offering_services: "Offering services"
        giving_things_away: "Giving things away"
        requesting: Requesting
        announcement: "Posting announcements"
        custom: Custom
      new:
        create_listing_shape: "Create order type"
        create: Create
        cancel: Cancel
        create_success: "New order type '%{shape}' created"
        create_failure: "Could not create new order type. Error: %{error_msg}"
      edit:
        edit_listing_shape: "Edit order type '%{shape}'"
        update: Save
        cancel: Cancel
        update_success: "Changes to order type '%{shape}' saved"
        update_failure: "Could not save changes. Error: %{error_msg}"
        delete: "Delete order type"
        confirm_delete_order_type:
          one: "There is %{count} listing with this order type. If you delete the order type, this listing will be closed. Are you sure you want to delete the order type?"
          other: "There are %{count} listings with this order type. If you delete the order type, those listings will be closed. Are you sure you want to delete the order type?"
        can_not_delete_last: "You can't delete this order type because it's the only type in your marketplace."
        can_not_delete_only_one_in_categories: "You can't delete this order type because in following categories this order type is the only one in use: %{categories}"
      listing_shape_name: Name
      listing_shape_name_placeholder: "E.g. Sell"
      action_button_label: "Checkout button label"
      action_button_placeholder: "E.g. Buy"
      open_listings_warning:
        one: "There is %{count} open listing with this order type. If you change any of the settings below, that listing will retain the old settings. The listing can be changed to the new settings by editing it manually. If you don't want to have the listing with the old settings visible on your site, you can close it by clicking the button below."
        other: "There are %{count} open listings with this order type. If you change any of the settings below, those listings will retain the old settings. Those listings can be changed to the new settings by editing them manually. If you don't want to have any listings with the old settings visible on your site, you can close them by clicking the button below."
      close_listings_action:
        one: "Close %{count} listing"
        other: "Close %{count} listings"
      confirm_close_listings_action:
        one: "Are you sure you want to close %{count} listing?"
        other: "Are you sure you want to close %{count} listings?"
      successfully_closed: "Successfully closed listings"
      successfully_deleted: "Successfully deleted order type '%{order_type}'"
      pricing_and_checkout_title: "Pricing & checkout"
      online_payments_label: "Allow sellers to accept payments online"
      shipping_label: "Allow sellers to define a shipping fee"
      price_label: "Allow sellers to add a price to their listings"
      units_title: "Pricing units"
      units_desc: "If you have enabled pricing units, the listing price is displayed as \"price per pricing unit\". An example: \"$39 per hour\"."
      units:
        piece: "Per piece"
        hour: "Per hour"
        day: "Per day"
        night: "Per night"
        week: "Per week"
        month: "Per month"
        unit: "Per unit"
      can_not_find: "Can't find order type with id: %{id}"
      add_custom_unit: "+ Add a custom pricing unit…"
      delete_custom_unit: delete
      custom_unit_form:
        title: "New pricing unit"
        label_heading: Label
        selector_label_heading: "Selector label"
        label_placeholder: "eg. \"kg\", \"30 minutes\", \"person\", \"class\""
        selector_placeholder: "eg. \"Number of people\", \"Amount in kg\""
        per: Per
        unit_type:
          heading: "Unit type"
          quantity_label: "Quantity (per piece, per kg, per person, per 2 hour tour...)"
          time_label: "Time (per 30 minutes, per 2 weeks, per year...)"
    paypal_accounts:
      marketplace_paypal_integration: "Payment system preferences"
      preferences_updated: "Payment system preferences updated"
      contact_support_link_text: "contact support"
      integration_info_text: "The payment system of your marketplace is powered by PayPal. To allow your users to pay using your marketplace, you must connect your PayPal account. Once you have connected your PayPal account, you can choose a minimum transaction size and a possible commission fee."
      link_paypal_personal_account_label: "Are you providing products or services yourself?"
      link_paypal_personal_account: "If so, you will also need to connect your PayPal account to %{personal_payment_preferences_link}."
      link_stripe_personal_account: "If so, you will also need to add your payout details to %{personal_payment_preferences_link}."
      link_paypal_and_stripe_personal_account: "If so, you will also need to connect your PayPal or Stripe account to %{personal_payment_preferences_link}."
      personal_payment_preferences_link_text: "your personal marketplace account"
      read_more_about_paypal: "Read more about the payment system"
      edit_payment_settings: "Edit payment settings"
      supported_currencies_information_text: "Sharetribe's online payment system supports 24 currencies. If your currency is not on the list, please %{contact_support_link}. If you change the marketplace currency, existing listings will retain their old currency. You need to edit those listings individually to convert them to the new currency."
      currency_change_warning_text: "Heads up: if you move forward with this currency change, don't forget to ask your sellers to manually edit their existing listings to get the currency update."
      marketplace_currency_label: "Marketplace currency:"
      minimum_listing_price_label: "Minimum transaction size:"
      transaction_fee_label: "Seller transaction fee:"
      minimum_transaction_fee_label: "Seller minimum transaction fee:"
      save_settings: "Save settings"
      minimum_listing_price_below_tx_fee: "The minimum transaction size has to be greater than or equal to the minimum transaction fee: %{minimum_transaction_fee}."
      minimum_listing_price_below_min: "The minimum transaction size has to be greater than the minimum commission %{minimum_commission}."
    payment_preferences:
      title: "Payment system preferences"
      general_settings: "1. General settings"
      connect_a_payment_provider: "2. Connect a payment provider"
      contact_support: "contact support"
      no_payments_link_text: here
      your_country: "Your country:"
      you_cannot_use_online_payments: "You cannot use online payments in %{country_name} with %{currency}. Please choose a different currency or %{support_link} to change your country. You can read more about supported countries and currencies %{help_link}. In the future we might add more payment providers and support more currencies"
      which_to_choose: "Which one to choose?"
      you_can_use_stripe_or_paypal: "You can use either Stripe, PayPal or both as your payment providers. %{choose_link}"
      you_can_use_stripe_only: "You can use Stripe as your payment provider. %{read_more_link}"
      read_more_stripe: "Read more about Stripe payments."
      you_can_use_paypal_only: "You can use PayPal as your payment provider. %{read_more_link}"
      read_more_paypal: "Read more about PayPal payments."
      read_more_about_paypal_and_stripe: "Read more about online payments, Stripe and PayPal"
      general_settings_updated: "Payment system general settings updated"
      transaction_fee_settings_updated: "Transaction fee settings updated"
      choose_popup_text: |-
          If you want to allow your users to accept online payments, you need to choose the currency for your marketplace and then connect at least one of the two payment providers supported by Sharetribe: Stripe and PayPal. You can also choose to use both, which means your users will be able to accept payments with either payment method.
          You can create a new account with either service if you don't have one already. Once you have connected an account, you can choose a possible fee you're charging from each transaction.
          What's the difference between Stripe and PayPal? Stripe allows you to delay payout to the seller up to 3 months and offers one payment method (credit/debit card). Stripe also allows your sellers to receive money directly to their bank account simply by providing their bank details. PayPal provides two payment methods (credit card and PayPal account) and offers a protection program for buyers and sellers. It requires your sellers to create a PayPal Business Account to accept payments.
          If you use Stripe, its fees will be deducted from your transaction fee, so remember to set a high enough minimum fee. If you use PayPal, its fees will be charged from the seller separately, in addition to your transaction fee. Stripe and PayPal have a bit different fee structure. In most cases Stripe's fees are a bit lower.
      invalid_api_keys: "Invalid Stripe API keys"
      missing_api_keys: "Missing Stripe API keys"
      stripe_verified: "Stripe API access verified"
      change_settings: "Change settings and fees"
      configure_stripe: "Configure Stripe"
      configure_paypal: "Configure PayPal"
      transaction_fee_settings: "Transaction fee settings"
      transaction_fee_save: Save
      stripe_fee: "Stripe's fees"
      stripe_fee_notice: "%{stripe_fee_link} will be deducted from the transaction fee you are charging."
      fee_should_be_less_than_minimum_price: "Minimum transaction fee must be lower than minimum transaction size"
      the_transaction_fee_must_be_lower_than_100: "The transaction fee must be lower than 100%"
      confirm_disable: "Are you sure you want to disable %{gateway}? If you disable it, sellers will no longer be able to receive money and buyers will no longer be able to pay through this payment method. If sellers haven't configured another payment method, buyers will not be able to buy from them."
      commission_from_buyer_label: "Buyer transaction fee:"
      minimum_buyer_transaction_fee_label: "Buyer minimum transaction fee:"
      stripe_connected:
        title: "Stripe connected"
        disable: "Disable Stripe"
        disabled: "Stripe disabled"
        enable: "Enable Stripe again"
      paypal_connected:
        title: "PayPal connected"
        disable: "Disable PayPal"
        disabled: "PayPal disabled"
        enable: "Enable PayPal again"
      cannot_enable_gateway: "Cannot enable payment gateway %{gateway}."
      cannot_disable_gateway: "Cannot disable payment gateway %{gateway}."
      cannot_enable_gateway_because_of_buyer_commission: "Cannot enable payment gateway %{gateway} because the buyer's commission is used"
      stripe_form:
        add_your_api_keys: "Add your Stripe API keys"
        how_to_get_these: "How to get these?"
        publishable_key_example: "For example: %{api_publishable_key_example}"
        secret_key_example: "For example: %{api_secret_key_example}"
        save_api_keys: "Save Stripe API keys"
        invalid_secret: "That doesn't look like a correct %{secret_key}"
        invalid_publishable: "That doesn't look like a correct %{publishable_key}"
      index:
        header: "Available Payment Settings"
        info: "You can configure available payment gateways for use in your marketplace. Currently PayPal and Stripe are supported."
        active: Active
        gateway: Gateway
        process: Process
        commission: Commission
        minimum_price: Min.price
        minimum_fee: Min.fee
        api_verified: "API verified?"
        actions: Actions
        payments_not_enabled: "Payments are not enabled for your marketplace"
    transaction_types:
      sell: Selling
      sell_w_online_payment: "Selling with online payment"
      sell_wo_online_payment: "Selling without online payment"
      rent: "Renting out"
      rent_w_online_payment: "Renting out with online payment"
      rent_wo_online_payment: "Renting out without online payment"
      give: "Giving away"
      lend: Lending
      swap: Swapping
      service: Offering
      service_w_online_payment: "Offering with online payment"
      service_wo_online_payment: "Offering without online payment"
      request: Requesting
      inquiry: Announcement
      share_for_free: "Sharing for free"
      event_w_online_payment: "Event with online payment"
      event_wo_online_payment: "Event without online payment"
      default_action_button_labels:
        sell: Buy
        rent: Rent
        request: Offer
        offer: Request
        inquiry: Contact
        book: Book
    community_transactions:
      show:
        transaction_for: "Transaction #%{transaction_id} for %{link}"
        status: "Status:"
        next_step: "Next step:"
        waiting_for_provider_accept_or_reject: "Waiting for %{provider} to accept or reject the request."
        waiting_for_fulfill_and_complete: "Waiting for %{provider} to fulfill the order for %{listing_title} and for %{buyer} to mark the order as completed."
        buyer: "Buyer:"
        provider: "Seller:"
        delivery: "Delivery method:"
        shipping_to: "Shipping to %{address}"
        buyer_pays: "Buyer pays:"
        marketplace_collects: "%{service_name} collects:"
        buyer_service_fee_label: "Commission from buyer:"
        service_fee_label: "Commission from seller:"
        provider_receives: "Seller receives:"
        admin_info_text: "As an administrator of %{service_name}, you can do some actions to move this transaction forward:"
        manage_reviews: "Manage reviews"
        you_should_investigate: "You should investigate the situation by discussing with both parties and decide to refund or dismiss the dispute. %{learn_more_link}"
        learn_more: "Learn more."
  common:
    edit_page: "Edit page"
    default_community_slogan: "Community marketplace"
    default_community_description: "This is a place to sell, rent, swap and share goods and services with the other members of the marketplace."
    cancel: Cancel
    fields_that_are_mandatory: "Fields marked with star (*) are mandatory."
    or: or
    password: Password
    service_name: "%{service_name}"
    share_types:
      request: request
      offer: offer
      borrow: borrowing
      buy: buying
      give_away: "giving away"
      lend: lending
      receive: "taking for free"
      rent: renting
      rent_out: "renting out"
      sell: selling
      offer_to_swap: swapping
      request_to_swap: swapping
      share_for_free: "sharing for free"
      accept_for_free: "wanting to use for free"
    categories:
      item: Items
      favor: Services
      rideshare: Rideshare
      housing: Spaces
      tools: Tools
      sports: Sports
      music: Music
      books: "Books & Magazines"
      games: "Games & Toys"
      furniture: Furniture
      outdoors: "Camping & Outdoors"
      food: "Food & Kitchen"
      electronics: Electronics
      pets: "Pets & Animals"
      film: "Film & Movies"
      clothes: "Clothes & Accessories"
      garden: Garden
      travel: Travel
      other: Other
    username: Username
    username_or_email: Email
    what_is_this: "What's this?"
    removed_user: "Removed user"
    payment_fee_info:
      title: "Commission and Payment processing fee"
      stripe: Stripe
      paypal: PayPal
      info: "Payments in %{service_name} are processed by the payment gateway listed below. %{service_name} will charge a commission depending on the payment gateway. The payment gateway may also charge a fee for each payment, as described below."
    paypal_fee_info:
      title: "PayPal's payment processing fee"
      body_text: |-
          For PayPal payments, %{service_name} charges a commission of %{paypal_commission}%. The minimum transaction fee per transaction is %{minimum_transaction_fee}. PayPal's fees are not included in this commission, so in addition to %{service_name} commission, you will also pay PayPal's fees for each. PayPal's fee is between 2% and 5% of the total sales price, depending on your monthly sales volume and the country of residence of the buyer. In general, domestic purchases have lower fees than international ones, and higher monthly sales give you a discount on fees.
          You can see the exact fees by logging in to your PayPal account and going %{link_to_paypal}. After each purchase you will get a receipt displaying the exact fee.
      body_text_accept: |-
          This transaction is processed by PayPal. PayPal charges a processing fee from each payment. This fee is between 2% and 5% of the total sales price, depending on your monthly sales volume and the country of residence of the buyer. In general, domestic purchases have lower fees than international ones, and higher monthly sales give you a discount on fees.
          You can see the exact fees by logging in to your PayPal account and going %{link_to_paypal}. After each purchase you will get a receipt displaying the exact fee.
      link_to_paypal_text: here
    stripe_fee_info:
      title: "Stripe's payment processing fee"
      body_text: "For Stripe payments, %{service_name} charges a commission of %{stripe_commission}%. The minimum commission per transaction is %{minimum_transaction_fee}. Stripe's fees are included in this commission."
      link_to_stripe_text: here
  conversations:
    accept:
      details: "Order details"
      order_by: "Order by %{orderer_link}"
      accept_offer: "Accept the offer"
      accept_request: "Accept the request"
      reject_offer: "Not this time"
      reject_request: "Not this time"
      close_listing: "Close the listing %{listing_title_link}"
      update_later: "Leave the listing open"
      optional_message: "Optional message"
      price_to_pay: "Total price to be paid"
      accept: Accept
      decline: Decline
      quantity_label: "Quantity:"
      sum_label: "Subtotal:"
      service_fee_label: "%{service_name} fee:"
      buyer_service_fee_label: "%{service_name} service fee:"
      you_will_get_label: "You will get:"
      total_label: "Total:"
      total_value: "%{seller_gets}*"
      total_value_paypal: "%{seller_gets}*"
      total_value_stripe: "%{seller_gets}"
      paypal_fee: "PayPal's payment processing fee"
      paypal_fee_info: "* Excludes %{link}"
      shipping_price_label: "Shipping:"
      stripe-fee_label: "Payment processing fee"
    confirm:
      confirm_description: "If your order has been fulfilled you should confirm it as done. Then you can give feedback to the other party."
      cancel_description_team: "If your order was not fulfilled, you can mark it as 'disputed'. The %{service_name} team will review the situation and will decide to refund or dismiss your dispute request."
      cancel_payed_description: "If your request was accepted but you're having second thoughts, you can still cancel the request before the payment."
      canceling_payed_transaction: "Cancel transaction"
      confirm: "Mark completed"
      cancel: Dispute
      continue: Continue
      give_feedback_to: "Give feedback to %{person_link}"
      do_not_give_feedback: "Skip feedback"
    details:
      day: day
      days: days
      price_per_day: "Price per day: %{price}"
    index:
      loading_more_messages: "Loading more messages"
      message_partitive: message
      messages_partitive: messages
      no_received_messages: "No messages"
      no_sent_messages: "No sent messages"
    conversation:
      accepted_request: "Request accepted."
      accepted_offer: "Offer accepted."
      rejected_request: "Request rejected."
      rejected_offer: "Offer rejected."
      confirmed_request: "Order completed."
      confirmed_offer: "Offer completed."
      canceled_request: "Order disputed."
      canceled_offer: "Offer canceled."
      message_from: "Message from %{person}"
      about_listing: "About listing %{listing_title}"
      free_message: "Direct message"
      message_content_not_available: "Message content not available"
    message:
      accepted_request: "accepted the request"
      received_payment: "accepted the request, received payment for %{sum}"
      received_payment_wo_sum: "accepted the request, received payment"
      accepted_offer: "accepted the offer"
      rejected_request: "rejected the request, canceled the payment"
      rejected_offer: "rejected the offer"
      confirmed_request: "marked the order as completed"
      confirmed_offer: "marked the offer as completed"
      canceled_request: "canceled the order"
      canceled_offer: "canceled the offer"
      paid: "paid %{sum}"
      payment_preauthorized: "Payment authorized: %{sum}"
      payment_preauthorized_wo_sum: "Payment authorized"
      stripe:
        held_payment: "Accepted the request. Payment for %{sum} is being held by %{service_name} until the order is marked as completed."
        held_payment_wo_sum: "Accepted the request. Payment is being held by %{service_name} until the order is marked as completed."
        confirmed_request: "Marked the order as completed. The payment has now been transferred to %{author_name} bank account or will be transferred soon."
      canceled_the_order: "Disputed the order. The %{service_name} team has been notified."
      marked_as_refunded: "Marked as refunded"
      dismissed_the_cancellation: "Dismissed the dispute."
      payment_has_now_been_transferred: "The payment has now been transferred to %{seller} bank account or will be transferred soon."
    new:
      message: Message
      message_to: "Message to %{author_name}"
      optional_message_to: "Optional message to %{author_name}"
      send_message: "Send message"
      send: Send
      this_message_is_private: "This message is private between you and %{person}. %{person} will be notified of this message by email."
      you_will_get_notified_of_acceptance: "You will get an email notification when %{person} accepts or rejects your proposal."
      you_will_get_notified: "You will get an email notification when %{person} answers you."
      title: Title
      send_message_to_user: "Send message to %{person}"
      about_listing: "About listing %{listing_title}"
      author_has_to_accept_request: "%{author_name} needs to accept the request before you can pay"
    show:
      in_response_to_listing: "about listing"
      message_sent_by: "Message sent by"
      message_sent_to: "Message sent to"
      send_reply: "Send reply"
      write_a_reply: "Write a reply:"
      conversation_about_listing: "With %{person} about %{listing}"
      conversation_with_user: "With %{person}"
      conversation_with: "Conversation with %{person}"
      last_message_at: "(latest message %{time})"
      price: "Price: %{price}"
      sum: "Total: %{sum}"
      total: "Total: %{total}"
    status:
      payment_errored: "Payment failed. Please try again."
      payment_errored_starter: "Payment failed. Please try again. If the problem continues, please contact Sharetribe support."
      payment_errored_author: "Payment failed. Please contact %{starter_name} and ask them to try the payment again."
      cancel_payed_transaction: Cancel
      feedback_given: "Feedback given"
      feedback_skipped: "Feedback skipped"
      give_feedback: "Give feedback"
      offer_accepted: Accepted
      offer_rejected: Rejected
      offer_canceled: Canceled
      offer_confirmed: Completed
      offer_paid: "Payment successful"
      offer_preauthorized: "Payment successful"
      offer_waiting_for_payment: "Waiting for %{requester_name} to pay"
      pay: Pay
      preauthorized: "Payment successful"
      paid: "Payment successful"
      pending_external:
        paypal:
          multicurrency: "We couldn't process the PayPal payment because your PayPal account has not been set up to receive money in %{currency}. Go to %{paypal_url} and log in to your account to manually accept or reject the payment."
          verify: "You cannot accept this transaction because you haven't verified your PayPal account. Go to %{paypal_url} to verify your account."
          intl: "We couldn't process the PayPal payment because your PayPal account does not have a withdrawal mechanism. Go to %{paypal_url} and log in to your account to manually accept or reject the payment."
      waiting_for_current_user_to_deliver_listing: "Waiting for you to fulfill the order for %{listing_title}"
      waiting_for_listing_author_to_deliver_listing: "Waiting for %{listing_author_name} to fulfill the order for %{listing_title}"
      request_accepted: Accepted
      request_rejected: Rejected
      request_confirmed: Completed
      request_canceled: Canceled
      request_paid: "Payment successful"
      request_preauthorized: "Payment authorized"
      skip_feedback: "Skip feedback"
      waiting_for_listing_author_to_accept_offer: "Waiting for %{listing_author_name} to accept the offer"
      waiting_for_listing_author_to_accept_request: "Waiting for %{listing_author_name} to accept the request. As soon as %{listing_author_name} accepts, you will be charged."
      waiting_for_you_to_accept_request: "Waiting for you to accept the request"
      waiting_confirmation_from_requester: "Waiting for %{requester_name} to mark the order completed"
      waiting_confirmation_from_you: "Waiting for you to mark the order completed"
      waiting_payment_from_requester: "Waiting for %{requester_name} to pay"
      waiting_payment_from_you: "Waiting for you to pay"
      waiting_feedback_from_you: "Waiting for you to give feedback"
      pending_external_inbox:
        paypal:
          multicurrency: "Waiting for you to accept the PayPal payment"
          intl: "Waiting for you to accept the PayPal payment"
          unknown_reason: "Payment is pending. Log in to your PayPal account to see more details."
          verify: "Waiting for you to verify your PayPal account"
      stripe:
        waiting_confirmation_from_requester: "Waiting for %{requester_name} to mark the order completed. Once the order is marked as completed, the payment will be released to your bank account."
      order_canceled: "Order disputed"
      waiting_for_marketplace_review: "Waiting for the %{service_name} team to review the situation"
      marketplace_notified: "The %{service_name} team has been notified. You can also %{contact_link} if you want to share more details with them."
      contact_them: "contact them"
      refunded: "Order marked as refunded"
      dismissed: "Order dispute dismissed"
      order_refunded: "Order marked as refunded. The %{service_name} team has approved the dispute."
      you_should_receive_refund_soon: "You should receive a refund soon."
      issue_with_the_refund: "Something wrong? An issue with the refund? %{contact_link}."
      do_you_disagree: "Something wrong? Do you disagree? %{contact_link}."
      contact_the_marketpalce_team: "Contact the %{service_name} team"
      order_cancellation_dismissed: "Order dispute dismissed. The %{service_name} team has rejected the dispute."
    status_link:
      accept_offer: "Accept offer"
      accept_request: "Accept request"
      reject_offer: "Not this time"
      reject_request: "Not this time"
      accept_preauthorized_offer: "Accept offer"
      accept_preauthorized_request: "Accept request"
      reject_preauthorized_offer: "Not this time"
      reject_preauthorized_request: "Not this time"
      confirm: "Mark completed"
      cancel: Dispute
      mark_as_refunded: "Mark as refunded"
      dismiss: "Dismiss and payout"
  feedback:
    feedback_subject: "New contact form entry on %{service_name}"
    feedback_body: "%{author_name_and_email} has submitted the following entry on the %{service_name} contact form. This notification is sent to all %{service_name} admins."
    unlogged_user: "An unlogged user"
    anonymous_user: "An anonymous user"
  community_memberships:
    access_denied:
      access_denied: "Access denied"
      you_are_banned_in_this_community: "The %{service_name} team has disabled your account. If you want to message the %{service_name} team, you can %{link_to_contact_page}."
      contact_page_link: "contact them"
    new:
      welcome_fb_user: "Welcome to %{service_name}, %{name}!"
      fb_join_accept_terms: "There's one more step to join %{service_name}: you need to accept the terms of use."
      join_community: "Join %{service_name}"
      you_can_join: "You can join %{service_name} by accepting the terms of use and clicking 'Join %{service_name}' below."
      you_can_join_email_confirmation: "To join %{service_name} you need to have a valid email address that ends with %{email_ending}. You can join by filling in your email address, accepting the terms of use and clicking 'Join %{service_name}' below, and confirming your email."
      you_can_join_email_confirmation_multiple_addresses: "%{service_name} has email restrictions. You can only join if you have an allowed email address. You can join by filling in your email address, accepting the terms of use of %{service_name} and clicking 'Join %{service_name}' below."
      you_can_join_with_invite_only: "You have to have an invitation from another member to join %{service_name}. If you have an invitation code, you can join by typing the code to the field below, accepting the terms of use and clicking 'Join %{service_name}' below."
      if_want_to_view_content: "If you want to view the content in %{service_name} without joining it as a member you need to"
      log_out: "log out"
      join_community_button: "Join %{service_name}"
    give_consent:
      invitation_code_invalid_or_used: "The invitation code was invalid or already used."
      email_not_allowed: "This email is not allowed in %{service_name}."
      email_not_available: "The email you gave is already in use."
      consent_not_given: "The terms were not accepted."
  emails:
    accept_reminder:
      remember_to_accept_offer: "Remember to accept or reject an offer from %{sender_name}"
      remember_to_accept_request: "Remember to accept or reject a request from %{sender_name}"
      you_can_accept_or_reject_offer_at: "You can accept or reject the offer at"
      you_can_accept_or_reject_request_at: "You can accept or reject the request at"
      you_have_not_yet_accepted_or_rejected_offer: "You have not yet accepted or rejected the offer %{title} you received %{date}."
      you_have_not_yet_accepted_or_rejected_request: "You have not yet accepted or rejected the request %{title} you received %{date}."
      show_thread: "Show conversation"
    branding:
      powered_by: "%{service_name} is powered by the %{sharetribe_link} marketplace platform."
      create_own: "Want to create your own online marketplace website like %{service_name}? %{learn_more}."
      learn_more: "Learn more"
    confirm_reminder:
      you_have_not_yet_confirmed_or_canceled_request: "You have not yet completed or disputed the order %{request_link}. If the order has been completed, you should confirm that. After that you can give feedback to %{other_party_given_name}."
      remember_to_confirm_request: "Remember to confirm or cancel a request"
      if_will_not_happen_you_should_cancel: "If you think this order will not be completed for one reason or another, you can %{cancel_it_link}."
      cancel_it_link_text: "dispute it"
      automatic_confirmation: "If you don't confirm or dispute the order within %{days_to_automatic_confirmation} days after the request was accepted, we will mark it automatically as completed."
    confirm_reminder_v2:
      headline: "you have not yet completed or disputed the order %{request_link}."
      you_have_not_yet_confirmed_or_canceled_request: "If the order has been completed, you should confirm that. After that you can give feedback to %{other_party_given_name}."
    payment_settings_reminder:
      remember_to_add_payment_details: "Remember to add your payment details to receive payments"
      you_have_added_listing_with_payment: "You have added a listing %{listing_link} with payment. However, you haven't yet added your payment details. In order to receive the payment you have to add your payment information."
      please_go_to_payment_settings: "Please go to your %{payment_settings_link} and fill in the required payment information."
      payment_settings_link: "payment settings"
    payment_settings_reminder_v2:
      fill_payout_details: "Fill the payout details"
      you_have_added_listing_with_payment: "You have added a listing %{listing_link} with payment. We noticed that you haven't yet added your payment details. In order to receive the payment you need to provide your payment information."
    transaction_confirmed:
      here_is_a_message_from: "Here's a message from %{other_party_given_name}:"
      request_marked_as_confirmed: "Order completed - remember to give feedback"
      request_marked_as_canceled: "Order disputed"
      has_marked_request_as_confirmed: "%{other_party_full_name} has marked the order about '%{request}' completed. You can now give feedback to %{other_party_given_name}."
      has_marked_request_as_canceled: "%{other_party_full_name} has disputed the order about '%{request}'. You can still give feedback to %{other_party_given_name}."
      giving_feedback_is_good_idea: "Giving feedback is always a good idea. If everything went well, you should let others know that %{other_party_given_name} can be trusted. If there were any problems, it's good to mention those as well."
      give_feedback_to: "Give feedback to %{other_party_given_name}"
      stripe:
        has_marked_request_as_confirmed: "%{other_party_full_name} has marked the order about '%{request}' completed. The payment for this transaction has now been released to your bank account. You can now give feedback to %{other_party_given_name}."
      team_title: "the %{service_name} team"
    transaction_confirmed_v2:
      headline_confirmed: "%{other_party_full_name} has marked the order about %{listing_link} completed."
      headline_canceled: "%{other_party_full_name} has disputed the order about %{listing_link}."
      stripe:
        has_marked_request_as_confirmed: "The payment for this transaction has now been released to your bank account."
      can_give_feedback: "You can now give feedback to %{other_party_given_name}."
      team_title: "the %{service_name} team"
    transaction_automatically_confirmed:
      subject: "Order automatically completed - remember to give feedback"
      we_have_marked_request_as_confirmed: "We have marked the order about '%{request}' completed. The order was automatically completed because %{days_passed} days have passed since the request was accepted."
    transaction_automatically_confirmed_v2:
      we_have_marked_request_as_confirmed: "We have marked the order about '%{request}' completed."
      order_automatically_confirmed: "The order was automatically completed because %{days_passed} days have passed since the request was accepted."
    booking_transaction_automatically_confirmed:
      subject: "Order automatically completed - remember to give feedback"
      we_have_marked_request_as_confirmed: "We have marked the order about '%{request}' completed. The request was automatically completed because one day has passed since the booking period ended."
    booking_transaction_automatically_confirmed_v2:
      order_automatically_confirmed: "The request was automatically completed because one day has passed since the booking period ended."
    automatically_confirmed_footer:
      giving_feedback_is_good_idea: "You can now give feedback to %{other_party_given_name}. Giving feedback is always a good idea. If everything went well, you should let others know that %{other_party_given_name} can be trusted. If there were any problems, it's good to mention those as well."
      give_feedback_to: "Give feedback to %{other_party_given_name}"
      show_thread: "Show conversation"
    confirmation_instructions:
      confirmation_instructions_signature: "Best regards,<br/>The %{service_name} team"
      need_to_confirm: "To join %{service_name}, confirm your email address by clicking the button below."
      confirmation_link_text: "Confirm my address"
      or_paste_link: "Alternatively, you can copy the following link to your browser's address bar:"
    confirmation_instructions_v2:
      headline: "confirm your email to join %{service_name}!"
      need_to_confirm: "Confirm your email address to complete your %{service_name} account. It's easy - just click the button below!"
      confirmation_link_text: "Confirm %{email}"
    common:
      hey: "Hello %{name},"
      hi: "Hi %{name},"
      kassi_team: "The %{service_name} team"
      thanks: "Thanks,"
      dont_want_to_receive_these_emails: "Don't want to receive these emails?"
      edit_your_email_settings_here: "Edit your email settings here"
      message_not_displaying_correctly: "Is this email not displaying correctly?"
      view_it_in_your_browser: "View it in your browser"
      or: or
      unsubscribe_from_these_emails_info: "You have received this email because you are a member of %{service_name}."
      unsubscribe_from_these_emails: "unsubscribe from these emails"
      unsubscribe_from_invitation_emails_info: "You have received this email because a member of %{service_name} has invited you to join them."
      unsubscribe_from_invitation_emails: "Unsubscribe from invitation emails to join %{service_name}"
      here_is_your_receipt: "Here is your receipt."
    conversation_status_changed:
      has_accepted_your_offer: "%{accepter} has accepted your offer %{listing}."
      has_accepted_your_request: "%{accepter} has accepted your request %{listing}."
      has_rejected_your_offer: "%{accepter} has rejected your offer %{listing}."
      has_rejected_your_request: "%{accepter} has rejected your request %{listing}."
      view_thread: "View conversation"
      your_offer_was_accepted: "Your offer was accepted"
      your_offer_was_rejected: "Your offer was rejected"
      your_request_was_accepted: "Your request was accepted"
      your_request_was_rejected: "Your request was rejected"
      you_can_now_pay_to: "You can now pay the requested amount to %{payment_receiver}."
      pay_now: "Pay now"
      remember_to_confirm: "When the order is fulfilled, remember to mark it as completed. If the order is not fulfilled your have %{days_to_automatic_confirmation} days to dispute it. Otherwise it will be automatically marked as completed."
    conversation_status_changed_v2:
      has_accepted_your_request: "your request was accepted."
      has_accepted_your_request_text: "%{accepter} has accepted your request for %{listing}."
      has_rejected_your_request: "unfortunately your request was rejected."
      has_rejected_your_request_text: "%{accepter} has rejected your request for %{listing}."
    invitation_to_kassi:
      hi: Hi!
      you_have_been_invited_to_kassi: "%{inviter} has invited you to %{service_name}."
      here_is_a_message_from: "Here is a personal message from %{inviter}:"
      join_now: "Join now"
      invitation_code: "Invitation code: %{code}"
    invitation_to_kassi_v2:
      headline: "Hi there!"
    new_comment:
      has_commented_your_listing_in_kassi: "%{author} has commented on your listing '%{listing}'."
      view_comment: "View comment"
      you_have_a_new_comment: "%{author} has commented on your listing in %{service_name}"
      listing_you_follow_has_a_new_comment: "%{author} has commented on a listing you follow in %{service_name}"
      has_commented_listing_you_follow_in_kassi: "%{author} has commented on the listing '%{listing}' you are following in %{service_name}."
    new_message:
      view_message: "View message"
      has_sent_you_a_message_in_kassi: "%{sender} has sent you a message. Go to %{service_name} to reply."
      you_have_a_new_message: "You have a new message from %{sender_name} in %{service_name}"
    new_message_v2:
      headline: "you have a message!"
      reply: "Click here to reply to %{sender}"
    new_payment:
      new_payment: "You have received a new payment"
      price_per_unit_type: "Price per %{unit_type}"
      quantity: "Quantity:"
      you_have_received_new_payment: "You have been paid <b>%{payment_sum}</b> for <b>%{listing_title}</b> by %{payer_full_name}. Here is your receipt."
      listing_per_unit_title: "%{title}, per %{unit_type}"
    payment_receipt_to_seller:
      payment_gateway_fee: "Payment processing fee:"
      shipping_total: "Shipping:"
      product: "Product:"
      price_payer_paid: "Price %{payer_full_name} paid:"
      subtotal: "Subtotal:"
      service_fee: "%{service_name} service fee:"
      buyer_service_fee: "%{service_name} service fee:"
      you_will_get: "Total:"
      new_payment: "You have received a new payment"
      price_per_unit_type: "Price per %{unit_type}"
      quantity: "Quantity:"
      you_have_received_new_payment: "You have been paid <b>%{payment_sum}</b> for <b>%{listing_title}</b> by %{payer_full_name}. Here is your receipt."
      stripe:
        you_have_received_new_payment: "The amount of <b>%{payment_sum}</b> has been paid for <b>%{listing_title}</b> by %{payer_full_name}. The money is being held by %{service_name} until the order is marked as completed. Here is your receipt."
    payment_receipt_to_seller_v2:
      headline: "you have been paid %{payment_sum} for %{listing_link} by %{payer_name}."
      main_text_stripe: "The money is being held by %{service_name} until the order is marked as completed."
      price_breakdown: "Price breakdown"
    payment_receipt_to_payer:
      receipt_of_payment: "Receipt of payment"
      you_have_made_new_payment: "You have paid <b>%{payment_sum}</b> for <b>%{listing_title}</b> to %{recipient_full_name}. Here is a receipt of the payment."
      product: Product
      price_per_unit_type: "Price per %{unit_type}"
      duration: Duration
      quantity: Quantity
      subtotal: Subtotal
      buyer_service_fee: "%{service_name} service fee:"
      total: Total
      price: Price
      service_fee: "Service fee"
      stripe_gateway_fee: "Stripe's fee:"
      paypal_gateway_fee: "PayPal's fee:"
      money_will_be_transferred: "The money will be transferred to %{recipient_name} when a) you have marked the request completed or b) %{automatic_confirmation_days} days have passed since you paid."
    payment_receipt_to_payer_v2:
      headline: "here is your receipt for %{listing_link}."
      you_have_made_new_payment: "You have paid <b>%{payment_sum}</b> for <b>%{listing_title}</b>."
    paypal_new_payment:
      paypal_gateway_fee: "PayPal's fee:"
      shipping_total: "Shipping:"
    braintree_new_payment:
      product: "Product:"
      price_payer_paid: "Price %{payer_full_name} paid:"
      service_fee: "%{service_name} service fee:"
      you_will_get: "Total:"
    receipt_to_payer:
      receipt_of_payment: "Receipt of payment"
      you_have_made_new_payment: "You have paid <b>%{payment_sum}</b> for <b>%{listing_title}</b> to %{recipient_full_name}. Here is a receipt of the payment."
      product: Product
      price_per_unit_type: "Price per %{unit_type}"
      duration: Duration
      quantity: Quantity
      subtotal: Subtotal
      total: Total
      price: Price
      buyer_service_fee: "%{service_name} service fee"
      stripe_gateway_fee: "Stripe's fee:"
      paypal_gateway_fee: "PayPal's fee:"
      money_will_be_transferred: "The money will be transferred to %{recipient_name} when a) you have marked the request completed or b) %{automatic_confirmation_days} days have passed since you paid."
      listing_per_unit_title: "%{title}, per %{unit_type}"
      stripe:
        you_have_made_new_payment: "You have paid <b>%{payment_sum}</b> for <b>%{listing_title}</b>. The money is being held by %{service_name} and will be released to %{recipient_full_name} once you mark the order as completed. Here is a receipt of the payment."
    new_testimonial:
      has_given_you_feedback_in_kassi: "%{name} has given you feedback in %{service_name}"
      you_can_give_feedback_to: "You haven't yet given feedback to %{name}."
      view_feedback: "View feedback"
    new_testimonial_v2:
      headline: "you got feedback!"
    new_update_to_listing:
      listing_you_follow_has_been_updated: "A listing you follow has been updated"
      has_updated_listing_you_follow_in_kassi: "%{author} has updated the listing '%{listing}' you are following in %{service_name}."
      view_changes: "View changes"
    community_updates:
      added_offer: "%{name_link} added a listing:"
      added_request: "%{name_link} added a listing:"
      added_listing: "%{name_link} added a listing:"
      update_mail_title: "%{title_link} update"
      title_link_text: "%{community_name}"
      intro_paragraph: "Here are some of the things that happened on %{community_link} during the past %{time_since_last_update}."
      intro_paragraph_link_text: "%{community_name}"
      reduce_email_footer_text: "Too much email? %{settings_link} or %{unsubscribe_link}."
      settings_link_text: "Edit your email settings here"
      unsubscribe_link_text: unsubscribe
    community_updates_v2:
      headline: "check out the latest activity on %{service_name}."
      intro_paragraph:
        one: "Here are some highlights that happened on %{service_name} during the past day."
        other: "Here are some highlights that happened on %{service_name} during the past %{count} days."
    newsletter:
      hi: "Hi %{name},"
      newest_offers: "What people currently offer to others"
      newest_requests: "What people currently need"
      text_version_text: "Could you share something that others might need? Or do you need something that others might have? Add an offer or a request or check everything that the others are offering or requesting at %{url}"
    reset_password_instructions:
      change_my_password: "Change my password"
      reset_password_instructions: "<p>You have indicated that you have forgotten your password in the %{service_name} service.</p><p>If you need to reset your password, click the following link: %{password_reset_link}</p><br/><p>If you didn't request this, please ignore this email. Your password won't change until you access the link above and create a new one.</p>"
    testimonial_reminder:
      remember_to_give_feedback_to: "Reminder: remember to give feedback to %{name}"
      you_have_not_given_feedback_yet: "You have not yet given feedback to %{name} about event '%{event}'. Remember to give feedback on how %{given_name} performed in the event."
    testimonial_reminder_v2:
      headline: "remember to leave feedback to %{other_name}!"
      you_have_not_given_feedback_yet: "Giving feedback is always a good idea. If everything went well, let others know that %{name} can be trusted. If there were any problems, it's good to mention those as well"
      leave_feedback: "Leave feedback for %{other_party_name}"
    transaction_preauthorized:
      subject: "%{requester} is interested and has authorized payment for %{listing_title} published in %{service_name}"
      transaction_requested_by_user: "Great news! %{requester} is interested in \"%{listing_title}\" and has authorized payment for this listing."
      you_have_time_to_accept: "You need to accept or reject the request within %{payment_expires_in}."
      if_you_do_accept: "If you accept the request within this timeframe, you will receive the money immediately to your account."
      if_you_do_accept_stripe: "If you accept the request within this timeframe, the payment will go through. You will receive the money directly to your bank account after you have delivered %{listing_title} to %{requester}."
      if_you_do_not_accept: "If you reject the request or don't accept it within this timeframe, the transaction will be automatically canceled, %{requester} will not be charged and you will not get paid."
      click_here_to_reply: "Click here to respond to the request"
    transaction_preauthorized_v2:
      headline: "%{requester} is interested and has authorized payment for %{listing_link}."
    transaction_preauthorized_reminder:
      subject: "Remember to accept the request from %{requester} about listing %{listing_title}"
      remember_to_accept: "Remember to accept the request from %{requester} about listing \"%{listing_title}\". %{requester} has already paid for the listing. You have to accept the request in order to receive the payment."
      one_day_left: "If you don't accept the request within one day the request will be automatically rejected and you will not get paid."
      click_here_to_reply: "Click here to respond to the request"
    transaction_preauthorized_reminder_v2:
      headline: "remember to accept the request from %{requester} about %{listing_link}."
      remember_to_accept: "%{requester} has already paid for the listing. You have to accept the request in order to receive the payment."
    welcome_email:
      welcome_email_subject: "Welcome to %{service_name}"
      welcome_to_marketplace: "Welcome to %{service_name}! Glad to have you on board."
      love_marketplace_crew: "Love,<br /><i>%{service_name} crew</i>"
      welcome_email_footer_text: "What kind of emails do you want to receive from %{service_name}? %{settings_link}"
      settings_link_text: "Check your settings"
    new_listing_by_followed_person:
      subject: "%{author_name} has posted a new listing in %{service_name}"
      has_posted_a_new_listing: "%{author_name} has posted a new listing:"
      you_are_receiving_this_because: "You received this notification because you follow %{author_name}."
      view_listing: "View listing"
    new_listing_by_followed_person_v2:
      headline: "%{author} just added a new listing!"
      has_posted_a_new_listing: "%{author_name} has posted a new listing:"
      you_are_receiving_this_because: "You received this notification because you follow %{author_name}."
      view_listing: "View %{title}"
      cant_click: "Can't click the button? Here's the link for your convenience:"
    new_member_notification:
      subject: "New member in %{community}"
      new_member_has_joined: "A new member has joined %{community}. They may still have to confirm their email address."
      this_is_automatic_message: "This is an automatic message sent to administrators of %{community}."
      person_name: "Name:"
      person_email: "Email:"
    new_member_notification_v2:
      headline: "%{user_name} joined %{community}."
      new_member_has_joined: "%{name} (%{email}) has joined %{community}. They may still have to confirm their email address."
      view_profile: "View profile"
    listing_submited_for_review:
      subject: "New listing to review: \"%{listing_title}\" by %{author_name} in %{community}"
      there_is_a_new_listing_to_review: "There is a new listing to review: \"%{listing_title}\" by %{author_name}. You now have to approve or reject that listing."
      review_the_listing: "Review the new listing"
      this_is_automatic_message: "This is an automatic message sent to administrators of %{community}."
    listing_approved:
      subject: "The %{community} team has approved your listing \"%{listing_title}\""
      listing_has_been_approved: "Great news! Your listing \"%{listing_title}\" has been reviewed and approved by the %{community} team. It has been published."
      view_the_listing: "View the listing"
    listing_rejected:
      subject: "The %{community} team has rejected your listing \"%{listing_title}\""
      listing_has_been_rejected: "Unfortunately the %{community} team has rejected your listing \"%{listing_title}\" after reviewing it carefully. You can %{contact_link} to learn more or edit your listing and submit it for a new review."
      contact_link: "contact the %{community} team"
      edit_the_listing: "Edit the listing"
    edited_listing_submited_for_review:
      subject: "Edited listing to review: \"%{listing_title}\" by %{author_name} in %{community}"
      there_is_a_edited_listing_to_review: "There is an edited listing to review: \"%{listing_title}\" by %{author_name}. You now have to approve or reject that listing."
      review_the_listing: "Review the edited listing"
    new_transaction:
      subject: "New transaction in %{service_name}"
      there_is_a_new_transaction: "There is %{link} in %{service_name}."
      a_new_transaction: "a new transaction"
      listing: "Listing: %{title}"
      sum: "Sum: %{amount}"
      starter: "Starter: %{name}"
      provider: "Seller: %{name}"
    new_transaction_v2:
      subject: "New transaction in %{service_name}"
      there_is_a_new_transaction: "There is %{link} in %{service_name}."
      a_new_transaction: "a new transaction"
      listing: "Listing:"
      sum: "Sum:"
      starter: "Starter:"
      provider: "Seller:"
      view_transaction: "View transaction"
    transaction_cancel_flow:
      the_order_about: "the order about %{listing_title}"
      you_can_contact_the_marketplace_team: "You can contact the %{service_name} team if there is any further issue."
      you_can_now_give_feedback: "You can now give feedback to %{name}. Giving feedback is always a good idea. If everything went well, you should let others know that %{recipient} can be trusted. If there were any problems, it's good to mention those as well."
      give_feedback_to: "Give feedback to %{name}"
    transaction_disputed:
      subject: "Order disputed - The %{service_name} team is reviewing the situation"
      subject_admin: "A transaction was disputed, you must decide what happens next"
      order_about: "order about %{listing_title}"
      the_order_has_been_canceled: "The %{transaction_link} has been disputed."
      the_order_between_buyer_and_seller_has_been_canceled: "The %{transaction_link} between %{buyer} and %{seller} has been disputed."
      the_marketplace_has_been_notified: "The %{service_name} team has been notified and is reviewing the situation. You can contact them to share more details."
      contact_the_marketplace_team: "Contact the %{service_name} team"
      you_must_now_decide: "You must now decide if a refund should happen or if you dismiss the dispute. You can %{learn_more_link}."
      learn_more_about: "learn more about what to do here"
      review_the_transaction: "Review the transaction"
    transaction_refunded:
      subject: "Order marked as refunded - The %{service_name} team has approved the dispute from %{buyer}"
      marketplace_team_has_approved_the_cancellation: "The %{service_name} team has approved the dispute for %{transaction_link} and has marked the payment as refunded."
      you_should_receive_a_refund_soon: "You should receive a refund soon. You can contact the %{service_name} team if there is any further issue."
    transaction_cancellation_dismissed:
      subject: "Order dispute dismissed - The %{service_name} team has rejected the dispute from %{buyer}"
      marketplace_team_has_rejected_the_cancellation: "The %{service_name} team has rejected the dispute for %{transaction_link}."
    transaction_commission_charge_failed:
      subject: "A commission in your marketplace was not transferred to your PayPal account"
      transaction_about: "transaction about %{listing_title}"
      the_commission_of_the_transaction: "the commission of the %{transaction_link} from %{seller} has failed to be transferred to your PayPal account."
      this_usually_means: "This usually means that there is something blocking the commission from the seller's PayPal account. In most cases the issue is that the seller does not have a valid and verified funding source connected to their PayPal account."
      if_you_would_like_to_investigate: "If you would like to investigate this further, a good first step is to contact the seller about this."
      contact_the_seller: "Contact the seller"
  error_messages:
    booking:
      booking_failed_payment_voided: "Booking failed due to an unexpected error. Please try again later. You haven't been charged."
      double_booking_payment_voided: "Unfortunately the dates you chose are no longer available. Please choose different dates. You haven’t been charged."
    onboarding:
      server_rendering: "Getting started guide failed to load. We have been informed about the situation and we are fixing it."
    listings:
      departure_time: "Departure time must be between current time and one year from now."
      share_type: "You must select one."
      valid_until: "This date must be between current time and 6 months from now."
      price: "Price must be a whole number."
      minimum_price: "Minimum price is %{minimum_price} %{currency}."
    testimonials:
      you_must_explain_not_neutral_feedback: "If you want to give non-neutral feedback, you must explain why."
      you_must_select_a_grade: "Remember to tell whether your experience was positive or negative."
    transaction_agreement:
      required_error: "You need to accept the agreement"
    paypal:
      transaction_cannot_complete: "Transaction cannot complete. This is most likely caused by the credit card failing bank authorization. Please, try purchasing again with an alternative payment method."
      buyer_cannot_pay_error: "The payment has been declined by PayPal. Please contact their Customer Service for more information: %{customer_service_link}"
      pending_review_error: "The payment was submitted but was flagged by PayPal as 'requiring a review'. When PayPal completes the review, the payment will be automatically authorized."
      seller_express_checkout_disabled: "PayPal Express Checkout has been disabled for the listing author's PayPal account. Please contact the author and let them know that there's an issue with their PayPal account, and advise them to contact PayPal Customer Service."
      seller_express_checkout_disabled_no_free: "PayPal Express Checkout has been disabled for the listing author's PayPal account. Please ask the %{service_name} team to contact the listing author and advise them to contact PayPal Customer Service."
      generic_error: "An error occurred during the payment process. Could not finalize your PayPal payment."
      cancel_error: "An error occurred during dispute. Could not finalize dispute."
      accept_authorization_error: "An error occurred while trying to accept preauthorized Paypal payment. Please, try again."
      reject_authorization_error: "An error occurred while trying to reject preauthorized Paypal payment. Please, try again."
    stripe:
      generic_error: "An error occurred during the payment process. Could not finalize your Stripe payment."
      accept_authorization_error: "An error occurred while trying to accept preauthorized Stripe payment. Please, try again."
      reject_authorization_error: "An error occurred while trying to reject preauthorized Stripe payment. Please, try again."
      card_declined: "Your card was declined"
      expired_card: "The payment failed because this card has expired"
  error_pages:
    back_to_kassi_front_page: "Back to the front page"
    error_404:
      if_you_believe: "If you believe that the address is correct and it should be working, please help us locate the error by letting us know what address caused the error and what should be seen on the page with the form below."
      page_can_not_be_found: "Page not found!"
      page_you_requested_can_not_be_found: "The page you requested cannot be found. Are you sure you spelled the address correctly?"
    error_404_title: "page not found"
    error_410:
      page_removed: "Page removed"
      page_you_requested_has_been_removed: "The page you requested has been removed."
      page_removed_reason: "There are a few possible reasons for this. For example, a user might have removed their account or a listing might have been removed."
    error_410_title: "page removed"
    error_500:
      temporary_unavailable: "Marketplace temporarily unavailable"
      unable_to_process: "The service is unable to process your request right now. Please try again in few moments."
      we_hate_this: "We hate when this happens! We have been informed about the situation and we are fixing it."
      refer_to_error_id: "If you wish to contact the support regarding this issue, please include an error ID \"%{error_id}\" in your message."
    error_500_title: "page loading failed"
    error_description: "Error description"
    no_javascript:
      javascript_is_disabled_in_your_browser: "Javascript is disabled in your browser"
      kassi_does_not_currently_work_without_javascript: "%{service_name} does not work properly without javascript. Try to enable javascript from your browser's preferences and then reload this page again."
      contact_us: "contact us"
      send_feedback: "Send message"
      your_feedback_to_admins: "Your message to the %{service_name} team"
    send: Send
    your_email_address: "Your email address"
  errors:
    messages:
      invalid_date: "is not a valid date"
      invalid_time: "is not a valid time"
      invalid_datetime: "is not a valid datetime"
      is_at: "must be at %{restriction}"
      before: "must be before %{restriction}"
      on_or_before: "must be on or before %{restriction}"
      after: "must be after %{restriction}"
      on_or_after: "must be on or after %{restriction}"
      positive_number: "Insert a number."
      from_must_be_less_than_till: "\"Start time\" must be less than \"End time\""
      section_with_this_id_already_exists: "This section unique name is already in use. Please choose another one."
      listing_with_this_id_does_not_exist: "This listing ID is not available in your marketplace. Maybe you made a typo? Please verify and try again."
      presence: "Can't be blank"
      username_is_invalid: "This username is invalid or unavailable"
      domain_name_is_invalid: "This domain name is invalid or unavailable"
      only_supported_variables: "Make sure to add only supported variables"
  event_feed_events:
    accept:
      has_accepted_lend_item: "%{offerer_name} agreed to lend %{listing_title} to %{requester_name} %{time_ago}."
      has_accepted_borrow_item: "%{offerer_name} agreed to lend %{listing_title} to %{requester_name} %{time_ago}."
      has_accepted_rent_out_item: "%{offerer_name} agreed to rent %{listing_title} to %{requester_name} %{time_ago}."
      has_accepted_rent_item: "%{offerer_name} agreed to rent %{listing_title} to %{requester_name} %{time_ago}."
      has_accepted_give_away_item: "%{offerer_name} agreed to give %{listing_title} to %{requester_name} %{time_ago}."
      has_accepted_receive_item: "%{offerer_name} agreed to give %{listing_title} to %{requester_name} %{time_ago}."
      has_accepted_sell_item: "%{offerer_name} agreed to sell %{listing_title} to %{requester_name} %{time_ago}."
      has_accepted_buy_item: "%{offerer_name} agreed to sell %{listing_title} to %{requester_name} %{time_ago}."
      has_accepted_trade_item: "%{offerer_name} agreed to swap %{listing_title} with %{requester_name} %{time_ago}."
      has_accepted_sell_housing: "%{offerer_name} agreed to sell %{listing_title} to %{requester_name} %{time_ago}."
      has_accepted_buy_housing: "%{offerer_name} agreed to sell %{listing_title} to %{requester_name} %{time_ago}."
      has_accepted_rent_out_housing: "%{offerer_name} agreed to rent %{listing_title} to %{requester_name} %{time_ago}."
      has_accepted_rent_housing: "%{offerer_name} agreed to rent %{listing_title} to %{requester_name} %{time_ago}."
      has_accepted_favor: "%{offerer_name} agreed to offer %{listing_title} to %{requester_name} %{time_ago}."
      has_accepted_rideshare: "%{offerer_name} agreed on sharing a ride %{listing_title} with %{requester_name} %{time_ago}."
    join:
      joined_kassi: "%{name} joined %{service_name} %{time_ago}."
    login:
      logged_in_to_kassi: "%{name} logged in to %{service_name} %{time_ago}."
    comment:
      commented: "%{commenter_name} commented on listing %{listing_title} %{time_ago}."
      offer_partitive: offer
      request_partitive: request
  header:
    about: About
    home: Home
    members: Community
    new_listing: "New listing"
    mobile_version: "Mobile version"
    offers: Offers
    requests: Requests
    search_kassi: "Search %{service_name}"
    create_new_marketplace: "Create a new marketplace"
    contact_us: "Contact us"
    profile: Profile
    manage_listings: "My listings"
    invite: "Invite new members"
    login: "Log in"
    signup: "Sign up"
    menu: Menu
  homepage:
    additional_private_listings_slate:
      additionally_one_private_offer_exists: "Additionally  there is <b>one other offer</b>,"
      additionally_one_private_request_exists: "Additionally  there is <b>one other request</b>,"
      additionally_some_private_offers_exist: "Additionally there are <b>%{number_of_listings} other offers</b>,"
      additionally_some_private_requests_exist: "Additionally there are <b>%{number_of_listings} other requests</b>,"
    blank_slate:
      add_first: "Add one!"
      but_that_is_visible_only_to_registered_members: "but that is visible only to registered members."
      but_those_are_visible_only_to_registered_members: "but those are visible only to registered members."
      create_new_account_for_yourself: "Create yourself a new account"
      examples_of_what_you_could_offer_to_others: "What could you offer to others"
      examples_of_what_you_could_request_to_others: "What could you request from the others"
      favor_offer_list: "computer assistance, clothes repair, baking, bike fixing"
      favor_request_list: "babysitting, piano lessons, walking dogs, mowing lawn"
      favors_to_offer: "Help: "
      favors_to_request: "Help: "
      item_offer_list: "tools, sports equipment, costumes, camping equipment"
      item_request_list: "tools, sports equipment, costumes, camping equipment"
      items_to_offer: "Goods to lend: "
      items_to_request: "Goods to borrow: "
      log_in: "log in!"
      no_offers_visible_unless_logged_in: "No item, service or rideshare offers visible to users who are not logged in."
      no_open_offers_currently: "No open item, service or rideshare offers."
      no_open_requests_currently: "No open item, service or rideshare requests."
      no_requests_visible_unless_logged_in: "No item, service or rideshare requests visible to users who are not logged in."
      one_private_offer_exists: "There is already <b>one offer</b>,"
      one_private_request_exists: "There is already <b>one request</b>,"
      ride_offer: "Take others' kids to their hobbies"
      ride_request: "A ride to work"
      some_private_offers_exist: "There are already <b>%{number_of_listings} offers</b>,"
      some_private_requests_exist: "There are already <b>%{number_of_listings} requests</b>,"
    custom_filters:
      update_view: "Update view"
      min: "Min:"
      max: "Max:"
    event_feed:
      latest_events: "What's going on"
    grid_item:
      processing_uploaded_image: "(Processing uploaded image...)"
    index:
      no_listings_with_your_search_criteria: "Sorry, no listings could be found for your search criteria. Maybe try other search terms?"
      no_listings_notification: "No listings. %{add_listing_link}."
      add_listing_link_text: "Add new listing"
      open_listing: "open listing"
      open_listings: "open listings"
      private_listing_notification_log_in: "log in"
      is: is
      are: are
      what_do_you_need: "What are you looking for?"
      post_new_listing: "Post a new listing"
      are_offering: offer
      add_news_item: "Add an article"
      lend_rent_help_carpool: "Sell, lend, help, share rides"
      loading_more_content: "Loading more content"
      more_events: "More events..."
      news: News
      no_news: "No news"
      more_news: "More news"
      or: and
      or_see_what_the_others: "...or see what the others"
      recent_events: "Recent events"
      requesting: need
      tell_it_here: "Tell it here!"
      welcome_to_new_kassi: "Welcome to new %{service_name}!"
      no_reviews: "No reviews"
      no_image: "No image"
      filter: Filter
      this_is_private_community: "You need to sign up before you can view the content."
    invitation_form:
      email: "Email address(es)"
      message: "A personal message"
      send_invitation: "Send invitation"
      add_email_addresses_description: "Add the email addresses of the people you are inviting to the field below. To add multiple email addresses, separate them with comma."
      add_lots_of_email_addresses: "As you are an administrator, here is a tip: if you plan to send lots of invitations, you should use an emailing tool. Check out %{this_article_link} to find out resources about suitable email services."
      this_article_link: "this article"
      invitation_emails_field_placeholder: "friend1@example.com, friend2@example.com, ..."
      invitation_message_field_placeholder: "I joined this amazing marketplace. You should too!"
      errors_in_emails: "Check that the email addresses you added are valid and don't contain any unusual characters. If you added multiple addresses, make sure they are separated with comma."
    list_item:
      review: review
      reviews: reviews
      distance_away: "%{distance} %{distance_unit} away"
    news_item:
      show_less: "Show less"
      show_more: "Show more"
    profile_info_empty_notification:
      add_your_info: "Add your contact info"
      add_a_profile_picture: "Add a profile picture"
      you_have_not_added_your_info: "You have not added your contact information. Please do, so others can get in touch with you more easily. Also add a profile picture so it's easier for others to trust you."
      add_your_info_link: "Add your info now"
    recent_listing:
      please_offer: Offer
      comment: comment
      comments: comments
    filters:
      show: "Filter:"
      search: Search
      map: "Show map"
      list: "Show list"
      map_button: Map
      grid_button: Grid
      list_button: List
      all_listing_types: "All listing types"
      all_categories: "All categories"
    errors:
      search_engine_not_responding: "Search is currently unavailable. Try searching again soon."
  infos:
    about:
      default_about_text_title: "What is Sharetribe?"
      default_about_text: "This marketplace is powered by Sharetribe platform. With Sharetribe you can easily create your own marketplace website. It's free and only takes a minute. %{click_here_link} to learn more!"
      click_here_link_text: "Click here"
    how_to_use:
      default_title: "How it works"
      default_content: "Here you can find information about how %{marketplace_name} works."
  landing_page:
    hero:
      search: Search
      signup: "Sign up"
      search_placeholder: "What are you looking for?"
      search_location_placeholder: Location
    listings:
      no_listing_image: "No picture"
  layouts:
    admin:
      admin: "%{service_name} admin panel"
    branding:
      powered_by: "%{service_name} is powered by the %{sharetribe_link} marketplace platform."
      create_own: "Want to create your own online marketplace website like %{service_name}? %{learn_more}."
      learn_more: "Learn more"
    no_tribe:
      inbox: Inbox
      settings: Settings
      feedback: "Contact the %{service_name} team"
    application:
      join_this_community: "Join marketplace"
      read_more: "Read more"
      feedback: "Your message to the %{service_name} team"
      dont_use_to_contact_support: "We noticed you're an admin of %{service_name}. This form is what your users use to contact you. You cannot use this form to contact Sharetribe support. You can do that via the support widget in the bottom right corner of the admin panel instead."
      feedback_forum: "feedback forum"
      feedback_handle: Feedback
      give_feedback: "Contact us"
      or_check_our: "...or check our"
      send_feedback_to_admin: "Send message"
      to_see_what_others_have_suggested: "to see what other users have suggested, and vote for the ideas there."
      your_email_address: "Your email address (to contact you)"
      connect: "Sign up"
      invite_your_friends: "Invite friends!"
      invite_your_neighbors: "Invite neighbors!"
      invite_your_friends_description: "The more people there are in %{service_name}, the more useful it is."
      invite_your_friends_invite_only_description: "People cannot join %{service_name} unless they are invited."
      join_without_facebook: "...or alternatively %{join_without_facebook_link}"
      join_without_facebook_link: "sign up without using Facebook"
    conversations:
      messages: Messages
      notifications: Notifications
      received: Received
      sent: Sent
    global-header:
      select_language: "Select language"
    infos:
      about: About
      how_to_use: "How it works"
      info_about_kassi: "Information about %{service_name}"
      news: News
      register_details: "Privacy policy"
      terms: "Terms of use"
    logged_in:
      admin: Admin
      go_to_your_profile_page: Profile
      hi: Hi
      login: "Log in"
      logout: "Log out"
      notifications: Notifications
      requests: "Friend requests"
      settings: Settings
      sign_up: "Create account"
    logged_in_messages_icon:
      messages: Messages
    logged_in_notifications_icon:
      notifications: Notifications
    markdown_help:
      title: "Formatting help using Markdown"
      description: "Markdown is a simple way to format text that looks great on any device. It doesn’t do anything fancy like change the font size, color, or type — just the essentials, using keyboard symbols you already know."
      formatting: Formatting
      result: Result
      h1: H1
      h2: H2
      h3: H3
      italic: italic
      bold: bold
      underline: underline
      strikethrough: strikethrough
      inline_link: "Inline link"
      list: List
      one: One
      two: Two
      three: Three
    mobile_logged_in:
      admin: Admin
      go_to_your_profile_page: Profile
      hi: Hi
      login: "Log in"
      logout: "Log out"
      notifications: Notifications
      requests: "Friend requests"
      settings: Settings
      sign_up: "Sign up"
    notifications:
      listing_could_not_be_saved: "Listing could not be saved. Please try again. If the problem persists, please %{contact_admin_link}."
      contact_admin_link_text: "contact the %{service_name} team"
      test_welcome_email_delivered_to: "A test email was sent to %{email}."
      something_went_wrong: "Something went wrong"
      community_updated: "Details updated."
      community_update_failed: "Detail update failed."
      account_creation_succesful_you_still_need_to_confirm_your_email: "Your account was created successfully. Now you need to confirm your email address."
      community_joined_succesfully_you_still_need_to_confirm_your_email: "Thanks for joining %{service_name}. Now you need to confirm your email address."
      comment_cannot_be_empty: "Comment cannot be empty"
      comment_sent: "Comment sent"
      confirmation_link_is_wrong_or_used: "The confirmation link is already used or otherwise broken. Try logging in, or send feedback if the problem persists."
      additional_email_confirmed: "The email you entered is now confirmed."
      could_not_get_email_from_social_network: "Could not get email address from %{provider} and can't create an account without email."
      social_network_email_unconfirmed: "The email address '%{email}' associated with your %{provider} account is already used but it hasn't been confirmed yet. Please confirm the email address before logging in with %{provider}."
      create_new_listing: "Create another listing"
      create_one_here: "create one here"
      email_confirmation_sent_to_new_address: "Email confirmation is now sent to the new address."
      email_not_found: "The email you gave was not found from %{service_name} database."
      error_with_session: "Error with session."
      feedback_considered_spam: "Feedback not saved, due to its formatting. Try again or use the feedback forum."
      feedback_not_saved: "Feedback could not be sent."
      feedback_saved: "Thanks a lot for your message! We'll get back to you as soon as possible."
      feedback_sent_to: "Feedback sent to %{target_person}."
      feedback_skipped: "Feedback skipped"
      invitation_cannot_be_sent: "Invitation could not be sent"
      invitation_cannot_unsubscribe: "Cannot unsubscribe from invitation emails"
      invitation_limit_reached: "You were trying to send too many invitations. Daily limit reached."
      invitation_sent: "Invitation sent successfully"
      invitation_successfully_unsubscribed: "Successfully unsubscribed from invitation emails"
      inviting_new_users_is_not_allowed_in_this_community: "Inviting new users is not allowed."
      login_again: "Please log in again."
      login_failed: "Login failed. Please enter the correct credentials."
      account_creation_successful: "Welcome to %{service_name}, %{person_name}!"
      account_deleted: "Your account is now deleted."
      login_successful: "Welcome, %{person_name}!"
      logout_successful: "You have now been logged out of %{service_name}. See you soon!"
      news_item_created: "Article created"
      news_item_creation_failed: "Article creation failed"
      news_item_update_failed: "Article update failed"
      news_item_updated: "Article updated"
      news_item_deleted: "Article removed"
      offer_accepted: "Offer accepted"
      offer_confirmed: "Offer completed"
      offer_closed: "Offer closed"
      listing_created_successfully: "Listing created successfully. %{new_listing_link}."
      offer_rejected: "Offer rejected"
      offer_canceled: "Offer canceled"
      listing_updated_successfully: "Listing updated successfully"
      listing_updated_availability_management_enabled: "Listing updated successfully. Availability management enabled."
      listing_updated_availability_management_disabled: "Listing updated successfully. Availability management disabled."
      listing_deleted: "Listing deleted"
      only_kassi_administrators_can_access_this_area: "Please log in with an admin account to access this area"
      only_listing_author_can_close_a_listing: "Only listing author can close a listing"
      only_listing_author_can_edit_a_listing: "Only listing author can edit a listing"
      payment_successful: "Payment successful"
      payment_canceled: "Payment canceled"
      error_in_payment: "Error in payment. If you didn't complete the payment yet, try again. If you did, please send us feedback."
      cannot_receive_payment: "The seller can't receive the payment due some error. Please contact the %{service_name} team to clarify the situation"
      payment_waiting_for_later_accomplishment: "When you have paid, we'll notify the seller and you will get a receipt in email"
      password_recovery_sent: "Instructions to change your password were sent to your email."
      person_activated: "User activated"
      person_deactivated: "User deactivated"
      person_updated_successfully: "Information updated"
      poll_answered: "Poll answered"
      poll_could_not_be_answered: "Poll could not be answered"
      poll_created: "Poll created"
      poll_creation_failed: "Poll creation failed"
      poll_update_failed: "Poll update failed"
      poll_updated: "Poll updated"
      poll_deleted: "Poll removed"
      read_more: "Read more!"
      registration_considered_spam: "Registration did not work, please contact us from header menu and mention \"email2 error\"."
      reply_cannot_be_empty: "You can't send an empty message"
      reply_sent: "Reply sent successfully"
      request_accepted: "Request accepted"
      request_confirmed: "Order completed"
      request_rejected: "Request rejected"
      request_canceled: "Order disputed"
      message_sent: "Message sent"
      message_not_sent: "Sending the message failed. Please try again."
      this_content_is_not_available_in_this_community: "This content is not available."
      unknown_error: "Unknown error. Please use the Contact us link to send details about what happened."
      update_error: "An error occurred when trying to update your information, please try again"
      you_are_not_allowed_to_give_feedback_on_this_transaction: "You are not authorized to give feedback on this event"
      you_are_not_authorized_to_do_this: "You are not authorized to do this"
      you_are_not_authorized_to_view_this_content: "You are not authorized to view this content"
      listing_closed: "This listing has been closed"
      send_instructions: "You will receive an email with instructions on how to reset your password in a few minutes."
      you_cannot_reply_to_a_closed_offer: "You cannot reply to a closed offer"
      you_cannot_send_message_to_yourself: "You cannot send a message to yourself"
      you_followed_listing: "You are now following this listing"
      you_have_already_given_feedback_about_this_event: "You have already given feedback about this event"
      you_are_now_member: "Welcome to %{service_name}!"
      you_are_already_member: "You are already a member of %{service_name}. Welcome back!"
      you_must_log_in_to_create_new_listing: "You must log in to %{service_name} to create a new listing. If you don't have an account you can %{sign_up_link}."
      additional_email_confirmed_dashboard: "Your email is now confirmed."
      you_must_log_in_to_give_feedback: "You must log in to give feedback"
      you_must_log_in_to_invite_new_users: "You must log in to invite new users to %{service_name}"
      you_must_log_in_to_send_a_comment: "You must log in to send a new comment"
      you_must_log_in_to_send_a_message: "You must log in to %{service_name} to send a message to another user."
      you_must_log_in_to_do_a_transaction: "You must log in to %{service_name} to do a transaction."
      you_must_log_in_to_view_this_content: "You must log in to view this content"
      you_must_log_in_to_view_this_page: "You must log in to view this page"
      you_must_log_in_to_view_your_inbox: "You must log in to %{service_name} to view your inbox."
      you_must_log_in_to_view_your_settings: "You must log in to %{service_name} to view your settings."
      you_must_log_in_to_add_news_item: "You must log in to %{service_name} to add a new article."
      you_must_log_in_to_change_profile_settings: "You must log in to %{service_name} to change profile settings"
      you_must_log_in_to_accept_or_reject: "You must log in to accept or reject the transaction"
      you_must_log_in_to_confirm_or_cancel: "You must log in to dispute or confirm the transaction"
      you_need_to_confirm_your_account_first: "You need to confirm your email."
      you_must_fill_all_the_fields: "You must fill all the fields"
      you_unfollowed_listing: "You are no longer following this listing"
      joining_community_failed: "Joining failed"
      can_not_delete_email: "You cannot remove the email address"
      user_does_not_have_email_to_delete: "You don't have the email address you're trying to remove"
      email_deleted: "Email removed"
      listing_author_payment_details_missing: "Please contact the author by pressing the 'Contact' button below. They need to update their payment details to receive payments."
      listing_author_payment_details_missing_no_free: "Please contact the %{service_name} team to ask them to contact and advise the listing author to update their payment details to receive payments."
      images_are_processing: "We are processing your images. Give us a minute or two and they'll be visible."
      maintenance_mode:
        zero: "The website will now go offline for maintenance"
        one: "The website will be offline for maintenance in %{count} minute"
        other: "The website will be offline for maintenance in %{count} minutes"
      automatically_logged_out_please_sign_in: "You have been automatically logged out. Please log in again."
      stripe_you_account_balance_is_not_0: "You account balance is not 0 so it cannot be deleted. This might mean that you have transactions waiting to be completed or that there is money waiting to be paid out to your bank account. Please contact the %{service_name} team to learn more."
      stripe_balance_for_username_is_not_0: "The Stripe balance for %{username} is not 0, so the account cannot be deleted. This might mean that they have transactions waiting to be completed or that there is money waiting to be paid out to their bank accounts. Please check your Stripe Dashboard for more information."
      visit_admin: "Would you like to %{link}?"
      visit_admin_link: "visit your admin panel"
      an_error_occurred_when_saving_your_information: "An error occurred when saving your information: \"%{message}\". Please check that all information is correct and try again."
    settings:
      account: Account
      notifications: Notifications
      profile: "Profile info"
      settings: Settings
      paypal_payments: "PayPal Payments"
      stripe_payments: "Stripe Payments"
      payments: Payments
      listings: Listings
      listings_search_placeholder: "Search for a listing title"
      transactions_search_placeholder: "Search for a transaction title or other party involved"
      transactions: Transactions
  listings:
    bubble_listing_not_visible:
      listing_not_visible: "You do not have permission to view this listing."
    comment:
      wrote: wrote
      send_private_message: "Send private message to %{person}"
      delete: delete
      are_you_sure: "Are you sure you want to delete the comment?"
    comment_form:
      ask_a_question: "Comment on the listing or ask for more details. All the other users will be able to see your comment."
      log_in: "log in"
      send_comment: "Send comment"
      to_send_a_comment: "to send a new comment."
      write_comment: "Write a new comment:"
      you_cannot_send_a_new_comment_because_listing_is_closed: "You cannot send new comments because this listing is closed."
      you_must: "You must"
      subscribe_to_comments: "Notify me of new comments and updates"
    deleting_a_listing_cannot_be_undone: "Deleting a listing cannot be undone. Are you sure you want to proceed?"
    edit:
      edit_listing: "Edit listing"
    edit_links:
      close_listing: "Close listing"
      edit_listing: "Edit listing"
      reopen_listing: "Reopen listing"
      move_to_top: "Move to top of homepage"
      show_in_updates_email: "Show in the next newsletter"
      show_in_updates_email_loading: Loading...
      show_in_updates_email_error: "Couldn't reach server. Try again after page refresh."
      show_in_updates_email_success: "This listing will be shown in the next automatic update email sent to the users"
      listing_is_pending: "Listing is pending approval"
      listing_is_rejected: "Listing is rejected"
      approve_listing: "Approve listing"
      reject_listing: "Reject listing"
      delete_listing: "Delete listing"
    map:
      open_in_google_maps: "Open in Google Maps"
    error:
      something_went_wrong: "Something went wrong, error code: %{error_code}"
      something_went_wrong_plain: "Something went wrong"
      create_failed_to_connect_to_booking_service: "Listing creation failed: Failed to connect to the booking service. Please try again."
      update_failed_to_connect_to_booking_service: "Listing update failed: Failed to connect to the booking service. Please try again."
    follow_links:
      follow: "Get emails about new comments"
      unfollow: "Don't get emails about new comments"
    form:
      custom_field_partials:
        dropdown:
          select_one___: "Select one..."
      departure_time:
        at: At
        departure_time: "Departure time"
      departure_time_radio_buttons:
        repeated: "Repeated (add times and days in the field 'detailed description')"
      description:
        detailed_description: "Detailed description"
        youtube_info: "If your description contains YouTube links, the videos will be shown below the description."
        youtube_info_markdown: "You can %{link}. If your description contains YouTube links, the videos will be shown below the description."
      destination:
        destination: Destination
      form_content:
        favor: "a service"
        housing: "a space"
        item: "an item"
        offer_something: "Offer something"
        request_something: "Request something"
        rideshare: "a ride"
        i_want_to_offer: "I want to offer..."
        i_want_to_request: "I need..."
      googlemap:
        googlemap_copy: "End Points From Map"
        googlemap_description: Mapview
        googlemap_updatemap: "Update Map"
      images:
        image: Image
        best_result: "For best results, use JPG, GIF or PNG images that are %{width}x%{height} pixels"
        no_file_selected: "No file selected"
        remove_image: "Remove image"
        select_file: "Select file"
        add_more: "+ Add more"
        removing: Removing...
        processing: Processing...
        loading_image: Loading...
        image_uploading_in_progress: "Image upload in progress..."
        processing_takes_a_while: "All images uploaded! Processing them will take a bit of time, but it's ok to save the listing and move on."
        this_may_take_a_while: "this only takes a second"
        percentage_loaded: "%{percentage}%"
        uploading_failed: "Image uploading failed"
        image_processing_failed: "Image processing failed"
        file_too_large: "The file is too large"
        accepted_formats: "The image format must be either GIF, JPG or PNG."
        images_not_uploaded_confirm: "All images have not finished uploading. Do you really want to continue?"
      location:
        location: Location
      price:
        price: Price
        per: per
        per_day: "per day"
        mass: "piece, kg, l, m2, ..."
        time: "hour, day, month, ..."
        long_time: "week, month, ..."
        after_service_fee_you_will_get: "After %{service_name} and payment processor fees you will get %{sum_with_currency}"
        no_service_fee_you_will_get_paypal_text: "%{paypal_fee_info_link} will be deducted from the price."
        no_service_fee_you_will_get_payment_text: "%{payment_fee_info_link} will be deducted from the price."
        after_service_fee_you_will_get_payment_text: "Once someone makes an order, you'll receive this amount minus %{payment_fee_info_link}"
        payment_fee_info_link_text: "%{service_name} fee and a payment processing fee"
        delivery: "Delivery method"
        shipping: Shipping
        shipping_price: "Shipping fee"
        shipping_price_additional: "Additional items"
        pickup: Pickup
      origin:
        location: Location
        origin: Origin
        the_exact_location: "The exact location will not be shown to other users."
      send_button:
        save_listing: "Post listing"
        submit_for_review: "Submit for review"
        will_be_reviewed: "All listings on %{service_name} will be reviewed before publishing. Once your listing has been approved, you will be notified by email and it will be visible to all."
        we_noticed_youre_an_admin: "We noticed you're an admin of %{service_name}. Your changes will be automatically applied and will not need a review or approval."
      share_type:
        select: Select
        borrow: Borrowing
        buy: Buying
        give_away: "Giving away"
        lend: Lending
        offer_type: "Offer type"
        receive: "Accepting for free"
        rent: Renting
        rent_out: "Renting out"
        request_type: "Request type"
        sell: Selling
        share_for_free: "Sharing for free"
        accept_for_free: "Accepting for free"
        trade: Swapping
      tag_list:
        comma_separate: "(comma separate)"
        tags: Tags
      title:
        listing_title: "Listing title"
      valid_until:
        valid_until: "Expiration date"
      valid_until_radio_buttons:
        for_the_time_being: "For the time being"
      privacy:
        privacy: Privacy
        private: "Private (only users who are logged in can see)"
        public: "Public (visible to users who are not logged in)"
    help_texts:
      help_share_type_title: "Type of the offer or request"
      help_tags_title: Tags
      help_valid_until_title: "Expiration date"
    index:
      all_categories: "All categories"
      all_offer_types: "All offer types"
      all_request_types: "All request types"
      category: Category
      did_not_found_what_you_were_looking_for: "Didn't find what you need?"
      favors: Services
      housing: Spaces
      items: Items
      list_view: "List view"
      listings: Listings
      map_view: "Map view"
      offer_something: "Let others know!"
      offer_type: "Offer type"
      offers: Offers
      request_something: "Request something!"
      request_type: "Request type"
      requests: Requests
      rideshare: Rideshare
      you_have_something_others_do_not: "Have something to offer?"
      feed_title: "%{listing_type} in %{service_name} %{optional_category}"
    left_panel_link:
      borrows: Borrowing
      buys: Buying
      favors: Services
      give_aways: "Giving away"
      housings: Spaces
      items: Items
      lends: Lending
      receives: "Taking for free"
      rent_outs: "Renting out"
      rents: Renting
      rideshares: Rideshare
      sells: Selling
      share_for_frees: "Sharing for free"
      accept_for_frees: "Accepting for free"
      trades: Swapping
    listing_actions:
      booking_from: From
      booking_to: To
      how_paypal_works: "How PayPal Works"
      payment_help: "Payment help"
      unable_load_availability: "Could not load availability information. Please try again later."
      booking_date: "Booking date"
      select_one: "Select one"
      start_time: "Start time"
      end_time: "End time"
      marketplace_fees_may_apply: "%{service_name} fees may apply"
    new:
      listing: listing
      selected_category: "Category: %{category}"
      selected_subcategory: "Subcategory: %{subcategory}"
      selected_transaction_type: "Listing type: %{transaction_type}"
      select_category: "Select category"
      select_subcategory: "Select subcategory"
      select_transaction_type: "Select listing type"
      you_need_to_fill_payout_details_before_accepting: "You need to fill in payout details before you can post a listing. Go to %{payment_settings_link} to fill in the details."
      contact_admin_link_text: "contact the %{service_name} team"
      community_not_configured_for_payments: "%{service_name} hasn't been configured for payments, so you cannot post new listings yet. Please %{contact_admin_link} for details."
      payment_settings_link: "payment settings"
      community_not_configured_for_payments_admin: "%{service_name} hasn't been configured for payments, so you cannot post new listings yet. Go to %{payment_settings_link} to fill in the payment details."
      you_are_now_posting_a_listing_on_behalf_of: "You are now posting a listing on behalf of %{name}"
    quantity:
      hour: "Number of hours:"
      day: "Number of days:"
      night: "Number of nights:"
      week: "Number of weeks:"
      month: "Number of months:"
      unit: "Number of units:"
      custom: "Quantity:"
      person: "Number of people:"
    quantity_placeholder: Quantity
    please_comment: Comment
    reply_link:
      listing_closed: "Listing is closed"
    show:
      add_your_phone_number: "Add your phone number"
      add_profile_picture: "Add profile picture"
      comments: "Public discussion"
      contact_by_phone: "Contact by phone:"
      contact: Contact
      favor_offer: "Service offer"
      favor_request: "Service request"
      inquiry: Announcement
      item_offer_trade: "Swap offer"
      item_request_trade: "Swap request"
      no_description: "This listing doesn't have a description"
      no_image: "No image"
      no_reviews: "No reviews received"
      offer: Offer
      listing_created: Created
      open_until: "Open until %{date}"
      feedback: Feedback
      qr_code: "QR code"
      request: Request
      rideshare_offer: "Rideshare offer"
      rideshare_request: "Rideshare request"
      send_private_message: "Send private message"
      tags: Tags
      time: time
      times: times
      times_viewed: Viewed
      processing_uploaded_image: "(Processing uploaded image...)"
      listing_created_at: "Listing created"
      price:
        per_quantity_unit: "per %{quantity_unit}"
        per_day: "per day"
      delivery: "Delivery method"
      shipping: "Shipping (+%{price})"
      shipping_no_price: Shipping
      shipping_price_additional: "Shipping (+%{price}, additional items: +%{shipping_price_additional})"
      pickup: Pickup
      pickup_no_price: Pickup
      youtube_video_player: "YouTube video player"
    unit_types:
      piece: piece
      hour: hour
      day: day
      night: night
      week: week
      month: month
      unit: unit
      person: person
    verification_required:
      verification_required: "Verification required"
  listing_conversations:
    preauthorize:
      dates_not_available: "Selected dates are not available"
      error_in_checking_availability: "Could not check availability for the selected dates"
      details: Details
      by: "%{listing} by %{author}"
      payment: Payment
      exp: "Exp:"
      you_will_be_charged: "You will be charged only if %{author} accepts the transaction. %{author} needs to accept the transaction within %{expiration_period} days. If %{author} declines or does not respond, no charge is made."
      day: day
      days: days
      night: night
      nights: nights
      invalid_parameters: "Invalid values for new transaction"
      select_delivery_method: "You should select a delivery method"
    transaction_agreement_checkbox:
      read_more: View.
    stripe_payment:
      payment: Payment
      pay_with_card: "Pay with credit or debit card"
      address: "Shipping address"
      address_country: "Country *"
      address_name: "First and last names *"
      address_city: "City *"
      address_state: State
      address_street1: "Street address line 1 *"
      address_street2: "Street address line 2"
      address_postal_code: "ZIP / Postal code *"
  mapview:
    index:
      all_categories: "All categories"
      all_offer_types: "All offer types"
      all_request_types: "All request types"
      category: Category
      did_not_found_what_you_were_looking_for: "Didn't find what you need?"
      favors: Services
      housing: Spaces
      items: Items
      list_view: "List view"
      map_view: "Map view"
      offer_something: "Let others know!"
      offer_type: "Offer type"
      offers: Offers
      request_something: "Request something!"
      request_type: "Request type"
      requests: Requests
      rideshare: Rideshare
      you_have_something_others_do_not: "Have something to offer?"
    please_comment: Comment
  mercury:
    content_too_long: "Inserted content was too long."
  okl:
    member_id: "Member id"
    member_id_or_email: "Member id or email"
  paypal_accounts:
    payout_info_title: "Receiving funds"
    paypal_account_email_connected: "<del>Connect PayPal account</del> Completed!"
    payout_info_paypal: "%{service_name} uses PayPal as its payment provider. A %{create_paypal_account_link} is required in order to accept payments for your listings, and must be connected to %{service_name}."
    paypal_billing_agreement_made: "<del>Grant %{service_name} permission to charge a transaction fee</del> Completed!"
    commission_permission_needed: "You will also need to grant %{service_name} permission to charge a transaction fee."
    create_paypal_account_link_text: "PayPal account"
    connected_account: "PayPal account '%{email}' connected successfully."
    paypal_receive_funds_info_label_australia_only: "Your PayPal account needs to be able to accept payments. This might require a Premier or Business account."
    paypal_receive_funds_info_label: "Your PayPal account needs to be able to accept payments. This might require a Business account."
    paypal_receive_funds_info_australia_only: "If you see an error when trying to connect your account to %{service_name}, either %{upgrade_paypal_account_link}, or (if you are an individual), create a new Premier account. Both account types are completely free."
    paypal_receive_funds_info: "If you see an error when trying to connect your account to %{service_name}, %{upgrade_paypal_account_link}. It's free and easy. If you're an individual, PayPal recommends using your name as the Business name."
    upgrade_paypal_account_link_text: "log in and upgrade your PayPal account to a business account"
    admin_account_not_connected: "Using %{service_name}'s payment system in order to receive payments is not possible since payments have not been set up. Please %{contact_admin_link} for details."
    contact_admin_link_text: "contact the %{service_name} team"
    you_are_ready_to_accept_payments: "You are ready to accept payments!"
    commission: "%{commission} %"
    not_now: "I do not want to connect PayPal account now"
    new:
      payout_info_you_need_to_connect: "In order to accept payments, you need to connect your PayPal account with %{service_name}."
      payout_info_text: "To connect your account, please complete the following steps."
      contact_admin_link_text: "contact the %{service_name} team"
      admin_account_not_connected: "Connecting your PayPal account is not possible since %{service_name} has not set up payments. Please %{contact_admin_link} for details."
      paypal_account_email: "Connect your PayPal account"
      paypal_account_email_placeholder: "Your PayPal email address"
      paypal_account_email_info_text: "If you don't have a PayPal account, you can create one by %{create_paypal_account}. If you get an error message when connecting your PayPal account, upgrade your PayPal account to a business account. Upgrading is free and easy. If you are an individual, you can use your first and last name as your \"business name\". To upgrade your account, %{upgrade_paypal_account} and find the upgrade link."
      create_paypal_account: "clicking here"
      upgrade_paypal_account: "log in to your PayPal account"
      paypal_account_billing_agreement: "Grant %{service_name} permission to charge a transaction fee"
      follow_steps: "Follow the steps below to start receiving funds:"
      connect_paypal_account_title: "Connect your PayPal account"
      connect_paypal_account_title_with_step: "Step %{current_step}/%{total_steps}: Connect your PayPal account"
      connect_paypal_account_instructions: "Click on the button below to log in to PayPal and connect your PayPal account with %{service_name}."
      connect_paypal_account: "Connect your PayPal account"
      paypal_account_billing_agreement_with_step: "Step %{current_step}/%{total_steps}: Grant permission to charge a transaction fee"
      paypal_account_billing_agreement_info_both: "After you make a sale on %{service_name}, a service fee (%{commission_from_seller} of the total item price, excluding shipping, minimum fee %{minimum_commission}) will be charged from your PayPal account. Permission to do this is required in order to accept payments in %{service_name}. The fee does not include %{paypal_info_link}."
      paypal_account_billing_agreement_info_fixed: "After you make a sale on %{service_name}, a service fee of %{minimum_commission} will be charged from your PayPal account. Permission to do this is required in order to accept payments in %{service_name}. The fee does not include %{paypal_info_link}."
      paypal_account_billing_agreement_info_relative: "After you make a sale on %{service_name}, a service fee (%{commission_from_seller} of the total item price, excluding shipping) will be charged from your PayPal account. Permission to do this is required in order to accept payments in %{service_name}. The fee does not include %{paypal_info_link}."
      paypal_account_billing_agreement_info_none: "%{service_name} does not currently charge a service fee. If service fees are enabled, you will need to grant %{service_name} permission to charge a service fee in order to accept payments. The fee does not include %{paypal_info_link}."
      paypal_info_link_text: "PayPal's payment processing fee"
      billing_agreement_description: "Grant %{service_name} permission to charge a transaction fee."
      billing_agreement: "Grant permission"
      permissions_not_granted: "Permissions to connect with your PayPal account were not granted."
      could_not_fetch_redirect_url: "Could not fetch redirect URL to connect with PayPal."
      paypal_not_enabled: "PayPal payments are not enabled."
      billing_agreement_canceled: "The billing agreement was canceled"
      billing_agreement_not_accepted: "You did not accept the billing agreement in PayPal."
      billing_agreement_wrong_account: "PayPal accounts did not match. Please use the same PayPal account that you connected in the first step."
      something_went_wrong: "Something went wrong. Please try again. If the problem persists, please contact the %{service_name} team."
      account_not_verified: "You have not verified your PayPal account. You need to go to paypal.com and verify your account before you can continue."
      account_restricted: "Your PayPal account is restricted and cannot be connected. Please log in to paypal.com to find out more or get in touch with PayPal customer support to resolve the issue."
    paypal_account_connected_title: "PayPal account connected"
    paypal_account_connected: "The PayPal account <%{email}> has been connected with %{service_name}."
    change_account: "Change PayPal account"
    missing: "You have open listings but your Paypal account is not set up to receive payments. Connect your Paypal account and grant %{service_name} permission to charge a transaction fee from your %{settings_link}."
    from_your_payment_settings_link_text: "payment settings"
    redirect_message: "Redirecting you to PayPal. If nothing happens, click %{redirect_link}."
    redirect_link_text: here
    paypal_account_all_set_up: "Hooray, everything is set up!"
    can_receive_payments: "You can now receive payments for your listings."
    paypal_account_connected_summary: "PayPal account <%{email}> connected successfully"
    paypal_permission_granted_summary: "Permission for transaction fees granted"
  paypal:
    pay_with_paypal: "Proceed to payment"
    checkout_with: "Checkout with"
    or_pay_with_paypal: or
    checkout_with_paypal: "Checkout with PayPal"
    cancel_succesful: "PayPal payment successfully canceled"
    transaction:
      commission_payment_name: "Commission payment for %{listing_title}"
      commission_payment_description: "Marketplace %{service_name} took this commission from transaction regarding %{listing_title}"
    wait_while_loading: "Please wait."
    chatting_with_paypal: "We are chatting with PayPal."
  people:
    edit_links:
      activate: Activate
      deactivate: Deactivate
    help_texts:
      feedback_description_title: Feedback
      help_invitation_code_title: "You need an invite to join"
      terms_title: "%{service_name} terms of use"
      invite_only_help_text: "Select this option if you want that new members can join only if they are invited by an existing user."
      invite_only_help_text_title: Invite-only
    inactive_notification:
      this_person_is_not_active_in_kassi: "This user is no longer active in %{service_name}"
      inactive_description: "This user has stopped using %{service_name}. You cannot contact this user, give feedback to them or comment their listings."
    new:
      create_new_account: "Create account"
      email: "Email address"
      email_is_in_use: "The email you gave is already in use."
      email_is_in_use_or_not_allowed: "This email is not allowed or it is already in use. If you can't get in, contact us."
      email_not_allowed: "This email is not allowed in %{service_name}. Please use an email address that is allowed. If you still cannot get in, contact us."
      invalid_username_or_email: "Email is invalid or already in use"
      email_restriction_instructions:
        one: "The access to %{service_name} is restricted. To join you need a '%{allowed_emails}' email address."
        other: "The access to %{service_name} is restricted. You need an email address that proves that you are entitled to join."
      family_name: "Last name"
      given_name: "First name"
      i_accept_the_terms_and_privacy: "I accept the %{terms} and %{privacy}"
      admin_emails_consent: "I agree to receive occasional emails from the %{service_name} team and understand that I can change my mind at any time"
      invalid_invitation_code: "The invitation code is not valid."
      invitation_code: "Invitation code"
      not_required: ", not required"
      notification_is_mandatory: "You must pick at least one email address for receiving notifications. If you don't want to receive any emails from %{service_name}, check your email notification settings."
      password_again: "Confirm password"
      show_my_name_to_others: "Show my real name to other %{service_name} users"
      sign_up: "Create a new %{service_name} account"
      terms: "Terms of Use"
      privacy: "Privacy policy"
      visible_only_to_you: "visible only to you and the %{service_name} team"
      visible_to_everybody: "visible to everybody"
      create_account_with_provider: "Sign up with %{provider}"
      OR: OR
      signup_with_email: "Sign up with email"
      this_field_will_be_publicly_visible: "(This field will be publicly visible)"
    profile_feedback:
      grade: "grade:"
      and_gave_following_feedback: "and gave the following feedback"
    profile_listings:
      no_image: "No image"
      manage_listings: "Manage all my listings"
    show:
      contact: "Contact %{person}"
      about_me: "About me:"
      add_description: "Share something about yourself"
      add_location: "Add location"
      add_phone_number: "Add phone number"
      address: "Location:"
      as_expected: "As expected"
      edit_profile_info: "Edit profile"
      exceeded_expectations: "Exceeded expectations"
      positive: positive
      hide_description: "Show less"
      less_than_expected: "Worse than expected"
      phone_number: "Phone number:"
      show_all_feedback: "Show all feedback"
      show_all_testimonials: "Show all feedback"
      show_full_description: "Show more"
      slightly_better_than_expected: "Exceeded expectations"
      slightly_less_than_expected: "Worse than expected"
      what_are_these: "What are these?"
      review: "received review"
      reviews: "received reviews"
      listing: listing
      listings: listings
      open_listing: "open listing"
      open_listings: "open listings"
      no_listings: "No listings"
      no_open_listings: "No open listings"
      no_reviews: "No reviews"
      show_all_listings: "Show all listings"
      show_all_open_listings: "Show all open listings"
      show_all_reviews: "Show all reviews"
      admin_actions: "Admin actions"
      post_listing_as: "Post listing as"
    followed_people:
      you_follow_plural: "You follow %{count} people"
      you_follow_singular: "You follow %{count} person"
      they_follow_plural: "%{count} followed people"
      they_follow_singular: "%{count} followed person"
      show_all_followed_people: "Show all followed people"
      no_followed_people: "No followed people"
    follow_button:
      following: Following
      follow: Follow
      unfollow: Unfollow
  sessions:
    new:
      create_new_account: "Create a new account"
      i_forgot_my_password: "Forgot password"
      login: "Log in"
      login_to_kassi: "Log in to %{service_name}"
      connect_your_facebook_to_kassi: "Connect your Facebook account to %{service_name}"
      facebook_account: "Facebook account:"
      log_in_to_link_account: "If you already have a %{service_name} account, log in to link it with your Facebook account."
      you_can_also_create_new_account: "If you don't have an account in %{service_name}, %{accont_creation_link} to create one with your Facebook login."
      account_creation_link_text: "click here"
      cancle_facebook_connect: "If you don't want to link this account, you can %{cancel_link}."
      facebook_cancel_link_text: cancel
      log_in_with_your_provider_account: "Log in with %{provider}"
      or_sign_up_with_your_username: "...or with your email:"
      we_will_not_post_without_asking_you: "We will never post to Facebook without asking you."
    password_forgotten:
      email: Email
      password_recovery_instructions: "Enter your email address to reset your password."
      request_new_password: "Request new password"
      change_your_password: "Change your password"
    confirmation_pending:
      welcome_to_kassi: "Welcome to %{service_name}!"
      check_your_email: "Check your inbox"
      resend_confirmation_instructions: "Resend confirmation instructions"
      your_current_email_is: "Your email is %{email}."
      change_email: Change
      confirm_your_email: "Please confirm your email address"
      account_confirmation_instructions: "You will soon receive an email with a link to confirm your email address. Don't forget to check your spam folder! After confirming your address, you can join %{service_name}."
      account_confirmation_instructions_title_admin: "Confirm your email address"
      before_full_access_you_need_to_confirm_email: "Before we can give you full access to your marketplace, there's just one more thing we need to do: confirm your email address."
      before_confirmation_only_access_admin_dashboard: "Before confirmation you can only access the %{admin_dashboard_link}."
      admin_dashboard_link_text: "admin panel"
      account_confirmation_instructions_admin: "You should have received an email at %{email_address} with a confirmation link. If you don't see it, check your spam folder or click the button below to resend the email. Once it arrives, open the included link to confirm your address, after which you'll get full access to your marketplace. If you need any help, don't hesitate to %{support_link}."
      contact_support_link_text: "contact Sharetribe support"
  settings:
    account:
      change: Change
      confirm_new_password: "Confirm new password"
      delete_account: "Delete account"
      delete_account_button: "Permanently delete my account"
      delete_account_confirmation_popup: "Are you sure you really want to delete your user account and permanently lose all data related to it? Account deletion cannot be reversed."
      email_addresses: "Email addresses"
      new_email: "New email address"
      delete_personal_information: "If you delete your account, your personal information (name, phone number, address, email, profile picture, etc.) will be deleted permanently and can't be recovered. All the listings you have created will be removed. You won't be able to reactivate your account."
      delete_information_others_involved: "Information where other members are involved (conversations with other people, transactions you've made, reviews you've given to others, etc) is not removed when you delete your account. However, your name will no longer be displayed next to this information."
      unfinished_transactions: "Your account can't be deleted because you have ongoing transactions. Please complete all transactions before deleting your account."
      only_admin: "Your account can't be deleted because you are the only administrator of the marketplace."
      new_password: "New password"
      save: Save
      these_fields_are_shown_only_to_you: "Username is shown in your profile unless you have given your name. Other information is only shown to you."
      email_already_confirmed: "Your email address is already confirmed."
      email:
        address_title: Address
        remove_title: Remove
        remove_confirmation: "Are you sure you want to remove this email address?"
        receive_notifications_title_desktop: "Receive notifications"
        receive_notifications_title_mobile: "Receive notifications"
        receive_notifications_new_title_mobile: "Receive notifications"
        add_new_with_plus: "+ Add new email address"
        add_new_cancel: Cancel
        confirmation_title_mobile: "Confirmation:"
        confirmation_title_desktop: Confirmation
        confirmation_resend: Resend
        status_confirmed: Confirmed
        status_pending: Pending
    notifications:
      email_from_admins: "I agree to receive occasional emails from the %{service_name} team"
      i_want_to_get_email_notification_when: "I want to get an email notification when..."
      newsletters: "Emails from administrators"
      community_updates: Newsletters
      email_about_confirm_reminders: "...I have forgotten to confirm an order as completed"
      email_about_new_comments_to_own_listing: "...someone comments on my listing"
      email_about_new_messages: "...someone sends me a message"
      email_about_new_received_testimonials: "...someone gives me feedback"
      email_about_testimonial_reminders: "...I have forgotten to give feedback on an order"
      email_daily_community_updates: "Send me a <b>daily</b> newsletter if there are new listings"
      email_weekly_community_updates: "Send me a <b>weekly</b> newsletter if there are new listings"
      do_not_email_community_updates: "Don't send me newsletters"
      email_when_conversation_accepted: "...someone accepts my offer or request"
      email_when_conversation_rejected: "...someone rejects my offer or request"
      email_about_completed_transactions: "...someone marks my order as completed"
      email_about_new_payments: "...I receive a new payment"
      email_about_new_listings_by_followed_people: "...someone I follow posts a new listing"
      unsubscribe_succesful: "Unsubscribe succesful"
      unsubscribe_info_text: "You will no longer receive these emails. Check your %{settings_link} to choose what kind of emails you want to receive from %{service_name}, or return to the %{homepage_link}."
      settings_link: settings
      homepage_link: homepage
      unsubscribe_unsuccesful: "Error in unsubscribing"
      unsuccessful_unsubscribe_info_text: "The unsubscribe link has expired. Log in to change your email subscription settings."
    profile:
      about_you: "About you"
      city: City
      family_name: "Last name"
      given_name: "First name"
      first_name_with_initial: "(only first letter shown to other users)"
      first_name_only: "(not shown to other users)"
      display_name: "Display name"
      display_name_description: "If you represent an organization, you can use its name as your display name. Display name is shown to other users instead of your first and last name."
      location_description: "You can provide either your street address or only a city or zip/postal code. It’s good to also add your country when adding your location. Examples: \"10117 Berlin, Germany\" or \"2000 Sand Hill Road, CA, USA\"."
      profile_picture_description: "The profile picture should be in a square format (1:1 ratio), for example, 800x800 pixels. Otherwise, it will be cropped to fit."
      phone_number: "Phone number"
      profile_picture: "Profile picture"
      postal_code: "Postal code"
      profile_page: "in your profile page"
      profilemap: Mapview
      street_address: Location
      these_fields_are_shown_in_your: "Some of this information is visible to all %{service_name} users"
      visible_to_everybody: "visible to everybody"
      visible_to_registered_users: "(visible to users that have logged in)"
      default_in_listing: "(used only as a default when creating a new listing)"
      invisible: "(not shown to other users)"
      image_is_processing: "Hang on tight. We are processing your profile picture. It will be ready in a minute or two."
      shown_in_your_public_profile: "(shown in your public profile)"
      editing_profile_of: "You are now editing the profile of %{name}"
      format_markdown_link: "format your description using Markdown"
      format_markdown: "You can %{link}."
      username: Username
      username_description: "Your username is used as part of the unique URL of your profile page. You can only use letters and numbers for your username, without spaces. When you change your username, your URL will automatically change and your previous URL will not be redirected. The old username will become available for other users."
    save_information: "Save information"
  shipping_address:
    shipping_address: "Shipping address"
  tag_cloud:
    tag_used:
      with_tag: "With tag"
      without_tag: "Without tag"
  terms:
    show:
      accept_terms: "Accepting %{service_name} terms of use"
      here: "by clicking here"
      i_accept_new_terms: "I accept the new terms"
      i_accept_terms: "I accept the terms"
      terms: "%{service_name} terms of use"
      terms_have_changed: "Terms of use have changed"
      you_can_view_the_new_terms: "You can view the new terms"
      you_need_to_accept: "Welcome to %{service_name}! This seems to be the first time you are using the service. Before starting you must first accept the"
      you_need_to_accept_new_terms: "%{service_name} terms of use have changed. You have to accept the new terms in order to continue using %{service_name}. The new terms are intended to enable the upkeep of the service after the research project has ended."
  testimonials:
    index:
      all_testimonials: "All feedback"
      feedback_altogether: "Feedback altogether: "
      loading_more_testimonials: "Loading more testimonials"
      no_testimonials: "No received feedback."
    new:
      as_expected: "As expected"
      exceeded_expectations: "Much better than expected"
      give_feedback_to: "Give feedback to %{person}"
      grade: "What is your overall feeling?"
      less_than_expected: "Worse than expected"
      send_feedback: "Send feedback"
      slightly_better_than_expected: "Slightly better than expected"
      slightly_less_than_expected: "Slightly worse than expected"
      textual_feedback: "How did things go?"
      this_will_be_shown_in_profile: "The feedback you give will be visible to other members in the profile page of %{person}. It helps them to evaluate whether %{person} is a trustworthy person."
      positive: Positive
      negative: Negative
      default_textual_feedback: "Everything went smoothly, thanks a lot!"
    testimonial:
      about_listing: "about listing"
  date:
    formats:
      long_with_abbr_day_name: "%a, %b %d, %Y"
    first_day_of_week: 0
  datepicker:
    days:
      sunday: Sunday
      monday: Monday
      tuesday: Tuesday
      wednesday: Wednesday
      thursday: Thursday
      friday: Friday
      saturday: Saturday
    days_short:
      sunday: Sun
      monday: Mon
      tuesday: Tue
      wednesday: Wed
      thursday: Thu
      friday: Fri
      saturday: Sat
    days_min:
      sunday: Su
      monday: Mo
      tuesday: Tu
      wednesday: We
      thursday: Th
      friday: Fr
      saturday: Sa
    months:
      january: January
      february: February
      march: March
      april: April
      may: May
      june: June
      july: July
      august: August
      september: September
      october: October
      november: November
      december: December
    months_short:
      january: Jan
      february: Feb
      march: Mar
      april: Apr
      may: May
      june: Jun
      july: Jul
      august: Aug
      september: Sep
      october: Oct
      november: Nov
      december: Dec
    today: Today
    clear: Clear
    format: mm/dd/yyyy
  time:
    formats:
      short: "%b %e, %Y at %H:%M"
      shorter: "%b %e at %H:%M"
      short_date: "%b %e, %Y"
      hours_only: "%l:%M %P"
  timestamps:
    day_ago: "%{count} day ago"
    days_ago: "%{count} days ago"
    hour_ago: "%{count} hour ago"
    hours_ago: "%{count} hours ago"
    minute_ago: "%{count} minute ago"
    minutes_ago: "%{count} minutes ago"
    month_ago: "%{count} month ago"
    months_ago: "%{count} months ago"
    seconds_ago: "%{count} seconds ago"
    year_ago: "%{count} year ago"
    years_ago: "%{count} years ago"
    days_since:
      one: "%{count} day"
      other: "%{count} days"
    time_to:
      seconds:
        one: "%{count} second"
        other: "%{count} seconds"
      minutes:
        one: "%{count} minute"
        other: "%{count} minutes"
      hours:
        one: "%{count} hour"
        other: "%{count} hours"
      days:
        one: "%{count} day"
        other: "%{count} days"
  transactions:
    initiate:
      booked_days: "Booked days:"
      booked_nights: "Booked nights:"
      booked_days_label:
        one: "Booked day:"
        other: "Booked days:"
      booked_nights_label:
        one: "Booked night:"
        other: "Booked nights:"
      booked_hours_label:
        one: "Booked hour:"
        other: "Booked hours:"
      price_per_day: "Price per day:"
      price_per_night: "Price per night:"
      price_per_hour: "Price per hour:"
      price_per_unit: "Price per unit:"
      quantity: "Quantity:"
      subtotal: "Subtotal:"
      shipping-price: "Shipping:"
      stripe-fee: "Stripe Fee (estimated):"
      duration_in_hours:
        one: "(1 hour)"
        other: "(%{count} hours)"
      start_end_time: "%{start_time} to %{end_time}"
    price_per_quantity: "Price per %{unit_type}:"
    price: "Price:"
    quantity: "Quantity: %{quantity}"
    unit_price: "Unit price: %{unit_price}"
    total: "Total:"
    total_to_pay: "Payment total:"
  unit:
    day: day
    days: days
  web:
    listings:
      errors:
        availability:
          something_went_wrong: "We're not able to display availability information. Try to reload the page."
          saving_failed: "We're not able to save availability changes. Try to reload the page."
        working_hours:
          required: required
          overlaps: overlaps
          covers: covers
      pricing_units:
        piece: piece
        hour: hour
        day: day
        night: night
        week: week
        month: month
      edit_availability_header: Availability
      save_and_close_availability_editing: "Save and close"
      confirm_discarding_unsaved_availability_changes_explanation: "You have unsaved changes to your availability information. If you proceed, these changes will be lost."
      confirm_discarding_unsaved_availability_changes_question: "Are you sure you want to discard your changes?"
      edit_listing_availability: "Edit listing availability"
      working_hours:
        default_schedule: "Default schedule"
        i_am_available_on: "I'm available on..."
        start_time: "Start time"
        end_time: "End time"
        add_another_time_slot: "+ Add another time slot"
        save: Save
    no_listings:
      sorry: "Sorry, no listings could be found for your search criteria."
      try_other_search_terms: "Maybe try other search terms?"
    listing_card:
      add_picture: "Add picture"
      no_picture: "No picture"
    search:
      page: Page
      page_of_pages: "of %{total_number_of_pages}"
    topbar:
      menu: Menu
      more: More
      search_placeholder: Search...
      search_location_placeholder: Location
      user: User
      inbox: Inbox
      profile: Profile
      manage_listings: "My listings"
      settings: Settings
      logout: "Log out"
      login: "Log in"
      signup: "Sign up"
      admin_dashboard: "Admin panel"
      language: Language
      listings: "My listings"
    utils:
      km: km
      mi: mi
    branding:
      powered_by: "%{service_name} is powered by the %{sharetribe_link} marketplace platform."
      create_own: "Want to create your own online marketplace website like %{service_name}? %{learn_more}."
      learn_more: "Learn more"
  will_paginate:
    models:
      person:
        zero: users
        one: user
        few: users
        other: users
      transaction:
        zero: transactions
        one: transaction
        few: transactions
        other: transactions
    previous_label: "&#8592; Previous"
    next_label: "Next &#8594;"
    page_gap: "&hellip;"
    page_entries_info:
      single_page:
        zero: "No %{model} found"
        one: "Displaying 1 %{model}"
        other: "Displaying all %{count} %{model}"
      single_page_html:
        zero: "No %{model} found"
        one: "Displaying <b>1</b> %{model}"
        other: "Displaying <b>all&nbsp;%{count}</b> %{model}"
      multi_page: "Displaying %{model} %{from} - %{to} of %{count} in total"
      multi_page_html: "Displaying %{model} <b>%{from}&nbsp;-&nbsp;%{to}</b> of <b>%{count}</b> in total"
    person:
      community_members_entries_info:
        single_page:
          zero: "No %{model} found"
          one: "Displaying %{accepted_count} accepted %{accepted_model} and %{other_count} other %{other_model}"
          other: "Displaying %{accepted_count} accepted %{accepted_model} and %{other_count} other %{other_model}"
        single_page_html:
          zero: "No %{model} found"
          one: "Displaying <b>%{accepted_count}</b> accepted %{accepted_model} and %{other_count} other %{other_model}"
          other: "Displaying <b>%{accepted_count}</b> accepted %{accepted_model} and %{other_count} other %{other_model}"
        multi_page: "Displaying %{model} %{from} - %{to} of %{accepted_count} accepted %{accepted_model} and %{other_count} other %{other_model}"
        multi_page_html: "Displaying %{model} <b>%{from}&nbsp;-&nbsp;%{to}</b> of <b>%{accepted_count}</b> accepted %{accepted_model} and %{other_count} other %{other_model}"
  stripe_accounts:
    admin_account_not_connected: "Using %{service_name}'s payment system in order to receive payments is not possible since payments have not been set up. Please %{contact_admin_link} for details."
    contact_admin_link_text: "contact the %{service_name} team"
    you_are_ready_to_accept_payments: "You are ready to accept payments!"
    commission: "%{commission} %"
    pay_with_stripe: "Pay with Stripe using %{card}"
    add_and_pay: "Confirm payment"
    card_not_stored: "Your payment is securely processed by Stripe. %{service_name} does not store your credit/debit card information."
    missing_payment: "You have open listings but your account is not set up to receive money. To configure your payment preferences, visit %{settings_link}"
    stripe_bank_connected: "Bank account details configured successfully!"
    stripe_can_accept: "You are now all set to receive money to your bank account"
    stripe_credit_card: "Credit card"
    paypal: PayPal
    paypal_connected: "PayPal account connected successfully!"
    paypal_can_accept: "You are now all set to receive money to your PayPal account"
    paypal_connected_give_permission: "To complete setup and start receiving funds to your PayPal account <%{email}>, please grant permission to charge a transaction fee."
    stripe_account_restricted: "Online payments to your account are restricted or will be restricted soon!"
    stripe_account_restricted_info: "You should edit your bank account details to provide more information to the payment provider."
    stripe_account_restricted_soon: "Online payments to your account will be restricted soon."
    stripe_account_restricted_soon_info: "You should edit your bank account details to provide more information to the payment provider."
    stripe_account_pending_verification: "Account details saved successfully. Waiting for account verification from the payment provider."
    stripe_account_pending_verification_info: "Check back later to make sure that everything is in order."
    form_new:
      need_info: "We need some information about you to be able to send you money."
      select_country: "Select country..."
      legal_name: "Legal name"
      first_name: "First name"
      last_name: "Last name"
      first_name_kana: "First name kana"
      last_name_kana: "Last name kana"
      first_name_kanji: "First name kanji"
      last_name_kanji: "Last name kanji"
      country: Country of residence
      birth_date: "Birth date"
      ssn_last_4: "SSN Last 4"
      personal_id_number: "Personal ID number"
      address_country: Country of residence
      address_state: State
      address_province: Province
      address_city: City
      address_postal_code: "Postal code"
      address_line1: "Street address"
      tos_link: "By adding your payout details you accept the %{stripe_link}."
      tos_link_title: "Stripe Connected Account Agreement"
      save_details: "Save details"
      edit: "Edit details"
      cancel: Cancel
      gender: Gender
      phone_number: "Phone number"
      phone_info_text: "The phone number should start with the country code, for example"
      address_kana_postal_code: "Postal code kana"
      address_kana_state: "State kana"
      address_kana_city: "City kana"
      address_kana_town: "Town kana"
      address_kana_line1: "Street address kana"
      address_kanji_postal_code: "Postal code kanji"
      address_kanji_state: "State kanji"
      address_kanji_city: "City kanji"
      address_kanji_town: "Town kanji"
      address_kanji_line1: "Street address kanji"
      male: male
      female: female
    form_bank:
      bank_account_number: "Bank account number"
      bank_routing_number: "Routing number"
      bank_routing_1: "Bank code"
      bank_routing_2: "Branch code"
      bank_currency: "Bank account currency"
      update_also_bank_account: "Update also Bank account"
      bank_account_same_country: "Use a bank account located in my country of residence"
      bank_country: "Bank account country"
      bank_holder_name: "Bank account holder name"
      messages:
        account_number: "Account number"
        routing_number: "Routing number"
        bank_code: "Bank code"
        branch_code: "Branch code"
        transit_number: "Transit number"
        institution_number: "Institution number"
        format_varies_by_bank: "Format varies by bank"
        bsb: BSB
        error_message: "Invalid format"
        clearing_code: "Clearing code"
        sort_code: "Sort code"
        must_match: "must be in the following format:"
        a_dash: "a dash"
        digits: digits
        digits_or_chars: "digits or A-Z chars"
    form_verification:
      personal_id_number: "Personal ID Number"
      document: "Proof of identity (passport, government-issued ID)"
      document_back: "Proof of identity (passport, government-issued ID) (back of document)"
      send_verification: "Send Verification"
      need_verification: "Need additional verification"
      additional_document: "A document showing address, either a passport, local ID card, or utility bill from a well-known utility company"
      additional_document_back: "A document showing address, either a passport, local ID card, or utility bill from a well-known utility company (back of document)"
      files_need_to_be: "Files need to be JPEGs or PNGs smaller than 5MB. It is not possible to verify PDFs. Files should be in color, be rotated with the image right-side up, and have all information clearly legible."
    form_pin:
      social_insurance_number: "Social Insurance Number (SIN)"
      social_security_number: "Social Security Number (SSN)"
      ssn_last_4: "Last 4 digits of Social Security Number (SSN)"
      hong_kong_identity_card: "Hong Kong Identity Card Number (HKID)"
      singapore_identity_card: "National Registration Identity Card (NRIC) or Foreign Identification Number (FIN)"
      mexico_id_number: "Federal taxpayer registration number (RFC)"
      messages:
        social_insurance_number: "must be valid Social Insurance Number (SIN)"
  payment_settings:
    title: "Payout preferences"
    bank_account: "Bank account"
    paypal: PayPal
    bank_account_details: "To receive money to your bank account, you need to provide your bank details. Your customers will be able to pay with their credit card."
    add_bank_details: "Add bank details"
    can_accept_stripe_and_paypal: "You can receive money to your bank account or your PayPal account."
    to_accept_paypal: "To receive money to your PayPal account, you need to connect your PayPal account. Your customers will be able to pay with PayPal."
    connect_paypal: "Connect PayPal account"
    wrong_setup: "There is something wrong with the payment system setup in this marketplace: Stripe Connect has not been enabled. Please contact the team to let them know that they should enable Stripe Connect in their Stripe Dashboard."
    invalid_bank_account_number: "Please check that your bank account is entered correctly and matches your country."
    invalid_postal_code: "Invalid postal code for %{country}"
  seo_sections:
    you_can_use_variables: "You can use the following variables: %{vars}"
    placeholder:
      search_results: "Search results - %{variable}"
      search_results_for: "Search results for: %{placeholder1} on %{placeholder2}"
      listing_description: "%{title} for %{price} by %{author} on %{marketplace}"
      listing_description_without_price: "%{title} by %{author} on %{marketplace}"
      category_description: "%{category} on %{marketplace}"
      profile_title: "Profile of %{user} - %{marketplace}"
      profile_description: "Learn more about %{user} on %{marketplace}"
  activemodel:
    attributes:
      landing_page_version/section/base:
        id: "Section unique name"
        title: Title
        paragraph: Paragraph
        button_title: Text
        button_path: URL
        button_path_string: URL
        background_image: "Background image"
        background_image_variation: "Background image variation"
        background_color: "Background color"
        background_color_string: "Background color"
      landing_page_version/section/listings:
        listing_1_id: "Listing 1 ID"
        listing_2_id: "Listing 2 ID"
        listing_3_id: "Listing 3 ID"
      landing_page_version/section/video:
        text: Text
        youtube_video_id: "YouTube video ID"
      landing_page_version/section/hero:
        cta_button_text: Text
        cta_button_url: URL
  canada_states:
    AB: Alberta
    BC: "British Columbia"
    MB: Manitoba
    NB: "New Brunswick"
    NL: "Newfoundland and Labrador"
    NS: "Nova Scotia"
    NT: "Northwest Territories"
    NU: Nunavut
    "ON": Ontario
    PE: "Prince Edward Island"
    QC: Quebec
    SK: Saskatchewan
    YT: "Yukon Territory"<|MERGE_RESOLUTION|>--- conflicted
+++ resolved
@@ -689,18 +689,6 @@
         domain_being_checked: "Domain being checked:"
         status: "Status:"
         checks_pending: "Checks pending..."
-<<<<<<< HEAD
-        please_check_back: "Please check back in a few minutes, checks should be back soon!"
-        checks_not_passed: "Checks not passed!"
-        check_the_domain_again_info: "%{again_link} or %{reset_link}. Make sure that your DNS records are configured correctly."
-        check_the_domain_again: "Check the domain again"
-        use_another_domain: "use another domain"
-        checks_passed: "Checks passed!"
-        summary:
-          main_domain: "Main domain:"
-          redirect: "Redirect:"
-        set_domain: "Set domain"
-=======
         please_check_back: "Please check back in a few minutes, checks should be done soon!"
         checks_not_passed: "Checks not passed!"
         check_the_domain_again_info: "Make sure that your DNS records are configured correctly."
@@ -717,7 +705,6 @@
         summary:
           main_domain: "Main domain:"
           redirect: "Redirect:"
->>>>>>> fe4fbc7f
         check_another_domain: "Check another domain"
         checks_passed_with_warning: "Checks passed - with warning!"
         this_domain_is_not_configured_correctly: "This domain is not configured correctly. This means that this domain will not redirect to your marketplace. Make sure that the domain DNS records are configured correctly and check it again if you want this domain to redirect to your main address. If you don't want the redirect, click \"Start using the custom domain\"."
@@ -3236,11 +3223,11 @@
       last_name_kana: "Last name kana"
       first_name_kanji: "First name kanji"
       last_name_kanji: "Last name kanji"
-      country: Country of residence
+      country: Country
       birth_date: "Birth date"
       ssn_last_4: "SSN Last 4"
       personal_id_number: "Personal ID number"
-      address_country: Country of residence
+      address_country: Country
       address_state: State
       address_province: Province
       address_city: City
@@ -3273,9 +3260,6 @@
       bank_routing_2: "Branch code"
       bank_currency: "Bank account currency"
       update_also_bank_account: "Update also Bank account"
-      bank_account_same_country: "Use a bank account located in my country of residence"
-      bank_country: "Bank account country"
-      bank_holder_name: "Bank account holder name"
       messages:
         account_number: "Account number"
         routing_number: "Routing number"
