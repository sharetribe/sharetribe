--- conflicted
+++ resolved
@@ -728,10 +728,7 @@
             video: "'Video' section edition"
       attachments:
         delete: "Delete the current %{title}"
-<<<<<<< HEAD
-=======
         or_change: "Or change the %{title} to a new one:"
->>>>>>> 8e0a0dc8
     landing_page_versions:
       sections:
         content:
