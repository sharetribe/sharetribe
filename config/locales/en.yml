--- conflicted
+++ resolved
@@ -391,15 +391,10 @@
           waiting: "Waiting for review"
           skipped: Skipped
           published: Published
-<<<<<<< HEAD
       user_fields:
         user_fields: "User fields"
       listings:
-        listings: 'Manage Listings'
-=======
-      listings:
         listings: 'Manage listings'
->>>>>>> c1e50e95
         headers:
           title: "Title"
           author: "Author"
