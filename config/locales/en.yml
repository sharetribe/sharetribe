--- conflicted
+++ resolved
@@ -2350,17 +2350,11 @@
       community_members_entries_info:
         single_page:
           zero: "No %{model} found"
-<<<<<<< HEAD
-          other: "Displaying %{accepted_count} accepted %{accepted_model} and %{banned_count} banned %{banned_model}"
-        single_page_html:
-          zero: "No %{model} found"
-=======
           one: "Displaying %{accepted_count} accepted %{accepted_model} and %{banned_count} banned %{banned_model}"
           other: "Displaying %{accepted_count} accepted %{accepted_model} and %{banned_count} banned %{banned_model}"
         single_page_html:
           zero: "No %{model} found"
           one: "Displaying <b>%{accepted_count}</b> accepted %{accepted_model} and %{banned_count} banned %{banned_model}"
->>>>>>> 5d924588
           other: "Displaying <b>%{accepted_count}</b> accepted %{accepted_model} and %{banned_count} banned %{banned_model}"
         multi_page: "Displaying %{model} %{from} - %{to} of %{accepted_count} accepted %{accepted_model} and %{banned_count} banned %{banned_model}"
         multi_page_html: "Displaying %{model} <b>%{from}&nbsp;-&nbsp;%{to}</b> of <b>%{accepted_count}</b> accepted %{accepted_model} and %{banned_count} banned %{banned_model}"
