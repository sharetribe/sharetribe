--- conflicted
+++ resolved
@@ -19,11 +19,7 @@
         community_custom_color2: "Second color"
         logo_instructions_text: "Logo size should be 168x40px."
         logo_icon_instructions_text: "Icon logo size should be 40x40px."
-<<<<<<< HEAD
         cover_photo_instructions_text: "Cover photo file will be resized to 1920x450 pixel size and taller images will be cut in the middle."
-=======
-        cover_photo_instructions_text: "Cover photo file will be resized to 1600x195 pixel size and taller images will be cut in the middle."
->>>>>>> 0ed498b6
         custom_color1_instructions_text: "You can change the main color of the user interface of this community by entering a hex color value. <a href=\"http://www.colorpicker.com/?colorcode=D96E21\" target=\"_blank\">ColorPicker.com</a> can help you choose the color and copy the code here."
         custom_color2_instructions_text: "You can change the second color of the user interface of this community by entering a hex color value."
         invalid_color_code: "Color code should contain 6 numbers or letters A-F, for example D96E21"
@@ -717,11 +713,7 @@
       welcome_to_new_kassi: "Welcome to new %{service_name}!"
       no_reviews: "No reviews"
       no_image: "No image"
-<<<<<<< HEAD
-      filter: "Filter"
-=======
       filter: Filter
->>>>>>> 0ed498b6
     invitation_form:
       invite_your_friends: "Invite your friends to %{service_name}!"
       invite_your_neighbors: "Invite your neighbors to %{service_name}!"
@@ -733,13 +725,8 @@
       invitation_message_field_placeholder: "I joined this amazing community. You should too!"
       errors_in_emails: "Check that the email addresses you added are valid. If you added multiple addresses, make sure they are separated with comma."
     list_item:
-<<<<<<< HEAD
-      review: "review"
-      reviews: "reviews"
-=======
       review: review
       reviews: reviews
->>>>>>> 0ed498b6
     news_item:
       show_less: "Show less"
       show_more: "Show more"
@@ -764,15 +751,9 @@
       search: Search
       map: "Show map"
       list: "Show list"
-<<<<<<< HEAD
-      map_button: "Map"
-      grid_button: "Grid"
-      list_button: "List"
-=======
       map_button: Map
       grid_button: Grid
       list_button: List
->>>>>>> 0ed498b6
       all_listing_types: "All listing types"
       all_categories: "All categories"
   infos:
@@ -1216,32 +1197,18 @@
       add_profile_picture: "Add profile picture"
       comments: "Public discussion"
       contact_by_phone: "Contact by phone:"
-<<<<<<< HEAD
-      contact: "Contact"
-=======
       contact: Contact
->>>>>>> 0ed498b6
       favor_offer: "Service offer"
       favor_request: "Service request"
       item_offer_trade: "Swap offer"
       item_request_trade: "Swap request"
-<<<<<<< HEAD
-      no_description: "No description"
-      no_image: "No image"
-      no_description: "This listing doesn't have description"
-=======
       no_description: "This listing doesn't have description"
       no_image: "No image"
->>>>>>> 0ed498b6
       no_reviews: "No reviews received"
       offer: Offer
       listing_created: Created
       open_until: "Open until %{date}"
-<<<<<<< HEAD
-      feedback: "Feedback"
-=======
       feedback: Feedback
->>>>>>> 0ed498b6
       qr_code: "QR code"
       request: Request
       rideshare_offer: "Rideshare offer"
