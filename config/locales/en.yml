--- conflicted
+++ resolved
@@ -391,10 +391,8 @@
           waiting: "Waiting for review"
           skipped: Skipped
           published: Published
-<<<<<<< HEAD
       user_fields:
         user_fields: "User fields"
-=======
       listings:
         listings: 'Manage Listings'
         headers:
@@ -406,7 +404,6 @@
           status: "Status"
         open: 'Open'
         closed: 'Closed'
->>>>>>> ad140fd6
     custom_fields:
       edit:
         edit_listing_field: "Edit listing field '%{field_name}'"
