en:
  number:
    currency:
      format:
        separator: "."
        delimiter: ","
        format: "%u%n"
  admin:
    categories:
      edit:
        edit_listing_category: "Edit category '%{category}'"
      index:
        listing_categories: "Listing categories"
        create_a_new_category: "+ Create a new category"
        remove_category_confirmation: "Are you sure you want to remove the category '%{category_name}'? This cannot be undone."
        saving_order: "Saving category order"
        save_order_successful: "Successfully saved category order"
        save_order_error: "An error occurred while saving category order. Please refresh the page and try again."
      new:
        new_listing_category: "New listing category"
      form:
        category_name:
          category_title: "Category title"
        category_parent:
          category_parent: "Parent category"
          no_parent: "No parent"
        category_transaction_types:
          transaction_types: "Order types"
          transaction_types_description: "Order types determine what kind of order process is allowed with listings in this category. For example, is it only selling, or are renting and giving away for free also allowed."
          select_all: "Select all"
          clear_all: "Clear all"
        buttons:
          save: Save
          cancel: Cancel
      remove:
        remove_category: "Remove category"
        remove_category_name: "Remove category '%{category_name}'"
        warning_remove_effects: "Warning! Removing category '%{category_name}' will have the following effects:"
        warning_listing_will_be_moved:
          one: "There is %{count} listing in the category. It will be moved to the selected category."
          other: "There are %{count} listings in the category. They will be moved to the selected category."
        warning_custom_field_will_be_moved:
          one: "There is %{count} custom field in the category. It will be moved to the selected category."
          other: "There are %{count} custom field in the category. They will be moved to the selected category."
        warning_subcategory_will_be_removed:
          one: "There is %{count} subcategory in the category. It will be removed."
          other: "There are %{count} subcategories in the category. They will be removed."
        warning_with_subcategories_listing_will_be_moved:
          one: "There is %{count} listing in the category and subcategories. It will be moved to the selected category."
          other: "There are %{count} listings in the category and subcategories. They will be moved to the selected category."
        warning_with_subcategories_custom_field_will_be_moved:
          one: "There is %{count} custom field in the category and subcategories. It will be moved to the selected category."
          other: "There are %{count} custom field in the category and subcategories. They will be moved to the selected category."
        select_new_category: "Select a new category where the items listed above will be moved:"
        buttons:
          remove: Remove
          cancel: Cancel
    communities:
      edit_details:
        community_details: "Basic details"
        community_look_and_feel: Design
        edit_community: "Basic details"
        enabled_languages: "Enabled languages"
        enabled_languages_description: "The set of languages available for users. The first one is used as default."
        default_language: "Default language"
        language_selection_disabled: "Language selection is disabled for your marketplace because you are using following unofficial languages: %{languages}. Please contact Sharetribe support if you want to modify your language settings."
        community_name: "Marketplace name"
        edit_community_name_description: "The name of your marketplace. This is shown to users in emails and various other places."
        community_slogan: "Marketplace slogan"
        community_slogan_display: "Display the slogan in the homepage"
        edit_community_slogan_description: "This is shown on the homepage of the marketplace for the users who are not logged in. %{see_how_it_looks_like}."
        edit_community_slogan_description_hideable: "This is shown in browsers, search engines and social media. You can also display it on on the homepage of your marketplace for the users who are not logged in. %{see_how_it_looks_like}."
        community_description: "Marketplace description"
        community_description_display: "Display the description in the homepage"
        edit_community_description_description: "This is shown on the homepage of the marketplace for the users who are not logged in. %{see_how_it_looks_like}."
        edit_community_description_description_hideable: "This is shown in browsers, search engines and social media. You can also display it on on the homepage of your marketplace for the users who are not logged in. %{see_how_it_looks_like}."
        community_search_placeholder: "Search help text"
        edit_community_search_placeholder_description: "This is shown on the homepage of the marketplace as a placeholder text in the search bar. %{see_how_it_looks_like}."
        private_community_homepage_content: "Private marketplace homepage content"
        edit_private_community_homepage_content_description: "This content is shown on the homepage of private marketplaces to users who are not logged in. Here you can describe your marketplace and the process to join it. You can also add images, videos and HTML content here. %{see_how_it_looks_like}."
        update_information: "Save settings"
        invite_people: "Invite new users"
        edit_signup_info: "Signup info"
        edit_signup_info_description: "This is an info text that can be shown to users in the signup page. There you can give the users instructions for signing up, information like where to get an invite, etc. By default there are no instructions."
        edit_info: "Edit information"
        see_how_it_looks_like: "See how it looks"
        verification_to_post_listings_info_content: "Info text to non-verified users"
        verification_to_post_listings_info_content_description: "You currently require your users to be verified manually by you before they can post listings. Here you can set the default text that is shown to non-verified users when they try to post a new listing."
        verification_to_post_listings_info_content_default: "%{service_name} requires people to be verified manually by admin before they can post listings. You have not yet been verified. Please %{contact_admin_link} to be verified."
        contact_admin_link_text: "contact the %{service_name} team"
        save: "Save settings"
        transaction_agreement: "Transaction agreement"
        transaction_agreement_checkbox: "Require buyers to accept an agreement before starting a transaction"
        transaction_agreement_checkbox_header: "Agreement label"
        transaction_agreement_checkbox_label_description: "This text will be shown next to a checkbox in the checkout form. The user needs to check the box to proceed with the transaction. An example label would be something like \"By clicking this box I accept the agreement.\""
        transaction_agreement_text_header: "Agreement text"
        transaction_agreement_description: "This is the content of the actual agreement that the user needs to accept. The agreement content is displayed when the user clicks the \"%{read_more}\" link next to the agreement label."
        terms_privacy_policy_and_static_content: "Terms, privacy policy and static content"
        terms_privacy_policy_and_static_content_infotext: "You can edit up to four pages of static content. Users can find the pages by clicking the \"About\" link in the top bar."
      edit_look_and_feel:
        edit_community_look_and_feel: "Edit marketplace \"%{community_name}\" look and feel"
        community_logo: Logo
        community_logo_icon: "Logo for social networks and mobile devices"
        community_logo_icon_mobile: "Logo for home screen on mobile devices"
        community_cover_photo: "Cover photo"
        small_community_cover_photo: "Small cover photo"
        favicon: Favicon
        favicon_info_text: "Favicon will replace the default Sharetribe logo. The dimensions should be 32x32 pixels and the uploaded image will be resized to these dimensions."
        community_custom_color1: "Marketplace main color"
        community_slogan_color: "Marketplace slogan color"
        community_slogan_color_instructions_text: "You can change the color of the slogan on the homepage by entering a hex color value. The slogan is shown to users that are not logged in. %{colorpicker} can help you choose the color and give you the hex color code. You can then copy the code here. %{see_how_it_looks_like}."
        community_description_color: "Marketplace description color"
        community_description_color_instructions_text: "You can change the color of the description on the homepage by entering a hex color value. The description is shown to users that are not logged in. %{colorpicker} can help you choose the color and give you the hex color code. You can then copy the code here. %{see_how_it_looks_like}."
        new_listing_button_custom_color: "Post a new listing button color"
        logo_instructions_text_with_dimensions: "The logo size should be %{width}x%{height} pixels. It will be shown to users with bigger screens."
        logo_instructions_text_with_dimensions_no_placing: "The logo size should be %{width}x%{height} pixels."
        logo_icon_instructions_text_with_dimensions: "This square logo will be shown when people share your site in Facebook, when they view your site on a mobile device or when they bookmark your site to the home screen of their mobile device. The dimensions should be (at least) %{width}x%{height} pixels."
        logo_icon_instructions_text_with_dimensions_no_placing: "This square logo will be shown when people share your site in Facebook or when they bookmark your site to the home screen of their mobile device. The dimensions should be (at least) %{width}x%{height} pixels."
        logo_mobile_icon_instructions_text_with_dimensions: "This square logo will be shown when people bookmark your site to the home screen of their mobile device. The dimensions should be (at least) %{width}x%{height} pixels."
        cover_photo_visibility: "Cover photo is shown in the homepage for users who are not logged in."
        cover_photo_instructions_text_with_dimensions: "The photo will be resized to %{width}x%{height} pixels size and taller images will be cut in the middle. %{see_how_it_looks_like}."
        we_have_you_covered: "We have you covered"
        cover_photo_ready_made: "Are you looking for some ready-made and optimized cover pictures? Or would you like some inspiration and websites where to find great cover pictures? %{link}!"
        small_cover_photo_visibility: "Small cover photo is shown in all pages except in the homepage for users who are not logged in."
        small_cover_photo_instructions_text_with_dimensions: "The photo will be resized to %{width}x%{height} pixels size and taller images will be cut in the middle."
        main_content_width: "When choosing cover photos please note that the page main content is %{main_width} pixels wide at most. Remember to also check how your cover photo looks on the smaller screens (e.g. by using a more narrow browser window)."
        custom_color1_instructions_text: "You can change the main color of the user interface by entering a hex color value. %{link} can help you choose the color and give you the hex color code. You can then copy the code here."
        new_listing_button_instructions_text: "You can change the color of the Post a new listing button by entering a hex color value. %{link_to_colorpicker} can help you choose the color and give you the hex color code. You can then copy the code here."
        default_browse_view: "Default browse view"
        default_browse_view_instructions_text: "Default browse view is used on the homepage to set how the listings are displayed by default."
        grid: Grid
        list: List
        map: Map
        name_display_type: "Name display type"
        name_display_type_instructions_text: "Choose how the name of each user is shown on the site."
        full_name: "Full name (First Last)"
        first_name_with_initial: "First name with initial (First L)"
        first_name_only: "First name only (First)"
        invalid_color_code: "Color code should contain 6 numbers or letters A-F, for example D96E21"
        custom_head_script: "Custom script"
        custom_head_script_instructions_text: "This script is injected inside the <head> tag of every page and can be used to insert custom CSS, JavaScript or HTML. Please note that future changes to Sharetribe may render your script incompatible."
        current_image: "Current image:"
      edit_text_instructions:
        edit_text_instructions: "Instruction texts"
      edit_welcome_email:
        welcome_email_content: "Welcome email content"
        welcome_email_content_description: "The message below will be sent to every new user when they join. You can customize the message to fit your marketplace. By clicking '%{send_test_message_link}' you can send a preview message to your email address, so you can see how it looks in an email client."
        edit_message: "Edit message"
        send_test_message: "Send test message"
      outgoing_email:
        title: "Outgoing email address"
        info: "This name and address is used for emails sent from your marketplace to members."
        read_more: "Read more about outgoing email address"
        sender_address: "Sender address: %{sender_address}"
        sender_address_default: "Sender address: not set (using default address %{sender_address})"
        need_to_change: "If you need to change the email address, please %{contact_support_link}."
        contact_support_link_text: "contact Sharetribe support"
        set_sender_address: "Set sender address"
        sender_name_label: Name
        sender_name_placeholder: "Sender name"
        sender_email_label: "Email address"
        sender_email_placeholder: sender-email@example.com
        amazon_ses_notification: "You will receive an email from %{email_sender} to confirm your e-mail address. The email subject is '%{email_subject}'. Follow the instructions to verify your email."
        this_is_how_it_will_look: "This is how it will look:"
        send_verification_button: "Send verification email"
        change_sender_email: "change sender email"
        successfully_saved: "Sender address saved successfully. The verification email will be sent soon."
        successfully_saved_name: "Sender name updated successfully."
        set_sender_name: "Change sender name"
        change_sender_name: "Change sender name"
        change_sender_prompt: "%{change_name_link} or %{change_email_link}"
        status: "Status: %{status}"
        status_verified: "Verified - in use"
        status_error: "An error occurred. Please refresh the page."
        status_requested: "Unverified - verification email sent to %{email} %{time_ago}. %{resend_link}"
        status_expired: "Verification of %{email} expired. %{resend_link}"
        status_resent: "Verification email resent to %{email}. %{resend_link}"
        resend_link: Resend
        invalid_email_error: "Invalid email format for '%{email}'"
        invalid_email_domain: "The '%{email}' email address is using an unsupported email provider: '%{domain}'. %{invalid_email_domain_read_more_link}"
        invalid_email_domain_read_more_link: "Read the Help Center article for more information."
        unknown_error: "Something went wrong"
        white_label_offer: "Set your own email address as the sender and remove all Sharetribe branding from outgoing email messages by %{upgrade_pro_plan_link}."
        upgrade_plan_link: "upgrading to the Pro plan or higher"
        verification_sent_from: "The verification email was sent from %{verification_sender_name}."
        follow_the_instructions: "Please follow the instructions in the email to verify your address."
      getting_started:
        getting_started: "Get started"
      available_languages:
        cs: Czech
        da-DK: Danish
        de: German
        en: English
        en-AU: "English (Australia)"
        en-GB: "English (United Kingdom)"
        es: Spanish
        es-ES: "Spanish (Spain)"
        fi: Finnish
        fr: French
        fr-CA: "French (Canada)"
        el: Greek
        it: Italian
        ja: Japanese
        ko: Korean
        nb: "Norwegian Bokmål"
        nl: Dutch
        pl: Polish
        pt-BR: "Portuguese (Brazil)"
        pt-PT: Portuguese
        ru: Russian
        sv: Swedish
        th-TH: "Thai (Thailand)"
        tr-TR: Turkish
        vi: Vietnamese
        zh: Chinese
        zh-TW: "Chinese (Taiwan)"
      settings:
        settings: Settings
        general: General
        access: "Access and contact preferences"
        join_with_invite_only: "Allow new users to join only with an invite from a registered user"
        users_can_invite_new_users: "Allow all registered users, and not only admins, to invite new users"
        private: "Allow only registered users to see listings and user profiles (make marketplace private)"
        require_verification_to_post_listings: "Allow only users verified by admins to post new listings"
        allow_free_conversations: "Allow users to message each other freely"
        search_preferences: "Search preferences"
        search_and_location_preferences: "Search and location preferences"
        default_search_type: "Search type: %{select_search_type}"
        keyword_search: "Keyword search"
        keyword_and_location_search: "Keyword and location search"
        location_search: "Location search"
        select_distance_unit: "Show distance in %{distance_units_selector}"
        km: km
        miles: miles
        show_only_nearby: "Show only nearby listings with location search"
        allow_users_to_add_location: "Allow users to add location to their profile, listings and show a map view on the search page"
        listing_preferences: "Listing preferences"
        transaction_preferences: "Order preferences"
        show_listing_publishing_date: "Display publishing date of the listing on the listing page"
        show_category_in_listing_list: "Display listing type in list view"
        listing_comments_in_use: "Allow users to post comments to listings (viewable to all other users)"
        email_preferences: "Email preferences"
        automatic_newsletters: "Send automatic daily / weekly newsletters to all users (unless they opt out)"
        email_admins_about_new_members: "Send admins an email whenever a new user signs up"
        google_analytics_key: "Google Analytics tracking ID"
        twitter_handle: "Twitter handle (used with tweet button in listing page)"
        update_settings: "Save settings"
        automatically_confirmed_no_escrow: "Order will be automatically marked as completed %{days_dropdown} days after the payment has been made"
        automatically_confirmed_no_escrow_stripe_info: "For transactions processed by Stripe, payments to sellers are delayed until the order is marked as completed. %{learn_more}."
        buyer_transaction_fees_are_only_supported_with_stripe: "Buyer transaction fees are only supported with Stripe. You will not be able to use PayPal if you configure a Buyer transaction fee with Stripe."
        automatic_newsletter_frequency: "Send automatic newsletter: %{frequency_dropdown}"
        newsletter_daily: Daily
        newsletter_weekly: Weekly
        delete_marketplace_title: "Delete marketplace"
        type_marketplace_domain: "Type your marketplace domain (%{domain}) to the text field below:"
        type_marketplace_domain_placeholder: "Type your marketplace domain here"
        once_you_delete: "Once you delete the marketplace, you will not be able to access it anymore. Be careful."
        are_you_sure: "Are you sure?"
        i_understand_button: "I understand that by clicking this button my marketplace will be deleted"
        last_community_updates: "Please note that after deletion, you and your marketplace users may still receive the last marketplace update emails."
        you_will_be_redirected_to: "After you have deleted your marketplace you will be redirected to %{destination}. You will not be able to access your marketplace anymore."
        delete_this_marketplace: "Delete this marketplace"
        payment_preferences: "Payment system"
        pre_approved_listings: "Review all listings before they are published"
        email_admins_about_new_transactions: "Send admins an email whenever a new transaction starts"
      manage_members:
        manage_members: Users
        email: Email
        name: Name
        display_name: "Display name"
        join_date: Joined
        admin: Admin
        posting_allowed: "Posting allowed"
        ban_user: Disable
        saving_user_status: Saving...
        save_user_status_successful: Saved
        export_all_as_csv: "Export all as CSV"
        save_user_status_error: "Saving failed. Please refresh the page and try again."
        ban_user_confirmation: "This disables the user account from the marketplace and prevents them from accessing the site again with this account. Are you sure you want to proceed?"
        unban_user_confirmation: "This enables the user account in the marketplace and allows them to access the site again with this account. Are you sure you want to proceed?"
        ban_me_error: "You cannot disable your own account."
        search: Search
        search_by_name_email: "Search for a name, email or display name"
        reset_search: "Show all"
        for_search_terms: "for: %{terms}"
        this_makes_the_user_an_admin: "This makes the user an admin. You should notify the user about their responsibilities and that they should review the Sharetribe terms of use. Are you sure you want to proceed?"
        status_filter:
          all: "All statuses"
          selected: "Selected statuses: %{count}"
          selected_js: "Selected statuses: "
          admin: Admin
          banned: Disabled
          posting_allowed: "Posting allowed"
          accepted: Accepted
          unconfirmed: Unconfirmed
          pending: Pending
        this_user_hasnt_confirmed_their_email_address: "This user hasn't confirmed their email address. It might be possible that the user didn't receive the confirmation email. Click the resend button if you want to send it again."
        unconfirmed_user: "Unconfirmed user: %{name}"
        resend: Resend
        cancel: Cancel
        user_didnt_complete_the_signup_process: "This user signed up through social login but didn't complete the signup process. After connecting a social login account, users still need to accept your terms of use and fill any mandatory user fields."
        pending_user: "Pending: %{name}"
      new_layout:
        new_layout: "New layout"
        description_roadmap_new: "When new layout components are made available for your marketplace, you can choose whether you want to start using the new component or continue using the old one. You can toggle the selection at any point from this page. It's recommended to always be using the new version, as the old components might be phased out at some point. In case a component you're currently using is going to be phased out, you will be contacted in advance."
        enabled_for_you: "Enabled for you"
        enabled_for_all: "Enabled for all"
        new_topbar: "New top bar (visible on every page)"
        searchpage: "New search page (requires the new top bar)"
      social_media:
        social_media: "Social media"
        logo: "Social media image"
        logo_info: "This image will be shown in social media for Facebook, for Twitter, and for LinkedIn when someone shares your website. For the best results, it should have a 2:1 aspect ratio and a minimum size of %{width}x%{height} pixels."
        social_media_title: "Social media title"
        social_media_title_info: "This text will be shown in social media for Facebook, for Twitter, and for LinkedIn when someone shares your website. You can preview how it looks %{facebook_preview_link}, %{twitter_preview_link} and %{linkedin_preview_link}."
        link_for_facebook: "for Facebook"
        link_for_linkedin: "for LinkedIn"
        link_for_twitter: "for Twitter"
        social_media_description: "Social media description"
        twitter_handle: "Twitter handle"
        twitter_handle_info_text: "Username of the Twitter account of your marketplace (if you have one). It will be mentioned when people use the tweet button on the listing page."
        twitter_handle_info_text_with_instructions: "Username of the Twitter account of your marketplace (if you have one). It will be mentioned when people use the tweet button on the listing page. %{instructions_link}."
        twitter_instructions_link_text: "Read more"
        twitter_handle_placeholder: username
        invalid_twitter_handle: "Twitter handle should contain only at maximum 15 alphanumeric (letters A-Z and numbers 0-9) characters."
        facebook_connect: "Facebook Login"
        facebook_developers_dashboard: "Facebook Developers Dashboard"
        facebook_connect_info_text: "In order to enable Facebook Login, create an application for your marketplace in the %{dashboard_link}. Add the generated ID and secret key of the application here."
        facebook_connect_info_text_with_instructions: "In order to enable Facebook Login, create an application for your marketplace in the %{dashboard_link}. Add the generated ID and secret key of the application here. %{instructions_link}"
        facebook_instructions_link_text: "See instructions for configuring Facebook Login."
        facebook_connect_id: "Facebook App ID"
        invalid_facebook_connect_id: "App ID should contain only numbers."
        facebook_connect_secret: "Facebook App Secret"
        invalid_facebook_connect_secret: "App Secret should contain only numbers and letters from a to f."
        enable_facebook_login: "Allow users to log in with their Facebook account"
        save: "Save settings"
        add_another_image: "Add another image"
        google_connect: "Google Sign-In"
        google_instructions_link_text: "See instructions for configuring Google Sign-In."
        google_developers_console: "Google Developers Console"
        google_connect_info_text_with_instructions: "In order to enable Google Sign-In, create a project for your marketplace in the %{dashboard_link}. Add the generated ID and secret key of the project here. %{instructions_link}"
        google_connect_info_text: "In order to enable Google Sign-In, create a project for your marketplace in the %{dashboard_link}. Add the generated ID and secret key of the project here."
        enable_google_login: "Allow users to log in with their Google account"
        google_connect_id: "Google Client ID"
        google_connect_secret: "Google Client secret"
        linkedin_connect: "LinkedIn Sign In"
        linkedin_instructions_link_text: "See instructions for configuring LinkedIn Sign In."
        linkedin_developers_dashboard: "LinkedIn Developers Dashboard"
        linkedin_connect_info_text_with_instructions: "In order to enable LinkedIn Sign In, create an app for your marketplace in the %{dashboard_link}. Add the generated ID and secret key of the app here. %{instructions_link}"
        linkedin_connect_info_text: "In order to enable LinkedIn Sign In, create an app for your marketplace in the %{dashboard_link}. Add the generated ID and secret key of the application here."
        enable_linkedin_login: "Allow users to log in with their LinkedIn account"
        linkedin_connect_id: "LinkedIn Client ID"
        linkedin_connect_secret: "LinkedIn Client Secret"
      seo_settings:
        seo: SEO
        title: "Homepage or Custom Landing Page"
        meta_title_label: "Homepage or Custom Landing Page title meta tag"
        meta_title_info: "The content of this tag is suggested to search engines and displayed on results pages as the clickable headline. %{link} %{vars}."
        meta_title_link_text: "Learn more about meta tags."
        meta_description_label: "Homepage or Custom Landing Page description meta tag"
        meta_description_info: "The content of this tag is suggested to search engines and appears underneath the blue clickable links in a search engine results page. %{link} %{vars}."
        meta_description_link_text: "Learn more about meta tags."
        search_title: "Search results page"
        search_meta_title_label: "Search results page title meta tag"
        search_meta_title_info: "The content of this tag is suggested to search engines and displayed on results pages as the clickable headline. %{link} %{vars}."
        search_meta_title_link_text: "Learn more about meta tags."
        search_meta_description_label: "Search results page description meta tag"
        search_meta_description_info: "The content of this tag is suggested to search engines and appears underneath the blue clickable links in a search engine results page. %{link} %{vars}."
        search_meta_description_link_text: "Learn more about meta tags."
        listing_title: "Listing page"
        listing_meta_title_label: "Listing page title meta tag"
        listing_meta_title_info: "The content of this tag is suggested to search engines and displayed on results pages as the clickable headline. %{link} %{vars}."
        listing_meta_title_link_text: "Learn more about meta tags."
        listing_meta_description_label: "Listing page description meta tag"
        listing_meta_description_info: "The content of this tag is suggested to search engines and appears underneath the blue clickable links in a search engine results page. %{link} %{vars}."
        listing_meta_description_link_text: "Learn more about meta tags."
        category_title: "Category page"
        category_meta_title_label: "Category page title meta tag"
        category_meta_title_info: "The content of this tag is suggested to search engines and displayed on results pages as the clickable headline. %{link} %{vars}."
        category_meta_title_link_text: "Learn more about meta tags."
        category_meta_description_label: "Category page description meta tag"
        category_meta_description_info: "The content of this tag is suggested to search engines and appears underneath the blue clickable links in a search engine results page. %{link} %{vars}."
        category_meta_description_link_text: "Learn more about meta tags."
        profile_title: "Profile page"
        profile_meta_title_label: "Profile page title meta tag"
        profile_meta_title_info: "The content of this tag is suggested to search engines and displayed on results pages as the clickable headline. %{link} %{vars}."
        profile_meta_title_link_text: "Learn more about meta tags."
        profile_meta_description_label: "Profile page description meta tag"
        profile_meta_description_info: "The content of this tag is suggested to search engines and appears underneath the blue clickable links in a search engine results page. %{link} %{vars}."
        profile_meta_description_link_text: "Learn more about meta tags."
        sitemap_label: Sitemap
        sitemap_info: "Sitemaps are an easy way to inform search engines about pages on your site that are available for crawling. %{link}."
        sitemap_info_link_text: "Learn more about the XML Sitemap file"
        sitemap_info_public: "A sitemap is automatically generated for your marketplace: it references up to the 500 most recent listings in your website. You can access your sitemap at %{link}."
        sitemap_info_private: "As your marketplace is private, there is no sitemap."
        robots_label: Robots.txt
        robots_info: "Robots.txt is a text file to instruct web robots (typically search engine robots) how to crawl pages on your website. %{link}."
        robots_info_link_text: "Learn more about the robots.txt file"
        robots_info_2: "A robots.txt file is automatically generated for your marketplace. You can access your robots.txt at %{link}."
        save: "Save settings"
      analytics:
        analytics: Analytics
        google_analytics_key: "Google Analytics tracking ID"
        google_analytics_key_info_text: "Tracking ID of your Google Analytics account."
        google_analytics_key_info_text_with_instructions: "Tracking ID of your Google Analytics account. %{instructions_link}."
        google_analytics_instructions_link_text: "Read more about connecting Google Analytics"
        sharetribe_analytics: "Sharetribe analytics"
        sharetribe_analytics_info_text_with_instructions: "To improve Sharetribe's services and support, Sharetribe tracks marketplace members activity. Personal data is not collected and this information is not shared outside the Sharetribe team. This tracking can be disabled entirely. %{instructions_link}"
        sharetribe_analytics_instructions_link_text: "Read more about Sharetribe's analytics."
        end_user_analytics: "Allow Sharetribe to track members activity in order to improve Sharetribe's services"
        save: "Save settings"
      logo_link:
        title: "Logo link"
        info: "You can customize the link of the logo (and the default home button of the top bar menu). By default the logo takes users to the homepage or Custom Landing Page."
        url: URL
        placeholder: "https://www.example.com"
      menu_links:
        menu_links: "Custom menu links"
        menu_links_display: "Menu links display"
        save: "Save settings"
        add_menu_link: "Add a new link to menu"
        title_placeholder: "Link title"
        url_placeholder: "https://example.com/en"
        title: Title
        language: Language
        url: URL
        empty: "You don't have any additional menu links"
        max_number_of_links: "Maximum number of links displayed in the top bar: %{select_max_number}"
        all: All
        max_number_of_links_info: "Link to %{about_page} is always displayed as the first menu link"
        about_page: "about page"
      default_menu_links:
        title: "Default menu links"
        about_link_title: About
        contact_link_title: "Contact us"
        invite_link_title: "Invite new members"
        info: "By default, the links to the following pages are not displayed anywhere else in your marketplace: %{about_link}, %{contact_link}, %{invite_link}."
        display_about: "Display link to <i>About</i> and other static pages"
        display_contact: "Display link to <i>Contact us</i> page"
        display_invite: "Display link to <i>Invite new members</i> page"
      topbar:
        topbar: "Top bar"
        new_listing_button_label: "Post a new listing button text"
        invalid_post_listing_button_label: "Please provide a valid text for \"Post a new listing\" button"
      transactions:
        export_all_as_csv: "Export all as CSV"
        processing_export: "Processing export to CSV..."
        transactions: Transactions
        search_by_title_parties: "Search for a transaction title or parties involved"
        search: Search
        reset_search: "Show all"
        status_filter:
          all: "All statuses"
          selected: "Selected statuses: %{count}"
          selected_js: "Selected statuses: "
          free: "Free transaction"
          confirmed: Completed
          paid: Paid
          canceled: Canceled
          preauthorized: Preauthorized
          rejected: Rejected
          payment_intent_requires_action: Pending
          payment_intent_action_expired: Expired
        headers:
          conversation: "Conversation thread"
          listing: Listing
          status: Status
          sum: Sum
          started: Started
          last_activity: "Latest activity"
          initiated_by: Starter
          other_party: Provider
        status:
          conversation: Conversation
          free: "Free transaction"
          pending: Pending
          preauthorized: Preauthorized
          accepted: Accepted
          rejected: Rejected
          paid: Paid
          confirmed: Completed
          canceled: Canceled
          initiated: "Waiting PayPal payment"
          pending_ext: "Waiting PayPal payment"
          none:
            free: "Free transaction"
          paypal:
            free: Conversation
            pending: Pending
            preauthorized: Preauthorized
            accepted: Accepted
            rejected: Rejected
            paid: Paid
            confirmed: Completed
            canceled: Canceled
            initiated: "Waiting PayPal payment"
            pending_ext: "Waiting PayPal payment"
          stripe:
            free: Conversation
            pending: Pending
            preauthorized: Preauthorized
            accepted: Accepted
            rejected: Rejected
            paid: Paid
            confirmed: Completed
            canceled: Canceled
            initiated: "Waiting Stripe payment"
            pending_ext: "Waiting Stripe payment"
            payment_intent_requires_action: Pending
            payment_intent_action_expired: Expired
            payment_intent_failed: "Stripe payment failed"
        not_available: "Not available"
      conversations:
        conversations: Conversations
        headers:
          started_from: "Started from"
          status: Status
          started: Started
          last_activity: "Latest Activity"
          initiated_by: Starter
          other_party: Provider
        participants: "Conversation: %{starter} with %{author}"
        profile: "%{author}'s Profile"
        search_by_keyword: "Search for a name, email or keyword"
        search: Search
        reset_search: "Show all"
        for_keyword: "for: <b>%{keyword}</b>"
      testimonials:
        testimonials: Reviews
        no_testimonials_found: "No reviews found"
        displaying_xx_reviews: "Displaying <b>%{count}</b> reviews in transactions %{tx_from} - %{tx_to} of <b>%{all_count}</b> reviews in total"
        search_keyword: "Search for a name, email or keyword"
        search: Search
        reset_search: "Show all"
        for_keyword: "for: <b>%{keyword}</b>"
        headers:
          transaction: Transaction
          author: Author
          receiver: Receiver
          status: Status
          grade: Grade
          text: Text
        status:
          waiting: "Waiting for review"
          skipped: Skipped
          published: Published
          blocked: Blocked
        status_filter:
          selected: "Selected filters: %{count}"
          all: Filters
          published: Published
          positive: Positive
          negative: Negative
          skipped: Skipped
          waiting: Waiting
          blocked: Blocked
          selected_js: "Selected filters: "
        form:
          review_text: "Review text"
          save: Save
          cancel: Cancel
          delete_review: "Delete review"
          block_review: "Block review"
          confirm_modify: "Are you sure you want to modify/delete this review? Once you edit/delete a review it is not possible to recover any of the old data."
          deleting_info: "Deleting a review allows its author to leave another one for the same transaction."
          blocking_info: "Blocking the review after deletion prevents its author from leaving another one for the same transaction."
          unskip: Unskip
          if_you_unskip_the_review: "If you unskip the review, the user will be able to post one."
          they_will_not_be_notified_automatically: "They will not be notified automatically."
      invitations:
        invitations: Invitations
        used:
          "yes": "Yes"
          "no": "No"
        headers:
          sent_by: "Sent by"
          message: Message
          sent_to: "Sent to"
          used: Used
          date_sent: "Date sent"
      listings:
        listings: Listings
        search_by_title_author_category: "Search for a listing title, author or category name"
        search: Search
        reset_search: "Show all"
        export_all_as_csv: "Export all as CSV"
        processing_export: "Processing export to CSV..."
        status:
          all: "All statuses"
          selected_js: "Selected statuses: "
          open: Open
          closed: Closed
          expired: Expired
          approval_pending: Pending
          approval_rejected: Rejected
        headers:
          title: Title
          author: Author
          created: Created
          updated: Updated
          category: Category
          status: Status
        open: Open
        closed: Closed
        expired: Expired
        approved: Approved
        approval_pending: Pending
        approval_rejected: Rejected
        form:
          this_listing_has_not_not_been_approved_yet: "This listing has not been approved yet. You can now decide to approve or reject the listing. If you approve the listing it will be public and visible to all users. If you reject the listing it will not be public."
          approve: Approve
          reject: Reject
          cancel: Cancel
      user_fields:
        user_fields: "User fields"
      footer:
        footer: Footer
        offer_pro: "Configure and remove all Sharetribe branding from the footer of your marketplace by %{upgrade_pro_plan_link}."
        upgrade_plan_link: "upgrading to the Pro plan or higher"
        menu_links: "Footer links"
        language: Language
        title: Title
        url: URL
        add: "Add a new link to the footer"
        save: "Save settings"
        footer_style: "Footer style"
        footer_copyright: "Footer copyright"
        footer_enabled: "Footer enabled"
        social_links: "Footer social links"
        title_placeholder: "Link title"
        url_placeholder: "https://example.com/username"
        style:
          dark: Dark
          light: Light
          marketplace_color: "Marketplace Color"
          logo: Logo
        social:
          title: Title
          url: URL
      domain:
        domain: Domain
        marketplace_domain: "Marketplace domain"
        offer_pro: "Configure your own custom domain by %{upgrade_pro_plan_link}."
        upgrade_pro_plan_link: "upgrading to the Pro plan or higher"
        your_marketplace_address_is: "Your marketplace address is: %{address}"
        would_you_like_to_change_address: "Would you like to change your marketplace address? %{contact_us}!"
        contact_us: "Contact us"
        you_can_now_use_a_custom_domain: "With your current plan, you can now enable a custom domain. Let's move forward with the setup. %{contact_us}!"
        would_you_like_to_change_domain: "Would you like to change your marketplace custom domain? %{contact_us}!"
      landing_pages:
        landing_pages: "Landing Page"
        info_1: "The landing page is perhaps the most important page of your marketplace. It is the first page that visitors see - sort of like the front door of your house. You have only a few seconds to convince new vistiors that they should explore your site. The page needs to be appealing and your value proposition should be clear and enticing."
        info_2: "%{preview_link} your current landing page and make changes from the %{details_link} and %{design_link} sections"
        info_2_preview_text: Preview
        info_2_details_text: "basic details"
        info_2_design_text: design
        info_3: "If you want to have a completely customized landing page for your marketplace, you can purchase it as add-on for $99 per month."
        info_4: "Read more about custom landing pages"
        editor_title: "Landing Page Editor"
        editor_info: "Here you can edit the sections that your Landing Page will include. Please note that some sections are predefined and cannot be edited within the Landing Page editor."
        preview: "Preview landing page"
        set_live: "Set live"
        headers:
          section_id: "Section ID"
          section_type: "Section type"
          version: Version
          released: Released
        add_new_version: "Add new version"
        new_version: "New version"
        edit_version: "Edit version"
        add_new_section: "Add new section"
        select_section_type: "Select section type..."
        form:
          version: Version
          save: Save
        sections:
          identifier: "Section ID"
          kind: "Section Type"
          variation: Variation
          new: "New section"
          edit: "Edit section %{section_id}"
          remove_section_confirmation: "Are you sure you want to remove the section '%{section_id}' and all its data? This cannot be undone."
          info_single_column: "Info 1 Column"
          info_multi_column_2: "Info 2 Columns"
          info_multi_column_3: "Info 3 Columns"
          listings: Listings
          categories: Categories
          hero: Hero
          locations: Locations
          video: Video
          new_section:
            categories: "New categories section"
            footer: "New footer section"
            hero: "New hero section"
            info_single_column: "New single column section"
            info_multi_column_2: "New 2 column section"
            info_multi_column_3: "New 3 column section"
            listings: "New listings section"
            locations: "New locations section"
            video: "New video section"
          edit_section:
            categories: "Edit categories section"
            footer: "Edit footer section"
            hero: "Edit hero section"
            info_single_column: "Edit single column section"
            info_multi_column_2: "Edit 2 column section"
            info_multi_column_3: "Edit 3 column section"
            listings: "Edit listings section"
            locations: "Edit locations section"
            video: "Edit video section"
    landing_page_versions:
      sections:
        hero:
          hero_title: Hero
          hero_description: "Set the Background image for the hero section. The Slogan and Description are set from the basic details section."
        footer:
          footer_title: Footer
          footer_style: "Footer style"
          style_dark: Dark
          style_light: Light
          style_marketplace_color: "Marketplace color"
          style_logo: Logo
        cta_button:
          cta_button: "CTA Button"
          cta_enabled: Enabled
          cta_text: Text
          cta_url: URL
        background_image_overlay:
          background_image: "Background image"
          background_image_info: "This image will be shown as the background image for the section. For the best results, it should have a minimum size of 1600x1200 pixels."
          add_another_image: "Add another image"
          current_image: "Current image: %{filename}"
          file_not_selected: "Not selected"
          background_image_overlay: "Background image overlay"
          background_image_overlay_info: "This allows you to determine how dark or light your background image is going to be displayed. \"Transparent\" means no overlay at all."
          overlay_dark: Dark
          overlay_light: Light
          overlay_transparent: Transparent
        background_style:
          background_style: "Background style"
          style_image: Image
          style_color: Color
          style_none: None
        background_color:
          background_color: "Background color"
          background_color_info: "You can choose the background color of this section by entering a hex color value. <a href=\"https://www.webfx.com/web-design/color-picker/\" target=\"_blank\">WebFx</a> can help you choose the color andgive you the hex color code. You can then copy the code here."
        categories:
          add: "Add a new category to this section"
          category: Category
          empty: "You don't have any included categories"
          image: Image
          include_title: "Categories to include"
          info_text: "You can feature 3 to 7 categories in each section. Please add an image to each category and select one of the categories from your marketplace. The recommended image size is 1000 x 667 px."
          need_at_least_3_categories: "You should have at least 3 categories in this section"
          need_at_most_7_categories: "You should have at most 7 categories in this section"
        category:
          add_another_image: "Add another image"
          category: Category
          current_image: "Current image: %{filename}"
          file_not_selected: "Not selected"
          image: Image
          image_required: "You should add an image to this category"
          select_category: "Select category"
        locations:
          add: "Add a new location to this section"
          location: Location
          empty: "You don't have any included locations"
          image: Image
          include_title: "Locations to include"
          info_text: "You can feature 3 to 7 locations in each section. Please add an image to each location and provide location search url for your marketplace. The recommended image size is 1000 x 667 px."
          need_at_least_3_locations: "You should have at least 3 locations in this section"
          need_at_most_7_locations: "You should have at most 7 locations in this section"
        location:
          add_another_image: "Add another image"
          location: Location
          current_image: "Current image: %{filename}"
          file_not_selected: "Not selected"
          image: Image
          image_required: "You should add an image to this location"
          title: Title
          title_placeholder: "Location text"
          url: URL
          url_placeholder: "Location link URL"
        multi_column:
          main_title: "Main title"
          column_header: "Column %{index}"
          column_title: "Column %{index} title"
          column_icon_info: "You can choose the icon for this column it's name from <a href=\"/info-icons.html\" target=\"_blank\">full list of supported icons</a>"
          column_icon: "Column %{index} icon"
          column_paragraph: "Column %{index} paragraph"
          column_button: "Column %{index} button"
          column_button_text: "Button text"
          column_button_url: "https://www.sharetribe.com"
        listings:
          you_need_to_add_the_listing_ids: "You need to add the listing ids of the listings that you want to include in this section. To find the listing id, simply go to the listing page and look at the listing URL. The listing id is the number that comes right after the main URL. In the example https://www.example.com/en/listings/123456-listing-title, the listing is would be 123456"
        video:
          text: Text
          youtube_video_id: "Youtube video ID"
          autoplay: "Playing options"
          autoplay_no: "No autoplay"
          autoplay_muted: "Muted autoplay"
          info: "This text will show when you select the \"No Autoplay\" playing option or the video is paused"
    custom_fields:
      edit:
        edit_listing_field: "Edit listing field '%{field_name}'"
      edit_price:
        description: "The minimum and maximum price only affect the filter. They do not set a limit for listing prices."
        edit_price_field: "Edit listing field 'Price'"
        show_price_filter_homepage: "Show price filter on homepage"
        price_min: "Filter minimum price"
        price_max: "Filter maximum price"
      edit_location:
        edit_location_field: "Edit listing field 'Location'"
        this_field_is_required: "This field is required"
        the_location_feature_can_be_enabled: "The location feature can be enabled from the %{link} section in your marketplace settings."
      edit_expiration:
        edit_expiration_field: "Edit listing field 'Expiration date'"
        enable: "Enable expiration date"
      form:
        field_required:
          this_field_is_required: "Make it mandatory to fill in this field when creating a new listing"
          this_field_is_required_checkbox: "Make it mandatory to fill in this field when creating a new listing (user has to select at least one option)"
        search_filter:
          search_filter: "Display a filter based on this field on the homepage"
          date_cant_be_filtered: "There's no filter available for date field."
          text_cant_be_filtered: "There's no filter for text field. The main text search searches from text fields."
      index:
        listing_fields: "Listing fields & filters"
        listing_fields_help: "Here you can edit the fields that users have to fill in when they create a new listing. Please note that some fields are predefined and cannot be edited."
        add_new_field: "Add new field:"
        remove_field_confirmation: "Are you sure you want to remove the field '%{field_name}' and all its data? This cannot be undone."
        cancel: Cancel
        save: Save
        field_title: "Field title"
        field_type: "Field type"
        categories: "Listing categories where the field is used"
        select_all: "Select all"
        clear_all: "Clear all"
        options: Options
        add_option: "+ Add option"
        saving_order: "Saving field order"
        save_order_successful: "Successfully saved field order"
        save_order_error: "An error occurred while saving field order. Please refresh the page and try again."
        select_one: "Select field type..."
        continue: Continue
        minimum_value: Minimum
        maximum_value: Maximum
        allow_decimals: "Allow decimals"
      new:
        new_listing_field: "New listing field"
      field_types:
        text: Text
        number: Number
        dropdown: Dropdown
        checkbox_group: "Checkbox group"
        date: Date
        file: File
        location: Location
    person_custom_fields:
      saving_failed: "User field saving failed"
      index:
        user_fields: "User fields"
        field_title: "Field title"
        field_type: "Field type"
        signup: Signup
        public: Public
        add_new_field: "Add new field:"
        save: Save
        cancel: Cancel
        minimum_value: Minimum
        maximum_value: Maximum
        allow_decimals: "Allow decimals"
        add_option: "Add option"
      new:
        new_user_field: "New user field"
      form:
        field_required:
          this_field_is_required: "Make it mandatory to fill this field when signing up to the marketplace"
          this_field_is_required_checkbox: "Make it mandatory to fill this field when signing up to the marketplace (user has to select at least one option)"
          this_field_is_public: "Show this field in the public profile page"
      edit:
        edit_user_field: "Edit user field '%{field_name}'"
    emails:
      new:
        send_email_to_members: "Email users"
        send_email_to_members_title: "Send email to your users"
        send_email: "Send the email"
        send_email_or: or
        send_test_email: "Send a test email to yourself"
        test_sent: "Test email was sent to your inbox"
        send_email_article_title: "this article"
        send_email_article_text: "You can learn more about the user segments in %{article_link}."
        recipients:
          title: "Who do you want to email?"
          options:
            all_users: "All users"
            posting_allowed: "Users who are allowed to post listings"
            with_listing: "Users who have posted at least one listing"
            with_listing_no_payment: "Users who have posted at least one listing but haven't added their payment details"
            with_payment_no_listing: "Users who have added their payment details but haven't posted a listing"
            no_listing_no_payment: "Users who haven't posted a listing and haven't added their payment details"
        email_subject: "Email subject"
        email_content: "Email content"
        email_content_placeholder: "What do you want to say to your users?"
        email_language: "Language of the email receivers"
        any_language: "Any language"
        message_will_be_sent_only_to_people_with_this_language: "The email will be sent only to the users who are using %{service_name} in the language you choose."
        email_sent: "Email sent."
        to_improve_email_deliverability: "To improve email deliverability the email subject is generated automatically and cannot be changed."
        email_subject_text: "A new message from the %{service_name} team"
        firstname_cannot_be_removed: "\"Firstname\" cannot be removed and will be replaced by the actual first name of each recipient."
        hello_firstname: "Hello Firstname,"
        hello_firstname_text: "Hello %{person},"
    left_hand_navigation:
      general: General
      users_and_transactions: Manage
      configure: Configure
      emails_title: Emails
      subscription: Subscription
      preview: "Preview site"
      whats_new: "What's new?"
    listing_shapes:
      availability_title: Availability
      read_more: "Read more about automatic availability management."
      read_more_availability_management: "Read more about availability management."
      allow_providers_to_manage_availability: "Allow sellers to manage their availability from a calendar"
      per_hour_availability: "\"Per hour\" availability"
      per_day_availability: "\"Per day\" availability"
      per_night_availability: "\"Per night\" availability"
      pricing_units_disabled_info: "Pricing units cannot be used when availability calendar is enabled."
      can_not_find_name: "Can not find order type with given name: %{name}"
      index:
        listing_shapes: "Order types"
        description: "Order types determine how the order process works in your site. You can decide whether your users are renting or selling, or perhaps just posting announcements and communicating via direct messages."
        read_more_about_order_types: "Read more about order types"
        add_new_shape: "Add new order type: "
        select_template: "Select template..."
        all_categories: "All categories"
        no_categories: "No categories"
        category_count: "%{category_count} categories"
        header:
          listing_shape_name: "Order type name"
          listing_shape_categories: "Categories where it's used"
        order:
          saving_order: "Saving order"
          save_order_successful: "Successfully saved order type order"
          save_order_error: "An error occurred while saving order. Please refresh the page and try again."
      templates:
        selling_products: "Selling products"
        renting_products: "Renting products"
        offering_services: "Offering services"
        giving_things_away: "Giving things away"
        requesting: Requesting
        announcement: "Posting announcements"
        custom: Custom
      new:
        create_listing_shape: "Create order type"
        create: Create
        cancel: Cancel
        create_success: "New order type '%{shape}' created"
        create_failure: "Could not create new order type. Error: %{error_msg}"
      edit:
        edit_listing_shape: "Edit order type '%{shape}'"
        update: Save
        cancel: Cancel
        update_success: "Changes to order type '%{shape}' saved"
        update_failure: "Could not save changes. Error: %{error_msg}"
        delete: "Delete order type"
        confirm_delete_order_type:
          one: "There is %{count} listing with this order type. If you delete the order type, this listing will be closed. Are you sure you want to delete the order type?"
          other: "There are %{count} listings with this order type. If you delete the order type, those listings will be closed. Are you sure you want to delete the order type?"
        can_not_delete_last: "You can't delete this order type because it's the only type in your marketplace."
        can_not_delete_only_one_in_categories: "You can't delete this order type because in following categories this order type is the only one in use: %{categories}"
      listing_shape_name: Name
      listing_shape_name_placeholder: "E.g. Sell"
      action_button_label: "Checkout button label"
      action_button_placeholder: "E.g. Buy"
      open_listings_warning:
        one: "There is %{count} open listing with this order type. If you change any of the settings below, that listing will retain the old settings. The listing can be changed to the new settings by editing it manually. If you don't want to have the listing with the old settings visible on your site, you can close it by clicking the button below."
        other: "There are %{count} open listings with this order type. If you change any of the settings below, those listings will retain the old settings. Those listings can be changed to the new settings by editing them manually. If you don't want to have any listings with the old settings visible on your site, you can close them by clicking the button below."
      close_listings_action:
        one: "Close %{count} listing"
        other: "Close %{count} listings"
      confirm_close_listings_action:
        one: "Are you sure you want to close %{count} listing?"
        other: "Are you sure you want to close %{count} listings?"
      successfully_closed: "Successfully closed listings"
      successfully_deleted: "Successfully deleted order type '%{order_type}'"
      pricing_and_checkout_title: "Pricing & checkout"
      online_payments_label: "Allow sellers to accept payments online"
      shipping_label: "Allow sellers to define a shipping fee"
      price_label: "Allow sellers to add a price to their listings"
      units_title: "Pricing units"
      units_desc: "If you have enabled pricing units, the listing price is displayed as \"price per pricing unit\". An example: \"$39 per hour\"."
      units:
        piece: "Per piece"
        hour: "Per hour"
        day: "Per day"
        night: "Per night"
        week: "Per week"
        month: "Per month"
        unit: "Per unit"
      can_not_find: "Can't find order type with id: %{id}"
      add_custom_unit: "+ Add a custom pricing unit…"
      delete_custom_unit: delete
      custom_unit_form:
        title: "New pricing unit"
        label_heading: Label
        selector_label_heading: "Selector label"
        label_placeholder: "eg. \"kg\", \"30 minutes\", \"person\", \"class\""
        selector_placeholder: "eg. \"Number of people\", \"Amount in kg\""
        per: Per
        unit_type:
          heading: "Unit type"
          quantity_label: "Quantity (per piece, per kg, per person, per 2 hour tour...)"
          time_label: "Time (per 30 minutes, per 2 weeks, per year...)"
    paypal_accounts:
      marketplace_paypal_integration: "Payment system preferences"
      preferences_updated: "Payment system preferences updated"
      contact_support_link_text: "contact support"
      integration_info_text: "The payment system of your marketplace is powered by PayPal. To allow your users to pay using your marketplace, you must connect your PayPal account. Once you have connected your PayPal account, you can choose a minimum transaction size and a possible commission fee."
      link_paypal_personal_account_label: "Are you providing products or services yourself?"
      link_paypal_personal_account: "If so, you will also need to connect your PayPal account to %{personal_payment_preferences_link}."
      link_stripe_personal_account: "If so, you will also need to add your payout details to %{personal_payment_preferences_link}."
      link_paypal_and_stripe_personal_account: "If so, you will also need to connect your PayPal or Stripe account to %{personal_payment_preferences_link}."
      personal_payment_preferences_link_text: "your personal marketplace account"
      read_more_about_paypal: "Read more about the payment system"
      edit_payment_settings: "Edit payment settings"
      supported_currencies_information_text: "Sharetribe's online payment system supports 24 currencies. If your currency is not on the list, please %{contact_support_link}. If you change the marketplace currency, existing listings will retain their old currency. You need to edit those listings individually to convert them to the new currency."
      currency_change_warning_text: "Heads up: if you move forward with this currency change, don't forget to ask your sellers to manually edit their existing listings to get the currency update."
      marketplace_currency_label: "Marketplace currency:"
      minimum_listing_price_label: "Minimum transaction size:"
      transaction_fee_label: "Seller transaction fee:"
      minimum_transaction_fee_label: "Seller minimum transaction fee:"
      save_settings: "Save settings"
      minimum_listing_price_below_tx_fee: "The minimum transaction size has to be greater than or equal to the minimum transaction fee: %{minimum_transaction_fee}."
      minimum_listing_price_below_min: "The minimum transaction size has to be greater than the minimum commission %{minimum_commission}."
    payment_preferences:
      title: "Payment system preferences"
      general_settings: "1. General settings"
      connect_a_payment_provider: "2. Connect a payment provider"
      contact_support: "contact support"
      no_payments_link_text: here
      your_country: "Your country:"
      you_cannot_use_online_payments: "You cannot use online payments in %{country_name} with %{currency}. Please choose a different currency or %{support_link} to change your country. You can read more about supported countries and currencies %{help_link}. In the future we might add more payment providers and support more currencies"
      which_to_choose: "Which one to choose?"
      you_can_use_stripe_or_paypal: "You can use either Stripe, PayPal or both as your payment providers. %{choose_link}"
      you_can_use_stripe_only: "You can use Stripe as your payment provider. %{read_more_link}"
      read_more_stripe: "Read more about Stripe payments."
      you_can_use_paypal_only: "You can use PayPal as your payment provider. %{read_more_link}"
      read_more_paypal: "Read more about PayPal payments."
      read_more_about_paypal_and_stripe: "Read more about online payments, Stripe and PayPal"
      general_settings_updated: "Payment system general settings updated"
      transaction_fee_settings_updated: "Transaction fee settings updated"
      choose_popup_text: |-
          If you want to allow your users to accept online payments, you need to choose the currency for your marketplace and then connect at least one of the two payment providers supported by Sharetribe: Stripe and PayPal. You can also choose to use both, which means your users will be able to accept payments with either payment method.
          You can create a new account with either service if you don't have one already. Once you have connected an account, you can choose a possible fee you're charging from each transaction.
          What's the difference between Stripe and PayPal? Stripe allows you to delay payout to the seller up to 3 months and offers one payment method (credit/debit card). Stripe also allows your sellers to receive money directly to their bank account simply by providing their bank details. PayPal provides two payment methods (credit card and PayPal account) and offers a protection program for buyers and sellers. It requires your sellers to create a PayPal Business Account to accept payments.
          If you use Stripe, its fees will be deducted from your transaction fee, so remember to set a high enough minimum fee. If you use PayPal, its fees will be charged from the seller separately, in addition to your transaction fee. Stripe and PayPal have a bit different fee structure. In most cases Stripe's fees are a bit lower.
      invalid_api_keys: "Invalid Stripe API keys"
      missing_api_keys: "Missing Stripe API keys"
      stripe_verified: "Stripe API access verified"
      change_settings: "Change settings and fees"
      configure_stripe: "Configure Stripe"
      configure_paypal: "Configure PayPal"
      transaction_fee_settings: "Transaction fee settings"
      transaction_fee_save: Save
      stripe_fee: "Stripe's fees"
      stripe_fee_notice: "%{stripe_fee_link} will be deducted from the transaction fee you are charging."
      fee_should_be_less_than_minimum_price: "Minimum transaction fee must be lower than minimum transaction size"
      the_transaction_fee_must_be_lower_than_100: "The transaction fee must be lower than 100%"
      confirm_disable: "Are you sure you want to disable %{gateway}? If you disable it, sellers will no longer be able to receive money and buyers will no longer be able to pay through this payment method. If sellers haven't configured another payment method, buyers will not be able to buy from them."
      commission_from_buyer_label: "Buyer transaction fee:"
      minimum_buyer_transaction_fee_label: "Buyer minimum transaction fee:"
      stripe_connected:
        title: "Stripe connected"
        disable: "Disable Stripe"
        disabled: "Stripe disabled"
        enable: "Enable Stripe again"
      paypal_connected:
        title: "PayPal connected"
        disable: "Disable PayPal"
        disabled: "PayPal disabled"
        enable: "Enable PayPal again"
      cannot_enable_gateway: "Cannot enable payment gateway %{gateway}."
      cannot_disable_gateway: "Cannot disable payment gateway %{gateway}."
      cannot_enable_gateway_because_of_buyer_commission: "Cannot enable payment gateway %{gateway} because the buyer's commission is used"
      stripe_form:
        add_your_api_keys: "Add your Stripe API keys"
        how_to_get_these: "How to get these?"
        publishable_key_example: "For example: %{api_publishable_key_example}"
        secret_key_example: "For example: %{api_secret_key_example}"
        save_api_keys: "Save Stripe API keys"
        invalid_secret: "That doesn't look like a correct %{secret_key}"
        invalid_publishable: "That doesn't look like a correct %{publishable_key}"
      index:
        header: "Available Payment Settings"
        info: "You can configure available payment gateways for use in your marketplace. Currently PayPal and Stripe are supported."
        active: Active
        gateway: Gateway
        process: Process
        commission: Commission
        minimum_price: Min.price
        minimum_fee: Min.fee
        api_verified: "API verified?"
        actions: Actions
        payments_not_enabled: "Payments are not enabled for your marketplace"
    transaction_types:
      sell: Selling
      sell_w_online_payment: "Selling with online payment"
      sell_wo_online_payment: "Selling without online payment"
      rent: "Renting out"
      rent_w_online_payment: "Renting out with online payment"
      rent_wo_online_payment: "Renting out without online payment"
      give: "Giving away"
      lend: Lending
      swap: Swapping
      service: Offering
      service_w_online_payment: "Offering with online payment"
      service_wo_online_payment: "Offering without online payment"
      request: Requesting
      inquiry: Announcement
      share_for_free: "Sharing for free"
      default_action_button_labels:
        sell: Buy
        rent: Rent
        request: Offer
        offer: Request
        inquiry: Contact
    community_transactions:
      show:
        transaction_for: Transaction for %{link}
        status: 'Status:'
        next_step: 'Next step:'
        waiting_for_provider_accept_or_reject: 'Waiting for %{provider} to accept or reject the request.'
        waiting_for_fulfill_and_complete: 'Waiting for %{provider} to fulfill the order for %{listing_title} and for %{buyer} to mark the order as completed.'
        buyer: 'Buyer:'
        provider: 'Provider:'
        buyer_pays: 'Buyer pays:'
        marketplace_collects: '%{service_name} collects:'
        buyer_service_fee_label: 'Commision from buyer:'
        service_fee_label: 'Commision from seller:'
        provider_receives: 'Seller receives:'
<<<<<<< HEAD
        admin_info_text: 'As an administrator of %{service_name}, you can do some actions to move this transaction forward:'
        manage_reviews: "Manage reviews"
=======
>>>>>>> cd6132c4
  common:
    edit_page: "Edit page"
    default_community_slogan: "Community marketplace"
    default_community_description: "This is a place to sell, rent, swap and share goods and services with the other members of the marketplace."
    cancel: Cancel
    fields_that_are_mandatory: "Fields marked with star (*) are mandatory."
    or: or
    password: Password
    service_name: "%{service_name}"
    share_types:
      request: request
      offer: offer
      borrow: borrowing
      buy: buying
      give_away: "giving away"
      lend: lending
      receive: "taking for free"
      rent: renting
      rent_out: "renting out"
      sell: selling
      offer_to_swap: swapping
      request_to_swap: swapping
      share_for_free: "sharing for free"
      accept_for_free: "wanting to use for free"
    categories:
      item: Items
      favor: Services
      rideshare: Rideshare
      housing: Spaces
      tools: Tools
      sports: Sports
      music: Music
      books: "Books & Magazines"
      games: "Games & Toys"
      furniture: Furniture
      outdoors: "Camping & Outdoors"
      food: "Food & Kitchen"
      electronics: Electronics
      pets: "Pets & Animals"
      film: "Film & Movies"
      clothes: "Clothes & Accessories"
      garden: Garden
      travel: Travel
      other: Other
    username: Username
    username_or_email: Email
    what_is_this: "What's this?"
    removed_user: "Removed user"
    payment_fee_info:
      title: "Commission and Payment processing fee"
      stripe: Stripe
      paypal: PayPal
      info: "Payments in %{service_name} are processed by the payment gateway listed below. %{service_name} will charge a commission depending on the payment gateway. The payment gateway may also charge a fee for each payment, as described below."
    paypal_fee_info:
      title: "PayPal's payment processing fee"
      body_text: |-
          For PayPal payments, %{service_name} charges a commission of %{paypal_commission}%. The minimum transaction fee per transaction is %{minimum_transaction_fee}. PayPal's fees are not included in this commission, so in addition to %{service_name} commission, you will also pay PayPal's fees for each. PayPal's fee is between 2% and 5% of the total sales price, depending on your monthly sales volume and the country of residence of the buyer. In general, domestic purchases have lower fees than international ones, and higher monthly sales give you a discount on fees.
          You can see the exact fees by logging in to your PayPal account and going %{link_to_paypal}. After each purchase you will get a receipt displaying the exact fee.
      body_text_accept: |-
          This transaction is processed by PayPal. PayPal charges a processing fee from each payment. This fee is between 2% and 5% of the total sales price, depending on your monthly sales volume and the country of residence of the buyer. In general, domestic purchases have lower fees than international ones, and higher monthly sales give you a discount on fees.
          You can see the exact fees by logging in to your PayPal account and going %{link_to_paypal}. After each purchase you will get a receipt displaying the exact fee.
      link_to_paypal_text: here
    stripe_fee_info:
      title: "Stripe's payment processing fee"
      body_text: "For Stripe payments, %{service_name} charges a commission of %{stripe_commission}%. The minimum commission per transaction is %{minimum_transaction_fee}. Stripe's fees are included in this commission."
      link_to_stripe_text: here
  conversations:
    accept:
      details: "Order details"
      order_by: "Order by %{orderer_link}"
      accept_offer: "Accept the offer"
      accept_request: "Accept the request"
      reject_offer: "Not this time"
      reject_request: "Not this time"
      close_listing: "Close the listing %{listing_title_link}"
      update_later: "Leave the listing open"
      optional_message: "Optional message"
      price_to_pay: "Total price to be paid"
      accept: Accept
      decline: Decline
      quantity_label: "Quantity:"
      sum_label: "Subtotal:"
      service_fee_label: "%{service_name} fee:"
      buyer_service_fee_label: "%{service_name} service fee:"
      you_will_get_label: "You will get:"
      total_label: "Total:"
      total_value: "%{seller_gets}*"
      total_value_paypal: "%{seller_gets}*"
      total_value_stripe: "%{seller_gets}"
      paypal_fee: "PayPal's payment processing fee"
      paypal_fee_info: "* Excludes %{link}"
      shipping_price_label: "Shipping:"
      stripe-fee_label: "Payment processing fee"
    confirm:
      confirm_description: "If your order has been fulfilled you should confirm it as done. Then you can give feedback to the other party."
      cancel_description: "If your order was not fulfilled, you can mark it as 'canceled'. You can still give feedback to the other party and describe what happened."
      cancel_payed_description: "If your request was accepted but you're having second thoughts, you can still cancel the request before the payment."
      canceling_payed_transaction: "Cancel transaction"
      confirm: "Mark completed"
      cancel: Cancel
      continue: Continue
      give_feedback_to: "Give feedback to %{person_link}"
      do_not_give_feedback: "Skip feedback"
    details:
      day: day
      days: days
      price_per_day: "Price per day: %{price}"
    index:
      loading_more_messages: "Loading more messages"
      message_partitive: message
      messages_partitive: messages
      no_received_messages: "No messages"
      no_sent_messages: "No sent messages"
    conversation:
      accepted_request: "Request accepted."
      accepted_offer: "Offer accepted."
      rejected_request: "Request rejected."
      rejected_offer: "Offer rejected."
      confirmed_request: "Order completed."
      confirmed_offer: "Offer completed."
      canceled_request: "Order canceled."
      canceled_offer: "Offer canceled."
      message_from: "Message from %{person}"
      about_listing: "About listing %{listing_title}"
      free_message: "Direct message"
      message_content_not_available: "Message content not available"
    message:
      accepted_request: "accepted the request"
      received_payment: "accepted the request, received payment for %{sum}"
      received_payment_wo_sum: "accepted the request, received payment"
      accepted_offer: "accepted the offer"
      rejected_request: "rejected the request, canceled the payment"
      rejected_offer: "rejected the offer"
      confirmed_request: "marked the order as completed"
      confirmed_offer: "marked the offer as completed"
      canceled_request: "canceled the order"
      canceled_offer: "canceled the offer"
      paid: "paid %{sum}"
      payment_preauthorized: "Payment authorized: %{sum}"
      payment_preauthorized_wo_sum: "Payment authorized"
      stripe:
        held_payment: "Accepted the request. Payment for %{sum} is being held by %{service_name} until the order is marked as completed."
        held_payment_wo_sum: "Accepted the request. Payment is being held by %{service_name} until the order is marked as completed."
        confirmed_request: "Marked the order as completed. The payment has now been transferred to %{author_name} bank account or will be transferred soon."
    new:
      message: Message
      message_to: "Message to %{author_name}"
      optional_message_to: "Optional message to %{author_name}"
      send_message: "Send message"
      send: Send
      this_message_is_private: "This message is private between you and %{person}. %{person} will be notified of this message by email."
      you_will_get_notified_of_acceptance: "You will get an email notification when %{person} accepts or rejects your proposal."
      you_will_get_notified: "You will get an email notification when %{person} answers you."
      title: Title
      send_message_to_user: "Send message to %{person}"
      about_listing: "About listing %{listing_title}"
      author_has_to_accept_request: "%{author_name} needs to accept the request before you can pay"
    show:
      in_response_to_listing: "about listing"
      message_sent_by: "Message sent by"
      message_sent_to: "Message sent to"
      send_reply: "Send reply"
      write_a_reply: "Write a reply:"
      conversation_about_listing: "With %{person} about %{listing}"
      conversation_with_user: "With %{person}"
      conversation_with: "Conversation with %{person}"
      last_message_at: "(latest message %{time})"
      price: "Price: %{price}"
      sum: "Total: %{sum}"
      total: "Total: %{total}"
    status:
      payment_errored: "Payment failed. Please try again."
      payment_errored_starter: "Payment failed. Please try again. If the problem continues, please contact Sharetribe support."
      payment_errored_author: "Payment failed. Please contact %{starter_name} and ask them to try the payment again."
      cancel_payed_transaction: Cancel
      feedback_given: "Feedback given"
      feedback_skipped: "Feedback skipped"
      give_feedback: "Give feedback"
      offer_accepted: Accepted
      offer_rejected: Rejected
      offer_canceled: Canceled
      offer_confirmed: Completed
      offer_paid: "Payment successful"
      offer_preauthorized: "Payment successful"
      offer_waiting_for_payment: "Waiting for %{requester_name} to pay"
      pay: Pay
      preauthorized: "Payment successful"
      paid: "Payment successful"
      pending_external:
        paypal:
          multicurrency: "We couldn't process the PayPal payment because your PayPal account has not been set up to receive money in %{currency}. Go to %{paypal_url} and log in to your account to manually accept or reject the payment."
          verify: "You cannot accept this transaction because you haven't verified your PayPal account. Go to %{paypal_url} to verify your account."
          intl: "We couldn't process the PayPal payment because your PayPal account does not have a withdrawal mechanism. Go to %{paypal_url} and log in to your account to manually accept or reject the payment."
      waiting_for_current_user_to_deliver_listing: "Waiting for you to fulfill the order for %{listing_title}"
      waiting_for_listing_author_to_deliver_listing: "Waiting for %{listing_author_name} to fulfill the order for %{listing_title}"
      request_accepted: Accepted
      request_rejected: Rejected
      request_confirmed: Completed
      request_canceled: Canceled
      request_paid: "Payment successful"
      request_preauthorized: "Payment authorized"
      skip_feedback: "Skip feedback"
      waiting_for_listing_author_to_accept_offer: "Waiting for %{listing_author_name} to accept the offer"
      waiting_for_listing_author_to_accept_request: "Waiting for %{listing_author_name} to accept the request. As soon as %{listing_author_name} accepts, you will be charged."
      waiting_for_you_to_accept_request: "Waiting for you to accept the request"
      waiting_confirmation_from_requester: "Waiting for %{requester_name} to mark the order completed"
      waiting_confirmation_from_you: "Waiting for you to mark the order completed"
      waiting_payment_from_requester: "Waiting for %{requester_name} to pay"
      waiting_payment_from_you: "Waiting for you to pay"
      waiting_feedback_from_you: "Waiting for you to give feedback"
      pending_external_inbox:
        paypal:
          multicurrency: "Waiting for you to accept the PayPal payment"
          intl: "Waiting for you to accept the PayPal payment"
          unknown_reason: "Payment is pending. Log in to your PayPal account to see more details."
          verify: "Waiting for you to verify your PayPal account"
      stripe:
        waiting_confirmation_from_requester: "Waiting for %{requester_name} to mark the order completed. Once the order is marked as completed, the payment will be released to your bank account."
    status_link:
      accept_offer: "Accept offer"
      accept_request: "Accept request"
      reject_offer: "Not this time"
      reject_request: "Not this time"
      accept_preauthorized_offer: "Accept offer"
      accept_preauthorized_request: "Accept request"
      reject_preauthorized_offer: "Not this time"
      reject_preauthorized_request: "Not this time"
      confirm: "Mark completed"
      cancel: Cancel
  feedback:
    feedback_subject: "New feedback from %{service_name}"
    feedback_body: "%{author_name_and_email} has sent the following feedback from %{service_name}"
    unlogged_user: "Unlogged user"
    anonymous_user: "Anonymous user"
  community_memberships:
    access_denied:
      access_denied: "Access denied"
      you_are_banned_in_this_community: "The %{service_name} team has disabled your account. If you want to message the %{service_name} team, you can %{link_to_contact_page}."
      contact_page_link: "contact them"
    new:
      welcome_fb_user: "Welcome to %{service_name}, %{name}!"
      fb_join_accept_terms: "There's one more step to join %{service_name}: you need to accept the terms of use."
      join_community: "Join %{service_name}"
      you_can_join: "You can join %{service_name} by accepting the terms of use and clicking 'Join %{service_name}' below."
      you_can_join_email_confirmation: "To join %{service_name} you need to have a valid email address that ends with %{email_ending}. You can join by filling in your email address, accepting the terms of use and clicking 'Join %{service_name}' below, and confirming your email."
      you_can_join_email_confirmation_multiple_addresses: "%{service_name} has email restrictions. You can only join if you have an allowed email address. You can join by filling in your email address, accepting the terms of use of %{service_name} and clicking 'Join %{service_name}' below."
      you_can_join_with_invite_only: "You have to have an invitation from another member to join %{service_name}. If you have an invitation code, you can join by typing the code to the field below, accepting the terms of use and clicking 'Join %{service_name}' below."
      if_want_to_view_content: "If you want to view the content in %{service_name} without joining it as a member you need to"
      log_out: "log out"
      join_community_button: "Join %{service_name}"
    give_consent:
      invitation_code_invalid_or_used: "The invitation code was invalid or already used."
      email_not_allowed: "This email is not allowed in %{service_name}."
      email_not_available: "The email you gave is already in use."
      consent_not_given: "The terms were not accepted."
  emails:
    accept_reminder:
      remember_to_accept_offer: "Remember to accept or reject an offer from %{sender_name}"
      remember_to_accept_request: "Remember to accept or reject a request from %{sender_name}"
      you_can_accept_or_reject_offer_at: "You can accept or reject the offer at"
      you_can_accept_or_reject_request_at: "You can accept or reject the request at"
      you_have_not_yet_accepted_or_rejected_offer: "You have not yet accepted or rejected the offer %{title} you received %{date}."
      you_have_not_yet_accepted_or_rejected_request: "You have not yet accepted or rejected the request %{title} you received %{date}."
      show_thread: "Show conversation"
    branding:
      powered_by: "%{service_name} is powered by the %{sharetribe_link} marketplace platform."
      create_own: "Want to create your own online marketplace website like %{service_name}? %{learn_more}."
      learn_more: "Learn more"
    confirm_reminder:
      you_have_not_yet_confirmed_or_canceled_request: "You have not yet completed or canceled the order %{request_link}. If the order has been completed, you should confirm that. After that you can give feedback to %{other_party_given_name}."
      remember_to_confirm_request: "Remember to confirm or cancel a request"
      if_will_not_happen_you_should_cancel: "If you think this order will not be completed for one reason or another, you can %{cancel_it_link}."
      cancel_it_link_text: "cancel it"
      automatic_confirmation: "If you don't confirm or cancel the order within %{days_to_automatic_confirmation} days after the request was accepted, we will mark it automatically as completed."
    confirm_reminder_v2:
      headline: "Hi %{name}, you have not yet completed or canceled the order %{request_link}."
      you_have_not_yet_confirmed_or_canceled_request: "If the order has been completed, you should confirm that. After that you can give feedback to %{other_party_given_name}."
    payment_settings_reminder:
      remember_to_add_payment_details: "Remember to add your payment details to receive payments"
      you_have_added_listing_with_payment: "You have added a listing %{listing_link} with payment. However, you haven't yet added your payment details. In order to receive the payment you have to add your payment information."
      please_go_to_payment_settings: "Please go to your %{payment_settings_link} and fill in the required payment information."
      payment_settings_link: "payment settings"
    payment_settings_reminder_v2:
      hi: "Hi there,"
      fill_payout_details: "Fill the payout details"
      you_have_added_listing_with_payment: "You have added a listing %{listing_link} with payment. We noticed that you haven't yet added your payment details. In order to receive the payment you need to provide your payment information."
    transaction_confirmed:
      here_is_a_message_from: "Here's a message from %{other_party_given_name}:"
      request_marked_as_confirmed: "Order completed - remember to give feedback"
      request_marked_as_canceled: "Order canceled"
      has_marked_request_as_confirmed: "%{other_party_full_name} has marked the order about '%{request}' completed. You can now give feedback to %{other_party_given_name}."
      has_marked_request_as_canceled: "%{other_party_full_name} has canceled the order about '%{request}'. You can still give feedback to %{other_party_given_name}."
      giving_feedback_is_good_idea: "Giving feedback is always a good idea. If everything went well, you should let others know that %{other_party_given_name} can be trusted. If there were any problems, it's good to mention those as well."
      give_feedback_to: "Give feedback to %{other_party_given_name}"
      stripe:
        has_marked_request_as_confirmed: "%{other_party_full_name} has marked the order about '%{request}' completed. The payment for this transaction has now been released to your bank account. You can now give feedback to %{other_party_given_name}."
      team_title: 'the %{service_name} team'
    transaction_confirmed_v2:
      headline_stripe_confirmed: "Hi %{seller_name}, %{requester} has marked order about %{listing_link} completed."
      headline_confirmed: "Hi %{seller_name}, %{other_party_full_name} has marked the order about %{listing_link} completed."
      headline_canceled: "Hi %{seller_name}, %{other_party_full_name} has canceled the order about %{listing_link}."
      stripe:
        has_marked_request_as_confirmed: "The payment for this transaction has now been released to your bank account. You can now give feedback to %{other_party_given_name}."
      has_marked_request_as_confirmed: "You can now give feedback to %{other_party_given_name}."
      has_marked_request_as_canceled: "You can still give feedback to %{other_party_given_name}."
    transaction_automatically_confirmed:
      subject: "Order automatically completed - remember to give feedback"
      we_have_marked_request_as_confirmed: "We have marked the order about '%{request}' completed. The order was automatically completed because %{days_passed} days have passed since the request was accepted."
    transaction_automatically_confirmed_v2:
      headline: "Hi %{name}!"
      we_have_marked_request_as_confirmed: "We have marked the order about '%{request}' completed."
      order_automatically_confirmed: "The order was automatically completed because %{days_passed} days have passed since the request was accepted."
    booking_transaction_automatically_confirmed:
      subject: "Order automatically completed - remember to give feedback"
      we_have_marked_request_as_confirmed: "We have marked the order about '%{request}' completed. The request was automatically completed because one day has passed since the booking period ended."
    booking_transaction_automatically_confirmed_v2:
      headline: "Hi %{name}!"
      we_have_marked_request_as_confirmed: "We have marked the order about '%{request}' completed."
      order_automatically_confirmed: "The request was automatically completed because one day has passed since the booking period ended."
    automatically_confirmed_footer:
      giving_feedback_is_good_idea: "You can now give feedback to %{other_party_given_name}. Giving feedback is always a good idea. If everything went well, you should let others know that %{other_party_given_name} can be trusted. If there were any problems, it's good to mention those as well."
      give_feedback_to: "Give feedback to %{other_party_given_name}"
      show_thread: "Show conversation"
    confirmation_instructions:
      confirmation_instructions_signature: "Best regards,<br/>The %{service_name} team"
      need_to_confirm: "To join %{service_name}, confirm your email address by clicking the button below."
      confirmation_link_text: "Confirm my address"
      or_paste_link: "Alternatively, you can copy the following link to your browser's address bar:"
    confirmation_instructions_v2:
      headline: "Hi %{name}, confirm your email to join %{service_name}!"
      need_to_confirm: "Confirm your email address to complete your %{service_name} account. It's easy - just click the button below!"
      confirmation_link_text: "Confirm %{email}"
      or_paste_link: "Can't click the button? Here's the link for your convenience:"
    common:
      hey: "Hello %{name},"
      kassi_team: "The %{service_name} team"
      thanks: "Thanks,"
      dont_want_to_receive_these_emails: "Don't want to receive these emails?"
      edit_your_email_settings_here: "Edit your email settings here"
      message_not_displaying_correctly: "Is this email not displaying correctly?"
      view_it_in_your_browser: "View it in your browser"
      or: or
      unsubscribe_from_these_emails_info: "You have received this email because you are a member of %{service_name}."
      unsubscribe_from_these_emails: "unsubscribe from these emails"
      unsubscribe_from_invitation_emails_info: "You have received this email because a member of %{service_name} has invited you to join them."
      unsubscribe_from_invitation_emails: "Unsubscribe from invitation emails to join %{service_name}"
      best_regards: "Best regards from %{service_name}"
    conversation_status_changed:
      has_accepted_your_offer: "%{accepter} has accepted your offer %{listing}."
      has_accepted_your_request: "%{accepter} has accepted your request %{listing}."
      has_rejected_your_offer: "%{accepter} has rejected your offer %{listing}."
      has_rejected_your_request: "%{accepter} has rejected your request %{listing}."
      view_thread: "View conversation"
      your_offer_was_accepted: "Your offer was accepted"
      your_offer_was_rejected: "Your offer was rejected"
      your_request_was_accepted: "Your request was accepted"
      your_request_was_rejected: "Your request was rejected"
      you_can_now_pay_to: "You can now pay the requested amount to %{payment_receiver}."
      pay_now: "Pay now"
      remember_to_confirm: "When the order is fulfilled, remember to mark it as completed. If the order is not fulfilled your have %{days_to_automatic_confirmation} days to cancel it. Otherwise it will be automatically marked as completed."
    conversation_status_changed_v2:
      has_accepted_your_request: "Hi %{starter}, your request was accepted."
      has_accepted_your_request_text: "%{accepter} has accepted your request %{listing}."
      has_rejected_your_request: "Hi %{starter}, unfortunately your request was declined."
      has_rejected_your_request_text: "%{accepter} has rejected your request %{listing}."
    invitation_to_kassi:
      hi: Hi!
      you_have_been_invited_to_kassi: "%{inviter} has invited you to %{service_name}."
      here_is_a_message_from: "Here is a personal message from %{inviter}:"
      join_now: "Join now"
      invitation_code: "Invitation code: %{code}"
    invitation_to_kassi_v2:
      headline: Hi there!
    new_comment:
      has_commented_your_listing_in_kassi: "%{author} has commented on your listing '%{listing}'."
      view_comment: "View comment"
      you_have_a_new_comment: "%{author} has commented on your listing in %{service_name}"
      listing_you_follow_has_a_new_comment: "%{author} has commented on a listing you follow in %{service_name}"
      has_commented_listing_you_follow_in_kassi: "%{author} has commented on the listing '%{listing}' you are following in %{service_name}."
    new_comment_v2:
      headline: "Hi %{name}!"
    new_message:
      view_message: "View message"
      has_sent_you_a_message_in_kassi: "%{sender} has sent you a message in %{service_name}."
      you_have_a_new_message: "A new message in %{service_name} from %{sender_name}"
    new_message_v2:
      hi: "Hi %{name}, you have a message!"
      reply: "Reply to %{sender}"
    new_payment:
      new_payment: "You have received a new payment"
      price_per_unit_type: "Price per %{unit_type}"
      quantity: "Quantity:"
      you_have_received_new_payment: "You have been paid <b>%{payment_sum}</b> for <b>%{listing_title}</b> by %{payer_full_name}. Here is your receipt."
      listing_per_unit_title: "%{title}, per %{unit_type}"
    payment_receipt_to_seller:
      payment_gateway_fee: "Payment processing fee:"
      shipping_total: "Shipping:"
      product: "Product:"
      price_payer_paid: "Price %{payer_full_name} paid:"
      subtotal: "Subtotal:"
      service_fee: "%{service_name} service fee:"
      buyer_service_fee: "%{service_name} service fee:"
      you_will_get: "Total:"
      new_payment: "You have received a new payment"
      price_per_unit_type: "Price per %{unit_type}"
      quantity: "Quantity:"
      you_have_received_new_payment: "You have been paid <b>%{payment_sum}</b> for <b>%{listing_title}</b> by %{payer_full_name}. Here is your receipt."
      stripe:
        you_have_received_new_payment: "The amount of <b>%{payment_sum}</b> has been paid for <b>%{listing_title}</b> by %{payer_full_name}. The money is being held by %{service_name} until the order is marked as completed. Here is your receipt."
    payment_receipt_to_seller_v2:
      headline: "Hi %{seller_name}, You have been paid %{payment_sum} for %{listing_link} by %{payer_name}."
      main_text: "Here is your receipt."
      main_text_stripe: "The money is being held by %{service_name} until the order is marked as completed. Here is your receipt."
      price_breakdown: "Price breakdown"
    payment_receipt_to_payer:
      receipt_of_payment: "Receipt of payment"
      you_have_made_new_payment: "You have paid <b>%{payment_sum}</b> for <b>%{listing_title}</b> to %{recipient_full_name}. Here is a receipt of the payment."
      product: Product
      price_per_unit_type: "Price per %{unit_type}"
      duration: Duration
      quantity: Quantity
      subtotal: Subtotal
      buyer_service_fee: "%{service_name} service fee:"
      total: Total
      price: Price
      service_fee: "Service fee"
      stripe_gateway_fee: "Stripe's fee:"
      paypal_gateway_fee: "PayPal's fee:"
      money_will_be_transferred: "The money will be transferred to %{recipient_name} when a) you have marked the request completed or b) %{automatic_confirmation_days} days have passed since you paid."
    payment_receipt_to_payer_v2:
      headline: "Hi %{payer_name}, here is your receipt for %{listing_link}."
      you_have_made_new_payment: "You have paid <b>%{payment_sum}</b> for <b>%{listing_title}</b>."
      main_text: "Here is your receipt."
      main_text_stripe: "The money is being held by %{service_name} until the order is marked as completed. Here is your receipt."

    paypal_new_payment:
      paypal_gateway_fee: "PayPal's fee:"
      shipping_total: "Shipping:"
    braintree_new_payment:
      product: "Product:"
      price_payer_paid: "Price %{payer_full_name} paid:"
      service_fee: "%{service_name} service fee:"
      you_will_get: "Total:"
    receipt_to_payer:
      receipt_of_payment: "Receipt of payment"
      you_have_made_new_payment: "You have paid <b>%{payment_sum}</b> for <b>%{listing_title}</b> to %{recipient_full_name}. Here is a receipt of the payment."
      product: Product
      price_per_unit_type: "Price per %{unit_type}"
      duration: Duration
      quantity: Quantity
      subtotal: Subtotal
      total: Total
      price: Price
      buyer_service_fee: "%{service_name} service fee"
      stripe_gateway_fee: "Stripe's fee:"
      paypal_gateway_fee: "PayPal's fee:"
      money_will_be_transferred: "The money will be transferred to %{recipient_name} when a) you have marked the request completed or b) %{automatic_confirmation_days} days have passed since you paid."
      listing_per_unit_title: "%{title}, per %{unit_type}"
      stripe:
        you_have_made_new_payment: "You have paid <b>%{payment_sum}</b> for <b>%{listing_title}</b>. The money is being held by %{service_name} and will be released to %{recipient_full_name} once you mark the order as completed. Here is a receipt of the payment."
    new_testimonial:
      has_given_you_feedback_in_kassi: "%{name} has given you feedback in %{service_name}"
      you_can_give_feedback_to: "You haven't yet given feedback to %{name}."
      view_feedback: "View feedback"
    new_testimonial_v2:
      headline: "Hi %{name}, you got feedback!"
    new_update_to_listing:
      listing_you_follow_has_been_updated: "Listing you follow has been updated"
      has_updated_listing_you_follow_in_kassi: "%{author} has updated the listing '%{listing}' you are following in %{service_name}."
      view_changes: "View changes"
    community_updates:
      added_offer: "%{name_link} added a listing:"
      added_request: "%{name_link} added a listing:"
      added_listing: "%{name_link} added a listing:"
      update_mail_title: "%{title_link} update"
      title_link_text: "%{community_name}"
      intro_paragraph: "Here are some of the things that happened on %{community_link} during the past %{time_since_last_update}."
      intro_paragraph_link_text: "%{community_name}"
      reduce_email_footer_text: "Too much email? %{settings_link} or %{unsubscribe_link}."
      settings_link_text: "Edit your email settings here"
      unsubscribe_link_text: unsubscribe
    community_updates_v2:
      headline: "Hi %{user_name}, check out the latest activity on %{service_name}"
      intro_paragraph: "Here are some highlights that happened on %{service_name} during the past %{time_since_last_update}."
    newsletter:
      hi: "Hi %{name},"
      newest_offers: "What people currently offer to others"
      newest_requests: "What people currently need"
      text_version_text: "Could you share something that others might need? Or do you need something that others might have? Add an offer or a request or check everything that the others are offering or requesting at %{url}"
    reset_password_instructions:
      change_my_password: "Change my password"
      reset_password_instructions: "<p>You have indicated that you have forgotten your password in the %{service_name} service.</p><p>If you need to reset your password, click the following link: %{password_reset_link}</p><br/><p>If you didn't request this, please ignore this email. Your password won't change until you access the link above and create a new one.</p>"
    testimonial_reminder:
      remember_to_give_feedback_to: "Reminder: remember to give feedback to %{name}"
      you_have_not_given_feedback_yet: "You have not yet given feedback to %{name} about event '%{event}'. Remember to give feedback on how %{given_name} performed in the event."
    testimonial_reminder_v2:
      headline: "Hi %{name}, remember leave feedback to %{other_name}!"
      you_have_not_given_feedback_yet: "Giving feedback is always a good idea. If everything went well, let othersknoww that %{name} can be trusted. If there were any problems, it's good to mention those as well"
      leave_feedback: "Leave feedback for %{other_party_name}"
    transaction_preauthorized:
      subject: "%{requester} is interested and has authorized payment for %{listing_title} published in %{service_name}"
      transaction_requested_by_user: "Great news! %{requester} is interested in \"%{listing_title}\" and has authorized payment for this listing."
      you_have_time_to_accept: "You need to accept or reject the request within %{payment_expires_in}."
      if_you_do_accept: "If you accept the request within this timeframe, you will receive the money immediately to your account."
      if_you_do_accept_stripe: "If you accept the request within this timeframe, the payment will go through. You will receive the money directly to your bank account after you have delivered %{listing_title} to %{requester}."
      if_you_do_not_accept: "If you reject the request or don't accept it within this timeframe, the transaction will be automatically cancelled, %{requester} will not be charged and you will not get paid."
      click_here_to_reply: "Click here to respond to the request"
    transaction_preauthorized_v2:
      headline: "Hi %{seller_name}, %{requester} is interested  and has authorized payment for %{listing_link}."
    transaction_preauthorized_reminder:
      subject: "Remember to accept the request from %{requester} about listing %{listing_title}"
      remember_to_accept: "Remember to accept the request from %{requester} about listing \"%{listing_title}\". %{requester} has already paid for the listing. You have to accept the request in order to receive the payment."
      one_day_left: "If you don't accept the request within one day the request will be automatically rejected and you will not get paid."
      click_here_to_reply: "Click here to respond to the request"
    transaction_preauthorized_reminder_v2:
      headline: "Hi %{seller_name}, remember to accept the request from %{requester} about %{listing_link}."
      remember_to_accept: "%{requester} has already paid for the listing. You have to accept the request in order to receive the payment."
    welcome_email:
      welcome_email_subject: "Welcome to %{service_name}"
      welcome_to_marketplace: "Welcome to %{service_name}! Glad to have you on board."
      love_marketplace_crew: "Love,<br /><i>%{service_name} crew</i>"
      welcome_email_footer_text: "What kind of emails do you want to receive from %{service_name}? %{settings_link}"
      settings_link_text: "Check your settings"
    new_listing_by_followed_person:
      subject: "%{author_name} has posted a new listing in %{service_name}"
      has_posted_a_new_listing: "%{author_name} has posted a new listing:"
      you_are_receiving_this_because: "You received this notification because you follow %{author_name}."
      view_listing: "View listing"
    new_member_notification:
      subject: "New member in %{community}"
      new_member_has_joined: "A new member has joined %{community}. They may still have to confirm their email address."
      this_is_automatic_message: "This is an automatic message sent to administrators of %{community}."
      person_name: "Name:"
      person_email: "Email:"
    new_member_notification_v2:
      headline: "A new member has joined %{community}."
      new_member_has_joined: "They may still have to confirm their email address."
    listing_submited_for_review:
      subject: "New listing to review: \"%{listing_title}\" by %{author_name} in %{community}"
      there_is_a_new_listing_to_review: "There is a new listing to review: \"%{listing_title}\" by %{author_name}. You now have to approve or reject that listing."
      review_the_listing: "Review the new listing"
      this_is_automatic_message: "This is an automatic message sent to administrators of %{community}."
    listing_approved:
      subject: "The %{community} team has approved your listing \"%{listing_title}\""
      listing_has_been_approved: "Great news! Your listing \"%{listing_title}\" has been reviewed and approved by the %{community} team. It has been published."
      view_the_listing: "View the listing"
    listing_rejected:
      subject: "The %{community} team has rejected your listing \"%{listing_title}\""
      listing_has_been_rejected: "Unfortunately the %{community} team has rejected your listing \"%{listing_title}\" after reviewing it carefully. You can %{contact_link} to learn more or edit your listing and submit it for a new review."
      contact_link: "contact the %{community} team"
      edit_the_listing: "Edit the listing"
    edited_listing_submited_for_review:
      subject: "Edited listing to review: \"%{listing_title}\" by %{author_name} in %{community}"
      there_is_a_edited_listing_to_review: "There is an edited listing to review: \"%{listing_title}\" by %{author_name}. You now have to approve or reject that listing."
      review_the_listing: "Review the edited listing"
    new_transaction:
      subject: "New transaction in %{service_name}"
      there_is_a_new_transaction: "There is %{link} in %{service_name}."
      a_new_transaction: "a new transaction"
      listing: "Listing: %{title}"
      sum: "Sum: %{amount}"
      starter: "Starter: %{name}"
      provider: "Provider: %{name}"
    new_transaction_v2:
      subject: "New transaction in %{service_name}"
      there_is_a_new_transaction: "There is %{link} in %{service_name}."
      a_new_transaction: "a new transaction"
      listing: "Listing:"
      sum: "Sum:"
      starter: "Starter:"
      provider: "Provider:"
      view_transaction: "View transaction"
  error_messages:
    booking:
      booking_failed_payment_voided: "Booking failed due to an unexpected error. Please try again later. You haven't been charged."
      double_booking_payment_voided: "Unfortunately the dates you chose are no longer available. Please choose different dates. You haven’t been charged."
    onboarding:
      server_rendering: "Getting started guide failed to load. We have been informed about the situation and we are fixing it."
    listings:
      departure_time: "Departure time must be between current time and one year from now."
      share_type: "You must select one."
      valid_until: "This date must be between current time and 6 months from now."
      price: "Price must be a whole number."
      minimum_price: "Minimum price is %{minimum_price} %{currency}."
    testimonials:
      you_must_explain_not_neutral_feedback: "If you want to give non-neutral feedback, you must explain why."
      you_must_select_a_grade: "Remember to tell whether your experience was positive or negative."
    transaction_agreement:
      required_error: "You need to accept the agreement"
    paypal:
      transaction_cannot_complete: "Transaction cannot complete. This is most likely caused by the credit card failing bank authorization. Please, try purchasing again with an alternative payment method."
      buyer_cannot_pay_error: "The payment has been declined by PayPal. Please contact their Customer Service for more information: %{customer_service_link}"
      pending_review_error: "The payment was submitted but was flagged by PayPal as 'requiring a review'. When PayPal completes the review, the payment will be automatically authorized."
      seller_express_checkout_disabled: "PayPal Express Checkout has been disabled for the listing author's PayPal account. Please contact the author and let them know that there's an issue with their PayPal account, and advise them to contact PayPal Customer Service."
      seller_express_checkout_disabled_no_free: "PayPal Express Checkout has been disabled for the listing author's PayPal account. Please ask the %{service_name} team to contact the listing author and advise them to contact PayPal Customer Service."
      generic_error: "An error occurred during the payment process. Could not finalize your PayPal payment."
      cancel_error: "An error occurred during cancellation. Could not finalize cancel."
      accept_authorization_error: "An error occurred while trying to accept preauthorized Paypal payment. Please, try again."
      reject_authorization_error: "An error occurred while trying to reject preauthorized Paypal payment. Please, try again."
    stripe:
      generic_error: "An error occurred during the payment process. Could not finalize your Stripe payment."
      accept_authorization_error: "An error occurred while trying to accept preauthorized Stripe payment. Please, try again."
      reject_authorization_error: "An error occurred while trying to reject preauthorized Stripe payment. Please, try again."
  error_pages:
    back_to_kassi_front_page: "Back to the front page"
    error_404:
      if_you_believe: "If you believe that the address is correct and it should be working, please help us locate the error by letting us know what address caused the error and what should be seen on the page with the form below."
      page_can_not_be_found: "Page not found!"
      page_you_requested_can_not_be_found: "The page you requested cannot be found. Are you sure you spelled the address correctly?"
    error_404_title: "page not found"
    error_410:
      page_removed: "Page removed"
      page_you_requested_has_been_removed: "The page you requested has been removed."
      page_removed_reason: "There are a few possible reasons for this. For example, a user might have removed their account or a listing might have been removed."
    error_410_title: "page removed"
    error_500:
      temporary_unavailable: "Marketplace temporarily unavailable"
      unable_to_process: "The service is unable to process your request right now. Please try again in few moments."
      we_hate_this: "We hate when this happens! We have been informed about the situation and we are fixing it."
      refer_to_error_id: "If you wish to contact the support regarding this issue, please include an error ID \"%{error_id}\" in your message."
    error_500_title: "page loading failed"
    error_description: "Error description"
    no_javascript:
      javascript_is_disabled_in_your_browser: "Javascript is disabled in your browser"
      kassi_does_not_currently_work_without_javascript: "%{service_name} does not work properly without javascript. Try to enable javascript from your browser's preferences and then reload this page again."
      contact_us: "contact us"
      send_feedback: "Send message"
      your_feedback_to_admins: "Your message to the %{service_name} team"
    send: Send
    your_email_address: "Your email address"
  errors:
    messages:
      invalid_date: "is not a valid date"
      invalid_time: "is not a valid time"
      invalid_datetime: "is not a valid datetime"
      is_at: "must be at %{restriction}"
      before: "must be before %{restriction}"
      on_or_before: "must be on or before %{restriction}"
      after: "must be after %{restriction}"
      on_or_after: "must be on or after %{restriction}"
      positive_number: "Insert a number."
      from_must_be_less_than_till: "\"Start time\" must be less than \"End time\""
      section_with_this_id_already_exists: "This identifier is in use. Please choose another one."
      listing_with_this_id_does_not_exist: "This listing id is not one of yours. Maybe you made a typo? Please verify and try again"
      presence: "Can't be blank"
  event_feed_events:
    accept:
      has_accepted_lend_item: "%{offerer_name} agreed to lend %{listing_title} to %{requester_name} %{time_ago}."
      has_accepted_borrow_item: "%{offerer_name} agreed to lend %{listing_title} to %{requester_name} %{time_ago}."
      has_accepted_rent_out_item: "%{offerer_name} agreed to rent %{listing_title} to %{requester_name} %{time_ago}."
      has_accepted_rent_item: "%{offerer_name} agreed to rent %{listing_title} to %{requester_name} %{time_ago}."
      has_accepted_give_away_item: "%{offerer_name} agreed to give %{listing_title} to %{requester_name} %{time_ago}."
      has_accepted_receive_item: "%{offerer_name} agreed to give %{listing_title} to %{requester_name} %{time_ago}."
      has_accepted_sell_item: "%{offerer_name} agreed to sell %{listing_title} to %{requester_name} %{time_ago}."
      has_accepted_buy_item: "%{offerer_name} agreed to sell %{listing_title} to %{requester_name} %{time_ago}."
      has_accepted_trade_item: "%{offerer_name} agreed to swap %{listing_title} with %{requester_name} %{time_ago}."
      has_accepted_sell_housing: "%{offerer_name} agreed to sell %{listing_title} to %{requester_name} %{time_ago}."
      has_accepted_buy_housing: "%{offerer_name} agreed to sell %{listing_title} to %{requester_name} %{time_ago}."
      has_accepted_rent_out_housing: "%{offerer_name} agreed to rent %{listing_title} to %{requester_name} %{time_ago}."
      has_accepted_rent_housing: "%{offerer_name} agreed to rent %{listing_title} to %{requester_name} %{time_ago}."
      has_accepted_favor: "%{offerer_name} agreed to offer %{listing_title} to %{requester_name} %{time_ago}."
      has_accepted_rideshare: "%{offerer_name} agreed on sharing a ride %{listing_title} with %{requester_name} %{time_ago}."
    join:
      joined_kassi: "%{name} joined %{service_name} %{time_ago}."
    login:
      logged_in_to_kassi: "%{name} logged in to %{service_name} %{time_ago}."
    comment:
      commented: "%{commenter_name} commented on listing %{listing_title} %{time_ago}."
      offer_partitive: offer
      request_partitive: request
  header:
    about: About
    home: Home
    members: Community
    new_listing: "New listing"
    mobile_version: "Mobile version"
    offers: Offers
    requests: Requests
    search_kassi: "Search %{service_name}"
    create_new_marketplace: "Create a new marketplace"
    contact_us: "Contact us"
    profile: Profile
    manage_listings: "My listings"
    invite: "Invite new members"
    login: "Log in"
    signup: "Sign up"
    menu: Menu
  homepage:
    additional_private_listings_slate:
      additionally_one_private_offer_exists: "Additionally  there is <b>one other offer</b>,"
      additionally_one_private_request_exists: "Additionally  there is <b>one other request</b>,"
      additionally_some_private_offers_exist: "Additionally there are <b>%{number_of_listings} other offers</b>,"
      additionally_some_private_requests_exist: "Additionally there are <b>%{number_of_listings} other requests</b>,"
    blank_slate:
      add_first: "Add one!"
      but_that_is_visible_only_to_registered_members: "but that is visible only to registered members."
      but_those_are_visible_only_to_registered_members: "but those are visible only to registered members."
      create_new_account_for_yourself: "Create yourself a new account"
      examples_of_what_you_could_offer_to_others: "What could you offer to others"
      examples_of_what_you_could_request_to_others: "What could you request from the others"
      favor_offer_list: "computer assistance, clothes repair, baking, bike fixing"
      favor_request_list: "babysitting, piano lessons, walking dogs, mowing lawn"
      favors_to_offer: "Help: "
      favors_to_request: "Help: "
      item_offer_list: "tools, sports equipment, costumes, camping equipment"
      item_request_list: "tools, sports equipment, costumes, camping equipment"
      items_to_offer: "Goods to lend: "
      items_to_request: "Goods to borrow: "
      log_in: "log in!"
      no_offers_visible_unless_logged_in: "No item, service or rideshare offers visible to users who are not logged in."
      no_open_offers_currently: "No open item, service or rideshare offers."
      no_open_requests_currently: "No open item, service or rideshare requests."
      no_requests_visible_unless_logged_in: "No item, service or rideshare requests visible to users who are not logged in."
      one_private_offer_exists: "There is already <b>one offer</b>,"
      one_private_request_exists: "There is already <b>one request</b>,"
      ride_offer: "Take others' kids to their hobbies"
      ride_request: "A ride to work"
      some_private_offers_exist: "There are already <b>%{number_of_listings} offers</b>,"
      some_private_requests_exist: "There are already <b>%{number_of_listings} requests</b>,"
    custom_filters:
      update_view: "Update view"
      min: "Min:"
      max: "Max:"
    event_feed:
      latest_events: "What's going on"
    grid_item:
      processing_uploaded_image: "(Processing uploaded image...)"
    index:
      no_listings_with_your_search_criteria: "Sorry, no listings could be found for your search criteria. Maybe try other search terms?"
      no_listings_notification: "No listings. %{add_listing_link}."
      add_listing_link_text: "Add new listing"
      open_listing: "open listing"
      open_listings: "open listings"
      private_listing_notification_log_in: "log in"
      is: is
      are: are
      what_do_you_need: "What are you looking for?"
      post_new_listing: "Post a new listing"
      are_offering: offer
      add_news_item: "Add an article"
      lend_rent_help_carpool: "Sell, lend, help, share rides"
      loading_more_content: "Loading more content"
      more_events: "More events..."
      news: News
      no_news: "No news"
      more_news: "More news"
      or: and
      or_see_what_the_others: "...or see what the others"
      recent_events: "Recent events"
      requesting: need
      tell_it_here: "Tell it here!"
      welcome_to_new_kassi: "Welcome to new %{service_name}!"
      no_reviews: "No reviews"
      no_image: "No image"
      filter: Filter
      this_is_private_community: "You need to sign up before you can view the content."
    invitation_form:
      email: "Email address(es)"
      message: "A personal message"
      send_invitation: "Send invitation"
      add_email_addresses_description: "Add the email addresses of the people you are inviting to the field below. To add multiple email addresses, separate them with comma."
      add_lots_of_email_addresses: "As you are an administrator, here is a tip: if you plan to send lots of invitations, you should use an emailing tool. Check out %{this_article_link} to find out resources about suitable email services."
      this_article_link: "this article"
      invitation_emails_field_placeholder: "friend1@example.com, friend2@example.com, ..."
      invitation_message_field_placeholder: "I joined this amazing marketplace. You should too!"
      errors_in_emails: "Check that the email addresses you added are valid and don't contain any unusual characters. If you added multiple addresses, make sure they are separated with comma."
    list_item:
      review: review
      reviews: reviews
      distance_away: "%{distance} %{distance_unit} away"
    news_item:
      show_less: "Show less"
      show_more: "Show more"
    profile_info_empty_notification:
      add_your_info: "Add your contact info"
      add_a_profile_picture: "Add a profile picture"
      you_have_not_added_your_info: "You have not added your contact information. Please do, so others can get in touch with you more easily. Also add a profile picture so it's easier for others to trust you."
      add_your_info_link: "Add your info now"
    recent_listing:
      please_offer: Offer
      comment: comment
      comments: comments
    filters:
      show: "Filter:"
      search: Search
      map: "Show map"
      list: "Show list"
      map_button: Map
      grid_button: Grid
      list_button: List
      all_listing_types: "All listing types"
      all_categories: "All categories"
    errors:
      search_engine_not_responding: "Search is currently unavailable. Try searching again soon."
  infos:
    about:
      default_about_text_title: "What is Sharetribe?"
      default_about_text: "This marketplace is powered by Sharetribe platform. With Sharetribe you can easily create your own marketplace website. It's free and only takes a minute. %{click_here_link} to learn more!"
      click_here_link_text: "Click here"
    how_to_use:
      default_title: "How it works"
      default_content: "Here you can find information about how %{marketplace_name} works."
  landing_page:
    hero:
      search: Search
      signup: "Sign up"
      search_placeholder: "What are you looking for?"
      search_location_placeholder: Location
    listings:
      no_listing_image: "No picture"
  layouts:
    admin:
      admin: "%{service_name} admin panel"
    branding:
      powered_by: "%{service_name} is powered by the %{sharetribe_link} marketplace platform."
      create_own: "Want to create your own online marketplace website like %{service_name}? %{learn_more}."
      learn_more: "Learn more"
    no_tribe:
      inbox: Inbox
      settings: Settings
      feedback: "Contact the %{service_name} team"
    application:
      join_this_community: "Join marketplace"
      read_more: "Read more"
      feedback: "Your message to the %{service_name} team"
      dont_use_to_contact_support: "We noticed you're an admin of %{service_name}. This form is what your users use to contact you. You cannot use this form to contact Sharetribe support. You can do that via the support widget in the bottom right corner of the admin panel instead."
      feedback_forum: "feedback forum"
      feedback_handle: Feedback
      give_feedback: "Contact us"
      or_check_our: "...or check our"
      send_feedback_to_admin: "Send message"
      to_see_what_others_have_suggested: "to see what other users have suggested, and vote for the ideas there."
      your_email_address: "Your email address (to contact you)"
      connect: "Sign up"
      invite_your_friends: "Invite friends!"
      invite_your_neighbors: "Invite neighbors!"
      invite_your_friends_description: "The more people there are in %{service_name}, the more useful it is."
      invite_your_friends_invite_only_description: "People cannot join %{service_name} unless they are invited."
      join_without_facebook: "...or alternatively %{join_without_facebook_link}"
      join_without_facebook_link: "sign up without using Facebook"
    conversations:
      messages: Messages
      notifications: Notifications
      received: Received
      sent: Sent
    global-header:
      select_language: "Select language"
    infos:
      about: About
      how_to_use: "How it works"
      info_about_kassi: "Information about %{service_name}"
      news: News
      register_details: "Privacy policy"
      terms: "Terms of use"
    logged_in:
      admin: Admin
      go_to_your_profile_page: Profile
      hi: Hi
      login: "Log in"
      logout: "Log out"
      notifications: Notifications
      requests: "Friend requests"
      settings: Settings
      sign_up: "Create account"
    logged_in_messages_icon:
      messages: Messages
    logged_in_notifications_icon:
      notifications: Notifications
    markdown_help:
      title: "Formatting help using Markdown"
      description: "Markdown is a simple way to format text that looks great on any device. It doesn’t do anything fancy like change the font size, color, or type — just the essentials, using keyboard symbols you already know."
      formatting: Formatting
      result: Result
      h1: H1
      h2: H2
      h3: H3
      italic: italic
      bold: bold
      underline: underline
      strikethrough: strikethrough
      inline_link: "Inline link"
      list: List
      one: One
      two: Two
      three: Three
    mobile_logged_in:
      admin: Admin
      go_to_your_profile_page: Profile
      hi: Hi
      login: "Log in"
      logout: "Log out"
      notifications: Notifications
      requests: "Friend requests"
      settings: Settings
      sign_up: "Sign up"
    notifications:
      listing_could_not_be_saved: "Listing could not be saved. Please try again. If the problem persists, please %{contact_admin_link}."
      contact_admin_link_text: "contact the %{service_name} team"
      test_welcome_email_delivered_to: "A test email was sent to %{email}."
      something_went_wrong: "Something went wrong"
      community_updated: "Details updated."
      community_update_failed: "Detail update failed."
      account_creation_succesful_you_still_need_to_confirm_your_email: "Your account was created successfully. Now you need to confirm your email address."
      community_joined_succesfully_you_still_need_to_confirm_your_email: "Thanks for joining %{service_name}. Now you need to confirm your email address."
      comment_cannot_be_empty: "Comment cannot be empty"
      comment_sent: "Comment sent"
      confirmation_link_is_wrong_or_used: "The confirmation link is already used or otherwise broken. Try logging in, or send feedback if the problem persists."
      additional_email_confirmed: "The email you entered is now confirmed."
      could_not_get_email_from_social_network: "Could not get email address from %{provider} and can't create an account without email."
      social_network_email_unconfirmed: "The email address '%{email}' associated with your %{provider} account is already used but it hasn't been confirmed yet. Please confirm the email address before logging in with %{provider}."
      create_new_listing: "Create another listing"
      create_one_here: "create one here"
      email_confirmation_sent_to_new_address: "Email confirmation is now sent to the new address."
      email_not_found: "The email you gave was not found from %{service_name} database."
      error_with_session: "Error with session."
      feedback_considered_spam: "Feedback not saved, due to its formatting. Try again or use the feedback forum."
      feedback_not_saved: "Feedback could not be sent."
      feedback_saved: "Thanks a lot for your message! We'll get back to you as soon as possible."
      feedback_sent_to: "Feedback sent to %{target_person}."
      feedback_skipped: "Feedback skipped"
      invitation_cannot_be_sent: "Invitation could not be sent"
      invitation_cannot_unsubscribe: "Cannot unsubscribe from invitation emails"
      invitation_limit_reached: "You were trying to send too many invitations. Daily limit reached."
      invitation_sent: "Invitation sent successfully"
      invitation_successfully_unsubscribed: "Successfully unsubscribed from invitation emails"
      inviting_new_users_is_not_allowed_in_this_community: "Inviting new users is not allowed."
      login_again: "Please log in again."
      login_failed: "Login failed. Please enter the correct credentials."
      account_creation_successful: "Welcome to %{service_name}, %{person_name}!"
      account_deleted: "Your account is now deleted."
      login_successful: "Welcome, %{person_name}!"
      logout_successful: "You have now been logged out of %{service_name}. See you soon!"
      news_item_created: "Article created"
      news_item_creation_failed: "Article creation failed"
      news_item_update_failed: "Article update failed"
      news_item_updated: "Article updated"
      news_item_deleted: "Article removed"
      offer_accepted: "Offer accepted"
      offer_confirmed: "Offer completed"
      offer_closed: "Offer closed"
      listing_created_successfully: "Listing created successfully. %{new_listing_link}."
      offer_rejected: "Offer rejected"
      offer_canceled: "Offer canceled"
      listing_updated_successfully: "Listing updated successfully"
      listing_updated_availability_management_enabled: "Listing updated successfully. Availability management enabled."
      listing_updated_availability_management_disabled: "Listing updated successfully. Availability management disabled."
      listing_deleted: "Listing deleted"
      only_kassi_administrators_can_access_this_area: "Please log in with an admin account to access this area"
      only_listing_author_can_close_a_listing: "Only listing author can close a listing"
      only_listing_author_can_edit_a_listing: "Only listing author can edit a listing"
      payment_successful: "Payment successful"
      payment_canceled: "Payment cancelled"
      error_in_payment: "Error in payment. If you didn't complete the payment yet, try again. If you did, please send us feedback."
      cannot_receive_payment: "The provider can't receive the payment due some error. Please contact the %{service_name} team to clarify the situation"
      payment_waiting_for_later_accomplishment: "When you have paid, we'll notify the seller and you will get a receipt in email"
      password_recovery_sent: "Instructions to change your password were sent to your email."
      person_activated: "User activated"
      person_deactivated: "User deactivated"
      person_updated_successfully: "Information updated"
      poll_answered: "Poll answered"
      poll_could_not_be_answered: "Poll could not be answered"
      poll_created: "Poll created"
      poll_creation_failed: "Poll creation failed"
      poll_update_failed: "Poll update failed"
      poll_updated: "Poll updated"
      poll_deleted: "Poll removed"
      read_more: "Read more!"
      registration_considered_spam: "Registration did not work, please contact us from header menu and mention \"email2 error\"."
      reply_cannot_be_empty: "You can't send an empty message"
      reply_sent: "Reply sent successfully"
      request_accepted: "Request accepted"
      request_confirmed: "Order completed"
      request_rejected: "Request rejected"
      request_canceled: "Order canceled"
      message_sent: "Message sent"
      message_not_sent: "Sending the message failed. Please try again."
      this_content_is_not_available_in_this_community: "This content is not available."
      unknown_error: "Unknown error. Please use the Contact us link to send details about what happened."
      update_error: "An error occurred when trying to update your information, please try again"
      you_are_not_allowed_to_give_feedback_on_this_transaction: "You are not authorized to give feedback on this event"
      you_are_not_authorized_to_do_this: "You are not authorized to do this"
      you_are_not_authorized_to_view_this_content: "You are not authorized to view this content"
      listing_closed: "This listing has been closed"
      send_instructions: "You will receive an email with instructions on how to reset your password in a few minutes."
      you_cannot_reply_to_a_closed_offer: "You cannot reply to a closed offer"
      you_cannot_send_message_to_yourself: "You cannot send a message to yourself"
      you_followed_listing: "You are now following this listing"
      you_have_already_given_feedback_about_this_event: "You have already given feedback about this event"
      you_are_now_member: "Welcome to %{service_name}!"
      you_are_already_member: "You are already a member of %{service_name}. Welcome back!"
      you_must_log_in_to_create_new_listing: "You must log in to %{service_name} to create a new listing. If you don't have an account you can %{sign_up_link}."
      additional_email_confirmed_dashboard: "Your email is now confirmed."
      you_must_log_in_to_give_feedback: "You must log in to give feedback"
      you_must_log_in_to_invite_new_users: "You must log in to invite new users to %{service_name}"
      you_must_log_in_to_send_a_comment: "You must log in to send a new comment"
      you_must_log_in_to_send_a_message: "You must log in to %{service_name} to send a message to another user."
      you_must_log_in_to_do_a_transaction: "You must log in to %{service_name} to do a transaction."
      you_must_log_in_to_view_this_content: "You must log in to view this content"
      you_must_log_in_to_view_this_page: "You must log in to view this page"
      you_must_log_in_to_view_your_inbox: "You must log in to %{service_name} to view your inbox."
      you_must_log_in_to_view_your_settings: "You must log in to %{service_name} to view your settings."
      you_must_log_in_to_add_news_item: "You must log in to %{service_name} to add a new article."
      you_must_log_in_to_change_profile_settings: "You must log in to %{service_name} to change profile settings"
      you_must_log_in_to_accept_or_reject: "You must log in to accept or reject the transaction"
      you_must_log_in_to_confirm_or_cancel: "You must log in to cancel or confirm the transaction"
      you_need_to_confirm_your_account_first: "You need to confirm your email."
      you_must_fill_all_the_fields: "You must fill all the fields"
      you_unfollowed_listing: "You are no longer following this listing"
      joining_community_failed: "Joining failed"
      can_not_delete_email: "You cannot remove the email address"
      user_does_not_have_email_to_delete: "You don't have the email address you're trying to remove"
      email_deleted: "Email removed"
      listing_author_payment_details_missing: "Please contact the author by pressing the 'Contact' button below. They need to update their payment details to receive payments."
      listing_author_payment_details_missing_no_free: "Please contact the %{service_name} team to ask them to contact and advise the listing author to update their payment details to receive payments."
      images_are_processing: "We are processing your images. Give us a minute or two and they'll be visible."
      maintenance_mode:
        zero: "The website will now go offline for maintenance"
        one: "The website will be offline for maintenance in %{count} minute"
        other: "The website will be offline for maintenance in %{count} minutes"
      automatically_logged_out_please_sign_in: "You have been automatically logged out. Please log in again."
      stripe_you_account_balance_is_not_0: "You account balance is not 0 so it cannot be deleted. This might mean that you have transactions waiting to be completed or that there is money waiting to be paid out to your bank account. Please contact the %{service_name} team to learn more."
      visit_admin: "Would you like to %{link}?"
      visit_admin_link: "visit your admin panel"
    settings:
      account: Account
      notifications: Notifications
      profile: "Profile info"
      settings: Settings
      paypal_payments: "PayPal Payments"
      stripe_payments: "Stripe Payments"
      payments: Payments
      listings: Listings
      listings_search_placeholder: "Search for a listing title"
  listings:
    bubble_listing_not_visible:
      listing_not_visible: "You do not have permission to view this listing."
    comment:
      wrote: wrote
      send_private_message: "Send private message to %{person}"
      delete: delete
      are_you_sure: "Are you sure you want to delete the comment?"
    comment_form:
      ask_a_question: "Comment on the listing or ask for more details. All the other users will be able to see your comment."
      log_in: "log in"
      send_comment: "Send comment"
      to_send_a_comment: "to send a new comment."
      write_comment: "Write a new comment:"
      you_cannot_send_a_new_comment_because_listing_is_closed: "You cannot send new comments because this listing is closed."
      you_must: "You must"
      subscribe_to_comments: "Notify me of new comments and updates"
    deleting_a_listing_cannot_be_undone: "Deleting a listing cannot be undone. Are you sure you want to proceed?"
    edit:
      edit_listing: "Edit listing"
    edit_links:
      close_listing: "Close listing"
      edit_listing: "Edit listing"
      reopen_listing: "Reopen listing"
      move_to_top: "Move to top of homepage"
      show_in_updates_email: "Show in the next newsletter"
      show_in_updates_email_loading: Loading...
      show_in_updates_email_error: "Couldn't reach server. Try again after page refresh."
      show_in_updates_email_success: "This listing will be shown in the next automatic update email sent to the users"
      listing_is_pending: "Listing is pending approval"
      listing_is_rejected: "Listing is rejected"
      approve_listing: "Approve listing"
      reject_listing: "Reject listing"
      delete_listing: "Delete listing"
    map:
      open_in_google_maps: "Open in Google Maps"
    error:
      something_went_wrong: "Something went wrong, error code: %{error_code}"
      something_went_wrong_plain: "Something went wrong"
      create_failed_to_connect_to_booking_service: "Listing creation failed: Failed to connect to the booking service. Please try again."
      update_failed_to_connect_to_booking_service: "Listing update failed: Failed to connect to the booking service. Please try again."
    follow_links:
      follow: "Get emails about new comments"
      unfollow: "Don't get emails about new comments"
    form:
      custom_field_partials:
        dropdown:
          select_one___: "Select one..."
      departure_time:
        at: At
        departure_time: "Departure time"
      departure_time_radio_buttons:
        repeated: "Repeated (add times and days in the field 'detailed description')"
      description:
        detailed_description: "Detailed description"
        youtube_info: "If your description contains YouTube links, the videos will be shown below the description."
        youtube_info_markdown: "You can %{link}. If your description contains YouTube links, the videos will be shown below the description."
      destination:
        destination: Destination
      form_content:
        favor: "a service"
        housing: "a space"
        item: "an item"
        offer_something: "Offer something"
        request_something: "Request something"
        rideshare: "a ride"
        i_want_to_offer: "I want to offer..."
        i_want_to_request: "I need..."
      googlemap:
        googlemap_copy: "End Points From Map"
        googlemap_description: Mapview
        googlemap_updatemap: "Update Map"
      images:
        image: Image
        best_result: "For best results, use JPG, GIF or PNG images that are %{width}x%{height} pixels"
        no_file_selected: "No file selected"
        remove_image: "Remove image"
        select_file: "Select file"
        add_more: "+ Add more"
        removing: Removing...
        processing: Processing...
        loading_image: Loading...
        image_uploading_in_progress: "Image upload in progress..."
        processing_takes_a_while: "All images uploaded! Processing them will take a bit of time, but it's ok to save the listing and move on."
        this_may_take_a_while: "this only takes a second"
        percentage_loaded: "%{percentage}%"
        uploading_failed: "Image uploading failed"
        image_processing_failed: "Image processing failed"
        file_too_large: "The file is too large"
        accepted_formats: "The image format must be either GIF, JPG or PNG."
        images_not_uploaded_confirm: "All images have not finished uploading. Do you really want to continue?"
      location:
        location: Location
      price:
        price: Price
        per: per
        per_day: "per day"
        mass: "piece, kg, l, m2, ..."
        time: "hour, day, month, ..."
        long_time: "week, month, ..."
        after_service_fee_you_will_get: "After %{service_name} and payment processor fees you will get %{sum_with_currency}"
        no_service_fee_you_will_get_paypal_text: "%{paypal_fee_info_link} will be deducted from the price."
        no_service_fee_you_will_get_payment_text: "%{payment_fee_info_link} will be deducted from the price."
        after_service_fee_you_will_get_payment_text: "Once someone makes an order, you'll receive this amount minus %{payment_fee_info_link}"
        payment_fee_info_link_text: "%{service_name} fee and a payment processing fee"
        delivery: "Delivery method"
        shipping: Shipping
        shipping_price: "Shipping fee"
        shipping_price_additional: "Additional items"
        pickup: Pickup
      origin:
        location: Location
        origin: Origin
      send_button:
        save_listing: "Post listing"
        submit_for_review: "Submit for review"
        will_be_reviewed: "All listings on %{service_name} will be reviewed before publishing. Once your listing has been approved, you will be notified by email and it will be visible to all."
        we_noticed_youre_an_admin: "We noticed you're an admin of %{service_name}. Your changes will be automatically applied and will not need a review or approval."
      share_type:
        select: Select
        borrow: Borrowing
        buy: Buying
        give_away: "Giving away"
        lend: Lending
        offer_type: "Offer type"
        receive: "Accepting for free"
        rent: Renting
        rent_out: "Renting out"
        request_type: "Request type"
        sell: Selling
        share_for_free: "Sharing for free"
        accept_for_free: "Accepting for free"
        trade: Swapping
      tag_list:
        comma_separate: "(comma separate)"
        tags: Tags
      title:
        listing_title: "Listing title"
      valid_until:
        valid_until: "Expiration date"
      valid_until_radio_buttons:
        for_the_time_being: "For the time being"
      privacy:
        privacy: Privacy
        private: "Private (only users who are logged in can see)"
        public: "Public (visible to users who are not logged in)"
    help_texts:
      help_share_type_title: "Type of the offer or request"
      help_tags_title: Tags
      help_valid_until_title: "Expiration date"
    index:
      all_categories: "All categories"
      all_offer_types: "All offer types"
      all_request_types: "All request types"
      category: Category
      did_not_found_what_you_were_looking_for: "Didn't find what you need?"
      favors: Services
      housing: Spaces
      items: Items
      list_view: "List view"
      listings: Listings
      map_view: "Map view"
      offer_something: "Let others know!"
      offer_type: "Offer type"
      offers: Offers
      request_something: "Request something!"
      request_type: "Request type"
      requests: Requests
      rideshare: Rideshare
      you_have_something_others_do_not: "Have something to offer?"
      feed_title: "%{listing_type} in %{service_name} %{optional_category}"
    left_panel_link:
      borrows: Borrowing
      buys: Buying
      favors: Services
      give_aways: "Giving away"
      housings: Spaces
      items: Items
      lends: Lending
      receives: "Taking for free"
      rent_outs: "Renting out"
      rents: Renting
      rideshares: Rideshare
      sells: Selling
      share_for_frees: "Sharing for free"
      accept_for_frees: "Accepting for free"
      trades: Swapping
    listing_actions:
      booking_from: From
      booking_to: To
      how_paypal_works: "How PayPal Works"
      payment_help: "Payment help"
      unable_load_availability: "Could not load availability information. Please try again later."
      booking_date: "Booking date"
      select_one: "Select one"
      start_time: "Start time"
      end_time: "End time"
      marketplace_fees_may_apply: "%{service_name} fees may apply"
    new:
      listing: listing
      selected_category: "Category: %{category}"
      selected_subcategory: "Subcategory: %{subcategory}"
      selected_transaction_type: "Listing type: %{transaction_type}"
      select_category: "Select category"
      select_subcategory: "Select subcategory"
      select_transaction_type: "Select listing type"
      you_need_to_fill_payout_details_before_accepting: "You need to fill in payout details before you can post a listing. Go to %{payment_settings_link} to fill in the details."
      contact_admin_link_text: "contact the %{service_name} team"
      community_not_configured_for_payments: "%{service_name} hasn't been configured for payments, so you cannot post new listings yet. Please %{contact_admin_link} for details."
      payment_settings_link: "payment settings"
      community_not_configured_for_payments_admin: "%{service_name} hasn't been configured for payments, so you cannot post new listings yet. Go to %{payment_settings_link} to fill in the payment details."
      you_are_now_posting_a_listing_on_behalf_of: "You are now posting a listing on behalf of %{name}"
    quantity:
      hour: "Number of hours:"
      day: "Number of days:"
      night: "Number of nights:"
      week: "Number of weeks:"
      month: "Number of months:"
      unit: "Number of units:"
      custom: "Quantity:"
    quantity_placeholder: Quantity
    please_comment: Comment
    reply_link:
      listing_closed: "Listing is closed"
    show:
      add_your_phone_number: "Add your phone number"
      add_profile_picture: "Add profile picture"
      comments: "Public discussion"
      contact_by_phone: "Contact by phone:"
      contact: Contact
      favor_offer: "Service offer"
      favor_request: "Service request"
      inquiry: Announcement
      item_offer_trade: "Swap offer"
      item_request_trade: "Swap request"
      no_description: "This listing doesn't have a description"
      no_image: "No image"
      no_reviews: "No reviews received"
      offer: Offer
      listing_created: Created
      open_until: "Open until %{date}"
      feedback: Feedback
      qr_code: "QR code"
      request: Request
      rideshare_offer: "Rideshare offer"
      rideshare_request: "Rideshare request"
      send_private_message: "Send private message"
      tags: Tags
      time: time
      times: times
      times_viewed: Viewed
      processing_uploaded_image: "(Processing uploaded image...)"
      listing_created_at: "Listing created"
      price:
        per_quantity_unit: "per %{quantity_unit}"
        per_day: "per day"
      delivery: "Delivery method"
      shipping: "Shipping (+%{price})"
      shipping_no_price: Shipping
      shipping_price_additional: "Shipping (+%{price}, additional items: +%{shipping_price_additional})"
      pickup: Pickup
      pickup_no_price: Pickup
      youtube_video_player: "YouTube video player"
    unit_types:
      piece: piece
      hour: hour
      day: day
      night: night
      week: week
      month: month
      unit: unit
    verification_required:
      verification_required: "Verification required"
  listing_conversations:
    preauthorize:
      dates_not_available: "Selected dates are not available"
      error_in_checking_availability: "Could not check availability for the selected dates"
      details: Details
      by: "%{listing} by %{author}"
      payment: Payment
      exp: "Exp:"
      you_will_be_charged: "You will be charged only if %{author} accepts the transaction. %{author} needs to accept the transaction within %{expiration_period} days. If %{author} declines or does not respond, no charge is made."
      day: day
      days: days
      night: night
      nights: nights
      invalid_parameters: "Invalid values for new transaction"
    transaction_agreement_checkbox:
      read_more: View.
    stripe_payment:
      payment: Payment
      pay_with_card: "Pay with credit or debit card"
      address: "Shipping address"
      address_country: "Country *"
      address_name: "First and last names *"
      address_city: "City *"
      address_state: State
      address_street1: "Street address line 1 *"
      address_street2: "Street address line 2"
      address_postal_code: "ZIP / Postal code *"
  mapview:
    index:
      all_categories: "All categories"
      all_offer_types: "All offer types"
      all_request_types: "All request types"
      category: Category
      did_not_found_what_you_were_looking_for: "Didn't find what you need?"
      favors: Services
      housing: Spaces
      items: Items
      list_view: "List view"
      map_view: "Map view"
      offer_something: "Let others know!"
      offer_type: "Offer type"
      offers: Offers
      request_something: "Request something!"
      request_type: "Request type"
      requests: Requests
      rideshare: Rideshare
      you_have_something_others_do_not: "Have something to offer?"
    please_comment: Comment
  mercury:
    content_too_long: "Inserted content was too long."
  okl:
    member_id: "Member id"
    member_id_or_email: "Member id or email"
  paypal_accounts:
    payout_info_title: "Receiving funds"
    paypal_account_email_connected: "<del>Connect PayPal account</del> Completed!"
    payout_info_paypal: "%{service_name} uses PayPal as its payment provider. A %{create_paypal_account_link} is required in order to accept payments for your listings, and must be connected to %{service_name}."
    paypal_billing_agreement_made: "<del>Grant %{service_name} permission to charge a transaction fee</del> Completed!"
    commission_permission_needed: "You will also need to grant %{service_name} permission to charge a transaction fee."
    create_paypal_account_link_text: "PayPal account"
    connected_account: "PayPal account '%{email}' connected successfully."
    paypal_receive_funds_info_label_australia_only: "Your PayPal account needs to be able to accept payments. This might require a Premier or Business account."
    paypal_receive_funds_info_label: "Your PayPal account needs to be able to accept payments. This might require a Business account."
    paypal_receive_funds_info_australia_only: "If you see an error when trying to connect your account to %{service_name}, either %{upgrade_paypal_account_link}, or (if you are an individual), create a new Premier account. Both account types are completely free."
    paypal_receive_funds_info: "If you see an error when trying to connect your account to %{service_name}, %{upgrade_paypal_account_link}. It's free and easy. If you're an individual, PayPal recommends using your name as the Business name."
    upgrade_paypal_account_link_text: "log in and upgrade your PayPal account to a business account"
    admin_account_not_connected: "Using %{service_name}'s payment system in order to receive payments is not possible since payments have not been set up. Please %{contact_admin_link} for details."
    contact_admin_link_text: "contact the %{service_name} team"
    you_are_ready_to_accept_payments: "You are ready to accept payments!"
    commission: "%{commission} %"
    not_now: "I do not want to connect PayPal account now"
    new:
      payout_info_you_need_to_connect: "In order to accept payments, you need to connect your PayPal account with %{service_name}."
      payout_info_text: "To connect your account, please complete the following steps."
      contact_admin_link_text: "contact the %{service_name} team"
      admin_account_not_connected: "Connecting your PayPal account is not possible since %{service_name} has not set up payments. Please %{contact_admin_link} for details."
      paypal_account_email: "Connect your PayPal account"
      paypal_account_email_placeholder: "Your PayPal email address"
      paypal_account_email_info_text: "If you don't have a PayPal account, you can create one by %{create_paypal_account}. If you get an error message when connecting your PayPal account, upgrade your PayPal account to a business account. Upgrading is free and easy. If you are an individual, you can use your first and last name as your \"business name\". To upgrade your account, %{upgrade_paypal_account} and find the upgrade link."
      create_paypal_account: "clicking here"
      upgrade_paypal_account: "log in to your PayPal account"
      paypal_account_billing_agreement: "Grant %{service_name} permission to charge a transaction fee"
      follow_steps: "Follow the steps below to start receiving funds:"
      connect_paypal_account_title: "Connect your PayPal account"
      connect_paypal_account_title_with_step: "Step %{current_step}/%{total_steps}: Connect your PayPal account"
      connect_paypal_account_instructions: "Click on the button below to log in to PayPal and connect your PayPal account with %{service_name}."
      connect_paypal_account: "Connect your PayPal account"
      paypal_account_billing_agreement_with_step: "Step %{current_step}/%{total_steps}: Grant permission to charge a transaction fee"
      paypal_account_billing_agreement_info_both: "After you make a sale on %{service_name}, a service fee (%{commission_from_seller} of the total item price, excluding shipping, minimum fee %{minimum_commission}) will be charged from your PayPal account. Permission to do this is required in order to accept payments in %{service_name}. The fee does not include %{paypal_info_link}."
      paypal_account_billing_agreement_info_fixed: "After you make a sale on %{service_name}, a service fee of %{minimum_commission} will be charged from your PayPal account. Permission to do this is required in order to accept payments in %{service_name}. The fee does not include %{paypal_info_link}."
      paypal_account_billing_agreement_info_relative: "After you make a sale on %{service_name}, a service fee (%{commission_from_seller} of the total item price, excluding shipping) will be charged from your PayPal account. Permission to do this is required in order to accept payments in %{service_name}. The fee does not include %{paypal_info_link}."
      paypal_account_billing_agreement_info_none: "%{service_name} does not currently charge a service fee. If service fees are enabled, you will need to grant %{service_name} permission to charge a service fee in order to accept payments. The fee does not include %{paypal_info_link}."
      paypal_info_link_text: "PayPal's payment processing fee"
      billing_agreement_description: "Grant %{service_name} permission to charge a transaction fee."
      billing_agreement: "Grant permission"
      permissions_not_granted: "Permissions to connect with your PayPal account were not granted."
      could_not_fetch_redirect_url: "Could not fetch redirect URL to connect with PayPal."
      paypal_not_enabled: "PayPal payments are not enabled."
      billing_agreement_canceled: "The billing agreement was canceled"
      billing_agreement_not_accepted: "You did not accept the billing agreement in PayPal."
      billing_agreement_wrong_account: "PayPal accounts did not match. Please use the same PayPal account that you connected in the first step."
      something_went_wrong: "Something went wrong. Please try again. If the problem persists, please contact the %{service_name} team."
      account_not_verified: "You have not verified your PayPal account. You need to go to paypal.com and verify your account before you can continue."
      account_restricted: "Your PayPal account is restricted and cannot be connected. Please log in to paypal.com to find out more or get in touch with PayPal customer support to resolve the issue."
    paypal_account_connected_title: "PayPal account connected"
    paypal_account_connected: "The PayPal account <%{email}> has been connected with %{service_name}."
    change_account: "Change PayPal account"
    missing: "You have open listings but your Paypal account is not set up to receive payments. Connect your Paypal account and grant %{service_name} permission to charge a transaction fee from your %{settings_link}."
    from_your_payment_settings_link_text: "payment settings"
    redirect_message: "Redirecting you to PayPal. If nothing happens, click %{redirect_link}."
    redirect_link_text: here
    paypal_account_all_set_up: "Hooray, everything is set up!"
    can_receive_payments: "You can now receive payments for your listings."
    paypal_account_connected_summary: "PayPal account <%{email}> connected successfully"
    paypal_permission_granted_summary: "Permission for transaction fees granted"
  paypal:
    pay_with_paypal: "Proceed to payment"
    checkout_with: "Checkout with"
    or_pay_with_paypal: or
    checkout_with_paypal: "Checkout with PayPal"
    cancel_succesful: "PayPal payment succesfully canceled"
    transaction:
      commission_payment_name: "Commission payment for %{listing_title}"
      commission_payment_description: "Marketplace %{service_name} took this commission from transaction regarding %{listing_title}"
    wait_while_loading: "Please wait."
    chatting_with_paypal: "We are chatting with PayPal."
  people:
    edit_links:
      activate: Activate
      deactivate: Deactivate
    help_texts:
      feedback_description_title: Feedback
      help_invitation_code_title: "You need an invite to join"
      terms_title: "%{service_name} terms of use"
      invite_only_help_text: "Select this option if you want that new members can join only if they are invited by an existing user."
      invite_only_help_text_title: Invite-only
    inactive_notification:
      this_person_is_not_active_in_kassi: "This user is no longer active in %{service_name}"
      inactive_description: "This user has stopped using %{service_name}. You cannot contact this user, give feedback to them or comment their listings."
    new:
      create_new_account: "Create account"
      email: "Email address"
      email_is_in_use: "The email you gave is already in use."
      email_is_in_use_or_not_allowed: "This email is not allowed or it is already in use. If you can't get in, contact us."
      email_not_allowed: "This email is not allowed in %{service_name}. Please use an email address that is allowed. If you still cannot get in, contact us."
      invalid_username_or_email: "Email is invalid or already in use"
      email_restriction_instructions:
        one: "The access to %{service_name} is restricted. To join you need a '%{allowed_emails}' email address."
        other: "The access to %{service_name} is restricted. You need an email address that proves that you are entitled to join."
      family_name: "Last name"
      given_name: "First name"
      i_accept_the_terms_and_privacy: "I accept the %{terms} and %{privacy}"
      admin_emails_consent: "I agree to receive occasional emails from the %{service_name} team and understand that I can change my mind at any time"
      invalid_invitation_code: "The invitation code is not valid."
      invitation_code: "Invitation code"
      not_required: ", not required"
      notification_is_mandatory: "You must pick at least one email address for receiving notifications. If you don't want to receive any emails from %{service_name}, check your email notification settings."
      password_again: "Confirm password"
      show_my_name_to_others: "Show my real name to other %{service_name} users"
      sign_up: "Create a new %{service_name} account"
      terms: "Terms of Use"
      privacy: "Privacy policy"
      visible_only_to_you: "visible only to you and the %{service_name} team"
      visible_to_everybody: "visible to everybody"
      create_account_with_provider: "Sign up with %{provider}"
      OR: OR
      signup_with_email: "Sign up with email"
      this_field_will_be_publicly_visible: "(This field will be publicly visible)"
    profile_feedback:
      grade: "grade:"
      and_gave_following_feedback: "and gave the following feedback"
    profile_listings:
      no_image: "No image"
      manage_listings: "Manage all my listings"
    show:
      contact: "Contact %{person}"
      about_me: "About me:"
      add_description: "Share something about yourself"
      add_location: "Add location"
      add_phone_number: "Add phone number"
      address: "Location:"
      as_expected: "As expected"
      edit_profile_info: "Edit profile"
      exceeded_expectations: "Exceeded expectations"
      positive: positive
      hide_description: "Show less"
      less_than_expected: "Worse than expected"
      phone_number: "Phone number:"
      show_all_feedback: "Show all feedback"
      show_all_testimonials: "Show all feedback"
      show_full_description: "Show more"
      slightly_better_than_expected: "Exceeded expectations"
      slightly_less_than_expected: "Worse than expected"
      what_are_these: "What are these?"
      review: "received review"
      reviews: "received reviews"
      listing: listing
      listings: listings
      open_listing: "open listing"
      open_listings: "open listings"
      no_listings: "No listings"
      no_open_listings: "No open listings"
      no_reviews: "No reviews"
      show_all_listings: "Show all listings"
      show_all_open_listings: "Show all open listings"
      show_all_reviews: "Show all reviews"
      admin_actions: "Admin actions"
      post_listing_as: "Post listing as"
    followed_people:
      you_follow_plural: "You follow %{count} people"
      you_follow_singular: "You follow %{count} person"
      they_follow_plural: "%{count} followed people"
      they_follow_singular: "%{count} followed person"
      show_all_followed_people: "Show all followed people"
      no_followed_people: "No followed people"
    follow_button:
      following: Following
      follow: Follow
      unfollow: Unfollow
  sessions:
    new:
      create_new_account: "Create a new account"
      i_forgot_my_password: "Forgot password"
      login: "Log in"
      login_to_kassi: "Log in to %{service_name}"
      connect_your_facebook_to_kassi: "Connect your Facebook account to %{service_name}"
      facebook_account: "Facebook account:"
      log_in_to_link_account: "If you already have a %{service_name} account, log in to link it with your Facebook account."
      you_can_also_create_new_account: "If you don't have an account in %{service_name}, %{accont_creation_link} to create one with your Facebook login."
      account_creation_link_text: "click here"
      cancle_facebook_connect: "If you don't want to link this account, you can %{cancel_link}."
      facebook_cancel_link_text: cancel
      log_in_with_your_provider_account: "Log in with %{provider}"
      or_sign_up_with_your_username: "...or with your email:"
      we_will_not_post_without_asking_you: "We will never post to Facebook without asking you."
    password_forgotten:
      email: Email
      password_recovery_instructions: "Enter your email address to reset your password."
      request_new_password: "Request new password"
      change_your_password: "Change your password"
    confirmation_pending:
      welcome_to_kassi: "Welcome to %{service_name}!"
      check_your_email: "Check your inbox"
      resend_confirmation_instructions: "Resend confirmation instructions"
      your_current_email_is: "Your email is %{email}."
      change_email: Change
      confirm_your_email: "Please confirm your email address"
      account_confirmation_instructions: "You will soon receive an email with a link to confirm your email address. Don't forget to check your spam folder! After confirming your address, you can join %{service_name}."
      account_confirmation_instructions_title_admin: "Confirm your email address"
      before_full_access_you_need_to_confirm_email: "Before we can give you full access to your marketplace, there's just one more thing we need to do: confirm your email address."
      before_confirmation_only_access_admin_dashboard: "Before confirmation you can only access the %{admin_dashboard_link}."
      admin_dashboard_link_text: "admin panel"
      account_confirmation_instructions_admin: "You should have received an email at %{email_address} with a confirmation link. If you don't see it, check your spam folder or click the button below to resend the email. Once it arrives, open the included link to confirm your address, after which you'll get full access to your marketplace. If you need any help, don't hesitate to %{support_link}."
      contact_support_link_text: "contact Sharetribe support"
  settings:
    account:
      change: Change
      confirm_new_password: "Confirm new password"
      delete_account: "Delete account"
      delete_account_button: "Permanently delete my account"
      delete_account_confirmation_popup: "Are you sure you really want to delete your user account and permanently lose all data related to it? Account deletion cannot be reversed."
      email_addresses: "Email addresses"
      new_email: "New email address"
      delete_personal_information: "If you delete your account, your personal information (name, phone number, address, email, profile picture, etc.) will be deleted permanently and can't be recovered. All the listings you have created will be removed. You won't be able to reactivate your account."
      delete_information_others_involved: "Information where other members are involved (conversations with other people, transactions you've made, reviews you've given to others, etc) is not removed when you delete your account. However, your name will no longer be displayed next to this information."
      unfinished_transactions: "Your account can't be deleted because you have ongoing transactions. Please complete all transactions before deleting your account."
      only_admin: "Your account can't be deleted because you are the only administrator of the marketplace."
      new_password: "New password"
      save: Save
      these_fields_are_shown_only_to_you: "Username is shown in your profile unless you have given your name. Other information is only shown to you."
      email_already_confirmed: "Your email address is already confirmed."
      email:
        address_title: Address
        remove_title: Remove
        remove_confirmation: "Are you sure you want to remove this email address?"
        receive_notifications_title_desktop: "Receive notifications"
        receive_notifications_title_mobile: "Receive notifications"
        receive_notifications_new_title_mobile: "Receive notifications"
        add_new_with_plus: "+ Add new email address"
        add_new_cancel: Cancel
        confirmation_title_mobile: "Confirmation:"
        confirmation_title_desktop: Confirmation
        confirmation_resend: Resend
        status_confirmed: Confirmed
        status_pending: Pending
    notifications:
      email_from_admins: "I agree to receive occasional emails from the %{service_name} team"
      i_want_to_get_email_notification_when: "I want to get an email notification when..."
      newsletters: "Emails from administrators"
      community_updates: Newsletters
      email_about_confirm_reminders: "...I have forgotten to confirm an order as completed"
      email_about_new_comments_to_own_listing: "...someone comments on my offer or request"
      email_about_new_messages: "...someone sends me a message"
      email_about_new_received_testimonials: "...someone gives me feedback"
      email_about_testimonial_reminders: "...I have forgotten to give feedback on an event"
      email_daily_community_updates: "Send me a <b>daily</b> newsletter if there are new listings"
      email_weekly_community_updates: "Send me a <b>weekly</b> newsletter if there are new listings"
      do_not_email_community_updates: "Don't send me newsletters"
      email_when_conversation_accepted: "...someone accepts my offer or request"
      email_when_conversation_rejected: "...someone rejects my offer or request"
      email_about_completed_transactions: "...someone marks my order as completed"
      email_about_new_payments: "...I receive a new payment"
      email_about_new_listings_by_followed_people: "...someone I follow posts a new listing"
      unsubscribe_succesful: "Unsubscribe succesful"
      unsubscribe_info_text: "You will no longer receive these emails. Check your %{settings_link} to choose what kind of emails you want to receive from %{service_name}, or return to the %{homepage_link}."
      settings_link: settings
      homepage_link: homepage
      unsubscribe_unsuccesful: "Error in unsubscribing"
      unsuccessful_unsubscribe_info_text: "The unsubscribe link has expired. Log in to change your email subscription settings."
    profile:
      about_you: "About you"
      city: City
      family_name: "Last name"
      given_name: "First name"
      first_name_with_initial: "(only first letter shown to other users)"
      first_name_only: "(not shown to other users)"
      display_name: "Display name"
      display_name_description: "If you represent an organization, you can use its name as your display name. Display name is shown to other users instead of your first and last name."
      location_description: "You can provide either your street address or only a city or zip/postal code. It’s good to also add your country when adding your location. Examples: \"10117 Berlin, Germany\" or \"2000 Sand Hill Road, CA, USA\"."
      profile_picture_description: "The profile picture should be in a square format (1:1 ratio), for example, 800x800 pixels. Otherwise, it will be cropped to fit."
      phone_number: "Phone number"
      profile_picture: "Profile picture"
      postal_code: "Postal code"
      profile_page: "in your profile page"
      profilemap: Mapview
      street_address: Location
      these_fields_are_shown_in_your: "Some of this information is visible to all %{service_name} users"
      visible_to_everybody: "visible to everybody"
      visible_to_registered_users: "(visible to users that have logged in)"
      default_in_listing: "(used only as a default when creating a new listing)"
      invisible: "(not shown to other users)"
      image_is_processing: "Hang on tight. We are processing your profile picture. It will be ready in a minute or two."
      shown_in_your_public_profile: "(shown in your public profile)"
      editing_profile_of: "You are now editing the profile of %{name}"
      format_markdown_link: "format your description using Markdown"
      format_markdown: "You can %{link}."
    save_information: "Save information"
  shipping_address:
    shipping_address: "Shipping address"
  tag_cloud:
    tag_used:
      with_tag: "With tag"
      without_tag: "Without tag"
  terms:
    show:
      accept_terms: "Accepting %{service_name} terms of use"
      here: "by clicking here"
      i_accept_new_terms: "I accept the new terms"
      i_accept_terms: "I accept the terms"
      terms: "%{service_name} terms of use"
      terms_have_changed: "Terms of use have changed"
      you_can_view_the_new_terms: "You can view the new terms"
      you_need_to_accept: "Welcome to %{service_name}! This seems to be the first time you are using the service. Before starting you must first accept the"
      you_need_to_accept_new_terms: "%{service_name} terms of use have changed. You have to accept the new terms in order to continue using %{service_name}. The new terms are intended to enable the upkeep of the service after the research project has ended."
  testimonials:
    index:
      all_testimonials: "All feedback"
      feedback_altogether: "Feedback altogether: "
      loading_more_testimonials: "Loading more testimonials"
      no_testimonials: "No received feedback."
    new:
      as_expected: "As expected"
      exceeded_expectations: "Much better than expected"
      give_feedback_to: "Give feedback to %{person}"
      grade: "What is your overall feeling?"
      less_than_expected: "Worse than expected"
      send_feedback: "Send feedback"
      slightly_better_than_expected: "Slightly better than expected"
      slightly_less_than_expected: "Slightly worse than expected"
      textual_feedback: "How did things go?"
      this_will_be_shown_in_profile: "The feedback you give will be visible to other members in the profile page of %{person}. It helps them to evaluate whether %{person} is a trustworthy person."
      positive: Positive
      negative: Negative
      default_textual_feedback: "Everything went smoothly, thanks a lot!"
    testimonial:
      about_listing: "about listing"
  date:
    formats:
      long_with_abbr_day_name: "%a, %b %d, %Y"
    first_day_of_week: 0
  datepicker:
    days:
      sunday: Sunday
      monday: Monday
      tuesday: Tuesday
      wednesday: Wednesday
      thursday: Thursday
      friday: Friday
      saturday: Saturday
    days_short:
      sunday: Sun
      monday: Mon
      tuesday: Tue
      wednesday: Wed
      thursday: Thu
      friday: Fri
      saturday: Sat
    days_min:
      sunday: Su
      monday: Mo
      tuesday: Tu
      wednesday: We
      thursday: Th
      friday: Fr
      saturday: Sa
    months:
      january: January
      february: February
      march: March
      april: April
      may: May
      june: June
      july: July
      august: August
      september: September
      october: October
      november: November
      december: December
    months_short:
      january: Jan
      february: Feb
      march: Mar
      april: Apr
      may: May
      june: Jun
      july: Jul
      august: Aug
      september: Sep
      october: Oct
      november: Nov
      december: Dec
    today: Today
    clear: Clear
    format: mm/dd/yyyy
  time:
    formats:
      short: "%b %e, %Y at %H:%M"
      shorter: "%b %e at %H:%M"
      short_date: "%b %e, %Y"
      hours_only: "%l:%M %P"
  timestamps:
    day_ago: "%{count} day ago"
    days_ago: "%{count} days ago"
    hour_ago: "%{count} hour ago"
    hours_ago: "%{count} hours ago"
    minute_ago: "%{count} minute ago"
    minutes_ago: "%{count} minutes ago"
    month_ago: "%{count} month ago"
    months_ago: "%{count} months ago"
    seconds_ago: "%{count} seconds ago"
    year_ago: "%{count} year ago"
    years_ago: "%{count} years ago"
    days_since:
      one: "%{count} day"
      other: "%{count} days"
    time_to:
      seconds:
        one: "%{count} second"
        other: "%{count} seconds"
      minutes:
        one: "%{count} minute"
        other: "%{count} minutes"
      hours:
        one: "%{count} hour"
        other: "%{count} hours"
      days:
        one: "%{count} day"
        other: "%{count} days"
  transactions:
    initiate:
      booked_days: "Booked days:"
      booked_nights: "Booked nights:"
      booked_days_label:
        one: "Booked day:"
        other: "Booked days:"
      booked_nights_label:
        one: "Booked night:"
        other: "Booked nights:"
      booked_hours_label:
        one: "Booked hour:"
        other: "Booked hours:"
      price_per_day: "Price per day:"
      price_per_night: "Price per night:"
      price_per_hour: "Price per hour:"
      price_per_unit: "Price per unit:"
      quantity: "Quantity:"
      subtotal: "Subtotal:"
      shipping-price: "Shipping:"
      stripe-fee: "Stripe Fee (estimated):"
      duration_in_hours:
        one: "(1 hour)"
        other: "(%{count} hours)"
      start_end_time: "%{start_time} to %{end_time}"
    price_per_quantity: "Price per %{unit_type}:"
    price: "Price:"
    quantity: "Quantity: %{quantity}"
    unit_price: "Unit price: %{unit_price}"
    total: "Total:"
    total_to_pay: "Payment total:"
  unit:
    day: day
    days: days
  web:
    listings:
      errors:
        availability:
          something_went_wrong: "We're not able to display availability information. Try to reload the page."
          saving_failed: "We're not able to save availability changes. Try to reload the page."
        working_hours:
          required: required
          overlaps: overlaps
          covers: covers
      pricing_units:
        piece: piece
        hour: hour
        day: day
        night: night
        week: week
        month: month
      edit_availability_header: Availability
      save_and_close_availability_editing: "Save and close"
      confirm_discarding_unsaved_availability_changes_explanation: "You have unsaved changes to your availability information. If you proceed, these changes will be lost."
      confirm_discarding_unsaved_availability_changes_question: "Are you sure you want to discard your changes?"
      edit_listing_availability: "Edit listing availability"
      working_hours:
        default_schedule: "Default schedule"
        i_am_available_on: "I'm available on..."
        start_time: "Start time"
        end_time: "End time"
        add_another_time_slot: "+ Add another time slot"
        save: Save
    no_listings:
      sorry: "Sorry, no listings could be found for your search criteria."
      try_other_search_terms: "Maybe try other search terms?"
    listing_card:
      add_picture: "Add picture"
      no_picture: "No picture"
    search:
      page: Page
      page_of_pages: "of %{total_number_of_pages}"
    topbar:
      menu: Menu
      more: More
      search_placeholder: Search...
      search_location_placeholder: Location
      user: User
      inbox: Inbox
      profile: Profile
      manage_listings: "My listings"
      settings: Settings
      logout: "Log out"
      login: "Log in"
      signup: "Sign up"
      admin_dashboard: "Admin panel"
      language: Language
      listings: "My listings"
    utils:
      km: km
      mi: mi
    branding:
      powered_by: "%{service_name} is powered by the %{sharetribe_link} marketplace platform."
      create_own: "Want to create your own online marketplace website like %{service_name}? %{learn_more}."
      learn_more: "Learn more"
  will_paginate:
    models:
      person:
        zero: users
        one: user
        few: users
        other: users
      transaction:
        zero: transactions
        one: transaction
        few: transactions
        other: transactions
    previous_label: "&#8592; Previous"
    next_label: "Next &#8594;"
    page_gap: "&hellip;"
    page_entries_info:
      single_page:
        zero: "No %{model} found"
        one: "Displaying 1 %{model}"
        other: "Displaying all %{count} %{model}"
      single_page_html:
        zero: "No %{model} found"
        one: "Displaying <b>1</b> %{model}"
        other: "Displaying <b>all&nbsp;%{count}</b> %{model}"
      multi_page: "Displaying %{model} %{from} - %{to} of %{count} in total"
      multi_page_html: "Displaying %{model} <b>%{from}&nbsp;-&nbsp;%{to}</b> of <b>%{count}</b> in total"
    person:
      community_members_entries_info:
        single_page:
          zero: "No %{model} found"
          one: "Displaying %{accepted_count} accepted %{accepted_model} and %{other_count} other %{other_model}"
          other: "Displaying %{accepted_count} accepted %{accepted_model} and %{other_count} other %{other_model}"
        single_page_html:
          zero: "No %{model} found"
          one: "Displaying <b>%{accepted_count}</b> accepted %{accepted_model} and %{other_count} other %{other_model}"
          other: "Displaying <b>%{accepted_count}</b> accepted %{accepted_model} and %{other_count} other %{other_model}"
        multi_page: "Displaying %{model} %{from} - %{to} of %{accepted_count} accepted %{accepted_model} and %{other_count} other %{other_model}"
        multi_page_html: "Displaying %{model} <b>%{from}&nbsp;-&nbsp;%{to}</b> of <b>%{accepted_count}</b> accepted %{accepted_model} and %{other_count} other %{other_model}"
  stripe_accounts:
    admin_account_not_connected: "Using %{service_name}'s payment system in order to receive payments is not possible since payments have not been set up. Please %{contact_admin_link} for details."
    contact_admin_link_text: "contact the %{service_name} team"
    you_are_ready_to_accept_payments: "You are ready to accept payments!"
    commission: "%{commission} %"
    pay_with_stripe: "Pay with Stripe using %{card}"
    add_and_pay: "Confirm payment"
    card_not_stored: "Your payment is securely processed by Stripe. %{service_name} does not store your credit/debit card information."
    missing_payment: "You have open listings but your account is not set up to receive money. To configure your payment preferences, visit %{settings_link}"
    stripe_bank_connected: "Bank account details configured successfully!"
    stripe_can_accept: "You are now all set to receive money to your bank account"
    stripe_credit_card: "Credit card"
    paypal: PayPal
    paypal_connected: "PayPal account connected successfully!"
    paypal_can_accept: "You are now all set to receive money to your PayPal account"
    paypal_connected_give_permission: "To complete setup and start receiving funds to your PayPal account <%{email}>, please grant permission to charge a transaction fee."
    stripe_account_restricted: "Online payments to your account are restricted!"
    stripe_account_restricted_info: "You should edit your bank account details to provide more information to the payment provider."
    stripe_account_restricted_soon: "Online payments to your account will be restricted soon."
    stripe_account_restricted_soon_info: "You should edit your bank account details to provide more information to the payment provider."
    stripe_account_pending_verification: "Account details saved successfully. Waiting for account verification from the payment provider."
    stripe_account_pending_verification_info: "Check back later to make sure that everything is in order."
    form_new:
      need_info: "We need some information about you to be able to send you money."
      select_country: "Select country..."
      legal_name: "Legal name"
      first_name: "First name"
      last_name: "Last name"
      first_name_kana: "First name kana"
      last_name_kana: "Last name kana"
      first_name_kanji: "First name kanji"
      last_name_kanji: "Last name kanji"
      country: Country
      birth_date: "Birth date"
      ssn_last_4: "SSN Last 4"
      personal_id_number: "Personal ID number"
      address_country: Country
      address_state: State
      address_province: Province
      address_city: City
      address_postal_code: "Postal code"
      address_line1: "Street address"
      tos_link: "By adding your payout details you accept the %{stripe_link}."
      tos_link_title: "Stripe Connected Account Agreement"
      save_details: "Save details"
      edit: "Edit details"
      cancel: Cancel
      gender: Gender
      phone_number: "Phone number"
      address_kana_postal_code: "Postal code kana"
      address_kana_state: "State kana"
      address_kana_city: "City kana"
      address_kana_town: "Town kana"
      address_kana_line1: "Street address kana"
      address_kanji_postal_code: "Postal code kanji"
      address_kanji_state: "State kanji"
      address_kanji_city: "City kanji"
      address_kanji_town: "Town kanji"
      address_kanji_line1: "Street address kanji"
      male: male
      female: female
    form_bank:
      bank_account_number: "Bank account number"
      bank_routing_number: "Routing number"
      bank_routing_1: "Bank code"
      bank_routing_2: "Branch code"
      bank_currency: "Bank account currency"
      update_also_bank_account: "Update also Bank account"
      messages:
        account_number: "Account number"
        routing_number: "Routing number"
        bank_code: "Bank code"
        branch_code: "Branch code"
        transit_number: "Transit number"
        institution_number: "Institution number"
        format_varies_by_bank: "Format varies by bank"
        bsb: BSB
        error_message: "Invalid format"
        clearing_code: "Clearing code"
        sort_code: "Sort code"
        must_match: "must be in the following format:"
        a_dash: "a dash"
        digits: digits
        digits_or_chars: "digits or A-Z chars"
    form_verification:
      personal_id_number: "Personal ID Number"
      document: "Proof of identity (passport, government-issued ID)"
      send_verification: "Send Verification"
      need_verification: "Need additional verification"
      additional_document: "A document showing address, either a passport, local ID card, or utility bill from a well-known utility company"
    form_pin:
      social_insurance_number: "Social Insurance Number (SIN)"
      social_security_number: "Social Security Number (SSN)"
      ssn_last_4: "Last 4 digits of Social Security Number (SSN)"
      hong_kong_identity_card: "Hong Kong Identity Card Number (HKID)"
      singapore_identity_card: "National Registration Identity Card (NRIC) or Foreign Identification Number (FIN)"
      messages:
        social_insurance_number: "must be valid Social Insurance Number (SIN)"
  payment_settings:
    title: "Payout preferences"
    bank_account: "Bank account"
    paypal: PayPal
    bank_account_details: "To receive money to your bank account, you need to provide your bank details. Your customers will be able to pay with their credit card."
    add_bank_details: "Add bank details"
    can_accept_stripe_and_paypal: "You can receive money to your bank account or your PayPal account."
    to_accept_paypal: "To receive money to your PayPal account, you need to connect your PayPal account. Your customers will be able to pay with PayPal."
    connect_paypal: "Connect PayPal account"
    wrong_setup: "There is something wrong with the payment system setup in this marketplace: Stripe Connect has not been enabled. Please contact the team to let them know that they should enable Stripe Connect in their Stripe Dashboard."
    invalid_bank_account_number: "Please check that your bank account is entered correctly and matches your country."
    invalid_postal_code: "Invalid postal code for %{country}"
  seo_sections:
    you_can_use_variables: "You can use the following variables: %{vars}"
    placeholder:
      search_results: "Search results - %{variable}"
      search_results_for: "Search results for: %{placeholder1} on %{placeholder2}"
      listing_description: "%{title} for %{price} by %{author} on %{marketplace}"
      listing_description_without_price: "%{title} by %{author} on %{marketplace}"
      category_description: "%{category} on %{marketplace}"
      profile_title: "Profile of %{user} - %{marketplace}"
      profile_description: "Learn more about %{user} on %{marketplace}"
  activemodel:
    attributes:
      landing_page_version/section/base:
        id: "Section unique name"
        title: Title
        paragraph: Paragraph
        button_color: "Button color"
        button_color_hover: "Button color hover"
        button_title: Text
        button_path: URL
        button_path_string: URL
        background_image: "Background image"
        background_image_variation: "Background image variation"
        background_color: "Background color"
        background_color_string: "Background color"
        icon_color: "Icon color"
      landing_page_version/section/listings:
        listing_1_id: "Listing 1 ID"
        listing_2_id: "Listing 2 ID"
        listing_3_id: "Listing 3 ID"
      landing_page_version/section/video:
        text: Text
        youtube_video_id: "Youtube video ID"<|MERGE_RESOLUTION|>--- conflicted
+++ resolved
@@ -1141,11 +1141,8 @@
         buyer_service_fee_label: 'Commision from buyer:'
         service_fee_label: 'Commision from seller:'
         provider_receives: 'Seller receives:'
-<<<<<<< HEAD
         admin_info_text: 'As an administrator of %{service_name}, you can do some actions to move this transaction forward:'
         manage_reviews: "Manage reviews"
-=======
->>>>>>> cd6132c4
   common:
     edit_page: "Edit page"
     default_community_slogan: "Community marketplace"
