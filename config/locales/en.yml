en:
  number:
    currency:
      format:
        separator: "."
        delimiter: ","
        format: "%u%n"
  admin:
    categories:
      edit:
        edit_listing_category: "Edit category '%{category}'"
      index:
        listing_categories: "Listing categories"
        create_a_new_category: "+ Create a new category"
        remove_category_confirmation: "Are you sure you want to remove the category '%{category_name}'? This cannot be undone."
        saving_order: "Saving category order"
        save_order_successful: "Successfully saved category order"
        save_order_error: "An error occurred while saving category order. Please refresh the page and try again."
      new:
        new_listing_category: "New listing category"
      form:
        category_name:
          category_title: "Category title"
        category_parent:
          category_parent: "Parent category"
          no_parent: "No parent"
        category_transaction_types:
          transaction_types: "Order types"
          transaction_types_description: "Order types determine what kind of order process is allowed with listings in this category. For example, is it only selling, or are renting and giving away for free also allowed."
          select_all: "Select all"
          clear_all: "Clear all"
        buttons:
          save: Save
          cancel: Cancel
      remove:
        remove_category: "Remove category"
        remove_category_name: "Remove category '%{category_name}'"
        warning_remove_effects: "Warning! Removing category '%{category_name}' will have the following effects:"
        warning_listing_will_be_moved:
          one: "There is %{count} listing in the category. It will be moved to the selected category."
          other: "There are %{count} listings in the category. They will be moved to the selected category."
        warning_custom_field_will_be_moved:
          one: "There is %{count} custom field in the category. It will be moved to the selected category."
          other: "There are %{count} custom field in the category. They will be moved to the selected category."
        warning_subcategory_will_be_removed:
          one: "There is %{count} subcategory in the category. It will be removed."
          other: "There are %{count} subcategories in the category. They will be removed."
        warning_with_subcategories_listing_will_be_moved:
          one: "There is %{count} listing in the category and subcategories. It will be moved to the selected category."
          other: "There are %{count} listings in the category and subcategories. They will be moved to the selected category."
        warning_with_subcategories_custom_field_will_be_moved:
          one: "There is %{count} custom field in the category and subcategories. It will be moved to the selected category."
          other: "There are %{count} custom field in the category and subcategories. They will be moved to the selected category."
        select_new_category: "Select a new category where the items listed above will be moved:"
        buttons:
          remove: Remove
          cancel: Cancel
    communities:
      edit_details:
        community_details: "Basic details"
        community_look_and_feel: Design
        edit_community: "Basic details"
        enabled_languages: "Enabled languages"
        enabled_languages_description: "The set of languages available for users. The first one is used as default."
        default_language: "Default language"
        language_selection_disabled: "Language selection is disabled for your marketplace because you are using following unofficial languages: %{languages}. Please contact Sharetribe support if you want to modify your language settings."
        community_name: "Marketplace name"
        edit_community_name_description: "The name of your marketplace. This is shown to users in emails and various other places."
        community_slogan: "Marketplace slogan"
        community_slogan_display: "Display the slogan in the homepage"
        edit_community_slogan_description: "This is shown on the homepage of the marketplace for the users who are not logged in. %{see_how_it_looks_like}."
        edit_community_slogan_description_hideable: "This is shown in browsers, search engines and social media. You can also display it on on the homepage of your marketplace for the users who are not logged in. %{see_how_it_looks_like}."
        community_description: "Marketplace description"
        community_description_display: "Display the description in the homepage"
        edit_community_description_description: "This is shown on the homepage of the marketplace for the users who are not logged in. %{see_how_it_looks_like}."
        edit_community_description_description_hideable: "This is shown in browsers, search engines and social media. You can also display it on on the homepage of your marketplace for the users who are not logged in. %{see_how_it_looks_like}."
        community_search_placeholder: "Search help text"
        edit_community_search_placeholder_description: "This is shown on the homepage of the marketplace as a placeholder text in the search bar. %{see_how_it_looks_like}."
        private_community_homepage_content: "Private marketplace homepage content"
        edit_private_community_homepage_content_description: "This content is shown on the homepage of private marketplaces to users who are not logged in. Here you can describe your marketplace and the process to join it. You can also add images, videos and HTML content here. %{see_how_it_looks_like}."
        update_information: "Save settings"
        invite_people: "Invite new users"
        edit_signup_info: "Signup info"
        edit_signup_info_description: "This is an info text that can be shown to users in the signup page. There you can give the users instructions for signing up, information like where to get an invite, etc. By default there are no instructions."
        edit_info: "Edit information"
        see_how_it_looks_like: "See how it looks"
        verification_to_post_listings_info_content: "Info text to non-verified users"
        verification_to_post_listings_info_content_description: "You currently require your users to be verified manually by you before they can post listings. Here you can set the default text that is shown to non-verified users when they try to post a new listing."
        verification_to_post_listings_info_content_default: "%{service_name} requires people to be verified manually by admin before they can post listings. You have not yet been verified. Please %{contact_admin_link} to be verified."
        contact_admin_link_text: "contact the %{service_name} team"
        save: "Save settings"
        transaction_agreement: "Transaction agreement"
        transaction_agreement_checkbox: "Require users to accept an agreement before transaction"
        transaction_agreement_checkbox_header: "Agreement label"
        transaction_agreement_checkbox_label_description: "This text will be shown next to a checkbox in the checkout form. The user needs to check the box to proceed with the transaction. An example label would be something like \"By clicking this box I accept the agreement.\""
        transaction_agreement_text_header: "Agreement text"
        transaction_agreement_description: "This is the content of the actual agreement that the user needs to accept. The agreement content is displayed when the user clicks the \"%{read_more}\" link next to the agreement label."
      edit_look_and_feel:
        edit_community_look_and_feel: "Edit marketplace \"%{community_name}\" look and feel"
        community_logo: Logo
        community_logo_icon: "Logo for social networks and mobile devices"
        community_logo_icon_mobile: "Logo for home screen on mobile devices"
        community_cover_photo: "Cover photo"
        small_community_cover_photo: "Small cover photo"
        favicon: Favicon
        favicon_info_text: "Favicon will replace the default Sharetribe logo. The dimensions should be 32x32 pixels and the uploaded image will be resized to these dimensions."
        community_custom_color1: "Marketplace main color"
        community_slogan_color: "Marketplace slogan color"
        community_slogan_color_instructions_text: "You can change the color of the slogan on the homepage by entering a hex color value. The slogan is shown to users that are not logged in. %{colorpicker} can help you choose the color and give you the hex color code. You can then copy the code here. %{see_how_it_looks_like}."
        community_description_color: "Marketplace description color"
        community_description_color_instructions_text: "You can change the color of the description on the homepage by entering a hex color value. The description is shown to users that are not logged in. %{colorpicker} can help you choose the color and give you the hex color code. You can then copy the code here. %{see_how_it_looks_like}."
        new_listing_button_custom_color: "Post a new listing button color"
        logo_instructions_text_with_dimensions: "The logo size should be %{width}x%{height} pixels. It will be shown to users with bigger screens."
        logo_instructions_text_with_dimensions_no_placing: "The logo size should be %{width}x%{height} pixels."
        logo_icon_instructions_text_with_dimensions: "This square logo will be shown when people share your site in Facebook, when they view your site on a mobile device or when they bookmark your site to the home screen of their mobile device. The dimensions should be (at least) %{width}x%{height} pixels."
        logo_icon_instructions_text_with_dimensions_no_placing: "This square logo will be shown when people share your site in Facebook or when they bookmark your site to the home screen of their mobile device. The dimensions should be (at least) %{width}x%{height} pixels."
        logo_mobile_icon_instructions_text_with_dimensions: "This square logo will be shown when people bookmark your site to the home screen of their mobile device. The dimensions should be (at least) %{width}x%{height} pixels."
        cover_photo_visibility: "Cover photo is shown in the homepage for users who are not logged in."
        cover_photo_instructions_text_with_dimensions: "The photo will be resized to %{width}x%{height} pixels size and taller images will be cut in the middle. %{see_how_it_looks_like}."
        small_cover_photo_visibility: "Small cover photo is shown in all pages except in the homepage for users who are not logged in."
        small_cover_photo_instructions_text_with_dimensions: "The photo will be resized to %{width}x%{height} pixels size and taller images will be cut in the middle."
        main_content_width: "When choosing cover photos please note that the page main content is %{main_width} pixels wide at most. Remember to also check how your cover photo looks on the smaller screens (e.g. by using a more narrow browser window)."
        custom_color1_instructions_text: "You can change the main color of the user interface by entering a hex color value. <a href=\"https://www.webfx.com/web-design/color-picker/d96e21\" target=\"_blank\" rel=\"noreferrer\">WebFX.com</a> can help you choose the color and give you the hex color code. You can then copy the code here."
        new_listing_button_instructions_text: "You can change the color of the Post a new listing button by entering a hex color value. %{link_to_colorpicker} can help you choose the color and give you the hex color code. You can then copy the code here."
        default_browse_view: "Default browse view"
        default_browse_view_instructions_text: "Default browse view is used on the homepage to set how the listings are displayed by default."
        grid: Grid
        list: List
        map: Map
        name_display_type: "Name display type"
        name_display_type_instructions_text: "Choose how the name of each user is shown on the site."
        full_name: "Full name (First Last)"
        first_name_with_initial: "First name with initial (First L)"
        first_name_only: "First name only (First)"
        invalid_color_code: "Color code should contain 6 numbers or letters A-F, for example D96E21"
        custom_head_script: "Custom script"
        custom_head_script_instructions_text: "This script is injected inside the <head> tag of every page and can be used to insert custom CSS, JavaScript or HTML. Please note that future changes to Sharetribe may render your script incompatible."
        current_image: "Current image:"
      edit_text_instructions:
        edit_text_instructions: "Instruction texts"
      edit_welcome_email:
        welcome_email_content: "Welcome email content"
        welcome_email_content_description: "The message below will be sent to every new user when they join. You can customize the message to fit your marketplace. By clicking '%{send_test_message_link}' you can send a preview message to your email address, so you can see how it looks in an email client."
        edit_message: "Edit message"
        send_test_message: "Send test message"
      outgoing_email:
        title: "Outgoing email address"
        info: "This name and address is used for emails sent from your marketplace to members."
        read_more: "Read more about outgoing email address"
        sender_address: "Sender address: %{sender_address}"
        sender_address_default: "Sender address: not set (using default address %{sender_address})"
        need_to_change: "If you need to change the email address, please %{contact_support_link}."
        contact_support_link_text: "contact Sharetribe support"
        set_sender_address: "Set sender address"
        sender_name_label: Name
        sender_name_placeholder: "Sender name"
        sender_email_label: "Email address"
        sender_email_placeholder: sender-email@example.com
        amazon_ses_notification: "You will receive an email from %{email_sender} to confirm your e-mail address. The email subject is '%{email_subject}'. Follow the instructions to verify your email."
        this_is_how_it_will_look: "This is how it will look:"
        send_verification_button: "Send verification email"
        change_sender_email: "change sender email"
        successfully_saved: "Sender address saved successfully. The verification email will be sent soon."
        successfully_saved_name: "Sender name updated successfully."
        set_sender_name: "Change sender name"
        change_sender_name: "Change sender name"
        change_sender_prompt: "%{change_name_link} or %{change_email_link}"
        status: "Status: %{status}"
        status_verified: "Verified - in use"
        status_error: "An error occurred. Please refresh the page."
        status_requested: "Unverified - verification email sent to %{email} %{time_ago}. %{resend_link}"
        status_expired: "Verification of %{email} expired. %{resend_link}"
        status_resent: "Verification email resent to %{email}. %{resend_link}"
        resend_link: Resend
        invalid_email_error: "Invalid email format for '%{email}'"
        invalid_email_domain: "The '%{email}' email address is using an unsupported email provider: '%{domain}'. %{invalid_email_domain_read_more_link}"
        invalid_email_domain_read_more_link: "Read the Help Center article for more information."
        unknown_error: "Something went wrong"
        white_label_offer: "Set your own email address as the sender and remove all Sharetribe branding from outgoing email messages by %{upgrade_pro_plan_link}."
        upgrade_plan_link: "upgrading to the Pro plan or higher"
        verification_sent_from: "The verification email was sent from %{verification_sender_name}."
        follow_the_instructions: "Please follow the instructions in the email to verify your address."
      getting_started:
        getting_started: "Get started"
      available_languages:
        cs: Czech
        da-DK: Danish
        de: German
        en: English
        en-AU: "English (Australia)"
        en-GB: "English (United Kingdom)"
        es: Spanish
        es-ES: "Spanish (Spain)"
        fi: Finnish
        fr: French
        fr-CA: "French (Canada)"
        el: Greek
        it: Italian
        ja: Japanese
        ko: Korean
        nb: "Norwegian Bokmål"
        nl: Dutch
        pl: Polish
        pt-BR: "Portuguese (Brazil)"
        pt-PT: Portuguese
        ru: Russian
        sv: Swedish
        th-TH: "Thai (Thailand)"
        tr-TR: Turkish
        vi: Vietnamese
        zh: Chinese
        zh-TW: "Chinese (Taiwan)"
      settings:
        settings: Settings
        general: General
        access: "Access preferences"
        join_with_invite_only: "Allow new users to join only with an invite from a registered user"
        users_can_invite_new_users: "Allow all registered users, and not only admins, to invite new users"
        private: "Allow only registered users to see listings and user profiles (make marketplace private)"
        require_verification_to_post_listings: "Allow only users verified by admins to post new listings"
        search_preferences: "Search preferences"
        default_search_type: "Search type: %{select_search_type}"
        keyword_search: "Keyword search"
        keyword_and_location_search: "Keyword and location search"
        location_search: "Location search"
        select_distance_unit: "Show distance in %{distance_units_selector}"
        km: km
        miles: miles
        show_only_nearby: "Show only nearby listings with location search"
        listing_preferences: "Listing preferences"
        transaction_preferences: "Order preferences"
        show_listing_publishing_date: "Display publishing date of the listing on the listing page"
        show_category_in_listing_list: "Display listing type in list view"
        listing_comments_in_use: "Allow users to post comments to listings (viewable to all other users)"
        email_preferences: "Email preferences"
        automatic_newsletters: "Send automatic daily / weekly newsletters to all users (unless they opt out)"
        email_admins_about_new_members: "Send admins an email whenever a new user signs up"
        google_analytics_key: "Google Analytics tracking ID"
        twitter_handle: "Twitter handle (used with tweet button in listing page)"
        update_settings: "Save settings"
        automatically_confirmed_no_escrow: "Order will be automatically marked as completed %{days_dropdown} days after the payment has been made"
        automatically_confirmed_no_escrow_stripe_info: "For transactions processed by Stripe, payments to sellers are delayed until the order is marked as completed. %{learn_more}."
        automatic_newsletter_frequency: "Send automatic newsletter: %{frequency_dropdown}"
        newsletter_daily: Daily
        newsletter_weekly: Weekly
        delete_marketplace_title: "Delete marketplace"
        type_marketplace_domain: "Type your marketplace domain (%{domain}) to the text field below:"
        type_marketplace_domain_placeholder: "Type your marketplace domain here"
        once_you_delete: "Once you delete the marketplace, you will not be able to access it anymore. Be careful."
        are_you_sure: "Are you sure?"
        i_understand_button: "I understand that by clicking this button my marketplace will be deleted"
        last_community_updates: "Please note that after deletion, you and your marketplace users may still receive the last marketplace update emails."
        you_will_be_redirected_to: "After you have deleted your marketplace you will be redirected to %{destination}. You will not be able to access your marketplace anymore."
        delete_this_marketplace: "Delete this marketplace"
        payment_preferences: "Payment system"
      manage_members:
        manage_members: Users
        email: Email
        name: Name
        display_name: "Display name"
        join_date: Joined
        admin: Admin
        posting_allowed: "Posting allowed"
        ban_user: Ban
        saving_user_status: Saving...
        save_user_status_successful: Saved
        export_all_as_csv: "Export all as CSV"
        save_user_status_error: "Saving failed. Please refresh the page and try again."
        ban_user_confirmation: "This removes the user from the marketplace and prevents them from accessing the site again with this account. Are you sure you want to proceed?"
        unban_user_confirmation: "This unbans the user in the marketplace and allows them to access the site again with this account. Are you sure you want to proceed?"
        ban_me_error: "You cannot ban yourself."
        search: Search
        search_by_name_email: "Search for a name, email or display name"
        reset_search: "Show all"
        for_search_terms: "for: %{terms}"
        this_makes_the_user_an_admin: "This makes the user an admin. You should notify the user about their responsibilities and that they should review the Sharetribe terms of use. Are you sure you want to proceed?"
        status_filter:
          all: "All statuses"
          selected: "Selected statuses: %{count}"
          selected_js: "Selected statuses: "
          admin: Admin
          banned: Banned
          posting_allowed: "Posting allowed"
          accepted: Accepted
          unconfirmed: Unconfirmed
          pending: Pending
        this_user_hasnt_confirmed_their_email_address: "This user hasn't confirmed their email address. It might be possible that the user didn't receive the confirmation email. Click the resend button if you want to send it again."
        unconfirmed_user: "Unconfirmed user: %{name}"
        resend: Resend
        cancel: Cancel
        user_didnt_complete_the_signup_process: "This user signed up through Facebook but didn't complete the signup process. After connecting a Facebook account, users still need to accept your terms of use and fill any mandatory user fields."
        pending_user: "Pending: %{name}"
      new_layout:
        new_layout: "New layout"
        description_roadmap_new: "When new layout components are made available for your marketplace, you can choose whether you want to start using the new component or continue using the old one. You can toggle the selection at any point from this page. It's recommended to always be using the new version, as the old components might be phased out at some point. In case a component you're currently using is going to be phased out, you will be contacted in advance."
        enabled_for_you: "Enabled for you"
        enabled_for_all: "Enabled for all"
        new_topbar: "New top bar (visible on every page)"
        searchpage: "New search page (requires the new top bar)"
      social_media:
        social_media: "Social media"
        logo: "Social media image"
        logo_info: "This image will be shown in social media for Facebook, for Twitter, and for LinkedIn when someone shares your website. For the best results, it should have a 2:1 aspect ratio and a minimum size of %{width}x%{height} pixels."
        social_media_title: "Social media title"
        social_media_title_info: "This text will be shown in social media for Facebook, for Twitter, and for LinkedIn when someone shares your website. You can preview how it looks %{facebook_preview_link}, %{twitter_preview_link} and %{linkedin_preview_link}."
        link_for_facebook: "for Facebook"
        link_for_linkedin: "for LinkedIn"
        link_for_twitter: "for Twitter"
        social_media_description: "Social media description"
        twitter_handle: "Twitter handle"
        twitter_handle_info_text: "Username of the Twitter account of your marketplace (if you have one). It will be mentioned when people use the tweet button on the listing page."
        twitter_handle_info_text_with_instructions: "Username of the Twitter account of your marketplace (if you have one). It will be mentioned when people use the tweet button on the listing page. %{instructions_link}."
        twitter_instructions_link_text: "Read more"
        twitter_handle_placeholder: username
        invalid_twitter_handle: "Twitter handle should contain only at maximum 15 alphanumeric (letters A-Z and numbers 0-9) characters."
        facebook_connect: "Facebook Login"
        facebook_connect_info_text: "In order to enable Facebook Login, create an application for your marketplace in the <a href='https://developers.facebook.com/'>Facebook developers dashboard</a>. Add the generated id and secret key of the application here."
        facebook_connect_info_text_with_instructions: "In order to enable Facebook Login, create an application for your marketplace in the <a href='https://developers.facebook.com/'>Facebook developers dashboard</a>. Add the generated id and secret key of the application here. %{instructions_link}"
        facebook_instructions_link_text: "See instructions for configuring Facebook Connect."
        facebook_connect_id: "Facebook client id"
        invalid_facebook_connect_id: "Client id should contain only numbers."
        facebook_connect_secret: "Facebook client secret"
        invalid_facebook_connect_secret: "Client secret should contain only numbers and letters from a to f."
        enable_facebook_login: "Allow users to log in with their Facebook account"
        save: "Save settings"
        add_another_image: "Add another image"
<<<<<<< HEAD
        google_connect: "Google Sign-In"
        google_instructions_link_text: "See instructions for configuring Google Sign-In."
        google_connect_info_text_with_instructions: "In order to enable Google Sign-In, configure a project for your marketplace in the <a href='https://console.developers.google.com/'>Google developers Console</a>. Add the generated id and secret key of the project here. %{instructions_link}"
        google_connect_info_text: "In order to enable Google Login, create an application for your marketplace in the <a href='https://developers.google.com/identity/sign-in/web/sign-in'>Google developers dashboard</a>. Add the generated id and secret key of the application here."
        enable_google_login: "Allow users to log in with their Google account"
        google_connect_id: "Google client id"
        google_connect_secret: "Google client secret"
        linkedin_connect: "LinkedIn Sign In"
        linkedin_instructions_link_text: "See instructions for configuring LinkedIn Sign In."
        linkedin_connect_info_text_with_instructions: "In order to enable LinkedIn Sign In, create an app for your marketplace in the <a href='https://www.linkedin.com/developers/'>LinkedIn developers dashboard</a>. Add the generated id and secret key of the app here. %{instructions_link}"
        linkedin_connect_info_text: "In order to enable LinkedIn Login, create an application for your marketplace in the <a href='https://www.linkedin.com/developers/'>LinkedIn developers dashboard</a>. Add the generated id and secret key of the application here."
        enable_linkedin_login: "Allow users to log in with their LinkedIn account"
        linkedin_connect_id: "LinkedIn client id"
        linkedin_connect_secret: "LinkedIn client secret"
=======
      seo_settings:
        seo: "SEO"
        title: Homepage
        meta_title_label: "Homepage title meta tag"
        meta_title_info: "The content of this tag is suggested to search engines and displayed on results pages as the clickable headline. %{link}"
        meta_title_link_text: "Learn more about meta tags."
        meta_description_label: "Homepage description meta tag"
        meta_description_info: "The content of this tag is suggested to search engines and appears underneath the blue clickable links in a search engine results page. %{link}"
        meta_description_link_text: "Learn more about meta tags."
        sitemap_label: "Sitemap"
        sitemap_info: "Sitemaps are an easy way to inform search engines about pages on your site that are available for crawling. %{link}"
        sitemap_info_link_text: "Learn more about sitemaps."
        sitemap_info_public: "A sitemap is automatically generated for your marketplace: it references up to the 500 most recent listings in your website. You can access your sitemap anytime at %{link}"
        sitemap_info_private: "As your marketplace is private, there is no sitemap."
        robots_label: "Robots.txt"
        robots_info: "Robots.txt is a text file to instruct web robots (typically search engine robots) how to crawl pages on your website. A robots.txt file is automatically generated for your marketplace. %{link}"
        robots_info_link_text: "Learn more about the robots.txt file."
        robots_info_2: "You can access your robots.txt at %{link}"
        save: "Save settings"
>>>>>>> e059ac15
      analytics:
        analytics: Analytics
        google_analytics_key: "Google Analytics tracking ID"
        google_analytics_key_info_text: "Tracking ID of your Google Analytics account."
        google_analytics_key_info_text_with_instructions: "Tracking ID of your Google Analytics account. %{instructions_link}."
        google_analytics_instructions_link_text: "Read more about connecting Google Analytics"
        sharetribe_analytics: "Sharetribe analytics"
        sharetribe_analytics_info_text_with_instructions: "To improve Sharetribe's services and support, Sharetribe tracks marketplace members activity. Personal data is not collected and this information is not shared outside the Sharetribe team. This tracking can be disabled entirely. %{instructions_link}"
        sharetribe_analytics_instructions_link_text: "Read more about Sharetribe's analytics."
        end_user_analytics: "Allow Sharetribe to track members activity in order to improve Sharetribe's services"
        save: "Save settings"
      logo_link:
        title: "Logo link"
        info: "You can customize the link of the logo (and the default home button of the top bar menu). By default the logo takes users to the homepage or Custom Landing Page."
        url: URL
        placeholder: "https://www.example.com"
      menu_links:
        menu_links: "Custom menu links"
        menu_links_display: "Menu links display"
        save: "Save settings"
        add_menu_link: "Add a new link to menu"
        title_placeholder: "Link title"
        url_placeholder: "https://example.com/en"
        title: Title
        language: Language
        url: URL
        empty: "You don't have any additional menu links"
        max_number_of_links: "Maximum number of links displayed in the top bar: %{select_max_number}"
        all: All
        max_number_of_links_info: "Link to %{about_page} is always displayed as the first menu link"
        about_page: "about page"
      default_menu_links:
        title: "Default menu links"
        about_link_title: About
        contact_link_title: "Contact us"
        invite_link_title: "Invite new members"
        info: "By default, the links to the following pages are not displayed anywhere else in your marketplace: %{about_link}, %{contact_link}, %{invite_link}."
        display_about: "Display link to <i>About</i> and other static pages"
        display_contact: "Display link to <i>Contact us</i> page"
        display_invite: "Display link to <i>Invite new members</i> page"
      topbar:
        topbar: "Top bar"
        new_listing_button_label: "Post a new listing button text"
        invalid_post_listing_button_label: "Please provide a valid text for \"Post a new listing\" button"
      transactions:
        export_all_as_csv: "Export all as CSV"
        processing_export: "Processing export to CSV..."
        transactions: Transactions
        search_by_title_parties: "Search for a transaction title or parties involved"
        search: Search
        reset_search: "Show all"
        status_filter:
          all: "All statuses"
          selected: "Selected statuses: %{count}"
          selected_js: "Selected statuses: "
          free: "Free transaction"
          confirmed: Completed
          paid: Paid
          canceled: Canceled
          preauthorized: Preauthorized
          rejected: Rejected
        headers:
          conversation: "Conversation thread"
          listing: Listing
          status: Status
          sum: Sum
          started: Started
          last_activity: "Latest activity"
          initiated_by: Starter
          other_party: "Other party"
        status:
          conversation: Conversation
          free: "Free transaction"
          pending: Pending
          preauthorized: Preauthorized
          accepted: Accepted
          rejected: Rejected
          paid: Paid
          confirmed: Completed
          canceled: Canceled
          initiated: "Waiting PayPal payment"
          pending_ext: "Waiting PayPal payment"
          none:
            free: "Free transaction"
          paypal:
            free: Conversation
            pending: Pending
            preauthorized: Preauthorized
            accepted: Accepted
            rejected: Rejected
            paid: Paid
            confirmed: Completed
            canceled: Canceled
            initiated: "Waiting PayPal payment"
            pending_ext: "Waiting PayPal payment"
          stripe:
            free: Conversation
            pending: Pending
            preauthorized: Preauthorized
            accepted: Accepted
            rejected: Rejected
            paid: Paid
            confirmed: Completed
            canceled: Canceled
            initiated: "Waiting Stripe payment"
            pending_ext: "Waiting Stripe payment"
        not_available: "Not available"
      conversations:
        conversations: Conversations
        headers:
          started_from: "Started from"
          status: Status
          started: Started
          last_activity: "Latest Activity"
          initiated_by: Starter
          other_party: "Other party"
        participants: "Conversation: %{starter} with %{author}"
        profile: "%{author}'s Profile"
        search_by_keyword: "Search for a name, email or keyword"
        search: Search
        reset_search: "Show all"
        for_keyword: "for: <b>%{keyword}</b>"
      testimonials:
        testimonials: Reviews
        no_testimonials_found: "No reviews found"
        displaying_xx_reviews: "Displaying <b>%{count}</b> reviews in transactions %{tx_from} - %{tx_to} of <b>%{all_count}</b> reviews in total"
        search_keyword: "Search for a name, email or keyword"
        search: Search
        reset_search: "Show all"
        for_keyword: "for: <b>%{keyword}</b>"
        headers:
          transaction: Transaction
          author: Author
          receiver: Receiver
          status: Status
          grade: Grade
          text: Text
        status:
          waiting: "Waiting for review"
          skipped: Skipped
          published: Published
          blocked: Blocked
        status_filter:
          selected: "Selected filters: %{count}"
          all: Filters
          published: Published
          positive: Positive
          negative: Negative
          skipped: Skipped
          waiting: Waiting
          blocked: Blocked
          selected_js: "Selected filters: "
        form:
          review_text: "Review text"
          save: Save
          cancel: Cancel
          delete_review: "Delete review"
          block_review: "Block review"
          confirm_modify: "Are you sure you want to modify/delete this review? Once you edit/delete a review it is not possible to recover any of the old data."
          deleting_info: "Deleting a review allows its author to leave another one for the same transaction."
          blocking_info: "Blocking the review after deletion prevents its author from leaving another one for the same transaction."
      invitations:
        invitations: Invitations
        used:
          "yes": "Yes"
          "no": "No"
        headers:
          sent_by: "Sent by"
          message: Message
          sent_to: "Sent to"
          used: Used
          date_sent: "Date sent"
      listings:
        listings: Listings
        search_by_title_author_category: "Search for a listing title, author or category name"
        search: Search
        reset_search: "Show all"
        status:
          all: "All statuses"
          selected_js: "Selected statuses: "
          open: Open
          closed: Closed
          expired: Expired
        headers:
          title: Title
          author: Author
          created: Created
          updated: Updated
          category: Category
          status: Status
        open: Open
        closed: Closed
        expired: Expired
      user_fields:
        user_fields: "User fields"
      footer:
        footer: Footer
        offer_pro: "Configure and remove all Sharetribe branding from the footer of your marketplace by %{upgrade_pro_plan_link}."
        upgrade_plan_link: "upgrading to the Pro plan or higher"
        menu_links: "Footer links"
        language: Language
        title: Title
        url: URL
        add: "Add a new link to the footer"
        save: "Save settings"
        footer_style: "Footer style"
        footer_copyright: "Footer copyright"
        footer_enabled: "Footer enabled"
        social_links: "Footer social links"
        title_placeholder: "Link title"
        url_placeholder: "https://example.com/username"
        style:
          dark: Dark
          light: Light
          marketplace_color: "Marketplace Color"
          logo: Logo
        social:
          title: Title
          url: URL
    custom_fields:
      edit:
        edit_listing_field: "Edit listing field '%{field_name}'"
      edit_price:
        description: "The minimum and maximum price only affect the filter. They do not set a limit for listing prices."
        edit_price_field: "Edit listing field 'Price'"
        show_price_filter_homepage: "Show price filter on homepage"
        price_min: "Filter minimum price"
        price_max: "Filter maximum price"
      edit_location:
        edit_location_field: "Edit listing field 'Location'"
        this_field_is_required: "This field is required"
      edit_expiration:
        edit_expiration_field: "Edit listing field 'Expiration date'"
        enable: "Enable expiration date"
      form:
        field_required:
          this_field_is_required: "Make it mandatory to fill in this field when creating a new listing"
          this_field_is_required_checkbox: "Make it mandatory to fill in this field when creating a new listing (user has to select at least one option)"
        search_filter:
          search_filter: "Display a filter based on this field on the homepage"
          date_cant_be_filtered: "There's no filter available for date field."
          text_cant_be_filtered: "There's no filter for text field. The main text search searches from text fields."
      index:
        listing_fields: "Listing fields & filters"
        listing_fields_help: "Here you can edit the fields that users have to fill in when they create a new listing. Please note that some fields are predefined and cannot be edited."
        add_new_field: "Add new field:"
        remove_field_confirmation: "Are you sure you want to remove the field '%{field_name}' and all its data? This cannot be undone."
        cancel: Cancel
        save: Save
        field_title: "Field title"
        field_type: "Field type"
        categories: "Listing categories where the field is used"
        select_all: "Select all"
        clear_all: "Clear all"
        options: Options
        add_option: "+ Add option"
        saving_order: "Saving field order"
        save_order_successful: "Successfully saved field order"
        save_order_error: "An error occurred while saving field order. Please refresh the page and try again."
        select_one: "Select field type..."
        continue: Continue
        minimum_value: Minimum
        maximum_value: Maximum
        allow_decimals: "Allow decimals"
      new:
        new_listing_field: "New listing field"
      field_types:
        text: Text
        number: Number
        dropdown: Dropdown
        checkbox_group: "Checkbox group"
        date: Date
        file: File
        location: Location
    person_custom_fields:
      saving_failed: "User field saving failed"
      index:
        user_fields: "User fields"
        field_title: "Field title"
        field_type: "Field type"
        signup: Signup
        public: Public
        add_new_field: "Add new field:"
        save: Save
        cancel: Cancel
        minimum_value: Minimum
        maximum_value: Maximum
        allow_decimals: "Allow decimals"
        add_option: "Add option"
      new:
        new_user_field: "New user field"
      form:
        field_required:
          this_field_is_required: "Make it mandatory to fill this field when signing up to the marketplace"
          this_field_is_required_checkbox: "Make it mandatory to fill this field when signing up to the marketplace (user has to select at least one option)"
          this_field_is_public: "Show this field in the public profile page"
      edit:
        edit_user_field: "Edit user field '%{field_name}'"
    emails:
      new:
        send_email_to_members: "Email users"
        send_email_to_members_title: "Send email to your users"
        send_email: "Send the email"
        send_email_or: or
        send_test_email: "Send a test email to yourself"
        test_sent: "Test email was sent to your inbox"
        send_email_article_title: "this article"
        send_email_article_text: "You can learn more about the user segments in %{article_link}."
        recipients:
          title: "Who do you want to email?"
          options:
            all_users: "All users"
            posting_allowed: "Users who are allowed to post listings"
            with_listing: "Users who have posted at least one listing"
            with_listing_no_payment: "Users who have posted at least one listing but haven't added their payment details"
            with_payment_no_listing: "Users who have added their payment details but haven't posted a listing"
            no_listing_no_payment: "Users who haven't posted a listing and haven't added their payment details"
        email_subject: "Email subject"
        email_content: "Email content"
        email_content_placeholder: "What do you want to say to your users?"
        email_language: "Language of the email receivers"
        any_language: "Any language"
        message_will_be_sent_only_to_people_with_this_language: "The email will be sent only to the users who are using %{service_name} in the language you choose."
        email_sent: "Email sent."
        to_improve_email_deliverability: "To improve email deliverability the email subject is generated automatically and cannot be changed."
        email_subject_text: "A new message from the %{service_name} team"
        firstname_cannot_be_removed: "\"Firstname\" cannot be removed and will be replaced by the actual first name of each recipient."
        hello_firstname: "Hello Firstname,"
        hello_firstname_text: "Hello %{person},"
    left_hand_navigation:
      general: General
      users_and_transactions: Manage
      configure: Configure
      emails_title: Emails
      subscription: Subscription
      preview: "Preview site"
    listing_shapes:
      availability_title: Availability
      read_more: "Read more about automatic availability management."
      read_more_availability_management: "Read more about availability management."
      allow_providers_to_manage_availability: "Allow sellers to manage their availability from a calendar"
      per_hour_availability: "\"Per hour\" availability"
      per_day_availability: "\"Per day\" availability"
      per_night_availability: "\"Per night\" availability"
      pricing_units_disabled_info: "Pricing units cannot be used when availability calendar is enabled."
      can_not_find_name: "Can not find order type with given name: %{name}"
      index:
        listing_shapes: "Order types"
        description: "Order types determine how the order process works in your site. You can decide whether your users are renting or selling, or perhaps just posting announcements and communicating via direct messages."
        read_more_about_order_types: "Read more about order types"
        add_new_shape: "Add new order type: "
        select_template: "Select template..."
        all_categories: "All categories"
        no_categories: "No categories"
        category_count: "%{category_count} categories"
        header:
          listing_shape_name: "Order type name"
          listing_shape_categories: "Categories where it's used"
        order:
          saving_order: "Saving order"
          save_order_successful: "Successfully saved order type order"
          save_order_error: "An error occurred while saving order. Please refresh the page and try again."
      templates:
        selling_products: "Selling products"
        renting_products: "Renting products"
        offering_services: "Offering services"
        giving_things_away: "Giving things away"
        requesting: Requesting
        announcement: "Posting announcements"
        custom: Custom
      new:
        create_listing_shape: "Create order type"
        create: Create
        cancel: Cancel
        create_success: "New order type '%{shape}' created"
        create_failure: "Could not create new order type. Error: %{error_msg}"
      edit:
        edit_listing_shape: "Edit order type '%{shape}'"
        update: Save
        cancel: Cancel
        update_success: "Changes to order type '%{shape}' saved"
        update_failure: "Could not save changes. Error: %{error_msg}"
        delete: "Delete order type"
        confirm_delete_order_type:
          one: "There is %{count} listing with this order type. If you delete the order type, this listing will be closed. Are you sure you want to delete the order type?"
          other: "There are %{count} listings with this order type. If you delete the order type, those listings will be closed. Are you sure you want to delete the order type?"
        can_not_delete_last: "You can't delete this order type because it's the only type in your marketplace."
        can_not_delete_only_one_in_categories: "You can't delete this order type because in following categories this order type is the only one in use: %{categories}"
      listing_shape_name: Name
      listing_shape_name_placeholder: "E.g. Sell"
      action_button_label: "Checkout button label"
      action_button_placeholder: "E.g. Buy"
      open_listings_warning:
        one: "There is %{count} open listing with this order type. If you change any of the settings below, that listing will retain the old settings. The listing can be changed to the new settings by editing it manually. If you don't want to have the listing with the old settings visible on your site, you can close it by clicking the button below."
        other: "There are %{count} open listings with this order type. If you change any of the settings below, those listings will retain the old settings. Those listings can be changed to the new settings by editing them manually. If you don't want to have any listings with the old settings visible on your site, you can close them by clicking the button below."
      close_listings_action:
        one: "Close %{count} listing"
        other: "Close %{count} listings"
      confirm_close_listings_action:
        one: "Are you sure you want to close %{count} listing?"
        other: "Are you sure you want to close %{count} listings?"
      successfully_closed: "Successfully closed listings"
      successfully_deleted: "Successfully deleted order type '%{order_type}'"
      pricing_and_checkout_title: "Pricing & checkout"
      online_payments_label: "Allow sellers to accept payments online"
      shipping_label: "Allow sellers to define a shipping fee"
      price_label: "Allow sellers to add a price to their listings"
      units_title: "Pricing units"
      units_desc: "If you have enabled pricing units, the listing price is displayed as \"price per pricing unit\". An example: \"$39 per hour\"."
      units:
        piece: "Per piece"
        hour: "Per hour"
        day: "Per day"
        night: "Per night"
        week: "Per week"
        month: "Per month"
        unit: "Per unit"
      can_not_find: "Can't find order type with id: %{id}"
      add_custom_unit: "+ Add a custom pricing unit…"
      delete_custom_unit: delete
      custom_unit_form:
        title: "New pricing unit"
        label_heading: Label
        selector_label_heading: "Selector label"
        label_placeholder: "eg. \"kg\", \"30 minutes\", \"person\", \"class\""
        selector_placeholder: "eg. \"Number of people\", \"Amount in kg\""
        per: Per
        unit_type:
          heading: "Unit type"
          quantity_label: "Quantity (per piece, per kg, per person, per 2 hour tour...)"
          time_label: "Time (per 30 minutes, per 2 weeks, per year...)"
    paypal_accounts:
      marketplace_paypal_integration: "Payment system preferences"
      preferences_updated: "Payment system preferences updated"
      contact_support_link_text: "contact support"
      integration_info_text: "The payment system of your marketplace is powered by PayPal. To allow your users to pay using your marketplace, you must connect your PayPal account. Once you have connected your PayPal account, you can choose a minimum transaction size and a possible commission fee."
      link_paypal_personal_account_label: "Are you providing products or services yourself?"
      link_paypal_personal_account: "If so, you will also need to connect your PayPal account to %{personal_payment_preferences_link}."
      link_stripe_personal_account: "If so, you will also need to add your payout details to %{personal_payment_preferences_link}."
      link_paypal_and_stripe_personal_account: "If so, you will also need to connect your PayPal or Stripe account to %{personal_payment_preferences_link}."
      personal_payment_preferences_link_text: "your personal marketplace account"
      read_more_about_paypal: "Read more about the payment system"
      edit_payment_settings: "Edit payment settings"
      supported_currencies_information_text: "Sharetribe's online payment system supports 24 currencies. If your currency is not on the list, please %{contact_support_link}. If you change the marketplace currency, existing listings will retain their old currency. You need to edit those listings individually to convert them to the new currency."
      currency_change_warning_text: "Heads up: if you move forward with this currency change, don't forget to ask your sellers to manually edit their existing listings to get the currency update."
      marketplace_currency_label: "Marketplace currency:"
      minimum_listing_price_label: "Minimum transaction size:"
      transaction_fee_label: "Seller transaction fee:"
      minimum_transaction_fee_label: "Seller minimum transaction fee:"
      save_settings: "Save settings"
      minimum_listing_price_below_tx_fee: "The minimum transaction size has to be greater than or equal to the minimum transaction fee: %{minimum_transaction_fee}."
      minimum_listing_price_below_min: "The minimum transaction size has to be greater than the minimum commission %{minimum_commission}."
    payment_preferences:
      title: "Payment system preferences"
      general_settings: "1. General settings"
      connect_a_payment_provider: "2. Connect a payment provider"
      contact_support: "contact support"
      no_payments_link_text: here
      your_country: "Your country:"
      you_cannot_use_online_payments: "You cannot use online payments in %{country_name} with %{currency}. Please choose a different currency or %{support_link} to change your country. You can read more about supported countries and currencies %{help_link}. In the future we might add more payment providers and support more currencies"
      which_to_choose: "Which one to choose?"
      you_can_use_stripe_or_paypal: "You can use either Stripe, PayPal or both as your payment providers. %{choose_link}"
      you_can_use_stripe_only: "You can use Stripe as your payment provider. %{read_more_link}"
      read_more_stripe: "Read more about Stripe payments."
      you_can_use_paypal_only: "You can use PayPal as your payment provider. %{read_more_link}"
      read_more_paypal: "Read more about PayPal payments."
      read_more_about_paypal_and_stripe: "Read more about online payments, Stripe and PayPal"
      general_settings_updated: "Payment system general settings updated"
      transaction_fee_settings_updated: "Transaction fee settings updated"
      choose_popup_text: |-
          If you want to allow your users to accept online payments, you need to choose the currency for your marketplace and then connect at least one of the two payment providers supported by Sharetribe: Stripe and PayPal. You can also choose to use both, which means your users will be able to accept payments with either payment method.
          You can create a new account with either service if you don't have one already. Once you have connected an account, you can choose a possible fee you're charging from each transaction.
          What's the difference between Stripe and PayPal? Stripe allows you to delay payout to the seller up to 3 months and offers one payment method (credit/debit card). Stripe also allows your sellers to receive money directly to their bank account simply by providing their bank details. PayPal provides two payment methods (credit card and PayPal account) and offers a protection program for buyers and sellers. It requires your sellers to create a PayPal Business Account to accept payments.
          If you use Stripe, its fees will be deducted from your transaction fee, so remember to set a high enough minimum fee. If you use PayPal, its fees will be charged from the seller separately, in addition to your transaction fee. Stripe and PayPal have a bit different fee structure. In most cases Stripe's fees are a bit lower.
      invalid_api_keys: "Invalid Stripe API keys"
      missing_api_keys: "Missing Stripe API keys"
      stripe_verified: "Stripe API access verified"
      change_settings: "Change settings and fees"
      configure_stripe: "Configure Stripe"
      configure_paypal: "Configure PayPal"
      transaction_fee_settings: "Transaction fee settings"
      transaction_fee_save: Save
      stripe_fee: "Stripe's fees"
      stripe_fee_notice: "%{stripe_fee_link} will be deducted from the transaction fee you are charging."
      fee_should_be_less_than_minimum_price: "Minimum transaction fee must be lower than minimum transaction size"
      confirm_disable: "Are you sure you want to disable %{gateway}? If you disable it, sellers will no longer be able to receive money and buyers will no longer be able to pay through this payment method. If sellers haven't configured another payment method, buyers will not be able to buy from them."
      commission_from_buyer_label: Buyer transaction fee
      minimum_buyer_transaction_fee_label: Buyer minimum transaction fee
      stripe_connected:
        title: "Stripe connected"
        disable: "Disable Stripe"
        disabled: "Stripe disabled"
        enable: "Enable Stripe again"
      paypal_connected:
        title: "PayPal connected"
        disable: "Disable PayPal"
        disabled: "PayPal disabled"
        enable: "Enable PayPal again"
      cannot_enable_gateway: "Cannot enable payment gateway %{gateway}."
      cannot_disable_gateway: "Cannot disable payment gateway %{gateway}."
      cannot_enable_gateway_because_of_buyer_commission: "Cannot enable payment gateway %{gateway} because the buyer's commission is used"
      stripe_form:
        add_your_api_keys: "Add your Stripe API keys"
        how_to_get_these: "How to get these?"
        publishable_key_example: "For example: %{api_publishable_key_example}"
        secret_key_example: "For example: %{api_secret_key_example}"
        save_api_keys: "Save Stripe API keys"
        invalid_secret: "That doesn't look like a correct %{secret_key}"
        invalid_publishable: "That doesn't look like a correct %{publishable_key}"
      index:
        header: "Available Payment Settings"
        info: "You can configure available payment gateways for use in your marketplace. Currently PayPal and Stripe are supported."
        active: Active
        gateway: Gateway
        process: Process
        commission: Commission
        minimum_price: Min.price
        minimum_fee: Min.fee
        api_verified: "API verified?"
        actions: Actions
        payments_not_enabled: "Payments are not enabled for your marketplace"
    transaction_types:
      sell: Selling
      sell_w_online_payment: "Selling with online payment"
      sell_wo_online_payment: "Selling without online payment"
      rent: "Renting out"
      rent_w_online_payment: "Renting out with online payment"
      rent_wo_online_payment: "Renting out without online payment"
      give: "Giving away"
      lend: Lending
      swap: Swapping
      service: Offering
      service_w_online_payment: "Offering with online payment"
      service_wo_online_payment: "Offering without online payment"
      request: Requesting
      inquiry: Announcement
      share_for_free: "Sharing for free"
      default_action_button_labels:
        sell: Buy
        rent: Rent
        request: Offer
        offer: Request
        inquiry: Contact
  common:
    edit_page: "Edit page"
    default_community_slogan: "Community marketplace"
    default_community_description: "This is a place to sell, rent, swap and share goods and services with the other members of the marketplace."
    cancel: Cancel
    fields_that_are_mandatory: "Fields marked with star (*) are mandatory."
    or: or
    password: Password
    service_name: "%{service_name}"
    share_types:
      request: request
      offer: offer
      borrow: borrowing
      buy: buying
      give_away: "giving away"
      lend: lending
      receive: "taking for free"
      rent: renting
      rent_out: "renting out"
      sell: selling
      offer_to_swap: swapping
      request_to_swap: swapping
      share_for_free: "sharing for free"
      accept_for_free: "wanting to use for free"
    categories:
      item: Items
      favor: Services
      rideshare: Rideshare
      housing: Spaces
      tools: Tools
      sports: Sports
      music: Music
      books: "Books & Magazines"
      games: "Games & Toys"
      furniture: Furniture
      outdoors: "Camping & Outdoors"
      food: "Food & Kitchen"
      electronics: Electronics
      pets: "Pets & Animals"
      film: "Film & Movies"
      clothes: "Clothes & Accessories"
      garden: Garden
      travel: Travel
      other: Other
    username: Username
    username_or_email: "Email or username"
    what_is_this: "What's this?"
    removed_user: "Removed user"
    payment_fee_info:
      title: "Commission and Payment processing fee"
      stripe: Stripe
      paypal: PayPal
      info: "Payments in %{service_name} are processed by the payment gateway listed below. %{service_name} will charge a commission depending on the payment gateway. The payment gateway may also charge a fee for each payment, as described below."
    paypal_fee_info:
      title: "PayPal's payment processing fee"
      body_text: |-
          For PayPal payments, %{service_name} charges a commission of %{paypal_commission}%. The minimum transaction fee per transaction is %{minimum_transaction_fee}. PayPal's fees are not included in this commission, so in addition to %{service_name} commission, you will also pay PayPal's fees for each. PayPal's fee is between 2% and 5% of the total sales price, depending on your monthly sales volume and the country of residence of the buyer. In general, domestic purchases have lower fees than international ones, and higher monthly sales give you a discount on fees.
          You can see the exact fees by logging in to your PayPal account and going %{link_to_paypal}. After each purchase you will get a receipt displaying the exact fee.
      body_text_accept: |-
          This transaction is processed by PayPal. PayPal charges a processing fee from each payment. This fee is between 2% and 5% of the total sales price, depending on your monthly sales volume and the country of residence of the buyer. In general, domestic purchases have lower fees than international ones, and higher monthly sales give you a discount on fees.
          You can see the exact fees by logging in to your PayPal account and going %{link_to_paypal}. After each purchase you will get a receipt displaying the exact fee.
      link_to_paypal_text: here
    stripe_fee_info:
      title: "Stripe's payment processing fee"
      body_text: "For Stripe payments, %{service_name} charges a commission of %{stripe_commission}%. The minimum commission per transaction is %{minimum_transaction_fee}. Stripe's fees are included in this commission."
      link_to_stripe_text: here
  conversations:
    accept:
      details: "Order details"
      order_by: "Order by %{orderer_link}"
      accept_offer: "Accept the offer"
      accept_request: "Accept the request"
      reject_offer: "Not this time"
      reject_request: "Not this time"
      close_listing: "Close the listing %{listing_title_link}"
      update_later: "Leave the listing open"
      optional_message: "Optional message"
      price_to_pay: "Total price to be paid"
      accept: Accept
      decline: Decline
      quantity_label: "Quantity:"
      sum_label: "Subtotal:"
      service_fee_label: "%{service_name} fee:"
      buyer_service_fee_label: "%{service_name} service fee:"
      you_will_get_label: "You will get:"
      total_label: "Total:"
      total_value: "%{seller_gets}*"
      total_value_paypal: "%{seller_gets}*"
      total_value_stripe: "%{seller_gets}"
      paypal_fee_info: "* Excludes <a id='%{fee_info_link_id}' href='#'>PayPal's payment processing fee</a>"
      payment_fee_info: "* Excludes <a id='%{fee_info_link_id}' href='#'>payment processing fee</a>"
      shipping_price_label: "Shipping:"
      stripe-fee_label: "Payment processing fee"
    confirm:
      confirm_description: "If your order has been fulfilled you should confirm it as done. Then you can give feedback to the other party."
      cancel_description: "If your order was not fulfilled, you can mark it as 'disputed'. You can still give feedback to the other party and describe what happened."
      cancel_payed_description: "If your request was accepted but you're having second thoughts, you can still cancel the request before the payment."
      canceling_payed_transaction: "Cancel transaction"
      confirm: "Mark completed"
      cancel: Dispute
      continue: Continue
      give_feedback_to: "Give feedback to %{person_link}"
      do_not_give_feedback: "Skip feedback"
    details:
      day: day
      days: days
      price_per_day: "Price per day: %{price}"
    index:
      loading_more_messages: "Loading more messages"
      message_partitive: message
      messages_partitive: messages
      no_received_messages: "No messages"
      no_sent_messages: "No sent messages"
    conversation:
      accepted_request: "Request accepted."
      accepted_offer: "Offer accepted."
      rejected_request: "Request rejected."
      rejected_offer: "Offer rejected."
      confirmed_request: "Order completed."
      confirmed_offer: "Offer completed."
      canceled_request: "Order canceled."
      canceled_offer: "Offer canceled."
      message_from: "Message from %{person}"
      about_listing: "About listing %{listing_title}"
      free_message: "Direct message"
      message_content_not_available: "Message content not available"
    message:
      accepted_request: "accepted the request"
      received_payment: "accepted the request, received payment for %{sum}"
      received_payment_wo_sum: "accepted the request, received payment"
      accepted_offer: "accepted the offer"
      rejected_request: "rejected the request, canceled the payment"
      rejected_offer: "rejected the offer"
      confirmed_request: "marked the order as completed"
      confirmed_offer: "marked the offer as completed"
      canceled_request: "canceled the order"
      canceled_offer: "canceled the offer"
      paid: "paid %{sum}"
      payment_preauthorized: "Payment authorized: %{sum}"
      payment_preauthorized_wo_sum: "Payment authorized"
      stripe:
        held_payment: "Accepted the request. Payment for %{sum} is being held by %{service_name} until the order is marked as completed."
        held_payment_wo_sum: "Accepted the request. Payment is being held by %{service_name} until the order is marked as completed."
        confirmed_request: "Marked the order as completed. The payment has now been transferred to %{author_name} bank account or will be transferred soon."
    new:
      message: Message
      message_to: "Message to %{author_name}"
      optional_message_to: "Optional message to %{author_name}"
      send_message: "Send message"
      send: Send
      this_message_is_private: "This message is private between you and %{person}. %{person} will be notified of this message by email."
      you_will_get_notified_of_acceptance: "You will get an email notification when %{person} accepts or rejects your proposal."
      you_will_get_notified: "You will get an email notification when %{person} answers you."
      title: Title
      send_message_to_user: "Send message to %{person}"
      about_listing: "About listing %{listing_title}"
      author_has_to_accept_request: "%{author_name} needs to accept the request before you can pay"
    show:
      in_response_to_listing: "about listing"
      message_sent_by: "Message sent by"
      message_sent_to: "Message sent to"
      send_reply: "Send reply"
      write_a_reply: "Write a reply:"
      conversation_about_listing: "With %{person} about %{listing}"
      conversation_with_user: "With %{person}"
      conversation_with: "Conversation with %{person}"
      last_message_at: "(latest message %{time})"
      price: "Price: %{price}"
      sum: "Total: %{sum}"
      total: "Total: %{total}"
    status:
      payment_errored: "Payment failed. Please try again."
      payment_errored_starter: "Payment failed. Please try again. If the problem continues, please contact Sharetribe support."
      payment_errored_author: "Payment failed. Please contact %{starter_name} and ask them to try the payment again."
      cancel_payed_transaction: Cancel
      feedback_given: "Feedback given"
      feedback_skipped: "Feedback skipped"
      give_feedback: "Give feedback"
      offer_accepted: Accepted
      offer_rejected: Rejected
      offer_canceled: Canceled
      offer_confirmed: Completed
      offer_paid: "Payment successful"
      offer_preauthorized: "Payment successful"
      offer_waiting_for_payment: "Waiting for %{requester_name} to pay"
      pay: Pay
      preauthorized: "Payment successful"
      paid: "Payment successful"
      pending_external:
        paypal:
          multicurrency: "We couldn't process the PayPal payment because your PayPal account has not been set up to receive money in %{currency}. Go to %{paypal_url} and log in to your account to manually accept or reject the payment."
          verify: "You cannot accept this transaction because you haven't verified your PayPal account. Go to %{paypal_url} to verify your account."
          intl: "We couldn't process the PayPal payment because your PayPal account does not have a withdrawal mechanism. Go to %{paypal_url} and log in to your account to manually accept or reject the payment."
      waiting_for_current_user_to_deliver_listing: "Waiting for you to fulfill the order for %{listing_title}"
      waiting_for_listing_author_to_deliver_listing: "Waiting for %{listing_author_name} to fulfill the order for %{listing_title}"
      request_accepted: Accepted
      request_rejected: Rejected
      request_confirmed: Completed
      request_canceled: Canceled
      request_paid: "Payment successful"
      request_preauthorized: "Payment authorized"
      skip_feedback: "Skip feedback"
      waiting_for_listing_author_to_accept_offer: "Waiting for %{listing_author_name} to accept the offer"
      waiting_for_listing_author_to_accept_request: "Waiting for %{listing_author_name} to accept the request. As soon as %{listing_author_name} accepts, you will be charged."
      waiting_for_you_to_accept_request: "Waiting for you to accept the request"
      waiting_confirmation_from_requester: "Waiting for %{requester_name} to mark the order completed"
      waiting_confirmation_from_you: "Waiting for you to mark the order completed"
      waiting_payment_from_requester: "Waiting for %{requester_name} to pay"
      waiting_payment_from_you: "Waiting for you to pay"
      waiting_feedback_from_you: "Waiting for you to give feedback"
      pending_external_inbox:
        paypal:
          multicurrency: "Waiting for you to accept the PayPal payment"
          intl: "Waiting for you to accept the PayPal payment"
          unknown_reason: "Payment is pending. Log in to your PayPal account to see more details."
          verify: "Waiting for you to verify your PayPal account"
      stripe:
        waiting_confirmation_from_requester: "Waiting for %{requester_name} to mark the order completed. Once the order is marked as completed, the payment will be released to your bank account."
    status_link:
      accept_offer: "Accept offer"
      accept_request: "Accept request"
      reject_offer: "Not this time"
      reject_request: "Not this time"
      accept_preauthorized_offer: "Accept offer"
      accept_preauthorized_request: "Accept request"
      reject_preauthorized_offer: "Not this time"
      reject_preauthorized_request: "Not this time"
      confirm: "Mark completed"
      cancel: Dispute
  feedback:
    feedback_subject: "New feedback from %{service_name}"
    feedback_body: "%{author_name_and_email} has sent the following feedback from %{service_name}"
    unlogged_user: "Unlogged user"
    anonymous_user: "Anonymous user"
  community_memberships:
    access_denied:
      access_denied: "Access denied"
      you_are_banned_in_this_community: "The team has prevented you from accessing %{service_name}. If you want to contact the %{service_name} team, you can %{link_to_contact_page}."
      contact_page_link: "contact them"
    new:
      welcome_fb_user: "Welcome to %{service_name}, %{name}!"
      fb_join_accept_terms: "There's one more step to join %{service_name}: you need to accept the terms of use."
      join_community: "Join %{service_name}"
      you_can_join: "You can join %{service_name} by accepting the terms of use and clicking 'Join %{service_name}' below."
      you_can_join_email_confirmation: "To join %{service_name} you need to have a valid email address that ends with %{email_ending}. You can join by filling in your email address, accepting the terms of use and clicking 'Join %{service_name}' below, and confirming your email."
      you_can_join_email_confirmation_multiple_addresses: "%{service_name} has email restrictions. You can only join if you have an allowed email address. You can join by filling in your email address, accepting the terms of use of %{service_name} and clicking 'Join %{service_name}' below."
      you_can_join_with_invite_only: "You have to have an invitation from another member to join %{service_name}. If you have an invitation code, you can join by typing the code to the field below, accepting the terms of use and clicking 'Join %{service_name}' below."
      if_want_to_view_content: "If you want to view the content in %{service_name} without joining it as a member you need to"
      log_out: "log out"
      join_community_button: "Join %{service_name}"
    give_consent:
      invitation_code_invalid_or_used: "The invitation code was invalid or already used."
      email_not_allowed: "This email is not allowed in %{service_name}."
      email_not_available: "The email you gave is already in use."
      consent_not_given: "The terms were not accepted."
  emails:
    accept_reminder:
      remember_to_accept_offer: "Remember to accept or reject an offer from %{sender_name}"
      remember_to_accept_request: "Remember to accept or reject a request from %{sender_name}"
      you_can_accept_or_reject_offer_at: "You can accept or reject the offer at"
      you_can_accept_or_reject_request_at: "You can accept or reject the request at"
      you_have_not_yet_accepted_or_rejected_offer: "You have not yet accepted or rejected the offer %{title} you received %{date}."
      you_have_not_yet_accepted_or_rejected_request: "You have not yet accepted or rejected the request %{title} you received %{date}."
      show_thread: "Show conversation"
    branding:
      powered_by: "%{service_name} is powered by the %{sharetribe_link} marketplace platform."
      create_own: "Want to create your own online marketplace website like %{service_name}? %{learn_more}."
      learn_more: "Learn more"
    confirm_reminder:
      you_have_not_yet_confirmed_or_canceled_request: "You have not yet completed or canceled the order %{request_link}. If the order has been completed, you should confirm that. After that you can give feedback to %{other_party_given_name}."
      remember_to_confirm_request: "Remember to confirm or cancel a request"
      if_will_not_happen_you_should_cancel: "If you think this order will not be completed for one reason or another, you can %{cancel_it_link}."
      cancel_it_link_text: "cancel it"
      automatic_confirmation: "If you don't confirm or cancel the order within %{days_to_automatic_confirmation} days after the request was accepted, we will mark it automatically as completed."
    payment_settings_reminder:
      remember_to_add_payment_details: "Remember to add your payment details to receive payments"
      you_have_added_listing_with_payment: "You have added a listing %{listing_link} with payment. However, you haven't yet added your payment details. In order to receive the payment you have to add your payment information."
      please_go_to_payment_settings: "Please go to your %{payment_settings_link} and fill in the required payment information."
      payment_settings_link: "payment settings"
    transaction_confirmed:
      here_is_a_message_from: "Here's a message from %{other_party_given_name}:"
      request_marked_as_confirmed: "Order completed - remember to give feedback"
      request_marked_as_canceled: "Order canceled"
      has_marked_request_as_confirmed: "%{other_party_full_name} has marked the order about '%{request}' completed. You can now give feedback to %{other_party_given_name}."
      has_marked_request_as_canceled: "%{other_party_full_name} has canceled the order about '%{request}'. You can still give feedback to %{other_party_given_name}."
      giving_feedback_is_good_idea: "Giving feedback is always a good idea. If everything went well, you should let others know that %{other_party_given_name} can be trusted. If there were any problems, it's good to mention those as well."
      give_feedback_to: "Give feedback to %{other_party_given_name}"
      stripe:
        has_marked_request_as_confirmed: "%{other_party_full_name} has marked the order about '%{request}' completed. The payment for this transaction has now been released to your bank account. You can now give feedback to %{other_party_given_name}."
    transaction_automatically_confirmed:
      subject: "Order automatically completed - remember to give feedback"
      we_have_marked_request_as_confirmed: "We have marked the order about '%{request}' completed. The order was automatically completed because %{days_passed} days have passed since the request was accepted."
    booking_transaction_automatically_confirmed:
      subject: "Order automatically completed - remember to give feedback"
      we_have_marked_request_as_confirmed: "We have marked the order about '%{request}' completed. The request was automatically completed because one day has passed since the booking period ended."
    automatically_confirmed_footer:
      giving_feedback_is_good_idea: "You can now give feedback to %{other_party_given_name}. Giving feedback is always a good idea. If everything went well, you should let others know that %{other_party_given_name} can be trusted. If there were any problems, it's good to mention those as well."
      give_feedback_to: "Give feedback to %{other_party_given_name}"
      show_thread: "Show conversation"
    confirmation_instructions:
      confirmation_instructions_signature: "Best regards,<br/>The %{service_name} Team"
      need_to_confirm: "To join %{service_name}, confirm your email address by clicking the button below."
      confirmation_link_text: "Confirm my address"
      or_paste_link: "Alternatively, you can copy the following link to your browser's address bar:"
    common:
      hey: "Hello %{name},"
      kassi_team: "The %{service_name} Team"
      thanks: "Thanks,"
      dont_want_to_receive_these_emails: "Don't want to receive these emails?"
      edit_your_email_settings_here: "Edit your email settings here"
      message_not_displaying_correctly: "Is this email not displaying correctly?"
      view_it_in_your_browser: "View it in your browser"
      or: or
      unsubscribe_from_these_emails_info: "You have received this email because you are a member of %{service_name}."
      unsubscribe_from_these_emails: "unsubscribe from these emails"
      unsubscribe_from_invitation_emails_info: "You have received this email because a member of %{service_name} has invited you to join them."
      unsubscribe_from_invitation_emails: "Unsubscribe from invitation emails to join %{service_name}"
    conversation_status_changed:
      has_accepted_your_offer: "%{accepter} has accepted your offer %{listing}."
      has_accepted_your_request: "%{accepter} has accepted your request %{listing}."
      has_rejected_your_offer: "%{accepter} has rejected your offer %{listing}."
      has_rejected_your_request: "%{accepter} has rejected your request %{listing}."
      view_thread: "View conversation"
      your_offer_was_accepted: "Your offer was accepted"
      your_offer_was_rejected: "Your offer was rejected"
      your_request_was_accepted: "Your request was accepted"
      your_request_was_rejected: "Your request was rejected"
      you_can_now_pay_to: "You can now pay the requested amount to %{payment_receiver}."
      pay_now: "Pay now"
      remember_to_confirm: "When the order is fulfilled, remember to mark it as completed. If the order is not fulfilled your have %{days_to_automatic_confirmation} days to cancel it. Otherwise it will be automatically marked as completed."
    invitation_to_kassi:
      hi: Hi!
      you_have_been_invited_to_kassi: "%{inviter} has invited you to %{service_name}."
      here_is_a_message_from: "Here is a personal message from %{inviter}:"
      join_now: "Join now"
      invitation_code: "Invitation code: %{code}"
    new_comment:
      has_commented_your_listing_in_kassi: "%{author} has commented on your listing '%{listing}'."
      view_comment: "View comment"
      you_have_a_new_comment: "%{author} has commented on your listing in %{service_name}"
      listing_you_follow_has_a_new_comment: "%{author} has commented on a listing you follow in %{service_name}"
      has_commented_listing_you_follow_in_kassi: "%{author} has commented on the listing '%{listing}' you are following in %{service_name}."
    new_message:
      view_message: "View message"
      has_sent_you_a_message_in_kassi: "%{sender} has sent you a message in %{service_name}."
      you_have_a_new_message: "A new message in %{service_name} from %{sender_name}"
    new_payment:
      new_payment: "You have received a new payment"
      price_per_unit_type: "Price per %{unit_type}"
      quantity: "Quantity:"
      you_have_received_new_payment: "You have been paid <b>%{payment_sum}</b> for <b>%{listing_title}</b> by %{payer_full_name}. Here is your receipt."
      listing_per_unit_title: "%{title}, per %{unit_type}"
    payment_receipt_to_seller:
      payment_gateway_fee: "Payment processing fee:"
      shipping_total: "Shipping:"
      product: "Product:"
      price_payer_paid: "Price %{payer_full_name} paid:"
      subtotal: "Subtotal:"
      service_fee: "%{service_name} service fee:"
      buyer_service_fee: "%{service_name} service fee:"
      you_will_get: "Total:"
      new_payment: "You have received a new payment"
      price_per_unit_type: "Price per %{unit_type}"
      quantity: "Quantity:"
      you_have_received_new_payment: "You have been paid <b>%{payment_sum}</b> for <b>%{listing_title}</b> by %{payer_full_name}. Here is your receipt."
      stripe:
        you_have_received_new_payment: "The amount of <b>%{payment_sum}</b> has been paid for <b>%{listing_title}</b> by %{payer_full_name}. The money is being held by %{service_name} until the order is marked as completed. Here is your receipt."
    payment_receipt_to_payer:
      receipt_of_payment: "Receipt of payment"
      you_have_made_new_payment: "You have paid <b>%{payment_sum}</b> for <b>%{listing_title}</b> to %{recipient_full_name}. Here is a receipt of the payment."
      product: Product
      price_per_unit_type: "Price per %{unit_type}"
      duration: Duration
      quantity: Quantity
      subtotal: Subtotal
      buyer_service_fee: "%{service_name} service fee:"
      total: Total
      price: Price
      service_fee: "Service fee"
      stripe_gateway_fee: "Stripe's fee:"
      paypal_gateway_fee: "PayPal's fee:"
      money_will_be_transferred: "The money will be transferred to %{recipient_name} when a) you have marked the request completed or b) %{automatic_confirmation_days} days have passed since you paid."
    paypal_new_payment:
      paypal_gateway_fee: "PayPal's fee:"
      shipping_total: "Shipping:"
    braintree_new_payment:
      product: "Product:"
      price_payer_paid: "Price %{payer_full_name} paid:"
      service_fee: "%{service_name} service fee:"
      you_will_get: "Total:"
    receipt_to_payer:
      receipt_of_payment: "Receipt of payment"
      you_have_made_new_payment: "You have paid <b>%{payment_sum}</b> for <b>%{listing_title}</b> to %{recipient_full_name}. Here is a receipt of the payment."
      product: Product
      price_per_unit_type: "Price per %{unit_type}"
      duration: Duration
      quantity: Quantity
      subtotal: Subtotal
      total: Total
      price: Price
      buyer_service_fee: "Service fee"
      stripe_gateway_fee: "Stripe's fee:"
      paypal_gateway_fee: "PayPal's fee:"
      money_will_be_transferred: "The money will be transferred to %{recipient_name} when a) you have marked the request completed or b) %{automatic_confirmation_days} days have passed since you paid."
      listing_per_unit_title: "%{title}, per %{unit_type}"
      stripe:
        you_have_made_new_payment: "You have paid <b>%{payment_sum}</b> for <b>%{listing_title}</b>. The money is being held by %{service_name} and will be released to %{recipient_full_name} once you mark the order as completed. Here is a receipt of the payment."
    new_testimonial:
      has_given_you_feedback_in_kassi: "%{name} has given you feedback in %{service_name}"
      you_can_give_feedback_to: "You haven't yet given feedback to %{name}."
      view_feedback: "View feedback"
    new_update_to_listing:
      listing_you_follow_has_been_updated: "Listing you follow has been updated"
      has_updated_listing_you_follow_in_kassi: "%{author} has updated the listing '%{listing}' you are following in %{service_name}."
      view_changes: "View changes"
    community_updates:
      added_offer: "%{name_link} added a listing:"
      added_request: "%{name_link} added a listing:"
      added_listing: "%{name_link} added a listing:"
      update_mail_title: "%{title_link} update"
      title_link_text: "%{community_name}"
      intro_paragraph: "Here are some of the things that happened on %{community_link} during the past %{time_since_last_update}."
      intro_paragraph_link_text: "%{community_name}"
      reduce_email_footer_text: "Too much email? %{settings_link} or %{unsubscribe_link}."
      settings_link_text: "Edit your email settings here"
      unsubscribe_link_text: unsubscribe
    newsletter:
      hi: "Hi %{name},"
      newest_offers: "What people currently offer to others"
      newest_requests: "What people currently need"
      text_version_text: "Could you share something that others might need? Or do you need something that others might have? Add an offer or a request or check everything that the others are offering or requesting at %{url}"
    reset_password_instructions:
      change_my_password: "Change my password"
      reset_password_instructions: "<p>You have indicated that you have forgotten either your password or username in the %{service_name} service.</p><p>Your username is: %{username}</p><p>If you need to reset your password, click the following link: %{password_reset_link}</p><br/><p>If you didn't request this, please ignore this email. Your password won't change until you access the link above and create a new one.</p>"
    testimonial_reminder:
      remember_to_give_feedback_to: "Reminder: remember to give feedback to %{name}"
      you_have_not_given_feedback_yet: "You have not yet given feedback to %{name} about event '%{event}'. Remember to give feedback on how %{given_name} performed in the event."
    transaction_preauthorized:
      subject: "%{requester} is interested and has authorized payment for %{listing_title} published in %{service_name}"
      transaction_requested_by_user: "Great news! %{requester} is interested in \"%{listing_title}\" and has authorized payment for this listing."
      you_have_time_to_accept: "You need to accept or reject the request within %{payment_expires_in}."
      if_you_do_accept: "If you accept the request within this timeframe, you will receive the money immediately to your account."
      if_you_do_accept_stripe: "If you accept the request within this timeframe, the payment will go through. You will receive the money directly to your bank account after you have delivered %{listing_title} to %{requester}."
      if_you_do_not_accept: "If you reject the request or don't accept it within this timeframe, the transaction will be automatically cancelled, %{requester} will not be charged and you will not get paid."
      click_here_to_reply: "Click here to respond to the request"
    transaction_preauthorized_reminder:
      subject: "Remember to accept the request from %{requester} about listing %{listing_title}"
      remember_to_accept: "Remember to accept the request from %{requester} about listing \"%{listing_title}\". %{requester} has already paid for the listing. You have to accept the request in order to receive the payment."
      one_day_left: "If you don't accept the request within one day the request will be automatically rejected and you will not get paid."
      click_here_to_reply: "Click here to respond to the request"
    welcome_email:
      welcome_email_subject: "Welcome to %{service_name}"
      welcome_to_marketplace: "Welcome to %{service_name}! Glad to have you on board."
      love_marketplace_crew: "Love,<br /><i>%{service_name} crew</i>"
      welcome_email_footer_text: "What kind of emails do you want to receive from %{service_name}? %{settings_link}"
      settings_link_text: "Check your settings"
    new_listing_by_followed_person:
      subject: "%{author_name} has posted a new listing in %{service_name}"
      has_posted_a_new_listing: "%{author_name} has posted a new listing:"
      you_are_receiving_this_because: "You received this notification because you follow %{author_name}."
      view_listing: "View listing"
    new_member_notification:
      new_member_has_joined: "A new member has joined %{community}. They may still have to confirm their email address."
      this_is_automatic_message: "This is an automatic message sent to administrators of %{community}."
      person_name: "Name:"
      person_email: "Email:"
  error_messages:
    booking:
      booking_failed_payment_voided: "Booking failed due to an unexpected error. Please try again later. You haven't been charged."
      double_booking_payment_voided: "Unfortunately the dates you chose are no longer available. Please choose different dates. You haven’t been charged."
    onboarding:
      server_rendering: "Getting started guide failed to load. We have been informed about the situation and we are fixing it."
    listings:
      departure_time: "Departure time must be between current time and one year from now."
      share_type: "You must select one."
      valid_until: "This date must be between current time and 6 months from now."
      price: "Price must be a whole number."
      minimum_price: "Minimum price is %{minimum_price} %{currency}."
    testimonials:
      you_must_explain_not_neutral_feedback: "If you want to give non-neutral feedback, you must explain why."
      you_must_select_a_grade: "Remember to tell whether your experience was positive or negative."
    transaction_agreement:
      required_error: "You need to accept the agreement"
    paypal:
      transaction_cannot_complete: "Transaction cannot complete. This is most likely caused by the credit card failing bank authorization. Please, try purchasing again with an alternative payment method."
      buyer_cannot_pay_error: "The payment has been declined by PayPal. Please contact their Customer Service for more information: %{customer_service_link}"
      pending_review_error: "The payment was submitted but was flagged by PayPal as 'requiring a review'. When PayPal completes the review, the payment will be automatically authorized."
      seller_express_checkout_disabled: "PayPal Express Checkout has been disabled for the listing author's PayPal account. Please contact the author and let them know that there's an issue with their PayPal account, and advise them to contact PayPal Customer Service."
      generic_error: "An error occurred during the payment process. Could not finalize your PayPal payment."
      cancel_error: "An error occurred during cancellation. Could not finalize cancel."
      accept_authorization_error: "An error occurred while trying to accept preauthorized Paypal payment. Please, try again."
      reject_authorization_error: "An error occurred while trying to reject preauthorized Paypal payment. Please, try again."
    stripe:
      generic_error: "An error occurred during the payment process. Could not finalize your Stripe payment."
      accept_authorization_error: "An error occurred while trying to accept preauthorized Stripe payment. Please, try again."
      reject_authorization_error: "An error occurred while trying to reject preauthorized Stripe payment. Please, try again."
  error_pages:
    back_to_kassi_front_page: "Back to the front page"
    error_404:
      if_you_believe: "If you believe that the address is correct and it should be working, please help us locate the error by letting us know what address caused the error and what should be seen on the page with the form below."
      page_can_not_be_found: "Page not found!"
      page_you_requested_can_not_be_found: "The page you requested cannot be found. Are you sure you spelled the address correctly?"
    error_404_title: "page not found"
    error_410:
      page_removed: "Page removed"
      page_you_requested_has_been_removed: "The page you requested has been removed."
      page_removed_reason: "There are a few possible reasons for this. For example, a user might have removed their account or a listing might have been removed."
    error_410_title: "page removed"
    error_500:
      temporary_unavailable: "Marketplace temporarily unavailable"
      unable_to_process: "The service is unable to process your request right now. Please try again in few moments."
      we_hate_this: "We hate when this happens! We have been informed about the situation and we are fixing it."
      refer_to_error_id: "If you wish to contact the support regarding this issue, please include an error ID \"%{error_id}\" in your message."
    error_500_title: "page loading failed"
    error_description: "Error description"
    no_javascript:
      javascript_is_disabled_in_your_browser: "Javascript is disabled in your browser"
      kassi_does_not_currently_work_without_javascript: "%{service_name} does not work properly without javascript. Try to enable javascript from your browser's preferences and then reload this page again."
      contact_us: "contact us"
      send_feedback: "Send message"
      your_feedback_to_admins: "Your message to the %{service_name} team"
    send: Send
    your_email_address: "Your email address"
  errors:
    messages:
      invalid_date: "is not a valid date"
      invalid_time: "is not a valid time"
      invalid_datetime: "is not a valid datetime"
      is_at: "must be at %{restriction}"
      before: "must be before %{restriction}"
      on_or_before: "must be on or before %{restriction}"
      after: "must be after %{restriction}"
      on_or_after: "must be on or after %{restriction}"
      positive_number: "Insert a number."
      from_must_be_less_than_till: "\"Start time\" must be less than \"End time\""
  event_feed_events:
    accept:
      has_accepted_lend_item: "%{offerer_name} agreed to lend %{listing_title} to %{requester_name} %{time_ago}."
      has_accepted_borrow_item: "%{offerer_name} agreed to lend %{listing_title} to %{requester_name} %{time_ago}."
      has_accepted_rent_out_item: "%{offerer_name} agreed to rent %{listing_title} to %{requester_name} %{time_ago}."
      has_accepted_rent_item: "%{offerer_name} agreed to rent %{listing_title} to %{requester_name} %{time_ago}."
      has_accepted_give_away_item: "%{offerer_name} agreed to give %{listing_title} to %{requester_name} %{time_ago}."
      has_accepted_receive_item: "%{offerer_name} agreed to give %{listing_title} to %{requester_name} %{time_ago}."
      has_accepted_sell_item: "%{offerer_name} agreed to sell %{listing_title} to %{requester_name} %{time_ago}."
      has_accepted_buy_item: "%{offerer_name} agreed to sell %{listing_title} to %{requester_name} %{time_ago}."
      has_accepted_trade_item: "%{offerer_name} agreed to swap %{listing_title} with %{requester_name} %{time_ago}."
      has_accepted_sell_housing: "%{offerer_name} agreed to sell %{listing_title} to %{requester_name} %{time_ago}."
      has_accepted_buy_housing: "%{offerer_name} agreed to sell %{listing_title} to %{requester_name} %{time_ago}."
      has_accepted_rent_out_housing: "%{offerer_name} agreed to rent %{listing_title} to %{requester_name} %{time_ago}."
      has_accepted_rent_housing: "%{offerer_name} agreed to rent %{listing_title} to %{requester_name} %{time_ago}."
      has_accepted_favor: "%{offerer_name} agreed to offer %{listing_title} to %{requester_name} %{time_ago}."
      has_accepted_rideshare: "%{offerer_name} agreed on sharing a ride %{listing_title} with %{requester_name} %{time_ago}."
    join:
      joined_kassi: "%{name} joined %{service_name} %{time_ago}."
    login:
      logged_in_to_kassi: "%{name} logged in to %{service_name} %{time_ago}."
    comment:
      commented: "%{commenter_name} commented on listing %{listing_title} %{time_ago}."
      offer_partitive: offer
      request_partitive: request
  header:
    about: About
    home: Home
    members: Community
    new_listing: "New listing"
    mobile_version: "Mobile version"
    offers: Offers
    requests: Requests
    search_kassi: "Search %{service_name}"
    create_new_marketplace: "Create a new marketplace"
    contact_us: "Contact us"
    profile: Profile
    manage_listings: "My listings"
    invite: "Invite new members"
    login: "Log in"
    signup: "Sign up"
    menu: Menu
  homepage:
    additional_private_listings_slate:
      additionally_one_private_offer_exists: "Additionally  there is <b>one other offer</b>,"
      additionally_one_private_request_exists: "Additionally  there is <b>one other request</b>,"
      additionally_some_private_offers_exist: "Additionally there are <b>%{number_of_listings} other offers</b>,"
      additionally_some_private_requests_exist: "Additionally there are <b>%{number_of_listings} other requests</b>,"
    blank_slate:
      add_first: "Add one!"
      but_that_is_visible_only_to_registered_members: "but that is visible only to registered members."
      but_those_are_visible_only_to_registered_members: "but those are visible only to registered members."
      create_new_account_for_yourself: "Create yourself a new account"
      examples_of_what_you_could_offer_to_others: "What could you offer to others"
      examples_of_what_you_could_request_to_others: "What could you request from the others"
      favor_offer_list: "computer assistance, clothes repair, baking, bike fixing"
      favor_request_list: "babysitting, piano lessons, walking dogs, mowing lawn"
      favors_to_offer: "Help: "
      favors_to_request: "Help: "
      item_offer_list: "tools, sports equipment, costumes, camping equipment"
      item_request_list: "tools, sports equipment, costumes, camping equipment"
      items_to_offer: "Goods to lend: "
      items_to_request: "Goods to borrow: "
      log_in: "log in!"
      no_offers_visible_unless_logged_in: "No item, service or rideshare offers visible to users who are not logged in."
      no_open_offers_currently: "No open item, service or rideshare offers."
      no_open_requests_currently: "No open item, service or rideshare requests."
      no_requests_visible_unless_logged_in: "No item, service or rideshare requests visible to users who are not logged in."
      one_private_offer_exists: "There is already <b>one offer</b>,"
      one_private_request_exists: "There is already <b>one request</b>,"
      ride_offer: "Take others' kids to their hobbies"
      ride_request: "A ride to work"
      some_private_offers_exist: "There are already <b>%{number_of_listings} offers</b>,"
      some_private_requests_exist: "There are already <b>%{number_of_listings} requests</b>,"
    custom_filters:
      update_view: "Update view"
      min: "Min:"
      max: "Max:"
    event_feed:
      latest_events: "What's going on"
    grid_item:
      processing_uploaded_image: "(Processing uploaded image...)"
    index:
      no_listings_with_your_search_criteria: "Sorry, no listings could be found for your search criteria. Maybe try other search terms?"
      no_listings_notification: "No listings. %{add_listing_link}."
      add_listing_link_text: "Add new listing"
      open_listing: "open listing"
      open_listings: "open listings"
      private_listing_notification_log_in: "log in"
      is: is
      are: are
      what_do_you_need: "What are you looking for?"
      post_new_listing: "Post a new listing"
      are_offering: offer
      add_news_item: "Add an article"
      lend_rent_help_carpool: "Sell, lend, help, share rides"
      loading_more_content: "Loading more content"
      more_events: "More events..."
      news: News
      no_news: "No news"
      more_news: "More news"
      or: and
      or_see_what_the_others: "...or see what the others"
      recent_events: "Recent events"
      requesting: need
      tell_it_here: "Tell it here!"
      welcome_to_new_kassi: "Welcome to new %{service_name}!"
      no_reviews: "No reviews"
      no_image: "No image"
      filter: Filter
      this_is_private_community: "You need to sign up before you can view the content."
    invitation_form:
      email: "Email address(es)"
      message: "A personal message"
      send_invitation: "Send invitation"
      add_email_addresses_description: "Add the email addresses of the people you are inviting to the field below. To add multiple email addresses, separate them with comma."
      add_lots_of_email_addresses: "As you are an administrator, here is a tip: if you plan to send lots of invitations, you should use an emailing tool. Check out %{this_article_link} to find out resources about suitable email services."
      this_article_link: "this article"
      invitation_emails_field_placeholder: "friend1@example.com, friend2@example.com, ..."
      invitation_message_field_placeholder: "I joined this amazing marketplace. You should too!"
      errors_in_emails: "Check that the email addresses you added are valid and don't contain any unusual characters. If you added multiple addresses, make sure they are separated with comma."
    list_item:
      review: review
      reviews: reviews
      distance_away: "%{distance} %{distance_unit} away"
    news_item:
      show_less: "Show less"
      show_more: "Show more"
    profile_info_empty_notification:
      add_your_info: "Add your contact info"
      add_a_profile_picture: "Add a profile picture"
      you_have_not_added_your_info: "You have not added your contact information. Please do, so others can get in touch with you more easily. Also add a profile picture so it's easier for others to trust you."
      add_your_info_link: "Add your info now"
    recent_listing:
      please_offer: Offer
      comment: comment
      comments: comments
    filters:
      show: "Filter:"
      search: Search
      map: "Show map"
      list: "Show list"
      map_button: Map
      grid_button: Grid
      list_button: List
      all_listing_types: "All listing types"
      all_categories: "All categories"
    errors:
      search_engine_not_responding: "Search is currently unavailable. Try searching again soon."
  infos:
    about:
      default_about_text_title: "What is Sharetribe?"
      default_about_text: "This marketplace is powered by Sharetribe platform. With Sharetribe you can easily create your own marketplace website. It's free and only takes a minute. %{click_here_link} to learn more!"
      click_here_link_text: "Click here"
    how_to_use:
      default_title: "How it works"
      default_content: "Here you can find information about how %{marketplace_name} works."
  landing_page:
    hero:
      search: Search
      signup: "Sign up"
      search_placeholder: "What are you looking for?"
      search_location_placeholder: Location
    listings:
      no_listing_image: "No picture"
  layouts:
    admin:
      admin: "%{service_name} admin panel"
    branding:
      powered_by: "%{service_name} is powered by the %{sharetribe_link} marketplace platform."
      create_own: "Want to create your own online marketplace website like %{service_name}? %{learn_more}."
      learn_more: "Learn more"
    no_tribe:
      inbox: Inbox
      settings: Settings
      feedback: "Contact the %{service_name} team"
    application:
      join_this_community: "Join marketplace"
      read_more: "Read more"
      feedback: "Your message to the %{service_name} team"
      dont_use_to_contact_support: "We noticed you're an admin of %{service_name}. This form is what your users use to contact you. You cannot use this form to contact Sharetribe support. You can do that via the support widget in the bottom right corner of the admin panel instead."
      feedback_forum: "feedback forum"
      feedback_handle: Feedback
      give_feedback: "Contact us"
      or_check_our: "...or check our"
      send_feedback_to_admin: "Send message"
      to_see_what_others_have_suggested: "to see what other users have suggested, and vote for the ideas there."
      your_email_address: "Your email address (to contact you)"
      connect: "Sign up"
      invite_your_friends: "Invite friends!"
      invite_your_neighbors: "Invite neighbors!"
      invite_your_friends_description: "The more people there are in %{service_name}, the more useful it is."
      invite_your_friends_invite_only_description: "People cannot join %{service_name} unless they are invited."
      join_without_facebook: "...or alternatively %{join_without_facebook_link}"
      join_without_facebook_link: "sign up without using Facebook"
    conversations:
      messages: Messages
      notifications: Notifications
      received: Received
      sent: Sent
    global-header:
      select_language: "Select language"
    infos:
      about: About
      how_to_use: "How it works"
      info_about_kassi: "Information about %{service_name}"
      news: News
      register_details: "Privacy Policy"
      terms: "Terms of use"
    logged_in:
      admin: Admin
      go_to_your_profile_page: Profile
      hi: Hi
      login: "Log in"
      logout: "Log out"
      notifications: Notifications
      requests: "Friend requests"
      settings: Settings
      sign_up: "Create account"
    logged_in_messages_icon:
      messages: Messages
    logged_in_notifications_icon:
      notifications: Notifications
    mobile_logged_in:
      admin: Admin
      go_to_your_profile_page: Profile
      hi: Hi
      login: "Log in"
      logout: "Log out"
      notifications: Notifications
      requests: "Friend requests"
      settings: Settings
      sign_up: "Sign up"
    notifications:
      listing_could_not_be_saved: "Listing could not be saved. Please try again. If the problem persists, please %{contact_admin_link}."
      contact_admin_link_text: "contact the %{service_name} team"
      test_welcome_email_delivered_to: "A test email was sent to %{email}."
      something_went_wrong: "Something went wrong"
      community_updated: "Details updated."
      community_update_failed: "Detail update failed."
      account_creation_succesful_you_still_need_to_confirm_your_email: "Your account was created successfully. Now you need to confirm your email address."
      community_joined_succesfully_you_still_need_to_confirm_your_email: "Thanks for joining %{service_name}. Now you need to confirm your email address."
      comment_cannot_be_empty: "Comment cannot be empty"
      comment_sent: "Comment sent"
      confirmation_link_is_wrong_or_used: "The confirmation link is already used or otherwise broken. Try logging in, or send feedback if the problem persists."
      additional_email_confirmed: "The email you entered is now confirmed."
      could_not_get_email_from_social_network: "Could not get email address from %{provider} and can't create an account without email."
      social_network_email_unconfirmed: "The email address '%{email}' associated with your %{provider} account is already used but it hasn't been confirmed yet. Please confirm the email address before logging in with %{provider}."
      create_new_listing: "Create another listing"
      create_one_here: "create one here"
      email_confirmation_sent_to_new_address: "Email confirmation is now sent to the new address."
      email_not_found: "The email you gave was not found from %{service_name} database."
      error_with_session: "Error with session."
      feedback_considered_spam: "Feedback not saved, due to its formatting. Try again or use the feedback forum."
      feedback_not_saved: "Feedback could not be sent."
      feedback_saved: "Thanks a lot for your message! We'll get back to you as soon as possible."
      feedback_sent_to: "Feedback sent to %{target_person}."
      feedback_skipped: "Feedback skipped"
      invitation_cannot_be_sent: "Invitation could not be sent"
      invitation_cannot_unsubscribe: "Cannot unsubscribe from invitation emails"
      invitation_limit_reached: "You were trying to send too many invitations. Daily limit reached."
      invitation_sent: "Invitation sent successfully"
      invitation_successfully_unsubscribed: "Successfully unsubscribed from invitation emails"
      inviting_new_users_is_not_allowed_in_this_community: "Inviting new users is not allowed."
      login_again: "Please log in again."
      login_failed: "Login failed. Please enter the correct credentials."
      account_creation_successful: "Welcome to %{service_name}, %{person_name}!"
      account_deleted: "Your account is now deleted."
      login_successful: "Welcome, %{person_name}!"
      logout_successful: "You have now been logged out of %{service_name}. See you soon!"
      news_item_created: "Article created"
      news_item_creation_failed: "Article creation failed"
      news_item_update_failed: "Article update failed"
      news_item_updated: "Article updated"
      news_item_deleted: "Article removed"
      offer_accepted: "Offer accepted"
      offer_confirmed: "Offer completed"
      offer_closed: "Offer closed"
      listing_created_successfully: "Listing created successfully. %{new_listing_link}."
      offer_rejected: "Offer rejected"
      offer_canceled: "Offer canceled"
      listing_updated_successfully: "Listing updated successfully"
      listing_updated_availability_management_enabled: "Listing updated successfully. Availability management enabled."
      listing_updated_availability_management_disabled: "Listing updated successfully. Availability management disabled."
      only_kassi_administrators_can_access_this_area: "Please log in with an admin account to access this area"
      only_listing_author_can_close_a_listing: "Only listing author can close a listing"
      only_listing_author_can_edit_a_listing: "Only listing author can edit a listing"
      payment_successful: "Payment successful"
      payment_canceled: "Payment cancelled"
      error_in_payment: "Error in payment. If you didn't complete the payment yet, try again. If you did, please send us feedback."
      cannot_receive_payment: "The other party can't receive the payment due some error. Please contact the %{service_name} team to clarify the situation"
      payment_waiting_for_later_accomplishment: "When you have paid, we'll notify the seller and you will get a receipt in email"
      password_recovery_sent: "Instructions to change your password were sent to your email."
      person_activated: "User activated"
      person_deactivated: "User deactivated"
      person_updated_successfully: "Information updated"
      poll_answered: "Poll answered"
      poll_could_not_be_answered: "Poll could not be answered"
      poll_created: "Poll created"
      poll_creation_failed: "Poll creation failed"
      poll_update_failed: "Poll update failed"
      poll_updated: "Poll updated"
      poll_deleted: "Poll removed"
      read_more: "Read more!"
      registration_considered_spam: "Registration did not work, please contact us from header menu and mention \"email2 error\"."
      reply_cannot_be_empty: "You can't send an empty message"
      reply_sent: "Reply sent successfully"
      request_accepted: "Request accepted"
      request_confirmed: "Order completed"
      request_rejected: "Request rejected"
      request_canceled: "Order canceled"
      message_sent: "Message sent"
      message_not_sent: "Sending the message failed. Please try again."
      this_content_is_not_available_in_this_community: "This content is not available."
      unknown_error: "Unknown error. Please use the Contact us link to send details about what happened."
      update_error: "An error occurred when trying to update your information, please try again"
      you_are_not_allowed_to_give_feedback_on_this_transaction: "You are not authorized to give feedback on this event"
      you_are_not_authorized_to_do_this: "You are not authorized to do this"
      you_are_not_authorized_to_view_this_content: "You are not authorized to view this content"
      listing_closed: "This listing has been closed"
      send_instructions: "You will receive an email with instructions on how to reset your password in a few minutes."
      you_cannot_reply_to_a_closed_offer: "You cannot reply to a closed offer"
      you_cannot_send_message_to_yourself: "You cannot send a message to yourself"
      you_followed_listing: "You are now following this listing"
      you_have_already_given_feedback_about_this_event: "You have already given feedback about this event"
      you_are_now_member: "Welcome to %{service_name}!"
      you_are_already_member: "You are already a member of %{service_name}. Welcome back!"
      you_must_log_in_to_create_new_listing: "You must log in to %{service_name} to create a new listing. If you don't have an account you can %{sign_up_link}."
      additional_email_confirmed_dashboard: "Your email is now confirmed."
      you_must_log_in_to_give_feedback: "You must log in to give feedback"
      you_must_log_in_to_invite_new_users: "You must log in to invite new users to %{service_name}"
      you_must_log_in_to_send_a_comment: "You must log in to send a new comment"
      you_must_log_in_to_send_a_message: "You must log in to %{service_name} to send a message to another user."
      you_must_log_in_to_do_a_transaction: "You must log in to %{service_name} to do a transaction."
      you_must_log_in_to_view_this_content: "You must log in to view this content"
      you_must_log_in_to_view_this_page: "You must log in to view this page"
      you_must_log_in_to_view_your_inbox: "You must log in to %{service_name} to view your inbox."
      you_must_log_in_to_view_your_settings: "You must log in to %{service_name} to view your settings."
      you_must_log_in_to_add_news_item: "You must log in to %{service_name} to add a new article."
      you_must_log_in_to_change_profile_settings: "You must log in to %{service_name} to change profile settings"
      you_must_log_in_to_accept_or_reject: "You must log in to accept or reject the transaction"
      you_must_log_in_to_confirm_or_cancel: "You must log in to cancel or confirm the transaction"
      you_need_to_confirm_your_account_first: "You need to confirm your email."
      you_must_fill_all_the_fields: "You must fill all the fields"
      you_unfollowed_listing: "You are no longer following this listing"
      joining_community_failed: "Joining failed"
      can_not_delete_email: "You cannot remove the email address"
      user_does_not_have_email_to_delete: "You don't have the email address you're trying to remove"
      email_deleted: "Email removed"
      listing_author_payment_details_missing: "Please contact the author by pressing the 'Contact' button below. They need to update their payment details to receive payments."
      images_are_processing: "We are processing your images. Give us a minute or two and they'll be visible."
      maintenance_mode:
        zero: "The website will now go offline for maintenance"
        one: "The website will be offline for maintenance in %{count} minute"
        other: "The website will be offline for maintenance in %{count} minutes"
      automatically_logged_out_please_sign_in: "You have been automatically logged out. Please log in again."
      stripe_you_account_balance_is_not_0: "You account balance is not 0 so it cannot be deleted. This might mean that you have transactions waiting to be completed or that there is money waiting to be paid out to your bank account. Please contact the %{service_name} team to learn more."
      visit_admin: "Would you like to %{link}?"
      visit_admin_link: "visit your admin panel"
    settings:
      account: Account
      notifications: Notifications
      profile: "Profile info"
      settings: Settings
      paypal_payments: "PayPal Payments"
      stripe_payments: "Stripe Payments"
      payments: Payments
      listings: Listings
      listings_search_placeholder: "Search for a listing title"
  listings:
    bubble_listing_not_visible:
      listing_not_visible: "You do not have permission to view this listing."
    comment:
      wrote: wrote
      send_private_message: "Send private message to %{person}"
      delete: delete
      are_you_sure: "Are you sure you want to delete the comment?"
    comment_form:
      ask_a_question: "Comment on the listing or ask for more details. All the other users will be able to see your comment."
      log_in: "log in"
      send_comment: "Send comment"
      to_send_a_comment: "to send a new comment."
      write_comment: "Write a new comment:"
      you_cannot_send_a_new_comment_because_listing_is_closed: "You cannot send new comments because this listing is closed."
      you_must: "You must"
      subscribe_to_comments: "Notify me of new comments and updates"
    edit:
      edit_listing: "Edit listing"
    edit_links:
      close_listing: "Close listing"
      edit_listing: "Edit listing"
      reopen_listing: "Reopen listing"
      move_to_top: "Move to top of homepage"
      show_in_updates_email: "Show in the next newsletter"
      show_in_updates_email_loading: Loading...
      show_in_updates_email_error: "Couldn't reach server. Try again after page refresh."
      show_in_updates_email_success: "This listing will be shown in the next automatic update email sent to the users"
    map:
      open_in_google_maps: "Open in Google Maps"
    error:
      something_went_wrong: "Something went wrong, error code: %{error_code}"
      something_went_wrong_plain: "Something went wrong"
      create_failed_to_connect_to_booking_service: "Listing creation failed: Failed to connect to the booking service. Please try again."
      update_failed_to_connect_to_booking_service: "Listing update failed: Failed to connect to the booking service. Please try again."
    follow_links:
      follow: "Get emails about new comments"
      unfollow: "Don't get emails about new comments"
    form:
      custom_field_partials:
        dropdown:
          select_one___: "Select one..."
      departure_time:
        at: At
        departure_time: "Departure time"
      departure_time_radio_buttons:
        repeated: "Repeated (add times and days in the field 'detailed description')"
      description:
        detailed_description: "Detailed description"
        youtube_info: "If your description contains YouTube links, the videos will be shown below the description."
      destination:
        destination: Destination
      form_content:
        favor: "a service"
        housing: "a space"
        item: "an item"
        offer_something: "Offer something"
        request_something: "Request something"
        rideshare: "a ride"
        i_want_to_offer: "I want to offer..."
        i_want_to_request: "I need..."
      googlemap:
        googlemap_copy: "End Points From Map"
        googlemap_description: Mapview
        googlemap_updatemap: "Update Map"
      images:
        image: Image
        best_result: "For best results, use JPG, GIF or PNG images that are %{width}x%{height} pixels"
        no_file_selected: "No file selected"
        remove_image: "Remove image"
        select_file: "Select file"
        add_more: "+ Add more"
        removing: Removing...
        processing: Processing...
        loading_image: Loading...
        image_uploading_in_progress: "Image upload in progress..."
        processing_takes_a_while: "All images uploaded! Processing them will take a bit of time, but it's ok to save the listing and move on."
        this_may_take_a_while: "this only takes a second"
        percentage_loaded: "%{percentage}%"
        uploading_failed: "Image uploading failed"
        image_processing_failed: "Image processing failed"
        file_too_large: "The file is too large"
        accepted_formats: "The image format must be either GIF, JPG or PNG."
        images_not_uploaded_confirm: "All images have not finished uploading. Do you really want to continue?"
      location:
        location: Location
      price:
        price: Price
        per: per
        per_day: "per day"
        mass: "piece, kg, l, m2, ..."
        time: "hour, day, month, ..."
        long_time: "week, month, ..."
        after_service_fee_you_will_get: "After %{service_name} and payment processor fees you will get %{sum_with_currency}"
        no_service_fee_you_will_get_paypal_text: "%{paypal_fee_info_link} will be deducted from the price."
        no_service_fee_you_will_get_payment_text: "%{payment_fee_info_link} will be deducted from the price."
        after_service_fee_you_will_get_payment_text: "Once someone makes an order, you'll receive this amount minus %{payment_fee_info_link}"
        payment_fee_info_link_text: "%{service_name} fee and a payment processing fee"
        delivery: "Delivery method"
        shipping: Shipping
        shipping_price: "Shipping fee"
        shipping_price_additional: "Additional items"
        pickup: Pickup
      origin:
        location: Location
        origin: Origin
      send_button:
        save_listing: "Post listing"
      share_type:
        select: Select
        borrow: Borrowing
        buy: Buying
        give_away: "Giving away"
        lend: Lending
        offer_type: "Offer type"
        receive: "Accepting for free"
        rent: Renting
        rent_out: "Renting out"
        request_type: "Request type"
        sell: Selling
        share_for_free: "Sharing for free"
        accept_for_free: "Accepting for free"
        trade: Swapping
      tag_list:
        comma_separate: "(comma separate)"
        tags: Tags
      title:
        listing_title: "Listing title"
      valid_until:
        valid_until: "Expiration date"
      valid_until_radio_buttons:
        for_the_time_being: "For the time being"
      privacy:
        privacy: Privacy
        private: "Private (only users who are logged in can see)"
        public: "Public (visible to users who are not logged in)"
    help_texts:
      help_share_type_title: "Type of the offer or request"
      help_tags_title: Tags
      help_valid_until_title: "Expiration date"
    index:
      all_categories: "All categories"
      all_offer_types: "All offer types"
      all_request_types: "All request types"
      category: Category
      did_not_found_what_you_were_looking_for: "Didn't find what you need?"
      favors: Services
      housing: Spaces
      items: Items
      list_view: "List view"
      listings: Listings
      map_view: "Map view"
      offer_something: "Let others know!"
      offer_type: "Offer type"
      offers: Offers
      request_something: "Request something!"
      request_type: "Request type"
      requests: Requests
      rideshare: Rideshare
      you_have_something_others_do_not: "Have something to offer?"
      feed_title: "%{listing_type} in %{service_name} %{optional_category}"
    left_panel_link:
      borrows: Borrowing
      buys: Buying
      favors: Services
      give_aways: "Giving away"
      housings: Spaces
      items: Items
      lends: Lending
      receives: "Taking for free"
      rent_outs: "Renting out"
      rents: Renting
      rideshares: Rideshare
      sells: Selling
      share_for_frees: "Sharing for free"
      accept_for_frees: "Accepting for free"
      trades: Swapping
    listing_actions:
      booking_from: From
      booking_to: To
      how_paypal_works: "How PayPal Works"
      payment_help: "Payment help"
      unable_load_availability: "Could not load availability information. Please try again later."
      booking_date: "Booking date"
      select_one: "Select one"
      start_time: "Start time"
      end_time: "End time"
      marketplace_fees_may_apply: "%{service_name} fees may apply"
    new:
      listing: listing
      selected_category: "Category: %{category}"
      selected_subcategory: "Subcategory: %{subcategory}"
      selected_transaction_type: "Listing type: %{transaction_type}"
      select_category: "Select category"
      select_subcategory: "Select subcategory"
      select_transaction_type: "Select listing type"
      you_need_to_fill_payout_details_before_accepting: "You need to fill in payout details before you can post a listing. Go to %{payment_settings_link} to fill in the details."
      contact_admin_link_text: "contact the %{service_name} team"
      community_not_configured_for_payments: "%{service_name} hasn't been configured for payments, so you cannot post new listings yet. Please %{contact_admin_link} for details."
      payment_settings_link: "payment settings"
      community_not_configured_for_payments_admin: "%{service_name} hasn't been configured for payments, so you cannot post new listings yet. Go to %{payment_settings_link} to fill in the payment details."
      you_are_now_posting_a_listing_on_behalf_of: "You are now posting a listing on behalf of %{name}"
    quantity:
      hour: "Number of hours:"
      day: "Number of days:"
      night: "Number of nights:"
      week: "Number of weeks:"
      month: "Number of months:"
      unit: "Number of units:"
      custom: "Quantity:"
    quantity_placeholder: Quantity
    please_comment: Comment
    reply_link:
      listing_closed: "Listing is closed"
    show:
      add_your_phone_number: "Add your phone number"
      add_profile_picture: "Add profile picture"
      comments: "Public discussion"
      contact_by_phone: "Contact by phone:"
      contact: Contact
      favor_offer: "Service offer"
      favor_request: "Service request"
      inquiry: Announcement
      item_offer_trade: "Swap offer"
      item_request_trade: "Swap request"
      no_description: "This listing doesn't have a description"
      no_image: "No image"
      no_reviews: "No reviews received"
      offer: Offer
      listing_created: Created
      open_until: "Open until %{date}"
      feedback: Feedback
      qr_code: "QR code"
      request: Request
      rideshare_offer: "Rideshare offer"
      rideshare_request: "Rideshare request"
      send_private_message: "Send private message"
      tags: Tags
      time: time
      times: times
      times_viewed: Viewed
      processing_uploaded_image: "(Processing uploaded image...)"
      listing_created_at: "Listing created"
      price:
        per_quantity_unit: "per %{quantity_unit}"
        per_day: "per day"
      delivery: "Delivery method"
      shipping: "Shipping (+%{price})"
      shipping_no_price: Shipping
      shipping_price_additional: "Shipping (+%{price}, additional items: +%{shipping_price_additional})"
      pickup: Pickup
      pickup_no_price: Pickup
      youtube_video_player: "YouTube video player"
    unit_types:
      piece: piece
      hour: hour
      day: day
      night: night
      week: week
      month: month
      unit: unit
    verification_required:
      verification_required: "Verification required"
  listing_conversations:
    preauthorize:
      dates_not_available: "Selected dates are not available"
      error_in_checking_availability: "Could not check availability for the selected dates"
      details: Details
      by: "%{listing} by %{author}"
      payment: Payment
      exp: "Exp:"
      you_will_be_charged: "You will be charged only if %{author} accepts the transaction. %{author} needs to accept the transaction within %{expiration_period} days. If %{author} declines or does not respond, no charge is made."
      day: day
      days: days
      night: night
      nights: nights
      invalid_parameters: "Invalid values for new transaction"
    transaction_agreement_checkbox:
      read_more: View.
    stripe_payment:
      payment: Payment
      pay_with_card: "Pay with credit or debit card"
      address: "Shipping address"
      address_country: "Country *"
      address_name: "First and last names *"
      address_city: "City *"
      address_state: "State *"
      address_street1: "Street address line 1 *"
      address_street2: "Street address line 2"
      address_postal_code: "ZIP / Postal code *"
  mapview:
    index:
      all_categories: "All categories"
      all_offer_types: "All offer types"
      all_request_types: "All request types"
      category: Category
      did_not_found_what_you_were_looking_for: "Didn't find what you need?"
      favors: Services
      housing: Spaces
      items: Items
      list_view: "List view"
      map_view: "Map view"
      offer_something: "Let others know!"
      offer_type: "Offer type"
      offers: Offers
      request_something: "Request something!"
      request_type: "Request type"
      requests: Requests
      rideshare: Rideshare
      you_have_something_others_do_not: "Have something to offer?"
    please_comment: Comment
  mercury:
    content_too_long: "Inserted content was too long."
  okl:
    member_id: "Member id"
    member_id_or_email: "Member id or email"
  paypal_accounts:
    payout_info_title: "Receiving funds"
    paypal_account_email_connected: "<del>Connect PayPal account</del> Completed!"
    payout_info_paypal: "%{service_name} uses PayPal as its payment provider. A %{create_paypal_account_link} is required in order to accept payments for your listings, and must be connected to %{service_name}."
    paypal_billing_agreement_made: "<del>Grant %{service_name} permission to charge a transaction fee</del> Completed!"
    commission_permission_needed: "You will also need to grant %{service_name} permission to charge a transaction fee."
    create_paypal_account_link_text: "PayPal account"
    connected_account: "PayPal account '%{email}' connected successfully."
    paypal_receive_funds_info_label_australia_only: "Your PayPal account needs to be able to accept payments. This might require a Premier or Business account."
    paypal_receive_funds_info_label: "Your PayPal account needs to be able to accept payments. This might require a Business account."
    paypal_receive_funds_info_australia_only: "If you see an error when trying to connect your account to %{service_name}, either %{upgrade_paypal_account_link}, or (if you are an individual), create a new Premier account. Both account types are completely free."
    paypal_receive_funds_info: "If you see an error when trying to connect your account to %{service_name}, %{upgrade_paypal_account_link}. It's free and easy. If you're an individual, PayPal recommends using your name as the Business name."
    upgrade_paypal_account_link_text: "log in and upgrade your PayPal account to a business account"
    admin_account_not_connected: "Using %{service_name}'s payment system in order to receive payments is not possible since payments have not been set up. Please %{contact_admin_link} for details."
    contact_admin_link_text: "contact the %{service_name} team"
    you_are_ready_to_accept_payments: "You are ready to accept payments!"
    commission: "%{commission} %"
    not_now: "I do not want to connect PayPal account now"
    new:
      payout_info_you_need_to_connect: "In order to accept payments, you need to connect your PayPal account with %{service_name}."
      payout_info_text: "To connect your account, please complete the following steps."
      contact_admin_link_text: "contact the %{service_name} team"
      admin_account_not_connected: "Connecting your PayPal account is not possible since %{service_name} has not set up payments. Please %{contact_admin_link} for details."
      paypal_account_email: "Connect your PayPal account"
      paypal_account_email_placeholder: "Your PayPal email address"
      paypal_account_email_info_text: "If you don't have a PayPal account, you can create one by %{create_paypal_account}. If you get an error message when connecting your PayPal account, upgrade your PayPal account to a business account. Upgrading is free and easy. If you are an individual, you can use your first and last name as your \"business name\". To upgrade your account, %{upgrade_paypal_account} and find the upgrade link."
      create_paypal_account: "clicking here"
      upgrade_paypal_account: "log in to your PayPal account"
      paypal_account_billing_agreement: "Grant %{service_name} permission to charge a transaction fee"
      follow_steps: "Follow the steps below to start receiving funds:"
      connect_paypal_account_title: "Connect your PayPal account"
      connect_paypal_account_title_with_step: "Step %{current_step}/%{total_steps}: Connect your PayPal account"
      connect_paypal_account_instructions: "Click on the button below to log in to PayPal and connect your PayPal account with %{service_name}."
      connect_paypal_account: "Connect your PayPal account"
      paypal_account_billing_agreement_with_step: "Step %{current_step}/%{total_steps}: Grant permission to charge a transaction fee"
      paypal_account_billing_agreement_info_both: "After you make a sale on %{service_name}, a service fee (%{commission_from_seller} of the total item price, excluding shipping, minimum fee %{minimum_commission}) will be charged from your PayPal account. Permission to do this is required in order to accept payments in %{service_name}. The fee does not include %{paypal_info_link}."
      paypal_account_billing_agreement_info_fixed: "After you make a sale on %{service_name}, a service fee of %{minimum_commission} will be charged from your PayPal account. Permission to do this is required in order to accept payments in %{service_name}. The fee does not include %{paypal_info_link}."
      paypal_account_billing_agreement_info_relative: "After you make a sale on %{service_name}, a service fee (%{commission_from_seller} of the total item price, excluding shipping) will be charged from your PayPal account. Permission to do this is required in order to accept payments in %{service_name}. The fee does not include %{paypal_info_link}."
      paypal_account_billing_agreement_info_none: "%{service_name} does not currently charge a service fee. If service fees are enabled, you will need to grant %{service_name} permission to charge a service fee in order to accept payments. The fee does not include %{paypal_info_link}."
      paypal_info_link_text: "PayPal's payment processing fee"
      billing_agreement_description: "Grant %{service_name} permission to charge a transaction fee."
      billing_agreement: "Grant permission"
      permissions_not_granted: "Permissions to connect with your PayPal account were not granted."
      could_not_fetch_redirect_url: "Could not fetch redirect URL to connect with PayPal."
      paypal_not_enabled: "PayPal payments are not enabled."
      billing_agreement_canceled: "The billing agreement was canceled"
      billing_agreement_not_accepted: "You did not accept the billing agreement in PayPal."
      billing_agreement_wrong_account: "PayPal accounts did not match. Please use the same PayPal account that you connected in the first step."
      something_went_wrong: "Something went wrong. Please try again. If the problem persists, please contact the %{service_name} team."
      account_not_verified: "You have not verified your PayPal account. You need to go to paypal.com and verify your account before you can continue."
      account_restricted: "Your PayPal account is restricted and cannot be connected. Please log in to paypal.com to find out more or get in touch with PayPal customer support to resolve the issue."
    paypal_account_connected_title: "PayPal account connected"
    paypal_account_connected: "The PayPal account <%{email}> has been connected with %{service_name}."
    change_account: "Change PayPal account"
    missing: "You have open listings but your Paypal account is not set up to receive payments. Connect your Paypal account and grant %{service_name} permission to charge a transaction fee from your %{settings_link}."
    from_your_payment_settings_link_text: "payment settings"
    redirect_message: "Redirecting you to PayPal. If nothing happens, click %{redirect_link}."
    redirect_link_text: here
    paypal_account_all_set_up: "Hooray, everything is set up!"
    can_receive_payments: "You can now receive payments for your listings."
    paypal_account_connected_summary: "PayPal account <%{email}> connected successfully"
    paypal_permission_granted_summary: "Permission for transaction fees granted"
  paypal:
    pay_with_paypal: "Proceed to payment"
    checkout_with: "Checkout with"
    or_pay_with_paypal: or
    checkout_with_paypal: "Checkout with PayPal"
    cancel_succesful: "PayPal payment succesfully canceled"
    transaction:
      commission_payment_name: "Commission payment for %{listing_title}"
      commission_payment_description: "Marketplace %{service_name} took this commission from transaction regarding %{listing_title}"
    wait_while_loading: "Please wait."
    chatting_with_paypal: "We are chatting with PayPal."
  people:
    edit_links:
      activate: Activate
      deactivate: Deactivate
    help_texts:
      feedback_description_title: Feedback
      help_invitation_code_title: "You need an invite to join"
      terms_title: "%{service_name} terms of use"
      invite_only_help_text: "Select this option if you want that new members can join only if they are invited by an existing user."
      invite_only_help_text_title: Invite-only
    inactive_notification:
      this_person_is_not_active_in_kassi: "This user is no longer active in %{service_name}"
      inactive_description: "This user has stopped using %{service_name}. You cannot contact this user, give feedback to them or comment their listings."
    new:
      create_new_account: "Create account"
      email: "Email address"
      email_is_in_use: "The email you gave is already in use."
      email_is_in_use_or_not_allowed: "This email is not allowed or it is already in use. If you can't get in, contact us."
      email_not_allowed: "This email is not allowed in %{service_name}. Please use an email address that is allowed. If you still cannot get in, contact us."
      invalid_username_or_email: "The username or email are invalid or already in use"
      email_restriction_instructions:
        one: "The access to %{service_name} is restricted. To join you need a '%{allowed_emails}' email address."
        other: "The access to %{service_name} is restricted. You need an email address that proves that you are entitled to join."
      family_name: "Last name"
      given_name: "First name"
      i_accept_the_terms_and_privacy: "I accept the %{terms} and %{privacy}"
      admin_emails_consent: "I accept to receive occasional emails from the %{service_name} team and understand that I can change my mind at any time"
      invalid_invitation_code: "The invitation code is not valid."
      invitation_code: "Invitation code"
      not_required: ", not required"
      notification_is_mandatory: "You must pick at least one email address for receiving notifications. If you don't want to receive any emails from %{service_name}, check your email notification settings."
      password_again: "Confirm password"
      show_my_name_to_others: "Show my real name to other %{service_name} users"
      sign_up: "Create a new %{service_name} account"
      terms: "Terms of Use"
      privacy: "Privacy Policy"
      username_is_in_use: "This username is already in use."
      username_is_invalid: "Username is invalid. Allowed characters are letters, numbers and underscore."
      visible_only_to_you: "visible only to you and the %{service_name} team"
      visible_to_everybody: "visible to everybody"
      create_account_with_provider: "Sign up with %{provider}"
      OR: OR
      signup_with_email: "Sign up with email"
      this_field_will_be_publicly_visible: "(This field will be publicly visible)"
    profile_feedback:
      grade: "grade:"
      and_gave_following_feedback: "and gave the following feedback"
    profile_listings:
      no_image: "No image"
      manage_listings: "Manage all my listings"
    show:
      contact: "Contact %{person}"
      about_me: "About me:"
      add_description: "Share something about yourself"
      add_location: "Add location"
      add_phone_number: "Add phone number"
      address: "Location:"
      as_expected: "As expected"
      edit_profile_info: "Edit profile"
      exceeded_expectations: "Exceeded expectations"
      positive: positive
      hide_description: "Show less"
      less_than_expected: "Worse than expected"
      phone_number: "Phone number:"
      show_all_feedback: "Show all feedback"
      show_all_testimonials: "Show all feedback"
      show_full_description: "Show more"
      slightly_better_than_expected: "Exceeded expectations"
      slightly_less_than_expected: "Worse than expected"
      what_are_these: "What are these?"
      review: "received review"
      reviews: "received reviews"
      listing: listing
      listings: listings
      open_listing: "open listing"
      open_listings: "open listings"
      no_listings: "No listings"
      no_open_listings: "No open listings"
      no_reviews: "No reviews"
      show_all_listings: "Show all listings"
      show_all_open_listings: "Show all open listings"
      show_all_reviews: "Show all reviews"
      admin_actions: "Admin actions"
      post_listing_as: "Post listing as"
    followed_people:
      you_follow_plural: "You follow %{count} people"
      you_follow_singular: "You follow %{count} person"
      they_follow_plural: "%{count} followed people"
      they_follow_singular: "%{count} followed person"
      show_all_followed_people: "Show all followed people"
      no_followed_people: "No followed people"
    follow_button:
      following: Following
      follow: Follow
      unfollow: Unfollow
  sessions:
    new:
      create_new_account: "Create a new account"
      i_forgot_my_password: "Forgot username or password"
      login: "Log in"
      login_to_kassi: "Log in to %{service_name}"
      connect_your_facebook_to_kassi: "Connect your Facebook account to %{service_name}"
      facebook_account: "Facebook account:"
      log_in_to_link_account: "If you already have a %{service_name} account, log in to link it with your Facebook account."
      you_can_also_create_new_account: "If you don't have an account in %{service_name}, %{accont_creation_link} to create one with your Facebook login."
      account_creation_link_text: "click here"
      cancle_facebook_connect: "If you don't want to link this account, you can %{cancel_link}."
      facebook_cancel_link_text: cancel
      log_in_with_your_provider_account: "Log in with %{provider}"
      or_sign_up_with_your_username: "...or with your username or email:"
      we_will_not_post_without_asking_you: "We will never post to Facebook without asking you."
    password_forgotten:
      email: Email
      password_recovery_instructions: "Enter your email address to receive your username and reset your password."
      request_new_password: "Request new password"
      change_your_password: "Change your password"
    confirmation_pending:
      welcome_to_kassi: "Welcome to %{service_name}!"
      check_your_email: "Check your inbox"
      resend_confirmation_instructions: "Resend confirmation instructions"
      your_current_email_is: "Your email is %{email}."
      change_email: Change
      confirm_your_email: "Please confirm your email address"
      account_confirmation_instructions: "You will soon receive an email with a link to confirm your email address. Don't forget to check your spam folder! After confirming your address, you can join %{service_name}."
      account_confirmation_instructions_title_admin: "Confirm your email address"
      before_full_access_you_need_to_confirm_email: "Before we can give you full access to your marketplace, there's just one more thing we need to do: confirm your email address."
      before_confirmation_only_access_admin_dashboard: "Before confirmation you can only access the %{admin_dashboard_link}."
      admin_dashboard_link_text: "admin dashboard"
      account_confirmation_instructions_admin: "You should have received an email at %{email_address} with a confirmation link. If you don't see it, check your spam folder or click the button below to resend the email. Once it arrives, open the included link to confirm your address, after which you'll get full access to your marketplace. If you need any help, don't hesitate to %{support_link}."
      contact_support_link_text: "contact Sharetribe support"
  settings:
    account:
      change: Change
      confirm_new_password: "Confirm new password"
      delete_account: "Delete account"
      delete_account_button: "Permanently delete my account"
      delete_account_confirmation_popup: "Are you sure you really want to delete your user account and permanently lose all data related to it? Account deletion cannot be reversed."
      email_addresses: "Email addresses"
      new_email: "New email address"
      delete_personal_information: "If you delete your account, your personal information (name, phone number, address, email, profile picture, etc.) will be deleted permanently and can't be recovered. All the listings you have created will be removed. You won't be able to reactivate your account. Your username will become available for others to register on %{service_name}."
      delete_information_others_involved: "Information where other members are involved (conversations with other people, transactions you've made, reviews you've given to others, etc) is not removed when you delete your account. However, your name will no longer be displayed next to this information."
      unfinished_transactions: "Your account can't be deleted because you have ongoing transactions. Please complete all transactions before deleting your account."
      only_admin: "Your account can't be deleted because you are the only administrator of the marketplace."
      new_password: "New password"
      save: Save
      these_fields_are_shown_only_to_you: "Username is shown in your profile unless you have given your name. Other information is only shown to you."
      email_already_confirmed: "Your email address is already confirmed."
      email:
        address_title: Address
        remove_title: Remove
        remove_confirmation: "Are you sure you want to remove this email address?"
        receive_notifications_title_desktop: "Receive notifications"
        receive_notifications_title_mobile: "Receive notifications"
        receive_notifications_new_title_mobile: "Receive notifications"
        add_new_with_plus: "+ Add new email address"
        add_new_cancel: Cancel
        confirmation_title_mobile: "Confirmation:"
        confirmation_title_desktop: Confirmation
        confirmation_resend: Resend
        status_confirmed: Confirmed
        status_pending: Pending
    notifications:
      email_from_admins: "I accept to receive occasional emails from the %{service_name} team"
      i_want_to_get_email_notification_when: "I want to get an email notification when..."
      newsletters: "Emails from administrators"
      community_updates: Newsletters
      email_about_confirm_reminders: "...I have forgotten to confirm an order as completed"
      email_about_new_comments_to_own_listing: "...someone comments on my offer or request"
      email_about_new_messages: "...someone sends me a message"
      email_about_new_received_testimonials: "...someone gives me feedback"
      email_about_testimonial_reminders: "...I have forgotten to give feedback on an event"
      email_daily_community_updates: "Send me a <b>daily</b> newsletter if there are new listings"
      email_weekly_community_updates: "Send me a <b>weekly</b> newsletter if there are new listings"
      do_not_email_community_updates: "Don't send me newsletters"
      email_when_conversation_accepted: "...someone accepts my offer or request"
      email_when_conversation_rejected: "...someone rejects my offer or request"
      email_about_completed_transactions: "...someone marks my order as completed"
      email_about_new_payments: "...I receive a new payment"
      email_about_new_listings_by_followed_people: "...someone I follow posts a new listing"
      unsubscribe_succesful: "Unsubscribe succesful"
      unsubscribe_info_text: "You will no longer receive these emails. Check your %{settings_link} to choose what kind of emails you want to receive from %{service_name}, or return to the %{homepage_link}."
      settings_link: settings
      homepage_link: homepage
      unsubscribe_unsuccesful: "Error in unsubscribing"
      unsuccessful_unsubscribe_info_text: "The unsubscribe link has expired. Log in to change your email subscription settings."
    profile:
      about_you: "About you"
      city: City
      family_name: "Last name"
      given_name: "First name"
      first_name_with_initial: "(only first letter shown to other users)"
      first_name_only: "(not shown to other users)"
      display_name: "Display name"
      display_name_description: "If you represent an organisation, you can use its name as your display name. Display name is shown to other users instead of your first and last name."
      location_description: "You can provide either your street address or only a city or zip/postal code. It’s good to also add your country when adding your location. Examples: \"10117 Berlin, Germany\" or \"2000 Sand Hill Road, CA, USA\"."
      profile_picture_description: "The profile picture should be in a square format (1:1 ratio), for example, 800x800 pixels. Otherwise, it will be cropped to fit."
      phone_number: "Phone number"
      profile_picture: "Profile picture"
      postal_code: "Postal code"
      profile_page: "in your profile page"
      profilemap: Mapview
      street_address: Location
      these_fields_are_shown_in_your: "Some of this information is visible to all %{service_name} users"
      visible_to_everybody: "visible to everybody"
      visible_to_registered_users: "(visible to users that have logged in)"
      default_in_listing: "(used only as a default when creating a new listing)"
      invisible: "(not shown to other users)"
      image_is_processing: "Hang on tight. We are processing your profile picture. It will be ready in a minute or two."
      shown_in_your_public_profile: "(shown in your public profile)"
      editing_profile_of: "You are now editing the profile of %{name}"
    save_information: "Save information"
  shipping_address:
    shipping_address: "Shipping address"
  tag_cloud:
    tag_used:
      with_tag: "With tag"
      without_tag: "Without tag"
  terms:
    show:
      accept_terms: "Accepting %{service_name} terms of use"
      here: "by clicking here"
      i_accept_new_terms: "I accept the new terms"
      i_accept_terms: "I accept the terms"
      terms: "%{service_name} terms of use"
      terms_have_changed: "Terms of use have changed"
      you_can_view_the_new_terms: "You can view the new terms"
      you_need_to_accept: "Welcome to %{service_name}! This seems to be the first time you are using the service. Before starting you must first accept the"
      you_need_to_accept_new_terms: "%{service_name} terms of use have changed. You have to accept the new terms in order to continue using %{service_name}. The new terms are intended to enable the upkeep of the service after the research project has ended."
  testimonials:
    index:
      all_testimonials: "All feedback"
      feedback_altogether: "Feedback altogether: "
      loading_more_testimonials: "Loading more testimonials"
      no_testimonials: "No received feedback."
    new:
      as_expected: "As expected"
      exceeded_expectations: "Much better than expected"
      give_feedback_to: "Give feedback to %{person}"
      grade: "What is your overall feeling?"
      less_than_expected: "Worse than expected"
      send_feedback: "Send feedback"
      slightly_better_than_expected: "Slightly better than expected"
      slightly_less_than_expected: "Slightly worse than expected"
      textual_feedback: "How did things go?"
      this_will_be_shown_in_profile: "The feedback you give will be visible to other members in the profile page of %{person}. It helps them to evaluate whether %{person} is a trustworthy person."
      positive: Positive
      negative: Negative
      default_textual_feedback: "Everything went smoothly, thanks a lot!"
    testimonial:
      about_listing: "about listing"
  date:
    formats:
      long_with_abbr_day_name: "%a, %b %d, %Y"
    first_day_of_week: 0
  datepicker:
    days:
      sunday: Sunday
      monday: Monday
      tuesday: Tuesday
      wednesday: Wednesday
      thursday: Thursday
      friday: Friday
      saturday: Saturday
    days_short:
      sunday: Sun
      monday: Mon
      tuesday: Tue
      wednesday: Wed
      thursday: Thu
      friday: Fri
      saturday: Sat
    days_min:
      sunday: Su
      monday: Mo
      tuesday: Tu
      wednesday: We
      thursday: Th
      friday: Fr
      saturday: Sa
    months:
      january: January
      february: February
      march: March
      april: April
      may: May
      june: June
      july: July
      august: August
      september: September
      october: October
      november: November
      december: December
    months_short:
      january: Jan
      february: Feb
      march: Mar
      april: Apr
      may: May
      june: Jun
      july: Jul
      august: Aug
      september: Sep
      october: Oct
      november: Nov
      december: Dec
    today: Today
    clear: Clear
    format: mm/dd/yyyy
  time:
    formats:
      short: "%b %e, %Y at %H:%M"
      shorter: "%b %e at %H:%M"
      short_date: "%b %e, %Y"
      hours_only: "%l:%M %P"
  timestamps:
    day_ago: "%{count} day ago"
    days_ago: "%{count} days ago"
    hour_ago: "%{count} hour ago"
    hours_ago: "%{count} hours ago"
    minute_ago: "%{count} minute ago"
    minutes_ago: "%{count} minutes ago"
    month_ago: "%{count} month ago"
    months_ago: "%{count} months ago"
    seconds_ago: "%{count} seconds ago"
    year_ago: "%{count} year ago"
    years_ago: "%{count} years ago"
    days_since:
      one: "%{count} day"
      other: "%{count} days"
    time_to:
      seconds:
        one: "%{count} second"
        other: "%{count} seconds"
      minutes:
        one: "%{count} minute"
        other: "%{count} minutes"
      hours:
        one: "%{count} hour"
        other: "%{count} hours"
      days:
        one: "%{count} day"
        other: "%{count} days"
  transactions:
    initiate:
      booked_days: "Booked days:"
      booked_nights: "Booked nights:"
      booked_days_label:
        one: "Booked day:"
        other: "Booked days:"
      booked_nights_label:
        one: "Booked night:"
        other: "Booked nights:"
      booked_hours_label:
        one: "Booked hour:"
        other: "Booked hours:"
      price_per_day: "Price per day:"
      price_per_night: "Price per night:"
      price_per_hour: "Price per hour:"
      price_per_unit: "Price per unit:"
      quantity: "Quantity:"
      subtotal: "Subtotal:"
      shipping-price: "Shipping:"
      stripe-fee: "Stripe Fee (estimated):"
      duration_in_hours:
        one: "(1 hour)"
        other: "(%{count} hours)"
      start_end_time: "%{start_time} to %{end_time}"
    price_per_quantity: "Price per %{unit_type}:"
    price: "Price:"
    quantity: "Quantity: %{quantity}"
    unit_price: "Unit price: %{unit_price}"
    total: "Total:"
    total_to_pay: "Payment total:"
  unit:
    day: day
    days: days
  web:
    listings:
      errors:
        availability:
          something_went_wrong: "We're not able to display availability information. Try to reload the page."
          saving_failed: "We're not able to save availability changes. Try to reload the page."
        working_hours:
          required: required
          overlaps: overlaps
          covers: covers
      pricing_units:
        piece: piece
        hour: hour
        day: day
        night: night
        week: week
        month: month
      edit_availability_header: Availability
      save_and_close_availability_editing: "Save and close"
      confirm_discarding_unsaved_availability_changes_explanation: "You have unsaved changes to your availability information. If you proceed, these changes will be lost."
      confirm_discarding_unsaved_availability_changes_question: "Are you sure you want to discard your changes?"
      edit_listing_availability: "Edit listing availability"
      working_hours:
        default_schedule: "Default schedule"
        i_am_available_on: "I'm available on..."
        start_time: "Start time"
        end_time: "End time"
        add_another_time_slot: "+ Add another time slot"
        save: Save
    no_listings:
      sorry: "Sorry, no listings could be found for your search criteria."
      try_other_search_terms: "Maybe try other search terms?"
    listing_card:
      add_picture: "Add picture"
      no_picture: "No picture"
    search:
      page: Page
      page_of_pages: "of %{total_number_of_pages}"
    topbar:
      menu: Menu
      more: More
      search_placeholder: Search...
      search_location_placeholder: Location
      user: User
      inbox: Inbox
      profile: Profile
      manage_listings: "My listings"
      settings: Settings
      logout: "Log out"
      login: "Log in"
      signup: "Sign up"
      admin_dashboard: "Admin dashboard"
      language: Language
      listings: "My listings"
    utils:
      km: km
      mi: mi
    branding:
      powered_by: "%{service_name} is powered by the %{sharetribe_link} marketplace platform."
      create_own: "Want to create your own online marketplace website like %{service_name}? %{learn_more}."
      learn_more: "Learn more"
  will_paginate:
    models:
      person:
        zero: users
        one: user
        few: users
        other: users
      transaction:
        zero: transactions
        one: transaction
        few: transactions
        other: transactions
    previous_label: "&#8592; Previous"
    next_label: "Next &#8594;"
    page_gap: "&hellip;"
    page_entries_info:
      single_page:
        zero: "No %{model} found"
        one: "Displaying 1 %{model}"
        other: "Displaying all %{count} %{model}"
      single_page_html:
        zero: "No %{model} found"
        one: "Displaying <b>1</b> %{model}"
        other: "Displaying <b>all&nbsp;%{count}</b> %{model}"
      multi_page: "Displaying %{model} %{from} - %{to} of %{count} in total"
      multi_page_html: "Displaying %{model} <b>%{from}&nbsp;-&nbsp;%{to}</b> of <b>%{count}</b> in total"
    person:
      community_members_entries_info:
        single_page:
          zero: "No %{model} found"
          one: "Displaying %{accepted_count} accepted %{accepted_model} and %{other_count} other %{other_model}"
          other: "Displaying %{accepted_count} accepted %{accepted_model} and %{other_count} other %{other_model}"
        single_page_html:
          zero: "No %{model} found"
          one: "Displaying <b>%{accepted_count}</b> accepted %{accepted_model} and %{other_count} other %{other_model}"
          other: "Displaying <b>%{accepted_count}</b> accepted %{accepted_model} and %{other_count} other %{other_model}"
        multi_page: "Displaying %{model} %{from} - %{to} of %{accepted_count} accepted %{accepted_model} and %{other_count} other %{other_model}"
        multi_page_html: "Displaying %{model} <b>%{from}&nbsp;-&nbsp;%{to}</b> of <b>%{accepted_count}</b> accepted %{accepted_model} and %{other_count} other %{other_model}"
  stripe_accounts:
    admin_account_not_connected: "Using %{service_name}'s payment system in order to receive payments is not possible since payments have not been set up. Please %{contact_admin_link} for details."
    contact_admin_link_text: "contact the %{service_name} team"
    you_are_ready_to_accept_payments: "You are ready to accept payments!"
    commission: "%{commission} %"
    pay_with_stripe: "Pay with Stripe using %{card}"
    add_and_pay: "Confirm payment"
    card_not_stored: "Your payment is securely processed by Stripe. %{service_name} does not store your credit/debit card information."
    missing_payment: "You have open listings but your account is not set up to receive money. To configure your payment preferences, visit %{settings_link}"
    stripe_bank_connected: "Bank account details configured successfully!"
    stripe_can_accept: "You are now all set to receive money to your bank account"
    stripe_credit_card: "Credit card"
    paypal: PayPal
    paypal_connected: "PayPal account connected successfully!"
    paypal_can_accept: "You are now all set to receive money to your PayPal account"
    paypal_connected_give_permission: "To complete setup and start receiving funds to your PayPal account <%{email}>, please grant permission to charge a transaction fee."
    form_new:
      need_info: "We need some information about you to be able to send you money."
      select_country: "Select country..."
      legal_name: "Legal name"
      first_name: "First name"
      last_name: "Last name"
      first_name_kana: "First name kana"
      last_name_kana: "Last name kana"
      first_name_kanji: "First name kanji"
      last_name_kanji: "Last name kanji"
      country: Country
      birth_date: "Birth date"
      ssn_last_4: "SSN Last 4"
      personal_id_number: "Personal ID number"
      address_country: Country
      address_state: State
      address_province: Province
      address_city: City
      address_postal_code: "Postal code"
      address_line1: "Street address"
      tos_link: "By adding your payout details you accept the %{stripe_link}."
      tos_link_title: "Stripe Connected Account Agreement"
      save_details: "Save details"
      edit: "Edit details"
      cancel: Cancel
      gender: Gender
      phone_number: "Phone number"
      address_kana_postal_code: "Postal code kana"
      address_kana_state: "State kana"
      address_kana_city: "City kana"
      address_kana_town: "Town kana"
      address_kana_line1: "Street address kana"
      address_kanji_postal_code: "Postal code kanji"
      address_kanji_state: "State kanji"
      address_kanji_city: "City kanji"
      address_kanji_town: "Town kanji"
      address_kanji_line1: "Street address kanji"
      male: male
      female: female
    form_bank:
      bank_account_number: "Bank account number"
      bank_routing_number: "Routing number"
      bank_routing_1: "Bank code"
      bank_routing_2: "Branch code"
      bank_currency: "Bank account currency"
      update_also_bank_account: "Update also Bank account"
      messages:
        account_number: "Account number"
        routing_number: "Routing number"
        bank_code: "Bank code"
        branch_code: "Branch code"
        transit_number: "Transit number"
        institution_number: "Institution number"
        format_varies_by_bank: "Format varies by bank"
        bsb: BSB
        error_message: "Invalid format"
        clearing_code: "Clearing code"
        sort_code: "Sort code"
        must_match: "must be in the following format:"
        a_dash: "a dash"
        digits: digits
        digits_or_chars: "digits or A-Z chars"
    form_verification:
      personal_id_number: "Personal ID Number"
      document: "Verification document"
      send_verification: "Send Verification"
      need_verification: "Need additional verification"
    form_pin:
      social_insurance_number: "Social Insurance Number (SIN)"
      social_security_number: "Social Security Number (SSN)"
      ssn_last_4: "Last 4 digits of Social Security Number (SSN)"
      hong_kong_identity_card: "Hong Kong Identity Card Number (HKID)"
      singapore_identity_card: "National Registration Identity Card (NRIC) or Foreign Identification Number (FIN)"
      messages:
        social_insurance_number: "must be valid Social Insurance Number (SIN)"
  payment_settings:
    title: "Payout preferences"
    bank_account: "Bank account"
    paypal: PayPal
    bank_account_details: "To receive money to your bank account, you need to provide your bank details. Your customers will be able to pay with their credit card."
    add_bank_details: "Add bank details"
    can_accept_stripe_and_paypal: "You can receive money to your bank account or your PayPal account."
    to_accept_paypal: "To receive money to your PayPal account, you need to connect your PayPal account. Your customers will be able to pay with PayPal."
    connect_paypal: "Connect PayPal account"
    wrong_setup: "There is something wrong with the payment system setup in this marketplace: Stripe Connect has not been enabled. Please contact the team to let them know that they should enable Stripe Connect in their Stripe Dashboard."
    invalid_bank_account_number: "Please check that your bank account is entered correctly and matches your country."
    invalid_postal_code: "Invalid postal code for %{country}"<|MERGE_RESOLUTION|>--- conflicted
+++ resolved
@@ -324,7 +324,6 @@
         enable_facebook_login: "Allow users to log in with their Facebook account"
         save: "Save settings"
         add_another_image: "Add another image"
-<<<<<<< HEAD
         google_connect: "Google Sign-In"
         google_instructions_link_text: "See instructions for configuring Google Sign-In."
         google_connect_info_text_with_instructions: "In order to enable Google Sign-In, configure a project for your marketplace in the <a href='https://console.developers.google.com/'>Google developers Console</a>. Add the generated id and secret key of the project here. %{instructions_link}"
@@ -339,7 +338,6 @@
         enable_linkedin_login: "Allow users to log in with their LinkedIn account"
         linkedin_connect_id: "LinkedIn client id"
         linkedin_connect_secret: "LinkedIn client secret"
-=======
       seo_settings:
         seo: "SEO"
         title: Homepage
@@ -359,7 +357,6 @@
         robots_info_link_text: "Learn more about the robots.txt file."
         robots_info_2: "You can access your robots.txt at %{link}"
         save: "Save settings"
->>>>>>> e059ac15
       analytics:
         analytics: Analytics
         google_analytics_key: "Google Analytics tracking ID"
