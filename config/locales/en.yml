en:
  number:
    currency:
      format:
        separator: "."
        delimiter: ","
        format: "%u%n"
  admin:
    categories:
      edit:
        edit_listing_category: "Edit category '%{category}'"
      index:
        listing_categories: "Listing categories"
        create_a_new_category: "+ Create a new category"
        remove_category_confirmation: "Are you sure you want to remove category '%{category_name}'?"
        saving_order: "Saving category order"
        save_order_successful: "Successfully saved category order"
        save_order_error: "An error occurred while saving category order. Please refresh the page and try again."
      new:
        new_listing_category: "New listing category"
      form:
        category_name:
          category_title: "Category title"
        category_parent:
          category_parent: "Parent category"
          no_parent: "No parent"
        category_transaction_types:
          transaction_types: "Order types"
          transaction_types_description: "Order types determine what kind of order process is allowed with listings in this category. For example, is it only selling, or are renting and giving away for free also allowed."
          select_all: "Select all"
          clear_all: "Clear all"
        buttons:
          save: Save
          cancel: Cancel
      remove:
        remove_category: "Remove category"
        remove_category_name: "Remove category '%{category_name}'"
        warning_remove_effects: "Warning! Removing category '%{category_name}' will have the following effects:"
        warning_listing_will_be_moved:
          one: "There is %{count} listing in the category. It will be moved to the selected category."
          other: "There are %{count} listings in the category. They will be moved to the selected category."
        warning_custom_field_will_be_moved:
          one: "There is %{count} custom field in the category. It will be moved to the selected category."
          other: "There are %{count} custom field in the category. They will be moved to the selected category."
        warning_subcategory_will_be_removed:
          one: "There is %{count} subcategory in the category. It will be removed."
          other: "There are %{count} subcategories in the category. They will be removed."
        warning_with_subcategories_listing_will_be_moved:
          one: "There is %{count} listing in the category and subcategories. It will be moved to the selected category."
          other: "There are %{count} listings in the category and subcategories. They will be moved to the selected category."
        warning_with_subcategories_custom_field_will_be_moved:
          one: "There is %{count} custom field in the category and subcategories. It will be moved to the selected category."
          other: "There are %{count} custom field in the category and subcategories. They will be moved to the selected category."
        select_new_category: "Select a new category where the items listed above will be moved:"
        buttons:
          remove: Remove
          cancel: Cancel
    communities:
      edit_details:
        community_details: "Basic details"
        community_look_and_feel: Design
        edit_community: "Basic details"
        enabled_languages: "Enabled languages"
        enabled_languages_description: "The set of languages available for users. The first one is used as default."
        default_language: "Default language"
        language_selection_disabled: "Language selection is disabled for your marketplace because you are using following unofficial languages: %{languages}. Please contact Sharetribe support if you want to modify your language settings."
        community_name: "Marketplace name"
        edit_community_name_description: "The name of your marketplace. This is shown to users in emails and various other places."
        community_slogan: "Marketplace slogan"
        edit_community_slogan_description: "This is shown on the homepage of the marketplace for the users who are not logged in. %{see_how_it_looks_like}."
        community_description: "Marketplace description"
        edit_community_description_description: "This is shown on the homepage of the marketplace for the users who are not logged in. %{see_how_it_looks_like}."
        community_search_placeholder: "Search help text"
        edit_community_search_placeholder_description: "This is shown on the homepage of the marketplace as a placeholder text in the search bar. %{see_how_it_looks_like}."
        private_community_homepage_content: "Private marketplace homepage content"
        edit_private_community_homepage_content_description: "This content is shown on the homepage of private marketplaces to users who are not logged in. Here you can describe your marketplace and the process to join it. You can also add images, videos and HTML content here. %{see_how_it_looks_like}."
        update_information: "Save settings"
        invite_people: "Invite new users to %{service_name}"
        edit_signup_info: "Signup info"
        edit_signup_info_description: "This is an info text that can be shown to users in the signup page. There you can give the users instructions for signing up, information like where to get an invite, etc. By default there are no instructions."
        edit_info: "Edit information"
        see_how_it_looks_like: "See how it looks"
        verification_to_post_listings_info_content: "Info text to non-verified users"
        verification_to_post_listings_info_content_description: "You currently require your users to be verified manually by you before they can post listings. Here you can set the default text that is shown to non-verified users when they try to post a new listing."
        verification_to_post_listings_info_content_default: "%{service_name} requires people to be verified manually by admin before they can post listings. You have not yet been verified. Please %{contact_admin_link} to be verified."
        contact_admin_link_text: "contact the %{service_name} team"
        save: "Save settings"
        transaction_agreement: "Transaction agreement"
        transaction_agreement_checkbox: "Require users to accept an agreement before transaction"
        transaction_agreement_checkbox_header: "Agreement label"
        transaction_agreement_checkbox_label_description: "This text will be shown next to a checkbox in the checkout form. The user needs to check the box to proceed with the transaction. An example label would be something like \"By clicking this box I accept the agreement.\""
        transaction_agreement_text_header: "Agreement text"
        transaction_agreement_description: "This is the content of the actual agreement that the user needs to accept. The agreement content is displayed when the user clicks the \"%{read_more}\" link next to the agreement label."
      edit_look_and_feel:
        edit_community_look_and_feel: "Edit marketplace \"%{community_name}\" look and feel"
        community_logo: Logo
        community_logo_icon: "Logo for social networks and mobile devices"
        community_cover_photo: "Cover photo"
        small_community_cover_photo: "Small cover photo"
        favicon: Favicon
        favicon_info_text: "Favicon will replace the default Sharetribe logo. The dimensions should be 32x32 pixels and the uploaded image will be resized to these dimensions."
        community_custom_color1: "Main color"
        community_slogan_color: "Marketplace slogan color"
        community_slogan_color_instructions_text: "You can change the color of the slogan on the homepage by entering a hex color value. The slogan is shown to users that are not logged in. %{colorpicker} can help you choose the color and give you the hex color code. You can then copy the code here. %{see_how_it_looks_like}."
        community_description_color: "Marketplace description color"
        community_description_color_instructions_text: "You can change the color of the description on the homepage by entering a hex color value. The description is shown to users that are not logged in. %{colorpicker} can help you choose the color and give you the hex color code. You can then copy the code here. %{see_how_it_looks_like}."
        new_listing_button_custom_color: "Post a new listing button color"
        logo_instructions_text_with_dimensions: "The logo size should be %{width}x%{height}px. It will be shown to users with bigger screens."
        logo_instructions_text_with_dimensions_no_placing: "The logo size should be %{width}x%{height}px."
        logo_icon_instructions_text_with_dimensions: "This square logo will be shown when people share your site in Facebook, when they view your site on a mobile device or when they bookmark your site to the home screen of their mobile device. The dimensions should be (at least) %{width}x%{height}px."
        logo_icon_instructions_text_with_dimensions_no_placing: "This square logo will be shown when people share your site in Facebook or when they bookmark your site to the home screen of their mobile device. The dimensions should be (at least) %{width}x%{height}px."
        cover_photo_visibility: "Cover photo is shown in the homepage for users who are not logged in."
        cover_photo_instructions_text_with_dimensions: "The photo will be resized to %{width}x%{height} pixel size and taller images will be cut in the middle. %{see_how_it_looks_like}."
        small_cover_photo_visibility: "Small cover photo is shown in all pages except in the homepage for users who are not logged in."
        small_cover_photo_instructions_text_with_dimensions: "The photo will be resized to %{width}x%{height} pixel size and taller images will be cut in the middle."
        main_content_width: "When choosing cover photos please note that the page main content is %{main_width} pixels wide at most. Remember to also check how your cover photo looks on the smaller screens (e.g. by using a more narrow browser window)."
        custom_color1_instructions_text: "You can change the main color of the user interface by entering a hex color value. <a href=\"http://www.colorpicker.com/?colorcode=D96E21\" target=\"_blank\" rel=\"noreferrer\">ColorPicker.com</a> can help you choose the color and give you the hex color code. You can then copy the code here."
        new_listing_button_instructions_text: "You can change the color of the Post a new listing button by entering a hex color value. %{link_to_colorpicker} can help you choose the color and give you the hex color code. You can then copy the code here."
        default_browse_view: "Default browse view"
        default_browse_view_instructions_text: "Default browse view is used on the homepage to set how the listings are displayed by default."
        grid: Grid
        list: List
        map: Map
        name_display_type: "Name display type"
        name_display_type_instructions_text: "Choose how the name of each user is shown on the site."
        full_name: "Full name (First Last)"
        first_name_with_initial: "First name with initial (First L)"
        first_name_only: "First name only (First)"
        invalid_color_code: "Color code should contain 6 numbers or letters A-F, for example D96E21"
        custom_head_script: "Custom script"
        custom_head_script_instructions_text: "This script is injected inside the <head> tag of every page and can be used to insert custom CSS, JavaScript or HTML. Please note that future changes to Sharetribe may render your script incompatible."
      edit_text_instructions:
        edit_text_instructions: "Instruction texts"
      edit_welcome_email:
        welcome_email_content: "Welcome email content"
        welcome_email_content_description: "The message below will be sent to every new user when they join. You can customize the message to fit your marketplace. By clicking '%{send_test_message_link}' you can send a preview message to your email address, so you can see how it looks in an email client."
        edit_message: "Edit message"
        send_test_message: "Send test message"
      outgoing_email:
        title: "Outgoing email address"
        info: "This name and address is used for emails sent from your marketplace to members."
        read_more: "Read more about outgoing email address"
        sender_address: "Sender address: %{sender_address}"
        sender_address_default: "Sender address: not set (using default address %{sender_address})"
        need_to_change: "If you need to change the email address, please %{contact_support_link}."
        contact_support_link_text: "contact Sharetribe support"
        set_sender_address: "Set sender address"
        sender_name_label: Name
        sender_name_placeholder: "Sender name"
        sender_email_label: "Email address"
        sender_email_placeholder: sender-email@example.com
        amazon_ses_notification: "You will receive an email from %{email_sender} to confirm your e-mail address. The email subject is '%{email_subject}'. Follow the instructions to verify your email."
        this_is_how_it_will_look: "This is how it will look:"
        send_verification_button: "Send verification email"
        change_sender_email: "change sender email"
        successfully_saved: "Sender address saved successfully. The verification email will be sent soon."
        successfully_saved_name: "Sender name updated successfully."
        set_sender_name: "Change sender name"
        change_sender_name: "Change sender name"
        change_sender_prompt: "%{change_name_link} or %{change_email_link}"
        status: "Status: %{status}"
        status_verified: "Verified - in use"
        status_error: "An error occurred. Please refresh the page."
        status_requested: "Unverified - verification email sent to %{email} %{time_ago}. %{resend_link}"
        status_expired: "Verification of %{email} expired. %{resend_link}"
        status_resent: "Verification email resent to %{email}. %{resend_link}"
        resend_link: Resend
        invalid_email_error: "Invalid email format for '%{email}'"
        invalid_email_domain: "The '%{email}' email address is using an unsupported email provider: '%{domain}'. %{invalid_email_domain_read_more_link}"
        invalid_email_domain_read_more_link: "Read the Help Center article for more information."
        unknown_error: "Something went wrong"
        white_label_offer: "Set your own email address as the sender and remove all Sharetribe branding from outgoing email messages by %{upgrade_pro_plan_link}."
        upgrade_plan_link: "upgrading to the Pro plan or higher"
        verification_sent_from: "The verification email was sent from %{verification_sender_name}."
        follow_the_instructions: "Please follow the instructions in the email to verify your address."
      getting_started:
        getting_started: "Get started"
      available_languages:
        en: English
        en-AU: "English (Australia)"
        en-GB: "English (United Kingdom)"
        fr: French
        fr-CA: "French (Canada)"
        es: "Spanish (Chile)"
        es-ES: Spanish
        pt-PT: Portuguese
        pt-BR: "Portuguese (Brazil)"
        nb: "Norwegian Bokmål"
        sv: Swedish
        da-DK: Danish
        fi: Finnish
        ru: Russian
        de: German
        el: Greek
        nl: Dutch
        tr-TR: Turkish
        zh: Chinese
        ja: Japanese
        it: Italian
      settings:
        settings: Settings
        general: General
        access: "Access preferences"
        join_with_invite_only: "Allow users to join only with an invite from another user"
        users_can_invite_new_users: "Allow all users to invite new users"
        private: "Allow only registered users to see listings and user profiles (make marketplace private)"
        require_verification_to_post_listings: "Allow only users verified by admin to post new listings"
        search_preferences: "Search preferences"
        default_search_type: "Search type: %{select_search_type}"
        keyword_search: "Keyword search"
        keyword_and_location_search: "Keyword and location search"
        location_search: "Location search"
        select_distance_unit: "Show distance in %{distance_units_selector}"
        km: km
        miles: miles
        show_only_nearby: "Show only nearby listings with location search"
        listing_preferences: "Listing preferences"
        transaction_preferences: "Order preferences"
        show_listing_publishing_date: "Display publishing date of the listing on the listing page"
        show_category_in_listing_list: "Display listing type in list view"
        listing_comments_in_use: "Allow users to post comments to listings (viewable to all other users)"
        email_preferences: "Email preferences"
        automatic_newsletters: "Send automatic daily / weekly newsletters to all users (unless they opt out)"
        email_admins_about_new_members: "Send admins an email whenever a new user signs up"
        google_analytics_key: "Google Analytics tracking ID"
        twitter_handle: "Twitter handle (used with tweet button in listing page)"
        update_settings: "Save settings"
        automatically_confirmed_no_escrow: "Order will be automatically marked as completed %{days_dropdown} days after the payment has been made"
        automatic_newsletter_frequency: "Send automatic newsletter: %{frequency_dropdown}"
        newsletter_daily: Daily
        newsletter_weekly: Weekly
        delete_marketplace_title: "Delete marketplace"
        type_marketplace_domain: "Type your marketplace domain (%{domain}) to the text field below:"
        type_marketplace_domain_placeholder: "Type your marketplace domain here"
        once_you_delete: "Once you delete the marketplace, you will not be able to access it anymore. Be careful."
        are_you_sure: "Are you sure?"
        i_understand_button: "I understand that by clicking this button my marketplace will be deleted"
        last_community_updates: "Please note that after deletion, you and your marketplace users may still receive the last marketplace update emails."
        you_will_be_redirected_to: "After you have deleted your marketplace you will be redirected to %{destination}. You will not be able to access your marketplace anymore."
        delete_this_marketplace: "Delete this marketplace"
        payment_preferences: "Payment system"
      manage_members:
        manage_members: "Manage users"
        email: Email
        name: Name
        display_name: "Display name"
        join_date: Joined
        admin: Admin
        posting_allowed: "Posting allowed"
        ban_user: "Ban"
        saving_user_status: Saving...
        save_user_status_successful: Saved
        export_all_as_csv: "Export all as CSV"
        save_user_status_error: "Saving failed. Please refresh the page and try again."
        ban_user_confirmation: "This removes the user from the marketplace and prevents them from accessing the site again with this account. Are you sure you want to proceed?"
        unban_user_confirmation: "This unbans the user in the marketplace and allows them to access the site again with this account. Are you sure you want to proceed?"
        ban_me_error: "You cannot ban yourself."
        search: Search
        search_by_name_email: "Search for a name, email or display name"
        reset_search: "Show all"
        for_search_terms: "for: %{terms}"
      new_layout:
        new_layout: "New layout"
        description_roadmap_new: "When new layout components are made available for your marketplace, you can choose whether you want to start using the new component or continue using the old one. You can toggle the selection at any point from this page. It's recommended to always be using the new version, as the old components might be phased out at some point. In case a component you're currently using is going to be phased out, you will be contacted in advance."
        enabled_for_you: "Enabled for you"
        enabled_for_all: "Enabled for all"
        new_topbar: "New top bar (visible on every page)"
        searchpage: "New search page (requires the new top bar)"
      social_media:
        social_media: "Social media"
        twitter_handle: "Twitter handle"
        twitter_handle_info_text: "Username of the Twitter account of your marketplace (if you have one). It will be mentioned when people use the tweet button on the listing page."
        twitter_handle_info_text_with_instructions: "Username of the Twitter account of your marketplace (if you have one). It will be mentioned when people use the tweet button on the listing page. %{instructions_link}."
        twitter_instructions_link_text: "Read more"
        twitter_handle_placeholder: username
        invalid_twitter_handle: "Twitter handle should contain only at maximum 15 alphanumeric (letters A-Z and numbers 0-9) characters."
        facebook_connect: Facebook
        facebook_connect_info_text: "In order to enable Facebook Login, create an application for your marketplace in the <a href='https://developers.facebook.com/'>Facebook developers dashboard</a>. Add the generated id and secret key of the application here."
        facebook_connect_info_text_with_instructions: "In order to enable Facebook Login, create an application for your marketplace in the <a href='https://developers.facebook.com/'>Facebook developers dashboard</a>. Add the generated id and secret key of the application here. %{instructions_link}"
        facebook_instructions_link_text: "See instructions for configuring Facebook Connect."
        facebook_connect_id: "Facebook client id"
        invalid_facebook_connect_id: "Client id should contain only numbers."
        facebook_connect_secret: "Facebook client secret"
        invalid_facebook_connect_secret: "Client secret should contain only numbers and letters from a to f."
        save: "Save settings"
      analytics:
        analytics: Analytics
        google_analytics_key: "Google Analytics tracking ID"
        google_analytics_key_info_text: "Tracking ID of your Google Analytics account."
        google_analytics_key_info_text_with_instructions: "Tracking ID of your Google Analytics account. %{instructions_link}."
        google_analytics_instructions_link_text: "Read more about connecting Google Analytics"
        save: "Save settings"
      menu_links:
        menu_links: "Menu links"
        save: "Save settings"
        add_menu_link: "Add a new link to menu"
        title_placeholder: "Link title"
        url_placeholder: "http://example.com/en"
        title: Title
        language: Language
        url: URL
        empty: "You don't have any additional menu links"
        max_number_of_links: "Maximum number of links displayed in the top bar: %{select_max_number}"
        all: All
        max_number_of_links_info: "Link to %{about_page} is always displayed as the first menu link"
        about_page: "about page"
      topbar:
        topbar: "Top bar"
        new_listing_button_label: "Post a new listing button text"
        invalid_post_listing_button_label: "Please provide a valid text for \"Post a new listing\" button"
      transactions:
        export_all_as_csv: "Export all as CSV"
        transactions: "View transactions"
        headers:
          conversation: "Conversation thread"
          listing: Listing
          status: Status
          sum: Sum
          started: Started
          last_activity: "Latest activity"
          initiated_by: Starter
          other_party: "Other party"
        status:
          conversation: Conversation
          free: Free transaction
          pending: Pending
          preauthorized: Preauthorized
          accepted: Accepted
          rejected: Rejected
          paid: Paid
          confirmed: Completed
          canceled: Canceled
          initiated: "Waiting PayPal payment"
          pending_ext: "Waiting PayPal payment"
          none:
            free: Conversation
          paypal:
            free: Conversation
            pending: Pending
            preauthorized: Preauthorized
            accepted: Accepted
            rejected: Rejected
            paid: Paid
            confirmed: Confirmed
            canceled: Canceled
            initiated: "Waiting PayPal payment"
            pending_ext: "Waiting PayPal payment"
          stripe:
            free: Conversation
            pending: Pending
            preauthorized: Preauthorized
            accepted: Accepted
            rejected: Rejected
            paid: Paid
            confirmed: Confirmed
            canceled: Canceled
            initiated: "Waiting Stripe payment"
            pending_ext: "Waiting Stripe payment"
        not_available: "Not available"
      conversations:
        conversations: "View conversations"
        participants: "Conversation: %{starter} with %{author}"
        headers:
          started_from: Started from
          status: Status
          started: Started
          last_activity: Latest Activity
          initiated_by: Starter
          other_party: Other party
    custom_fields:
      edit:
        edit_listing_field: "Edit listing field '%{field_name}'"
      edit_price:
        description: "The minimum and maximum price only affect the filter. They do not set a limit for listing prices."
        edit_price_field: "Edit listing field 'Price'"
        show_price_filter_homepage: "Show price filter on homepage"
        price_min: "Filter minimum price"
        price_max: "Filter maximum price"
      edit_location:
        edit_location_field: "Edit listing field 'Location'"
        this_field_is_required: "This field is required"
      edit_expiration:
        edit_expiration_field: "Edit listing field 'Expiration date'"
        enable: "Enable expiration date"
      form:
        field_required:
          this_field_is_required: "Make it mandatory to fill in this field when creating a new listing"
          this_field_is_required_checkbox: "Make it mandatory to fill in this field when creating a new listing (user has to select at least one option)"
        search_filter:
          search_filter: "Display a filter based on this field on the homepage"
          date_cant_be_filtered: "There's no filter available for date field."
          text_cant_be_filtered: "There's no filter for text field. The main text search searches from text fields."
      index:
        listing_fields: "Listing fields & filters"
        listing_fields_help: "Here you can edit the fields that users have to fill in when they create a new listing. Please note that some fields are predefined and cannot be edited."
        add_new_field: "Add new field:"
        remove_field_confirmation: "Are you sure you want to remove field '%{field_name}'?"
        cancel: Cancel
        save: Save
        field_title: "Field title"
        field_type: "Field type"
        categories: "Listing categories where the field is used"
        select_all: "Select all"
        clear_all: "Clear all"
        options: Options
        add_option: "+ Add option"
        saving_order: "Saving field order"
        save_order_successful: "Successfully saved field order"
        save_order_error: "An error occurred while saving field order. Please refresh the page and try again."
        select_one: "Select field type..."
        continue: Continue
        minimum_value: Minimum
        maximum_value: Maximum
        allow_decimals: "Allow decimals"
      new:
        new_listing_field: "New listing field"
      field_types:
        text: Text
        number: Number
        dropdown: Dropdown
        checkbox_group: "Checkbox group"
        date: Date
    emails:
      new:
        send_email_to_members: "Send email to users"
        send_email_to_members_title: "Send email to your users"
        send_email: "Send the email"
        send_email_or: or
        send_test_email: "Send a test email to yourself"
        test_sent: "Test email was sent to your inbox"
        send_email_article_title: "this article"
        send_email_article_text: "You can learn more about the user segments in %{article_link}."
        recipients:
          title: "Who do you want to email?"
          options:
            all_users: "All users"
            with_listing: "Users who have posted at least one listing"
            with_listing_no_payment: "Users who have posted at least one listing but haven't added their payment details"
            with_payment_no_listing: "Users who have added their payment details but haven't posted a listing"
            no_listing_no_payment: "Users who haven't posted a listing and haven't added their payment details"
        email_subject: "Email subject"
        email_content: "Email content"
        email_content_placeholder: "What do you want to say to your users?"
        email_language: "Language of the email receivers"
        any_language: "Any language"
        message_will_be_sent_only_to_people_with_this_language: "The email will be sent only to the users who are using %{service_name} in the language you choose."
        email_sent: "Email sent."
    left_hand_navigation:
      general: General
      users_and_transactions: "Users & transactions"
      configure: Configuration
      emails_title: Emails
      subscription: Subscription
      preview: "Preview site"
    listing_shapes:
      availability_title: Availability
      read_more: "Read more about automatic availability management."
      read_more_availability_management: "Read more about availability management."
      allow_providers_to_manage_availability: "Allow providers to manage their availability from a calendar"
      per_hour_availability: "\"Per hour\" availability"
      per_day_availability: "\"Per day\" availability"
      per_night_availability: "\"Per night\" availability"
      pricing_units_disabled_info: "Pricing units cannot be used when availability calendar is enabled."
      can_not_find_name: "Can not find order type with given name: %{name}"
      index:
        listing_shapes: "Order types"
        description: "Order types determine how the order process works in your site. You can decide whether your users are renting or selling, or perhaps just posting announcements and communicating via direct messages."
        read_more_about_order_types: "Read more about order types"
        add_new_shape: "Add new order type: "
        select_template: "Select template..."
        all_categories: "All categories"
        no_categories: "No categories"
        category_count: "%{category_count} categories"
        header:
          listing_shape_name: "Order type name"
          listing_shape_categories: "Categories where it's used"
        order:
          saving_order: "Saving order"
          save_order_successful: "Successfully saved order type order"
          save_order_error: "An error occurred while saving order. Please refresh the page and try again."
      templates:
        selling_products: "Selling products"
        renting_products: "Renting products"
        offering_services: "Offering services"
        giving_things_away: "Giving things away"
        requesting: Requesting
        announcement: "Posting announcements"
        custom: Custom
      new:
        create_listing_shape: "Create order type"
        create: Create
        cancel: Cancel
        create_success: "New order type '%{shape}' created"
        create_failure: "Could not create new order type. Error: %{error_msg}"
      edit:
        edit_listing_shape: "Edit order type '%{shape}'"
        update: Save
        cancel: Cancel
        update_success: "Changes to order type '%{shape}' saved"
        update_failure: "Could not save changes. Error: %{error_msg}"
        delete: "Delete order type"
        confirm_delete_order_type:
          one: "There is %{count} listing with this order type. If you delete the order type, this listing will be closed. Are you sure you want to delete the order type?"
          other: "There are %{count} listings with this order type. If you delete the order type, those listings will be closed. Are you sure you want to delete the order type?"
        can_not_delete_last: "You can't delete this order type because it's the only type in your marketplace."
        can_not_delete_only_one_in_categories: "You can't delete this order type because in following categories this order type is the only one in use: %{categories}"
      listing_shape_name: Name
      listing_shape_name_placeholder: "E.g. Sell"
      action_button_label: "Checkout button label"
      action_button_placeholder: "E.g. Buy"
      open_listings_warning:
        one: "There is %{count} open listing with this order type. If you change any of the settings below, that listing will retain the old settings. The listing can be changed to the new settings by editing it manually. If you don't want to have the listing with the old settings visible on your site, you can close it by clicking the button below."
        other: "There are %{count} open listings with this order type. If you change any of the settings below, those listings will retain the old settings. Those listings can be changed to the new settings by editing them manually. If you don't want to have any listings with the old settings visible on your site, you can close them by clicking the button below."
      close_listings_action:
        one: "Close %{count} listing"
        other: "Close %{count} listings"
      confirm_close_listings_action:
        one: "Are you sure you want to close %{count} listing?"
        other: "Are you sure you want to close %{count} listings?"
      successfully_closed: "Successfully closed listings"
      successfully_deleted: "Successfully deleted order type '%{order_type}'"
      pricing_and_checkout_title: "Pricing & checkout"
      online_payments_label: "Allow sellers to accept payments online"
      shipping_label: "Allow sellers to define a shipping fee"
      price_label: "Allow sellers to add a price to their listings"
      units_title: "Pricing units"
      units_desc: "If you have enabled pricing units, the listing price is displayed as \"price per pricing unit\". An example: \"$39 per hour\"."
      units:
        piece: "Per piece"
        hour: "Per hour"
        day: "Per day"
        night: "Per night"
        week: "Per week"
        month: "Per month"
      can_not_find: "Can't find order type with id: %{id}"
      add_custom_unit: "+ Add a custom pricing unit…"
      delete_custom_unit: delete
      custom_unit_form:
        title: "New pricing unit"
        label_heading: Label
        selector_label_heading: "Selector label"
        label_placeholder: "eg. \"kg\", \"30 minutes\", \"person\", \"class\""
        selector_placeholder: "eg. \"Number of people\", \"Amount in kg\""
        per: Per
        unit_type:
          heading: "Unit type"
          quantity_label: "Quantity (per piece, per kg, per person, per 2 hour tour...)"
          time_label: "Time (per 30 minutes, per 2 weeks, per year...)"
    paypal_accounts:
      marketplace_paypal_integration: "Payment system preferences"
      preferences_updated: "Payment system preferences updated"
      contact_support_link_text: "contact support"
      integration_info_text: "The payment system of your marketplace is powered by PayPal. To allow your users to pay using your marketplace, you must connect your PayPal account. Once you have connected your PayPal account, you can choose a minimum transaction size and a possible commission fee."
      link_paypal_personal_account_label: "Are you providing products or services yourself?"
      link_paypal_personal_account: "If so, you will also need to connect your PayPal account to %{personal_payment_preferences_link}."
      link_stripe_personal_account: "If so, you will also need to add your payout details to %{personal_payment_preferences_link}."
      link_paypal_and_stripe_personal_account: "If so, you will also need to connect your PayPal or Stripe account to %{personal_payment_preferences_link}."
      personal_payment_preferences_link_text: "your personal marketplace account"
      read_more_about_paypal: "Read more about the payment system"
      edit_payment_settings: "Edit payment settings"
      supported_currencies_information_text: "Sharetribe's online payment system supports 24 currencies. If your currency is not on the list, please %{contact_support_link}. If you change the marketplace currency, existing listings will retain their old currency. You need to edit those listings individually to convert them to the new currency."
      currency_change_warning_text: "Heads up: if you move forward with this currency change, don't forget to ask your sellers to manually edit their existing listings to get the currency update."
      marketplace_currency_label: "Marketplace currency:"
      minimum_listing_price_label: "Minimum transaction size:"
      transaction_fee_label: "Transaction fee:"
      minimum_transaction_fee_label: "Minimum transaction fee:"
      save_settings: "Save settings"
      minimum_listing_price_below_tx_fee: "The minimum transaction size has to be greater than or equal to the minimum transaction fee: %{minimum_transaction_fee}."
      minimum_listing_price_below_min: "The minimum transaction size has to be greater than the minimum commission %{minimum_commission}."
    payment_preferences:
      title: "Payment system preferences"
      general_settings: "1. General settings"
      connect_a_payment_provider: "2. Connect a payment provider"
      contact_support: "contact support"
      no_payments_link_text: here
      your_country: "Your country:"
      you_cannot_use_online_payments: "You cannot use online payments in %{country_name} with %{currency}. Please choose a different currency or %{support_link} to change your country. You can read more about supported countries and currencies %{help_link}. In the future we might add more payment providers and support more currencies"
      which_to_choose: "Which one to choose?"
      you_can_use_stripe_or_paypal: "You can use either Stripe, PayPal or both as your payment providers. %{choose_link}"
      you_can_use_stripe_only: "You can use Stripe as your payment provider. %{read_more_link}"
      read_more_stripe: "Read more about Stripe payments."
      you_can_use_paypal_only: "You can use PayPal as your payment provider. %{read_more_link}"
      read_more_paypal: "Read more about PayPal payments."
      read_more_about_paypal_and_stripe: "Read more about online payments, Stripe and PayPal"
      general_settings_updated: "Payment system general settings updated"
      transaction_fee_settings_updated: "Transaction fee settings updated"
      choose_popup_text: |-
          If you want to allow your users to accept online payments, you need to choose the currency for your marketplace and then connect at least one of the two payment providers supported by Sharetribe: Stripe and PayPal. You can also choose to use both, which means your users will be able to accept payments with either payment method.
          You can create a new account with either service if you don't have one already. Once you have connected an account, you can choose a possible fee you're charging from each transaction.
          What's the difference between Stripe and PayPal? Stripe allows you to delay payout to the seller up to 3 months and offers one payment method (credit/debit card). Stripe also allows your providers to receive money directly to their bank account simply by providing their bank details. PayPal provides two payment methods (credit card and PayPal account) and offers a protection program for buyers and sellers. It requires your providers to create a PayPal Business Account to accept payments.
          If you use Stripe, its fees will be deducted from your transaction fee, so remember to set a high enough minimum fee. If you use PayPal, its fees will be charged from the provider separately, in addition to your transaction fee. Stripe and PayPal have a bit different fee structure. In most cases Stripe's fees are a bit lower.
      invalid_api_keys: "Invalid Stripe API keys"
      missing_api_keys: "Missing Stripe API keys"
      stripe_verified: "Stripe API access verified"
      change_settings: "Change settings and fees"
      configure_stripe: "Configure Stripe"
      configure_paypal: "Configure PayPal"
      transaction_fee_settings: "Transaction fee settings"
      transaction_fee_save: Save
      stripe_fee: "Stripe's fees"
      stripe_fee_notice: "%{stripe_fee_link} will be deducted from the transaction fee you are charging."
      fee_should_be_less_than_minimum_price: "Minimum transaction fee must be lower than minimum transaction size"
      confirm_disable: "Are you sure you want to disable %{gateway}? If you disable it, providers will no longer be able to receive money and buyers will no longer be able to pay through this payment method. If providers haven't configured another payment method, buyers will not be able to buy from them."
      stripe_connected:
        title: "Stripe connected"
        disable: "Disable Stripe"
        disabled: "Stripe disabled"
        enable: "Enable Stripe again"
      paypal_connected:
        title: "PayPal connected"
        disable: "Disable PayPal"
        disabled: "PayPal disabled"
        enable: "Enable PayPal again"
      cannot_enable_gateway: "Cannot enable payment gateway %{gateway}."
      cannot_disable_gateway: "Cannot disable payment gateway %{gateway}."
      stripe_form:
        add_your_api_keys: "Add your Stripe API keys"
        how_to_get_these: "How to get these?"
        publishable_key_example: "For example: %{api_publishable_key_example}"
        secret_key_example: "For example: %{api_secret_key_example}"
        save_api_keys: "Save Stripe API keys"
        invalid_secret: "That doesn't look like a correct %{secret_key}"
        invalid_publishable: "That doesn't look like a correct %{publishable_key}"
      index:
        header: "Available Payment Settings"
        info: "You can configure available payment gateways for use in your marketplace. Currently PayPal and Stripe are supported."
        active: Active
        gateway: Gateway
        process: Process
        commission: Commission
        minimum_price: Min.price
        minimum_fee: Min.fee
        api_verified: "API verified?"
        actions: Actions
        payments_not_enabled: "Payments are not enabled for your marketplace"
    transaction_types:
      sell: Selling
      rent: "Renting out"
      give: "Giving away"
      lend: Lending
      swap: Swapping
      service: Offering
      request: Requesting
      inquiry: Announcement
      share_for_free: "Sharing for free"
      default_action_button_labels:
        sell: Buy
        rent: Rent
        request: Offer
        offer: Request
        inquiry: Contact
  common:
    edit_page: "Edit page"
    default_community_slogan: "Community marketplace"
    default_community_description: "This is a place to sell, rent, swap and share goods and services with the other members of the marketplace."
    cancel: Cancel
    fields_that_are_mandatory: "Fields marked with star (*) are mandatory."
    or: or
    password: Password
    service_name: "%{service_name}"
    share_types:
      request: request
      offer: offer
      borrow: borrowing
      buy: buying
      give_away: "giving away"
      lend: lending
      receive: "taking for free"
      rent: renting
      rent_out: "renting out"
      sell: selling
      offer_to_swap: swapping
      request_to_swap: swapping
      share_for_free: "sharing for free"
      accept_for_free: "wanting to use for free"
    categories:
      item: Items
      favor: Services
      rideshare: Rideshare
      housing: Spaces
      tools: Tools
      sports: Sports
      music: Music
      books: "Books & Magazines"
      games: "Games & Toys"
      furniture: Furniture
      outdoors: "Camping & Outdoors"
      food: "Food & Kitchen"
      electronics: Electronics
      pets: "Pets & Animals"
      film: "Film & Movies"
      clothes: "Clothes & Accessories"
      garden: Garden
      travel: Travel
      other: Other
    username: Username
    username_or_email: "Email or username"
    what_is_this: "What's this?"
    removed_user: "Removed user"
    payment_fee_info:
      title: "Payment processing fee"
      title_paypal: "PayPal's processing fee"
      stripe: Stripe
      paypal: PayPal
      info: "Payments in %{service_name} are processed by either Stripe or PayPal. They both charge a fee from each payment."
    paypal_fee_info:
      title: "PayPal's payment processing fee"
      body_text: |-
          For PayPal payments, %{service_name} charges a commission of %{paypal_commission}%. PayPal's fees are not included in this commission, so in addition to %{service_name} commission, you also need to pay PayPal's fees from each payment processed by PayPal. PayPal's fee is between 2% and 5% of the total sales price, depending on your monthly sales volume and the country of residence of the buyer. In general, domestic purchases have lower fees than international ones, and higher monthly sales give you a discount on fees.
          You can see the exact fees by logging in to your PayPal account and going %{link_to_paypal}. After each purchase you will get a receipt displaying the exact fee.
      body_text_accept: |-
          This transaction is processed by PayPal. PayPal charges a processing fee from each payment. This fee is between 2% and 5% of the total sales price, depending on your monthly sales volume and the country of residence of the buyer. In general, domestic purchases have lower fees than international ones, and higher monthly sales give you a discount on fees.
          You can see the exact fees by logging in to your PayPal account and going %{link_to_paypal}. After each purchase you will get a receipt displaying the exact fee.
      link_to_paypal_text: here
    paypal_only_fee_info:
      title: "PayPal's payment processing fee"
      body_text: |-
          Payments in %{service_name} are processed by PayPal. PayPal charges a processing fee from each payment. This fee is between 2% and 5% of the total sales price, depending on your monthly sales volume and the country of residence of the buyer. In general, domestic purchases have lower fees than international ones, and higher monthly sales give you a discount on fees.
          You can see the exact fees by logging in to your PayPal account and going %{link_to_paypal}. After each purchase you will get a receipt displaying the exact fee.
      link_to_paypal_text: here
    stripe_fee_info:
      title: "Stripe's payment processing fee"
      body_text: "For Stripe payments, %{service_name} charges a commission of %{stripe_commission}%. Stripe's fees are included in this commission."
      link_to_stripe_text: here
  conversations:
    accept:
      details: "Order details"
      order_by: "Order by %{orderer_link}"
      accept_offer: "Accept the offer"
      accept_request: "Accept the request"
      reject_offer: "Not this time"
      reject_request: "Not this time"
      close_listing: "Close the listing %{listing_title_link}"
      update_later: "Leave the listing open"
      optional_message: "Optional message"
      price_to_pay: "Total price to be paid"
      accept: Accept
      decline: Decline
      quantity_label: "Quantity:"
      sum_label: "Subtotal:"
      service_fee_label: "%{service_name} fee:"
      you_will_get_label: "You will get:"
      total_label: "Total:"
      total_value: "%{seller_gets}*"
      total_value_paypal: "%{seller_gets}*"
      total_value_stripe: "%{seller_gets}"
      paypal_fee_info: "* Excludes <a id='%{fee_info_link_id}' href='#'>PayPal's payment processing fee</a>"
      payment_fee_info: "* Excludes <a id='%{fee_info_link_id}' href='#'>payment processing fee</a>"
      shipping_price_label: "Shipping:"
      stripe-fee_label: "Payment processing fee"
    confirm:
      confirm_description: "If your order has been fulfilled you should confirm it as done. Then you can give feedback to the other party."
      cancel_description: "If your order was not fulfilled, you can mark it as 'disputed'. You can still give feedback to the other party and describe what happened."
      cancel_payed_description: "If your request was accepted but you're having second thoughts, you can still cancel the request before the payment."
      canceling_payed_transaction: "Cancel transaction"
      confirm: "Mark completed"
      cancel: Dispute
      continue: Continue
      give_feedback_to: "Give feedback to %{person_link}"
      do_not_give_feedback: "Skip feedback"
    details:
      day: day
      days: days
      price_per_day: "Price per day: %{price}"
    index:
      loading_more_messages: "Loading more messages"
      message_partitive: message
      messages_partitive: messages
      no_received_messages: "No messages"
      no_sent_messages: "No sent messages"
    conversation:
      accepted_request: "Request accepted."
      accepted_offer: "Offer accepted."
      rejected_request: "Request rejected."
      rejected_offer: "Offer rejected."
      confirmed_request: "Order completed."
      confirmed_offer: "Offer completed."
      canceled_request: "Order canceled."
      canceled_offer: "Offer canceled."
      message_from: "Message from %{person}"
      about_listing: "About listing %{listing_title}"
      free_message: "Direct message"
      message_content_not_available: "Message content not available"
    message:
      accepted_request: "accepted the request"
      received_payment: "accepted the request, received payment for %{sum}"
      accepted_offer: "accepted the offer"
      rejected_request: "rejected the request, canceled the payment"
      rejected_offer: "rejected the offer"
      confirmed_request: "marked the order as completed"
      confirmed_offer: "marked the offer as completed"
      canceled_request: "canceled the order"
      canceled_offer: "canceled the offer"
      paid: "paid %{sum}"
      payment_preauthorized: "Payment authorized: %{sum}"
    new:
      message: Message
      message_to: "Message to %{author_name}"
      optional_message_to: "Optional message to %{author_name}"
      send_message: "Send message"
      send: Send
      this_message_is_private: "This message is private between you and %{person}. %{person} will be notified of this message by email."
      you_will_get_notified_of_acceptance: "You will get an email notification when %{person} accepts or rejects your proposal."
      you_will_get_notified: "You will get an email notification when %{person} answers you."
      title: Title
      send_message_to_user: "Send message to %{person}"
      about_listing: "About listing %{listing_title}"
      author_has_to_accept_request: "%{author_name} needs to accept the request before you can pay"
    show:
      in_response_to_listing: "about listing"
      message_sent_by: "Message sent by"
      message_sent_to: "Message sent to"
      send_reply: "Send reply"
      write_a_reply: "Write a reply:"
      conversation_about_listing: "With %{person} about %{listing}"
      conversation_with_user: "With %{person}"
      conversation_with: "Conversation with %{person}"
      last_message_at: "(latest message %{time})"
      price: "Price: %{price}"
      sum: "Total: %{sum}"
      total: "Total: %{total}"
    status:
      payment_errored: "Payment failed. Please try again."
      payment_errored_starter: "Payment failed. Please try again. If the problem continues, please contact Sharetribe support."
      payment_errored_author: "Payment failed. Please contact %{starter_name} and ask them to try the payment again."
      cancel_payed_transaction: Cancel
      feedback_given: "Feedback given"
      feedback_skipped: "Feedback skipped"
      give_feedback: "Give feedback"
      offer_accepted: Accepted
      offer_rejected: Rejected
      offer_canceled: Canceled
      offer_confirmed: Completed
      offer_paid: "Payment successful"
      offer_preauthorized: "Payment successful"
      offer_waiting_for_payment: "Waiting for %{requester_name} to pay"
      pay: Pay
      preauthorized: "Payment successful"
      paid: "Payment successful"
      pending_external:
        paypal:
          multicurrency: "We couldn't process the PayPal payment because your PayPal account has not been set up to receive money in %{currency}. Go to %{paypal_url} and log in to your account to manually accept or reject the payment."
          verify: "You cannot accept this transaction because you haven't verified your PayPal account. Go to %{paypal_url} to verify your account."
          intl: "We couldn't process the PayPal payment because your PayPal account does not have a withdrawal mechanism. Go to %{paypal_url} and log in to your account to manually accept or reject the payment."
      waiting_for_current_user_to_deliver_listing: "Waiting for you to fulfill the order for %{listing_title}"
      waiting_for_listing_author_to_deliver_listing: "Waiting for %{listing_author_name} to fulfill the order for %{listing_title}"
      request_accepted: Accepted
      request_rejected: Rejected
      request_confirmed: Completed
      request_canceled: Canceled
      request_paid: "Payment successful"
      request_preauthorized: "Payment authorized"
      skip_feedback: "Skip feedback"
      waiting_for_listing_author_to_accept_offer: "Waiting for %{listing_author_name} to accept the offer"
      waiting_for_listing_author_to_accept_request: "Waiting for %{listing_author_name} to accept the request. As soon as %{listing_author_name} accepts, you will be charged."
      waiting_for_you_to_accept_request: "Waiting for you to accept the request"
      waiting_confirmation_from_requester: "Waiting for %{requester_name} to mark the order completed"
      waiting_confirmation_from_you: "Waiting for you to mark the order completed"
      waiting_payment_from_requester: "Waiting for %{requester_name} to pay"
      waiting_payment_from_you: "Waiting for you to pay"
      waiting_feedback_from_you: "Waiting for you to give feedback"
      pending_external_inbox:
        paypal:
          multicurrency: "Waiting for you to accept the PayPal payment"
          intl: "Waiting for you to accept the PayPal payment"
          unknown_reason: "Payment is pending. Log in to your PayPal account to see more details."
          verify: "Waiting for you to verify your PayPal account"
    status_link:
      accept_offer: "Accept offer"
      accept_request: "Accept request"
      reject_offer: "Not this time"
      reject_request: "Not this time"
      accept_preauthorized_offer: "Accept offer"
      accept_preauthorized_request: "Accept request"
      reject_preauthorized_offer: "Not this time"
      reject_preauthorized_request: "Not this time"
      confirm: "Mark completed"
      cancel: Dispute
  feedback:
    feedback_subject: "New feedback from %{service_name}"
    feedback_body: "%{author_name_and_email} has sent the following feedback from %{service_name}"
    unlogged_user: "Unlogged user"
    anonymous_user: "Anonymous user"
  community_memberships:
    access_denied:
      access_denied: "Access denied"
      you_are_banned_in_this_community: "The team has prevented you from accessing %{service_name}. If you want to contact the %{service_name} team, you can %{link_to_contact_page}."
      contact_page_link: "contact them"
    new:
      welcome_fb_user: "Welcome to %{service_name}, %{name}!"
      fb_join_accept_terms: "There's one more step to join %{service_name}: you need to accept the terms of use."
      join_community: "Join %{service_name}"
      you_can_join: "You can join %{service_name} by accepting the terms of use and clicking 'Join %{service_name}' below."
      you_can_join_email_confirmation: "To join %{service_name} you need to have a valid email address that ends with %{email_ending}. You can join by filling in your email address, accepting the terms of use and clicking 'Join %{service_name}' below, and confirming your email."
      you_can_join_email_confirmation_multiple_addresses: "%{service_name} has email restrictions. You can only join if you have an allowed email address. You can join by filling in your email address, accepting the terms of use of %{service_name} and clicking 'Join %{service_name}' below."
      you_can_join_with_invite_only: "You have to have an invitation from another member to join %{service_name}. If you have an invitation code, you can join by typing the code to the field below, accepting the terms of use and clicking 'Join %{service_name}' below."
      if_want_to_view_content: "If you want to view the content in %{service_name} without joining it as a member you need to"
      log_out: "log out"
      join_community_button: "Join %{service_name}"
    give_consent:
      invitation_code_invalid_or_used: "The invitation code was invalid or already used."
      email_not_allowed: "This email is not allowed in %{service_name}."
      email_not_available: "The email you gave is already in use."
      consent_not_given: "The terms were not accepted."
  emails:
    accept_reminder:
      remember_to_accept_offer: "Remember to accept or reject an offer from %{sender_name}"
      remember_to_accept_request: "Remember to accept or reject a request from %{sender_name}"
      you_can_accept_or_reject_offer_at: "You can accept or reject the offer at"
      you_can_accept_or_reject_request_at: "You can accept or reject the request at"
      you_have_not_yet_accepted_or_rejected_offer: "You have not yet accepted or rejected the offer %{title} you received %{date}."
      you_have_not_yet_accepted_or_rejected_request: "You have not yet accepted or rejected the request %{title} you received %{date}."
      show_thread: "Show conversation"
    branding:
      powered_by: "%{service_name} is powered by the %{sharetribe_link} marketplace platform."
      create_own: "Want to create your own online marketplace website like %{service_name}? %{learn_more}."
      learn_more: "Learn more"
    confirm_reminder:
      you_have_not_yet_confirmed_or_canceled_request: "You have not yet completed or canceled the order %{request_link}. If the order has been completed, you should confirm that. After that you can give feedback to %{other_party_given_name}."
      remember_to_confirm_request: "Remember to confirm or cancel a request"
      if_will_not_happen_you_should_cancel: "If you think this order will not be completed for one reason or another, you can %{cancel_it_link}."
      cancel_it_link_text: "cancel it"
      automatic_confirmation: "If you don't confirm or cancel the order within %{days_to_automatic_confirmation} days after the request was accepted, we will mark it automatically as completed."
    payment_settings_reminder:
      remember_to_add_payment_details: "Remember to add your payment details to receive payments"
      you_have_added_listing_with_payment: "You have added a listing %{listing_link} with payment. However, you haven't yet added your payment details. In order to receive the payment you have to add your payment information."
      please_go_to_payment_settings: "Please go to your %{payment_settings_link} and fill in the required payment information."
      payment_settings_link: "payment settings"
    transaction_confirmed:
      here_is_a_message_from: "Here's a message from %{other_party_given_name}:"
      request_marked_as_confirmed: "Order completed - remember to give feedback"
      request_marked_as_canceled: "Order canceled"
      has_marked_request_as_confirmed: "%{other_party_full_name} has marked the order about '%{request}' completed. You can now give feedback to %{other_party_given_name}."
      has_marked_request_as_canceled: "%{other_party_full_name} has canceled the order about '%{request}'. You can still give feedback to %{other_party_given_name}."
      giving_feedback_is_good_idea: "Giving feedback is always a good idea. If everything went well, you should let others know that %{other_party_given_name} can be trusted. If there were any problems, it's good to mention those as well."
      give_feedback_to: "Give feedback to %{other_party_given_name}"
    transaction_automatically_confirmed:
      subject: "Order automatically completed - remember to give feedback"
      we_have_marked_request_as_confirmed: "We have marked the order about '%{request}' completed. The order was automatically completed because %{days_passed} days have passed since the request was accepted."
    booking_transaction_automatically_confirmed:
      subject: "Order automatically completed - remember to give feedback"
      we_have_marked_request_as_confirmed: "We have marked the order about '%{request}' completed. The request was automatically completed because one day has passed since the booking period ended."
    automatically_confirmed_footer:
      giving_feedback_is_good_idea: "You can now give feedback to %{other_party_given_name}. Giving feedback is always a good idea. If everything went well, you should let others know that %{other_party_given_name} can be trusted. If there were any problems, it's good to mention those as well."
      give_feedback_to: "Give feedback to %{other_party_given_name}"
      show_thread: "Show conversation"
    confirmation_instructions:
      confirmation_instructions_signature: "Best regards,<br/>The %{service_name} Team"
      need_to_confirm: "To join %{service_name}, confirm your email address by clicking the button below."
      confirmation_link_text: "Confirm my address"
      or_paste_link: "Alternatively, you can copy the following link to your browser's address bar:"
    common:
      hey: "Hello %{name},"
      kassi_team: "The %{service_name} Team"
      thanks: "Thanks,"
      dont_want_to_receive_these_emails: "Don't want to receive these emails?"
      edit_your_email_settings_here: "Edit your email settings here"
      message_not_displaying_correctly: "Is this email not displaying correctly?"
      view_it_in_your_browser: "View it in your browser"
      or: or
      unsubscribe_from_these_emails: "unsubscribe from these emails"
<<<<<<< HEAD
      unsubscribe_from_invitation_emails: "You have received this email because a member of %{service_name} has invited you to join them. Unsubscribe from invitation emails to join %{service_name}"
=======
      unsubscribe_from_invitation_emails_info: "You have received this email because a member of %{service_name} has invited you to join them."
      unsubscribe_from_invitation_emails: "Unsubscribe from invitation emails to join %{service_name}"
>>>>>>> b19ddc55
    conversation_status_changed:
      has_accepted_your_offer: "%{accepter} has accepted your offer %{listing}."
      has_accepted_your_request: "%{accepter} has accepted your request %{listing}."
      has_rejected_your_offer: "%{accepter} has rejected your offer %{listing}."
      has_rejected_your_request: "%{accepter} has rejected your request %{listing}."
      view_thread: "View conversation"
      your_offer_was_accepted: "Your offer was accepted"
      your_offer_was_rejected: "Your offer was rejected"
      your_request_was_accepted: "Your request was accepted"
      your_request_was_rejected: "Your request was rejected"
      you_can_now_pay_to: "You can now pay the requested amount to %{payment_receiver}."
      pay_now: "Pay now"
      remember_to_confirm: "When the order is fulfilled, remember to mark it as completed. If the order is not fulfilled your have %{days_to_automatic_confirmation} days to cancel it. Otherwise it will be automatically marked as completed."
    invitation_to_kassi:
      hi: Hi!
      you_have_been_invited_to_kassi: "%{inviter} has invited you to %{service_name}"
      here_is_a_message_from: "Here is a personal message from %{inviter}:"
      join_now: "Join now"
      invitation_code: "Invitation code: %{code}"
    new_comment:
      has_commented_your_listing_in_kassi: "%{author} has commented on your listing '%{listing}'."
      view_comment: "View comment"
      you_have_a_new_comment: "%{author} has commented on your listing in %{service_name}"
      listing_you_follow_has_a_new_comment: "%{author} has commented on a listing you follow in %{service_name}"
      has_commented_listing_you_follow_in_kassi: "%{author} has commented on the listing '%{listing}' you are following in %{service_name}."
    new_message:
      view_message: "View message"
      has_sent_you_a_message_in_kassi: "%{sender} has sent you a message in %{service_name}."
      you_have_a_new_message: "A new message in %{service_name} from %{sender_name}"
    new_payment:
      new_payment: "You have received a new payment"
      price_per_unit_type: "Price per %{unit_type}"
      quantity: "Quantity:"
      you_have_received_new_payment: "You have been paid <b>%{payment_sum}</b> for <b>%{listing_title}</b> by %{payer_full_name}. Here is your receipt."
    payment_receipt_to_seller:
      payment_gateway_fee: "Payment processing fee:"
      shipping_total: "Shipping:"
      product: "Product:"
      price_payer_paid: "Price %{payer_full_name} paid:"
      service_fee: "%{service_name} service fee:"
      you_will_get: "Total:"
      new_payment: "You have received a new payment"
      price_per_unit_type: "Price per %{unit_type}"
      quantity: "Quantity:"
      you_have_received_new_payment: "You have been paid <b>%{payment_sum}</b> for <b>%{listing_title}</b> by %{payer_full_name}. Here is your receipt."
    payment_receipt_to_payer:
      receipt_of_payment: "Receipt of payment"
      you_have_made_new_payment: "You have paid <b>%{payment_sum}</b> for <b>%{listing_title}</b> to %{recipient_full_name}. Here is a receipt of the payment."
      product: Product
      price_per_unit_type: "Price per %{unit_type}"
      duration: Duration
      quantity: Quantity
      subtotal: Subtotal
      total: Total
      price: Price
      service_fee: "Service fee"
      stripe_gateway_fee: "Stripe's fee:"
      paypal_gateway_fee: "PayPal's fee:"
      money_will_be_transferred: "The money will be transferred to %{recipient_name} when a) you have marked the request completed or b) %{automatic_confirmation_days} days have passed since you paid."
    paypal_new_payment:
      paypal_gateway_fee: "PayPal's fee:"
      shipping_total: "Shipping:"
    braintree_new_payment:
      product: "Product:"
      price_payer_paid: "Price %{payer_full_name} paid:"
      service_fee: "%{service_name} service fee:"
      you_will_get: "Total:"
    receipt_to_payer:
      receipt_of_payment: "Receipt of payment"
      you_have_made_new_payment: "You have paid <b>%{payment_sum}</b> for <b>%{listing_title}</b> to %{recipient_full_name}. Here is a receipt of the payment."
      product: Product
      price_per_unit_type: "Price per %{unit_type}"
      duration: Duration
      quantity: Quantity
      subtotal: Subtotal
      total: Total
      price: Price
      service_fee: "Service fee"
      stripe_gateway_fee: "Stripe's fee:"
      paypal_gateway_fee: "PayPal's fee:"
      money_will_be_transferred: "The money will be transferred to %{recipient_name} when a) you have marked the request completed or b) %{automatic_confirmation_days} days have passed since you paid."
    new_testimonial:
      has_given_you_feedback_in_kassi: "%{name} has given you feedback in %{service_name}"
      you_can_give_feedback_to: "You haven't yet given feedback to %{name}."
      view_feedback: "View feedback"
    new_update_to_listing:
      listing_you_follow_has_been_updated: "Listing you follow has been updated"
      has_updated_listing_you_follow_in_kassi: "%{author} has updated the listing '%{listing}' you are following in %{service_name}."
      view_changes: "View changes"
    community_updates:
      added_offer: "%{name_link} added a listing:"
      added_request: "%{name_link} added a listing:"
      added_listing: "%{name_link} added a listing:"
      update_mail_title: "%{title_link} update"
      title_link_text: "%{community_name}"
      intro_paragraph: "Here are some of the things that happened on %{community_link} during the past %{time_since_last_update}."
      intro_paragraph_link_text: "%{community_name}"
      reduce_email_footer_text: "Too much email? %{settings_link} or %{unsubscribe_link}."
      settings_link_text: "Edit your email settings here"
      unsubscribe_link_text: unsubscribe
    newsletter:
      hi: "Hi %{name},"
      newest_offers: "What people currently offer to others"
      newest_requests: "What people currently need"
      text_version_text: "Could you share something that others might need? Or do you need something that others might have? Add an offer or a request or check everything that the others are offering or requesting at %{url}"
    reset_password_instructions:
      change_my_password: "Change my password"
      reset_password_instructions: "<p>You have indicated that you have forgotten either your password or username in the %{service_name} service.</p><p>Your username is: %{username}</p><p>If you need to reset your password, click the following link: %{password_reset_link}</p><br/><p>If you didn't request this, please ignore this email. Your password won't change until you access the link above and create a new one.</p>"
    testimonial_reminder:
      remember_to_give_feedback_to: "Reminder: remember to give feedback to %{name}"
      you_have_not_given_feedback_yet: "You have not yet given feedback to %{name} about event '%{event}'. Remember to give feedback on how %{given_name} performed in the event."
    transaction_preauthorized:
      subject: "%{requester} is interested and has authorized payment for %{listing_title} published in %{service_name}"
      transaction_requested_by_user: "Great news! %{requester} is interested in \"%{listing_title}\" and has authorized payment for this listing."
      you_have_time_to_accept: "You need to accept or reject the request within %{payment_expires_in}. If you accept within this timeframe, the payment will go through. If you don't accept, the request will be automatically rejected and you will not get paid."
      if_you_do_accept: "If you accept the request within this timeframe, you will receive the money immediately to your account."
      if_you_do_accept_stripe: "If you accept the request within this timeframe, the payment will go through. You will receive the money directly to your bank account after you have delivered %{listing_title} to %{requester}."
      if_you_do_not_accept: "If you reject the request or don't accept it within this timeframe, the transaction will be automatically cancelled, %{requester} will not be charged and you will not get paid."
      click_here_to_reply: "Click here to respond to the request"
    transaction_preauthorized_reminder:
      subject: "Remember to accept the request from %{requester} about listing %{listing_title}"
      remember_to_accept: "Remember to accept the request from %{requester} about listing \"%{listing_title}\". %{requester} has already paid for the listing. You have to accept the request in order to receive the payment."
      one_day_left: "If you don't accept the request within one day the request will be automatically rejected and you will not get paid."
      click_here_to_reply: "Click here to respond to the request"
    welcome_email:
      welcome_email_subject: "Welcome to %{service_name}"
      welcome_to_marketplace: "Welcome to %{service_name}! Glad to have you on board."
      love_marketplace_crew: "Love,<br /><i>%{service_name} crew</i>"
      welcome_email_footer_text: "What kind of emails do you want to receive from %{service_name}? %{settings_link}"
      settings_link_text: "Check your settings"
    new_listing_by_followed_person:
      subject: "%{author_name} has posted a new listing in %{service_name}"
      has_posted_a_new_listing: "%{author_name} has posted a new listing:"
      you_are_receiving_this_because: "You received this notification because you follow %{author_name}."
      view_listing: "View listing"
    new_member_notification:
      new_member_has_joined: "A new member has joined %{community}. They may still have to confirm their email address."
      this_is_automatic_message: "This is an automatic message sent to administrators of %{community}."
      person_name: "Name:"
      person_email: "Email:"
  error_messages:
    booking:
      booking_failed_payment_voided: "Booking failed due to an unexpected error. Please try again later. You haven't been charged."
      double_booking_payment_voided: "Unfortunately the dates you chose are no longer available. Please choose different dates. You haven’t been charged."
    onboarding:
      server_rendering: "Getting started guide failed to load. We have been informed about the situation and we are fixing it."
    listings:
      departure_time: "Departure time must be between current time and one year from now."
      share_type: "You must select one."
      valid_until: "This date must be between current time and 6 months from now."
      price: "Price must be a whole number."
      minimum_price: "Minimum price is %{minimum_price} %{currency}."
    testimonials:
      you_must_explain_not_neutral_feedback: "If you want to give non-neutral feedback, you must explain why."
      you_must_select_a_grade: "Remember to tell whether your experience was positive or negative."
    transaction_agreement:
      required_error: "You need to accept the agreement"
    paypal:
      transaction_cannot_complete: "Transaction cannot complete. This is most likely caused by the credit card failing bank authorization. Please, try purchasing again with an alternative payment method."
      buyer_cannot_pay_error: "The payment has been declined by PayPal. Please contact their Customer Service for more information: %{customer_service_link}"
      pending_review_error: "The payment was submitted but was flagged by PayPal as 'requiring a review'. When PayPal completes the review, the payment will be automatically authorized."
      seller_express_checkout_disabled: "PayPal Express Checkout has been disabled for the listing author's PayPal account. Please contact the author and let them know that there's an issue with their PayPal account, and advise them to contact PayPal Customer Service."
      generic_error: "An error occurred during the payment process. Could not finalize your PayPal payment."
      cancel_error: "An error occurred during cancellation. Could not finalize cancel."
      accept_authorization_error: "An error occurred while trying to accept preauthorized Paypal payment. Please, try again."
      reject_authorization_error: "An error occurred while trying to reject preauthorized Paypal payment. Please, try again."
    stripe:
      generic_error: "An error occurred during the payment process. Could not finalize your Stripe payment."
  error_pages:
    back_to_kassi_front_page: "Back to the front page"
    error_404:
      if_you_believe: "If you believe that the address is correct and it should be working, please help us locate the error by letting us know what address caused the error and what should be seen on the page with the form below."
      page_can_not_be_found: "Page not found!"
      page_you_requested_can_not_be_found: "The page you requested cannot be found. Are you sure you spelled the address correctly?"
    error_404_title: "page not found"
    error_410:
      page_removed: "Page removed"
      page_you_requested_has_been_removed: "The page you requested has been removed."
      page_removed_reason: "There are a few possible reasons for this. For example, a user might have removed their account or a listing might have been removed."
    error_410_title: "page removed"
    error_500:
      temporary_unavailable: "Marketplace temporarily unavailable"
      unable_to_process: "The service is unable to process your request right now. Please try again in few moments."
      we_hate_this: "We hate when this happens! We have been informed about the situation and we are fixing it."
      refer_to_error_id: "If you wish to contact the support regarding this issue, please include an error ID \"%{error_id}\" in your message."
    error_500_title: "page loading failed"
    error_description: "Error description"
    no_javascript:
      javascript_is_disabled_in_your_browser: "Javascript is disabled in your browser"
      kassi_does_not_currently_work_without_javascript: "%{service_name} does not work properly without javascript. Try to enable javascript from your browser's preferences and then reload this page again."
      contact_us: "contact us"
      send_feedback: "Send message"
      your_feedback_to_admins: "Your message to %{service_name} team"
    send: Send
    your_email_address: "Your email address"
  errors:
    messages:
      invalid_date: "is not a valid date"
      invalid_time: "is not a valid time"
      invalid_datetime: "is not a valid datetime"
      is_at: "must be at %{restriction}"
      before: "must be before %{restriction}"
      on_or_before: "must be on or before %{restriction}"
      after: "must be after %{restriction}"
      on_or_after: "must be on or after %{restriction}"
      positive_number: "Insert a number."
  event_feed_events:
    accept:
      has_accepted_lend_item: "%{offerer_name} agreed to lend %{listing_title} to %{requester_name} %{time_ago}."
      has_accepted_borrow_item: "%{offerer_name} agreed to lend %{listing_title} to %{requester_name} %{time_ago}."
      has_accepted_rent_out_item: "%{offerer_name} agreed to rent %{listing_title} to %{requester_name} %{time_ago}."
      has_accepted_rent_item: "%{offerer_name} agreed to rent %{listing_title} to %{requester_name} %{time_ago}."
      has_accepted_give_away_item: "%{offerer_name} agreed to give %{listing_title} to %{requester_name} %{time_ago}."
      has_accepted_receive_item: "%{offerer_name} agreed to give %{listing_title} to %{requester_name} %{time_ago}."
      has_accepted_sell_item: "%{offerer_name} agreed to sell %{listing_title} to %{requester_name} %{time_ago}."
      has_accepted_buy_item: "%{offerer_name} agreed to sell %{listing_title} to %{requester_name} %{time_ago}."
      has_accepted_trade_item: "%{offerer_name} agreed to swap %{listing_title} with %{requester_name} %{time_ago}."
      has_accepted_sell_housing: "%{offerer_name} agreed to sell %{listing_title} to %{requester_name} %{time_ago}."
      has_accepted_buy_housing: "%{offerer_name} agreed to sell %{listing_title} to %{requester_name} %{time_ago}."
      has_accepted_rent_out_housing: "%{offerer_name} agreed to rent %{listing_title} to %{requester_name} %{time_ago}."
      has_accepted_rent_housing: "%{offerer_name} agreed to rent %{listing_title} to %{requester_name} %{time_ago}."
      has_accepted_favor: "%{offerer_name} agreed to offer %{listing_title} to %{requester_name} %{time_ago}."
      has_accepted_rideshare: "%{offerer_name} agreed on sharing a ride %{listing_title} with %{requester_name} %{time_ago}."
    join:
      joined_kassi: "%{name} joined %{service_name} %{time_ago}."
    login:
      logged_in_to_kassi: "%{name} logged in to %{service_name} %{time_ago}."
    comment:
      commented: "%{commenter_name} commented on listing %{listing_title} %{time_ago}."
      offer_partitive: offer
      request_partitive: request
  header:
    about: About
    home: Home
    members: Community
    new_listing: "New listing"
    mobile_version: "Mobile version"
    offers: Offers
    requests: Requests
    search_kassi: "Search %{service_name}"
    create_new_marketplace: "Create a new marketplace"
    contact_us: "Contact us"
    profile: Profile
    manage_listings: "Manage listings"
    invite: "Invite new members"
    login: "Log in"
    signup: "Sign up"
    menu: Menu
  homepage:
    additional_private_listings_slate:
      additionally_one_private_offer_exists: "Additionally  there is <b>one other offer</b>,"
      additionally_one_private_request_exists: "Additionally  there is <b>one other request</b>,"
      additionally_some_private_offers_exist: "Additionally there are <b>%{number_of_listings} other offers</b>,"
      additionally_some_private_requests_exist: "Additionally there are <b>%{number_of_listings} other requests</b>,"
    blank_slate:
      add_first: "Add one!"
      but_that_is_visible_only_to_registered_members: "but that is visible only to registered members."
      but_those_are_visible_only_to_registered_members: "but those are visible only to registered members."
      create_new_account_for_yourself: "Create yourself a new account"
      examples_of_what_you_could_offer_to_others: "What could you offer to others"
      examples_of_what_you_could_request_to_others: "What could you request from the others"
      favor_offer_list: "computer assistance, clothes repair, baking, bike fixing"
      favor_request_list: "babysitting, piano lessons, walking dogs, mowing lawn"
      favors_to_offer: "Help: "
      favors_to_request: "Help: "
      item_offer_list: "tools, sports equipment, costumes, camping equipment"
      item_request_list: "tools, sports equipment, costumes, camping equipment"
      items_to_offer: "Goods to lend: "
      items_to_request: "Goods to borrow: "
      log_in: "log in!"
      no_offers_visible_unless_logged_in: "No item, service or rideshare offers visible to users who are not logged in."
      no_open_offers_currently: "No open item, service or rideshare offers."
      no_open_requests_currently: "No open item, service or rideshare requests."
      no_requests_visible_unless_logged_in: "No item, service or rideshare requests visible to users who are not logged in."
      one_private_offer_exists: "There is already <b>one offer</b>,"
      one_private_request_exists: "There is already <b>one request</b>,"
      ride_offer: "Take others' kids to their hobbies"
      ride_request: "A ride to work"
      some_private_offers_exist: "There are already <b>%{number_of_listings} offers</b>,"
      some_private_requests_exist: "There are already <b>%{number_of_listings} requests</b>,"
    custom_filters:
      update_view: "Update view"
      min: "Min:"
      max: "Max:"
    event_feed:
      latest_events: "What's going on"
    grid_item:
      processing_uploaded_image: "(Processing uploaded image...)"
    index:
      no_listings_with_your_search_criteria: "Sorry, no listings could be found for your search criteria. Maybe try other search terms?"
      no_listings_notification: "No listings. %{add_listing_link}."
      add_listing_link_text: "Add new listing"
      open_listing: "open listing"
      open_listings: "open listings"
      private_listing_notification_log_in: "log in"
      is: is
      are: are
      what_do_you_need: "What are you looking for?"
      post_new_listing: "Post a new listing"
      are_offering: offer
      add_news_item: "Add an article"
      lend_rent_help_carpool: "Sell, lend, help, share rides"
      loading_more_content: "Loading more content"
      more_events: "More events..."
      news: News
      no_news: "No news"
      more_news: "More news"
      or: and
      or_see_what_the_others: "...or see what the others"
      recent_events: "Recent events"
      requesting: need
      tell_it_here: "Tell it here!"
      welcome_to_new_kassi: "Welcome to new %{service_name}!"
      no_reviews: "No reviews"
      no_image: "No image"
      filter: Filter
      this_is_private_community: "You need to sign up before you can view the content."
    invitation_form:
      email: "Email address(es)"
      message: "A personal message"
      send_invitation: "Send invitation"
      add_email_addresses_description: "Add the email addresses of the people you are inviting to the field below. To add multiple email addresses, separate them with comma."
      add_lots_of_email_addresses: "As you are an administrator, here is a tip: if you plan to send lots of invitations, you should use an emailing tool. Check out %{this_article_link} to find out resources about suitable email services."
      this_article_link: "this article"
      invitation_emails_field_placeholder: "friend1@example.com, friend2@example.com, ..."
      invitation_message_field_placeholder: "I joined this amazing marketplace. You should too!"
      errors_in_emails: "Check that the email addresses you added are valid and don't contain any unusual characters. If you added multiple addresses, make sure they are separated with comma."
    list_item:
      review: review
      reviews: reviews
      distance_away: "%{distance} %{distance_unit} away"
    news_item:
      show_less: "Show less"
      show_more: "Show more"
    profile_info_empty_notification:
      add_your_info: "Add your contact info"
      add_a_profile_picture: "Add a profile picture"
      you_have_not_added_your_info: "You have not added your contact information. Please do, so others can get in touch with you more easily. Also add a profile picture so it's easier for others to trust you."
      add_your_info_link: "Add your info now"
    recent_listing:
      please_offer: Offer
      comment: comment
      comments: comments
    filters:
      show: "Filter:"
      search: Search
      map: "Show map"
      list: "Show list"
      map_button: Map
      grid_button: Grid
      list_button: List
      all_listing_types: "All listing types"
      all_categories: "All categories"
    errors:
      search_engine_not_responding: "Search is currently unavailable. Try searching again soon."
  infos:
    about:
      default_about_text_title: "What is Sharetribe?"
      default_about_text: "This marketplace is powered by Sharetribe platform. With Sharetribe you can easily create your own marketplace website. It's free and only takes a minute. %{click_here_link} to learn more!"
      click_here_link_text: "Click here"
    how_to_use:
      default_title: "How it works"
      default_content: "Here you can find information about how %{marketplace_name} works."
  landing_page:
    hero:
      search: Search
      signup: "Sign up"
      search_placeholder: "What are you looking for?"
      search_location_placeholder: Location
    listings:
      no_listing_image: "No picture"
  layouts:
    admin:
      admin: "%{service_name} admin panel"
    branding:
      powered_by: "%{service_name} is powered by the %{sharetribe_link} marketplace platform."
      create_own: "Want to create your own online marketplace website like %{service_name}? %{learn_more}."
      learn_more: "Learn more"
    no_tribe:
      inbox: Inbox
      settings: Settings
      feedback: "Contact %{service_name} team"
    application:
      join_this_community: "Join marketplace"
      read_more: "Read more"
      feedback: "Your message to %{service_name} team"
      dont_use_to_contact_support: "We noticed you're an admin of %{service_name}. This form is what your users use to contact you. You cannot use this form to contact Sharetribe support. You can do that via the support widget in the bottom right corner of the admin panel instead."
      feedback_forum: "feedback forum"
      feedback_handle: Feedback
      give_feedback: "Contact us"
      or_check_our: "...or check our"
      send_feedback_to_admin: "Send message"
      to_see_what_others_have_suggested: "to see what other users have suggested, and vote for the ideas there."
      your_email_address: "Your email address (to contact you)"
      connect: "Sign up"
      invite_your_friends: "Invite friends!"
      invite_your_neighbors: "Invite neighbors!"
      invite_your_friends_description: "The more people there are in %{service_name}, the more useful it is."
      invite_your_friends_invite_only_description: "People cannot join %{service_name} unless they are invited."
      join_without_facebook: "...or alternatively %{join_without_facebook_link}"
      join_without_facebook_link: "sign up without using Facebook"
    conversations:
      messages: Messages
      notifications: Notifications
      received: Received
      sent: Sent
    global-header:
      select_language: "Select language"
    infos:
      about: About
      how_to_use: "How it works"
      info_about_kassi: "Information about %{service_name}"
      news: News
      register_details: Privacy
      terms: "Terms of use"
    logged_in:
      admin: Admin
      go_to_your_profile_page: Profile
      hi: Hi
      login: "Log in"
      logout: "Log out"
      notifications: Notifications
      requests: "Friend requests"
      settings: Settings
      sign_up: "Create account"
    logged_in_messages_icon:
      messages: Messages
    logged_in_notifications_icon:
      notifications: Notifications
    mobile_logged_in:
      admin: Admin
      go_to_your_profile_page: Profile
      hi: Hi
      login: "Log in"
      logout: "Log out"
      notifications: Notifications
      requests: "Friend requests"
      settings: Settings
      sign_up: "Sign up"
    notifications:
      listing_could_not_be_saved: "Listing could not be saved. Please try again. If the problem persists, please %{contact_admin_link}."
      contact_admin_link_text: "contact the %{service_name} team"
      test_welcome_email_delivered_to: "A test email was sent to %{email}."
      something_went_wrong: "Something went wrong"
      community_updated: "Details updated."
      community_update_failed: "Detail update failed."
      account_creation_succesful_you_still_need_to_confirm_your_email: "Your account was created successfully. Now you need to confirm your email address."
      community_joined_succesfully_you_still_need_to_confirm_your_email: "Thanks for joining %{service_name}. Now you need to confirm your email address."
      comment_cannot_be_empty: "Comment cannot be empty"
      comment_sent: "Comment sent"
      confirmation_link_is_wrong_or_used: "The confirmation link is already used or otherwise broken. Try logging in, or send feedback if the problem persists."
      additional_email_confirmed: "The email you entered is now confirmed."
      could_not_get_email_from_facebook: "Could not get email address from Facebook and can't create an account without email."
      facebook_email_unconfirmed: "The email address '%{email}' associated with your Facebook account is already used but it hasn't been confirmed yet. Please confirm the email address before logging in with Facebook."
      create_new_listing: "Create another listing"
      create_one_here: "create one here"
      email_confirmation_sent_to_new_address: "Email confirmation is now sent to the new address."
      email_not_found: "The email you gave was not found from %{service_name} database."
      error_with_session: "Error with session."
      feedback_considered_spam: "Feedback not saved, due to its formatting. Try again or use the feedback forum."
      feedback_not_saved: "Feedback could not be sent."
      feedback_saved: "Thanks a lot for your message! We'll get back to you as soon as possible."
      feedback_sent_to: "Feedback sent to %{target_person}."
      feedback_skipped: "Feedback skipped"
      invitation_cannot_be_sent: "Invitation could not be sent"
      invitation_cannot_unsubscribe: "Cannot unsubscribe from invitation emails"
      invitation_limit_reached: "You were trying to send too many invitations. Daily limit reached."
      invitation_sent: "Invitation sent successfully"
      invitation_successfully_unsubscribed: "Successfully unsubscribed from invitation emails"
      inviting_new_users_is_not_allowed_in_this_community: "Inviting new users is not allowed."
      login_again: "Please log in again."
      login_failed: "Login failed. Please enter the correct credentials."
      account_creation_successful: "Welcome to %{service_name}, %{person_name}!"
      account_deleted: "Your account is now deleted."
      login_successful: "Welcome, %{person_name}!"
      logout_successful: "You have now been logged out of %{service_name}. See you soon!"
      news_item_created: "Article created"
      news_item_creation_failed: "Article creation failed"
      news_item_update_failed: "Article update failed"
      news_item_updated: "Article updated"
      news_item_deleted: "Article removed"
      offer_accepted: "Offer accepted"
      offer_confirmed: "Offer completed"
      offer_closed: "Offer closed"
      listing_created_successfully: "Listing created successfully. %{new_listing_link}."
      offer_rejected: "Offer rejected"
      offer_canceled: "Offer canceled"
      listing_updated_successfully: "Listing updated successfully"
      listing_updated_availability_management_enabled: "Listing updated successfully. Availability management enabled."
      listing_updated_availability_management_disabled: "Listing updated successfully. Availability management disabled."
      only_kassi_administrators_can_access_this_area: "Only the %{service_name} team can access this area"
      only_listing_author_can_close_a_listing: "Only listing author can close a listing"
      only_listing_author_can_edit_a_listing: "Only listing author can edit a listing"
      payment_successful: "Payment successful"
      payment_canceled: "Payment cancelled"
      error_in_payment: "Error in payment. If you didn't complete the payment yet, try again. If you did, please send us feedback."
      cannot_receive_payment: "The other party can't receive the payment due some error. Please contact the %{service_name} team to clarify the situation"
      payment_waiting_for_later_accomplishment: "When you have paid, we'll notify the seller and you will get a receipt in email"
      password_recovery_sent: "Instructions to change your password were sent to your email."
      person_activated: "User activated"
      person_deactivated: "User deactivated"
      person_updated_successfully: "Information updated"
      poll_answered: "Poll answered"
      poll_could_not_be_answered: "Poll could not be answered"
      poll_created: "Poll created"
      poll_creation_failed: "Poll creation failed"
      poll_update_failed: "Poll update failed"
      poll_updated: "Poll updated"
      poll_deleted: "Poll removed"
      read_more: "Read more!"
      registration_considered_spam: "Registration did not work, please contact us from header menu and mention \"email2 error\"."
      reply_cannot_be_empty: "You can't send an empty message"
      reply_sent: "Reply sent successfully"
      request_accepted: "Request accepted"
      request_confirmed: "Order completed"
      request_rejected: "Request rejected"
      request_canceled: "Order canceled"
      message_sent: "Message sent"
      message_not_sent: "Sending the message failed. Please try again."
      this_content_is_not_available_in_this_community: "This content is not available."
      unknown_error: "Unknown error. Please use the Contact us link to send details about what happened."
      update_error: "An error occurred when trying to update your information, please try again"
      you_are_not_allowed_to_give_feedback_on_this_transaction: "You are not authorized to give feedback on this event"
      you_are_not_authorized_to_do_this: "You are not authorized to do this"
      you_are_not_authorized_to_view_this_content: "You are not authorized to view this content"
      listing_closed: "This listing has been closed"
      send_instructions: "You will receive an email with instructions on how to reset your password in a few minutes."
      you_cannot_reply_to_a_closed_offer: "You cannot reply to a closed offer"
      you_cannot_send_message_to_yourself: "You cannot send a message to yourself"
      you_followed_listing: "You are now following this listing"
      you_have_already_given_feedback_about_this_event: "You have already given feedback about this event"
      you_are_now_member: "Welcome to %{service_name}!"
      you_are_already_member: "You are already a member of %{service_name}. Welcome back!"
      you_must_log_in_to_create_new_listing: "You must log in to %{service_name} to create a new listing. If you don't have an account you can %{sign_up_link}."
      additional_email_confirmed_dashboard: "Your email is now confirmed."
      you_must_log_in_to_give_feedback: "You must log in to give feedback"
      you_must_log_in_to_invite_new_users: "You must log in to invite new users to %{service_name}"
      you_must_log_in_to_send_a_comment: "You must log in to send a new comment"
      you_must_log_in_to_send_a_message: "You must log in to %{service_name} to send a message to another user."
      you_must_log_in_to_do_a_transaction: "You must log in to %{service_name} to do a transaction."
      you_must_log_in_to_view_this_content: "You must log in to view this content"
      you_must_log_in_to_view_this_page: "You must log in to view this page"
      you_must_log_in_to_view_your_inbox: "You must log in to %{service_name} to view your inbox."
      you_must_log_in_to_view_your_settings: "You must log in to %{service_name} to view your settings."
      you_must_log_in_to_add_news_item: "You must log in to %{service_name} to add a new article."
      you_must_log_in_to_change_profile_settings: "You must log in to %{service_name} to change profile settings"
      you_must_log_in_to_accept_or_reject: "You must log in to accept or reject the transaction"
      you_must_log_in_to_confirm_or_cancel: "You must log in to cancel or confirm the transaction"
      you_need_to_confirm_your_account_first: "You need to confirm your email."
      you_must_fill_all_the_fields: "You must fill all the fields"
      you_unfollowed_listing: "You are no longer following this listing"
      joining_community_failed: "Joining failed"
      can_not_delete_email: "You cannot remove the email address"
      user_does_not_have_email_to_delete: "You don't have the email address you're trying to remove"
      email_deleted: "Email removed"
      listing_author_payment_details_missing: "Please contact the author by pressing the 'Contact' button below. They need to update their payment details to receive payments."
      images_are_processing: "We are processing your images. Give us a minute or two and they'll be visible."
      maintenance_mode:
        zero: "The website will now go offline for maintenance"
        one: "The website will be offline for maintenance in %{count} minute"
        other: "The website will be offline for maintenance in %{count} minutes"
      automatically_logged_out_please_sign_in: "You have been automatically logged out. Please log in again."
    settings:
      account: Account
      notifications: Notifications
      profile: "Profile info"
      settings: Settings
      paypal_payments: "PayPal Payments"
      stripe_payments: "Stripe Payments"
      payments: Payments
  listings:
    bubble_listing_not_visible:
      listing_not_visible: "You do not have permission to view this listing."
    comment:
      wrote: wrote
      send_private_message: "Send private message to %{person}"
      delete: delete
      are_you_sure: "Are you sure you want to delete the comment?"
    comment_form:
      ask_a_question: "Comment on the listing or ask for more details. All the other users will be able to see your comment."
      log_in: "log in"
      send_comment: "Send comment"
      to_send_a_comment: "to send a new comment."
      write_comment: "Write a new comment:"
      you_cannot_send_a_new_comment_because_listing_is_closed: "You cannot send new comments because this listing is closed."
      you_must: "You must"
      subscribe_to_comments: "Notify me of new comments and updates"
    edit:
      edit_listing: "Edit listing"
    edit_links:
      close_listing: "Close listing"
      edit_listing: "Edit listing"
      reopen_listing: "Reopen listing"
      move_to_top: "Move to top of homepage"
      show_in_updates_email: "Show in the next newsletter"
      show_in_updates_email_loading: Loading...
      show_in_updates_email_error: "Couldn't reach server. Try again after page refresh."
      show_in_updates_email_success: "This listing will be shown in the next automatic update email sent to the users"
    map:
      open_in_google_maps: "Open in Google Maps"
    error:
      something_went_wrong: "Something went wrong, error code: %{error_code}"
      something_went_wrong_plain: "Something went wrong"
      create_failed_to_connect_to_booking_service: "Listing creation failed: Failed to connect to the booking service. Please try again."
      update_failed_to_connect_to_booking_service: "Listing update failed: Failed to connect to the booking service. Please try again."
    follow_links:
      follow: "Get emails about new comments"
      unfollow: "Don't get emails about new comments"
    form:
      custom_field_partials:
        dropdown:
          select_one___: "Select one..."
      departure_time:
        at: At
        departure_time: "Departure time"
      departure_time_radio_buttons:
        repeated: "Repeated (add times and days in the field 'detailed description')"
      description:
        detailed_description: "Detailed description"
        youtube_info: "If your description contains YouTube links, the videos will be shown below the description."
      destination:
        destination: Destination
      form_content:
        favor: "a service"
        housing: "a space"
        item: "an item"
        offer_something: "Offer something"
        request_something: "Request something"
        rideshare: "a ride"
        i_want_to_offer: "I want to offer..."
        i_want_to_request: "I need..."
      googlemap:
        googlemap_copy: "End Points From Map"
        googlemap_description: Mapview
        googlemap_updatemap: "Update Map"
      images:
        image: Image
        best_result: "For best results, use JPG, GIF or PNG images that are %{width} by %{height} pixels"
        no_file_selected: "No file selected"
        remove_image: "Remove image"
        select_file: "Select file"
        add_more: "+ Add more"
        removing: Removing...
        processing: Processing...
        loading_image: Loading...
        image_uploading_in_progress: "Image upload in progress..."
        processing_takes_a_while: "All images uploaded! Processing them will take a bit of time, but it's ok to save the listing and move on."
        this_may_take_a_while: "this only takes a second"
        percentage_loaded: "%{percentage}%"
        uploading_failed: "Image uploading failed"
        image_processing_failed: "Image processing failed"
        file_too_large: "The file is too large"
        accepted_formats: "The image format must be either GIF, JPG or PNG."
        images_not_uploaded_confirm: "All images have not finished uploading. Do you really want to continue?"
      location:
        location: Location
      price:
        price: Price
        per: per
        per_day: "per day"
        mass: "piece, kg, l, m2, ..."
        time: "hour, day, month, ..."
        long_time: "week, month, ..."
        after_service_fee_you_will_get: "After %{service_name} and a payment processor fees you will get %{sum_with_currency}"
        no_service_fee_you_will_get_paypal_text: "%{paypal_fee_info_link} will be deducted from the price."
        no_service_fee_you_will_get_payment_text: "%{payment_fee_info_link} will be deducted from the price."
        after_service_fee_you_will_get_payment_text: "Once someone makes an order, %{service_name} fee (%{sum_with_currency}) and a %{payment_fee_info_link} will be deducted from the price."
        after_service_fee_you_will_get_paypal_text: "Once someone makes an order, %{service_name} fee (%{sum_with_currency}) and a %{paypal_fee_info_link} will be deducted from the price."
        after_service_fee_you_will_get_stripe_text: "Once someone makes an order, %{service_name} fee (%{sum_with_currency}) will be deducted from the price."
        payment_fee_info_link_text: "payment processing fee"
        paypal_fee_info_link_text: "PayPal's payment processing fee"
        delivery: "Delivery method"
        shipping: Shipping
        shipping_price: "Shipping fee"
        shipping_price_additional: "Additional items"
        pickup: Pickup
      origin:
        location: Location
        origin: Origin
      send_button:
        save_listing: "Save listing"
      share_type:
        select: Select
        borrow: Borrowing
        buy: Buying
        give_away: "Giving away"
        lend: Lending
        offer_type: "Offer type"
        receive: "Accepting for free"
        rent: Renting
        rent_out: "Renting out"
        request_type: "Request type"
        sell: Selling
        share_for_free: "Sharing for free"
        accept_for_free: "Accepting for free"
        trade: Swapping
      tag_list:
        comma_separate: "(comma separate)"
        tags: Tags
      title:
        listing_title: "Listing title"
      valid_until:
        valid_until: "Expiration date"
      valid_until_radio_buttons:
        for_the_time_being: "For the time being"
      privacy:
        privacy: Privacy
        private: "Private (only users who are logged in can see)"
        public: "Public (visible to users who are not logged in)"
    help_texts:
      help_share_type_title: "Type of the offer or request"
      help_tags_title: Tags
      help_valid_until_title: "Expiration date"
    index:
      all_categories: "All categories"
      all_offer_types: "All offer types"
      all_request_types: "All request types"
      category: Category
      did_not_found_what_you_were_looking_for: "Didn't find what you need?"
      favors: Services
      housing: Spaces
      items: Items
      list_view: "List view"
      listings: Listings
      map_view: "Map view"
      offer_something: "Let others know!"
      offer_type: "Offer type"
      offers: Offers
      request_something: "Request something!"
      request_type: "Request type"
      requests: Requests
      rideshare: Rideshare
      you_have_something_others_do_not: "Have something to offer?"
      feed_title: "%{listing_type} in %{service_name} %{optional_category}"
    left_panel_link:
      borrows: Borrowing
      buys: Buying
      favors: Services
      give_aways: "Giving away"
      housings: Spaces
      items: Items
      lends: Lending
      receives: "Taking for free"
      rent_outs: "Renting out"
      rents: Renting
      rideshares: Rideshare
      sells: Selling
      share_for_frees: "Sharing for free"
      accept_for_frees: "Accepting for free"
      trades: Swapping
    listing_actions:
      booking_from: From
      booking_to: To
      how_paypal_works: "How PayPal Works"
      payment_help: "Payment help"
      unable_load_availability: "Could not load availability information. Please try again later."
    new:
      listing: listing
      selected_category: "Category: %{category}"
      selected_subcategory: "Subcategory: %{subcategory}"
      selected_transaction_type: "Listing type: %{transaction_type}"
      select_category: "Select category"
      select_subcategory: "Select subcategory"
      select_transaction_type: "Select listing type"
      you_need_to_fill_payout_details_before_accepting: "You need to fill in payout details before you can post a listing. Go to %{payment_settings_link} to fill in the details."
      contact_admin_link_text: "contact the %{service_name} team"
      community_not_configured_for_payments: "%{service_name} hasn't been configured for payments, so you cannot post new listings yet. Please %{contact_admin_link} for details."
      payment_settings_link: "payment settings"
      community_not_configured_for_payments_admin: "%{service_name} hasn't been configured for payments, so you cannot post new listings yet. Go to %{payment_settings_link} to fill in the payment details."
    quantity:
      hour: "Number of hours:"
      day: "Number of days:"
      night: "Number of nights:"
      week: "Number of weeks:"
      month: "Number of months:"
      custom: "Quantity:"
    quantity_placeholder: Quantity
    please_comment: Comment
    reply_link:
      listing_closed: "Listing is closed"
    show:
      add_your_phone_number: "Add your phone number"
      add_profile_picture: "Add profile picture"
      comments: "Public discussion"
      contact_by_phone: "Contact by phone:"
      contact: Contact
      favor_offer: "Service offer"
      favor_request: "Service request"
      inquiry: Announcement
      item_offer_trade: "Swap offer"
      item_request_trade: "Swap request"
      no_description: "This listing doesn't have a description"
      no_image: "No image"
      no_reviews: "No reviews received"
      offer: Offer
      listing_created: Created
      open_until: "Open until %{date}"
      feedback: Feedback
      qr_code: "QR code"
      request: Request
      rideshare_offer: "Rideshare offer"
      rideshare_request: "Rideshare request"
      send_private_message: "Send private message"
      tags: Tags
      time: time
      times: times
      times_viewed: Viewed
      processing_uploaded_image: "(Processing uploaded image...)"
      listing_created_at: "Listing created"
      price:
        per_quantity_unit: "per %{quantity_unit}"
        per_day: "per day"
      delivery: "Delivery method"
      shipping: "Shipping (+%{price})"
      shipping_no_price: Shipping
      shipping_price_additional: "Shipping (+%{price}, additional items: +%{shipping_price_additional})"
      pickup: Pickup
      pickup_no_price: Pickup
      youtube_video_player: "YouTube video player"
    unit_types:
      piece: piece
      hour: hour
      day: day
      night: night
      week: week
      month: month
    verification_required:
      verification_required: "Verification required"
  listing_conversations:
    preauthorize:
      dates_not_available: "Selected dates are not available"
      error_in_checking_availability: "Could not check availability for the selected dates"
      details: Details
      by: "%{listing} by %{author}"
      payment: Payment
      exp: "Exp:"
      you_will_be_charged: "You will be charged only if %{author} accepts the transaction. %{author} needs to accept the transaction within %{expiration_period} days. If %{author} declines or does not respond, no charge is made."
      day: day
      days: days
      night: night
      nights: nights
      invalid_parameters: "Invalid values for new transaction"
    transaction_agreement_checkbox:
      read_more: View.
    stripe_payment:
      payment: Payment
      pay_with_card: "Pay with credit or debit card"
      address: "Shipping address"
      address_country: "Country *"
      address_name: "First and last names *"
      address_city: "City *"
      address_state: "State *"
      address_street1: "Street address line 1 *"
      address_street2: "Street address line 2"
      address_postal_code: "ZIP / Postal code *"
  mapview:
    index:
      all_categories: "All categories"
      all_offer_types: "All offer types"
      all_request_types: "All request types"
      category: Category
      did_not_found_what_you_were_looking_for: "Didn't find what you need?"
      favors: Services
      housing: Spaces
      items: Items
      list_view: "List view"
      map_view: "Map view"
      offer_something: "Let others know!"
      offer_type: "Offer type"
      offers: Offers
      request_something: "Request something!"
      request_type: "Request type"
      requests: Requests
      rideshare: Rideshare
      you_have_something_others_do_not: "Have something to offer?"
    please_comment: Comment
  mercury:
    content_too_long: "Inserted content was too long."
  okl:
    member_id: "Member id"
    member_id_or_email: "Member id or email"
  paypal_accounts:
    payout_info_title: "Receiving funds"
    paypal_account_email_connected: "<del>Connect PayPal account</del> Completed!"
    payout_info_paypal: "%{service_name} uses PayPal as its payment provider. A %{create_paypal_account_link} is required in order to accept payments for your listings, and must be connected to %{service_name}."
    paypal_billing_agreement_made: "<del>Grant %{service_name} permission to charge a transaction fee</del> Completed!"
    commission_permission_needed: "You will also need to grant %{service_name} permission to charge a transaction fee."
    create_paypal_account_link_text: "PayPal account"
    connected_account: "PayPal account '%{email}' connected successfully."
    paypal_receive_funds_info_label_australia_only: "Your PayPal account needs to be able to accept payments. This might require a Premier or Business account."
    paypal_receive_funds_info_label: "Your PayPal account needs to be able to accept payments. This might require a Business account."
    paypal_receive_funds_info_australia_only: "If you see an error when trying to connect your account to %{service_name}, either %{upgrade_paypal_account_link}, or (if you are an individual), create a new Premier account. Both account types are completely free."
    paypal_receive_funds_info: "If you see an error when trying to connect your account to %{service_name}, %{upgrade_paypal_account_link}. It's free and easy. If you're an individual, PayPal recommends using your name as the Business name."
    upgrade_paypal_account_link_text: "log in and upgrade your PayPal account to a business account"
    admin_account_not_connected: "Using %{service_name}'s payment system in order to receive payments is not possible since payments have not been set up. Please %{contact_admin_link} for details."
    contact_admin_link_text: "contact the %{service_name} team"
    you_are_ready_to_accept_payments: "You are ready to accept payments!"
    commission: "%{commission} %"
    not_now: "I do not want to connect PayPal account now"
    new:
      payout_info_you_need_to_connect: "In order to accept payments, you need to connect your PayPal account with %{service_name}."
      payout_info_text: "To connect your account, please complete the following steps."
      contact_admin_link_text: "contact the %{service_name} team"
      admin_account_not_connected: "Connecting your PayPal account is not possible since %{service_name} has not set up payments. Please %{contact_admin_link} for details."
      paypal_account_email: "Connect your PayPal account"
      paypal_account_email_placeholder: "Your PayPal email address"
      paypal_account_email_info_text: "If you don't have a PayPal account, you can create one by %{create_paypal_account}. If you get an error message when connecting your PayPal account, upgrade your PayPal account to a business account. Upgrading is free and easy. If you are an individual, you can use your first and last name as your \"business name\". To upgrade your account, %{upgrade_paypal_account} and find the upgrade link."
      create_paypal_account: "clicking here"
      upgrade_paypal_account: "log in to your PayPal account"
      paypal_account_billing_agreement: "Grant %{service_name} permission to charge a transaction fee"
      follow_steps: "Follow the steps below to start receiving funds:"
      connect_paypal_account_title: "Connect your PayPal account"
      connect_paypal_account_title_with_step: "Step %{current_step}/%{total_steps}: Connect your PayPal account"
      connect_paypal_account_instructions: "Click on the button below to log in to PayPal and connect your PayPal account with %{service_name}."
      connect_paypal_account: "Connect your PayPal account"
      paypal_account_billing_agreement_with_step: "Step %{current_step}/%{total_steps}: Grant permission to charge a transaction fee"
      paypal_account_billing_agreement_info_both: "After you make a sale on %{service_name}, a service fee (%{commission_from_seller} of the total item price, excluding shipping, minimum fee %{minimum_commission}) will be charged from your PayPal account. Permission to do this is required in order to accept payments in %{service_name}. The fee does not include %{paypal_info_link}."
      paypal_account_billing_agreement_info_fixed: "After you make a sale on %{service_name}, a service fee of %{minimum_commission} will be charged from your PayPal account. Permission to do this is required in order to accept payments in %{service_name}. The fee does not include %{paypal_info_link}."
      paypal_account_billing_agreement_info_relative: "After you make a sale on %{service_name}, a service fee (%{commission_from_seller} of the total item price, excluding shipping) will be charged from your PayPal account. Permission to do this is required in order to accept payments in %{service_name}. The fee does not include %{paypal_info_link}."
      paypal_account_billing_agreement_info_none: "%{service_name} does not currently charge a service fee. If service fees are enabled, you will need to grant %{service_name} permission to charge a service fee in order to accept payments. The fee does not include %{paypal_info_link}."
      paypal_info_link_text: "PayPal's payment processing fee"
      billing_agreement_description: "Grant %{service_name} permission to charge a transaction fee."
      billing_agreement: "Grant permission"
      permissions_not_granted: "Permissions to connect with your PayPal account were not granted."
      could_not_fetch_redirect_url: "Could not fetch redirect URL to connect with PayPal."
      paypal_not_enabled: "PayPal payments are not enabled."
      billing_agreement_canceled: "The billing agreement was canceled"
      billing_agreement_not_accepted: "You did not accept the billing agreement in PayPal."
      billing_agreement_wrong_account: "PayPal accounts did not match. Please use the same PayPal account that you connected in the first step."
      something_went_wrong: "Something went wrong. Please try again. If the problem persists, please contact the %{service_name} team."
      account_not_verified: "You have not verified your PayPal account. You need to go to paypal.com and verify your account before you can continue."
      account_restricted: "Your PayPal account is restricted and cannot be connected. Please log in to paypal.com to find out more or get in touch with PayPal customer support to resolve the issue."
    paypal_account_connected_title: "PayPal account connected"
    paypal_account_connected: "The PayPal account <%{email}> has been connected with %{service_name}."
    change_account: "Change PayPal account"
    missing: "You have open listings but your Paypal account is not set up to receive payments. Connect your Paypal account and grant %{service_name} permission to charge a transaction fee from your %{settings_link}."
    from_your_payment_settings_link_text: "payment settings"
    redirect_message: "Redirecting you to PayPal. If nothing happens, click %{redirect_link}."
    redirect_link_text: here
    paypal_account_all_set_up: "Hooray, everything is set up!"
    can_receive_payments: "You can now receive payments for your listings."
    paypal_account_connected_summary: "PayPal account <%{email}> connected successfully"
    paypal_permission_granted_summary: "Permission for transaction fees granted"
  paypal:
    pay_with_paypal: "Proceed to payment"
    checkout_with: "Checkout with"
    or_pay_with_paypal: or
    checkout_with_paypal: "Checkout with PayPal"
    cancel_succesful: "PayPal payment succesfully canceled"
    transaction:
      commission_payment_name: "Commission payment for %{listing_title}"
      commission_payment_description: "Marketplace %{service_name} took this commission from transaction regarding %{listing_title}"
    wait_while_loading: "Please wait."
    chatting_with_paypal: "We are chatting with PayPal."
  people:
    edit_links:
      activate: Activate
      deactivate: Deactivate
    help_texts:
      feedback_description_title: Feedback
      help_invitation_code_title: "You need an invite to join"
      terms_title: "%{service_name} terms of use"
      invite_only_help_text: "Select this option if you want that new members can join only if they are invited by an existing user."
      invite_only_help_text_title: Invite-only
    inactive_notification:
      this_person_is_not_active_in_kassi: "This user is no longer active in %{service_name}"
      inactive_description: "This user has stopped using %{service_name}. You cannot contact this user, give feedback to them or comment their listings."
    new:
      create_new_account: "Create account"
      email: "Email address"
      email_is_in_use: "The email you gave is already in use."
      email_is_in_use_or_not_allowed: "This email is not allowed or it is already in use. If you can't get in, contact us."
      email_not_allowed: "This email is not allowed in %{service_name}. Please use an email address that is allowed. If you still cannot get in, contact us."
      invalid_username_or_email: "The username or email are invalid or already in use"
      email_restriction_instructions:
        one: "The access to %{service_name} is restricted. To join you need a '%{allowed_emails}' email address."
        other: "The access to %{service_name} is restricted. You need an email address that proves that you are entitled to join."
      family_name: "Last name"
      given_name: "First name"
      i_accept_the: "I accept the"
      invalid_invitation_code: "The invitation code is not valid."
      invitation_code: "Invitation code"
      not_required: ", not required"
      notification_is_mandatory: "You must pick at least one email address for receiving notifications. If you don't want to receive any emails from %{service_name}, check your email notification settings."
      password_again: "Confirm password"
      show_my_name_to_others: "Show my real name to other %{service_name} users"
      sign_up: "Create a new %{service_name} account"
      terms: "terms of use"
      username_is_in_use: "This username is already in use."
      username_is_invalid: "Username is invalid. Allowed characters are letters, numbers and underscore."
      visible_only_to_you: "visible only to you and the %{service_name} team"
      visible_to_everybody: "visible to everybody"
      create_account_with_facebook: "Sign up with Facebook"
      OR: OR
      signup_with_email: "Sign up with email"
    profile_feedback:
      grade: "grade:"
      and_gave_following_feedback: "and gave the following feedback"
    profile_listings:
      show_also_closed: "Show also closed"
      show_only_open: "Show only open"
      no_image: "No image"
    show:
      contact: "Contact %{person}"
      about_me: "About me:"
      add_description: "Share something about yourself"
      add_location: "Add location"
      add_phone_number: "Add phone number"
      address: "Location:"
      as_expected: "As expected"
      edit_profile_info: "Edit profile"
      exceeded_expectations: "Exceeded expectations"
      positive: positive
      hide_description: "Show less"
      less_than_expected: "Worse than expected"
      phone_number: "Phone number:"
      show_all_feedback: "Show all feedback"
      show_all_testimonials: "Show all feedback"
      show_full_description: "Show more"
      slightly_better_than_expected: "Exceeded expectations"
      slightly_less_than_expected: "Worse than expected"
      what_are_these: "What are these?"
      review: "received review"
      reviews: "received reviews"
      listing: listing
      listings: listings
      open_listing: "open listing"
      open_listings: "open listings"
      no_listings: "No listings"
      no_open_listings: "No open listings"
      no_reviews: "No reviews"
      show_all_listings: "Show all listings"
      show_all_open_listings: "Show all open listings"
      show_all_reviews: "Show all reviews"
    followed_people:
      you_follow_plural: "You follow %{count} people"
      you_follow_singular: "You follow %{count} person"
      they_follow_plural: "%{count} followed people"
      they_follow_singular: "%{count} followed person"
      show_all_followed_people: "Show all followed people"
      no_followed_people: "No followed people"
    follow_button:
      following: Following
      follow: Follow
      unfollow: Unfollow
  sessions:
    new:
      create_new_account: "Create a new account"
      i_forgot_my_password: "Forgot username or password"
      login: "Log in"
      login_to_kassi: "Log in to %{service_name}"
      connect_your_facebook_to_kassi: "Connect your Facebook account to %{service_name}"
      facebook_account: "Facebook account:"
      log_in_to_link_account: "If you already have a %{service_name} account, log in to link it with your Facebook account."
      you_can_also_create_new_account: "If you don't have an account in %{service_name}, %{accont_creation_link} to create one with your Facebook login."
      account_creation_link_text: "click here"
      cancle_facebook_connect: "If you don't want to link this account, you can %{cancel_link}."
      facebook_cancel_link_text: cancel
      log_in_with_your_facebook_account: "Log in with Facebook"
      or_sign_up_with_your_username: "...or with your username or email:"
      we_will_not_post_without_asking_you: "We will never post to Facebook without asking you."
    password_forgotten:
      email: Email
      password_recovery_instructions: "Enter your email address to receive your username and reset your password."
      request_new_password: "Request new password"
      change_your_password: "Change your password"
    confirmation_pending:
      welcome_to_kassi: "Welcome to %{service_name}!"
      check_your_email: "Check your inbox"
      resend_confirmation_instructions: "Resend confirmation instructions"
      your_current_email_is: "Your email is %{email}."
      change_email: Change
      confirm_your_email: "Please confirm your email address"
      account_confirmation_instructions: "You will soon receive an email with a link to confirm your email address. Don't forget to check your spam folder! After confirming your address, you can join %{service_name}."
      account_confirmation_instructions_title_admin: "Confirm your email address"
      before_full_access_you_need_to_confirm_email: "Before we can give you full access to your marketplace, there's just one more thing we need to do: confirm your email address."
      before_confirmation_only_access_admin_dashboard: "Before confirmation you can only access the %{admin_dashboard_link}."
      admin_dashboard_link_text: "admin dashboard"
      account_confirmation_instructions_admin: "You should have received an email at %{email_address} with a confirmation link. If you don't see it, check your spam folder or click the button below to resend the email. Once it arrives, open the included link to confirm your address, after which you'll get full access to your marketplace. If you need any help, don't hesitate to %{support_link}."
      contact_support_link_text: "contact Sharetribe support"
  settings:
    account:
      change: Change
      confirm_new_password: "Confirm new password"
      delete_account: "Delete account"
      delete_account_button: "Permanently delete my account"
      delete_account_confirmation_popup: "Are you sure you really want to delete your user account and permanently lose all data related to it? Account deletion cannot be reversed."
      email_addresses: "Email addresses"
      new_email: "New email address"
      delete_personal_information: "If you delete your account, your personal information (name, phone number, address, email, profile picture, etc.) will be deleted permanently and can't be recovered. All the listings you have created will be removed. You won't be able to reactivate your account."
      delete_information_others_involved: "Information where other members are involved (conversations with other people, transactions you've made, reviews you've given to others, etc) is not removed when you delete your account. However, your name will no longer be displayed next to this information."
      unfinished_transactions: "Your account can't be deleted because you have ongoing transactions. Please complete all transactions before deleting your account."
      new_password: "New password"
      save: Save
      these_fields_are_shown_only_to_you: "Username is shown in your profile unless you have given your name. Other information is only shown to you."
      email_already_confirmed: "Your email address is already confirmed."
      email:
        address_title: Address
        remove_title: Remove
        remove_confirmation: "Are you sure you want to remove this email address?"
        receive_notifications_title_desktop: "Receive notifications"
        receive_notifications_title_mobile: "Receive notifications"
        receive_notifications_new_title_mobile: "Receive notifications"
        add_new_with_plus: "+ Add new email address"
        add_new_cancel: Cancel
        confirmation_title_mobile: "Confirmation:"
        confirmation_title_desktop: Confirmation
        confirmation_resend: Resend
        status_confirmed: Confirmed
        status_pending: Pending
    notifications:
      email_from_admins: "I'm willing to receive occasional emails from the administrators"
      i_want_to_get_email_notification_when: "I want to get an email notification when..."
      newsletters: "Emails from administrators"
      community_updates: Newsletters
      email_about_confirm_reminders: "...I have forgotten to confirm an order as completed"
      email_about_new_comments_to_own_listing: "...someone comments on my offer or request"
      email_about_new_messages: "...someone sends me a message"
      email_about_new_received_testimonials: "...someone gives me feedback"
      email_about_testimonial_reminders: "...I have forgotten to give feedback on an event"
      email_daily_community_updates: "Send me a <b>daily</b> newsletter if there are new listings"
      email_weekly_community_updates: "Send me a <b>weekly</b> newsletter if there are new listings"
      do_not_email_community_updates: "Don't send me newsletters"
      email_when_conversation_accepted: "...someone accepts my offer or request"
      email_when_conversation_rejected: "...someone rejects my offer or request"
      email_about_completed_transactions: "...someone marks my order as completed"
      email_about_new_payments: "...I receive a new payment"
      email_about_new_listings_by_followed_people: "...someone I follow posts a new listing"
      unsubscribe_succesful: "Unsubscribe succesful"
      unsubscribe_info_text: "You will no longer receive these emails. Check your %{settings_link} to choose what kind of emails you want to receive from %{service_name}, or return to the %{homepage_link}."
      settings_link: settings
      homepage_link: homepage
      unsubscribe_unsuccesful: "Error in unsubscribing"
      unsuccessful_unsubscribe_info_text: "The unsubscribe link has expired. Log in to change your email subscription settings."
    profile:
      about_you: "About you"
      city: City
      family_name: "Last name"
      given_name: "First name"
      first_name_with_initial: "(only first letter shown to other users)"
      first_name_only: "(not shown to other users)"
      display_name: "Display name"
      display_name_description: "If you represent an organisation, you can use its name as your display name. Display name is shown to other users instead of your first and last name."
      location_description: "You can provide either your street address or only a city or zip/postal code. It’s good to also add your country when adding your location. Examples: \"10117 Berlin, Germany\" or \"2000 Sand Hill Road, CA, USA\"."
      phone_number: "Phone number"
      profile_picture: "Profile picture"
      postal_code: "Postal code"
      profile_page: "in your profile page"
      profilemap: Mapview
      street_address: Location
      these_fields_are_shown_in_your: "This information is visible to all %{service_name} users"
      visible_to_everybody: "visible to everybody"
      visible_to_registered_users: "(visible to users that have logged in)"
      default_in_listing: "(used only as a default when creating a new listing)"
      invisible: "(not shown to other users)"
      image_is_processing: "Hang on tight. We are processing your profile picture. It will be ready in a minute or two."
    save_information: "Save information"
  shipping_address:
    shipping_address: "Shipping address"
  tag_cloud:
    tag_used:
      with_tag: "With tag"
      without_tag: "Without tag"
  terms:
    show:
      accept_terms: "Accepting %{service_name} terms of use"
      here: "by clicking here"
      i_accept_new_terms: "I accept the new terms"
      i_accept_terms: "I accept the terms"
      terms: "%{service_name} terms of use"
      terms_have_changed: "Terms of use have changed"
      you_can_view_the_new_terms: "You can view the new terms"
      you_need_to_accept: "Welcome to %{service_name}! This seems to be the first time you are using the service. Before starting you must first accept the"
      you_need_to_accept_new_terms: "%{service_name} terms of use have changed. You have to accept the new terms in order to continue using %{service_name}. The new terms are intended to enable the upkeep of the service after the research project has ended."
  testimonials:
    index:
      all_testimonials: "All feedback"
      feedback_altogether: "Feedback altogether: "
      loading_more_testimonials: "Loading more testimonials"
      no_testimonials: "No received feedback."
    new:
      as_expected: "As expected"
      exceeded_expectations: "Much better than expected"
      give_feedback_to: "Give feedback to %{person}"
      grade: "What is your overall feeling?"
      less_than_expected: "Worse than expected"
      send_feedback: "Send feedback"
      slightly_better_than_expected: "Slightly better than expected"
      slightly_less_than_expected: "Slightly worse than expected"
      textual_feedback: "How did things go?"
      this_will_be_shown_in_profile: "The feedback you give will be visible to other members in the profile page of %{person}. It helps them to evaluate whether %{person} is a trustworthy person."
      positive: Positive
      negative: Negative
      default_textual_feedback: "Everything went smoothly, thanks a lot!"
    testimonial:
      about_listing: "about listing"
  date:
    formats:
      long_with_abbr_day_name: "%a, %b %d, %Y"
  datepicker:
    days:
      sunday: Sunday
      monday: Monday
      tuesday: Tuesday
      wednesday: Wednesday
      thursday: Thursday
      friday: Friday
      saturday: Saturday
    days_short:
      sunday: Sun
      monday: Mon
      tuesday: Tue
      wednesday: Wed
      thursday: Thu
      friday: Fri
      saturday: Sat
    days_min:
      sunday: Su
      monday: Mo
      tuesday: Tu
      wednesday: We
      thursday: Th
      friday: Fr
      saturday: Sa
    months:
      january: January
      february: February
      march: March
      april: April
      may: May
      june: June
      july: July
      august: August
      september: September
      october: October
      november: November
      december: December
    months_short:
      january: Jan
      february: Feb
      march: Mar
      april: Apr
      may: May
      june: Jun
      july: Jul
      august: Aug
      september: Sep
      october: Oct
      november: Nov
      december: Dec
    today: Today
    clear: Clear
    format: mm/dd/yyyy
  time:
    formats:
      short: "%b %e, %Y at %H:%M"
      shorter: "%b %e at %H:%M"
      short_date: "%b %e, %Y"
  timestamps:
    day_ago: "%{count} day ago"
    days_ago: "%{count} days ago"
    hour_ago: "%{count} hour ago"
    hours_ago: "%{count} hours ago"
    minute_ago: "%{count} minute ago"
    minutes_ago: "%{count} minutes ago"
    month_ago: "%{count} month ago"
    months_ago: "%{count} months ago"
    seconds_ago: "%{count} seconds ago"
    year_ago: "%{count} year ago"
    years_ago: "%{count} years ago"
    days_since:
      one: "%{count} day"
      other: "%{count} days"
    time_to:
      seconds:
        one: "%{count} second"
        other: "%{count} seconds"
      minutes:
        one: "%{count} minute"
        other: "%{count} minutes"
      hours:
        one: "%{count} hour"
        other: "%{count} hours"
      days:
        one: "%{count} day"
        other: "%{count} days"
  transactions:
    initiate:
      booked_days: "Booked days:"
      booked_nights: "Booked nights:"
      booked_days_label:
        one: "Booked day:"
        other: "Booked days:"
      booked_nights_label:
        one: "Booked night:"
        other: "Booked nights:"
      price_per_day: "Price per day:"
      price_per_night: "Price per night:"
      quantity: "Quantity:"
      subtotal: "Subtotal:"
      shipping-price: "Shipping:"
      stripe-fee: "Stripe Fee (estimated):"
    price_per_quantity: "Price per %{unit_type}:"
    price: "Price:"
    quantity: "Quantity: %{quantity}"
    unit_price: "Unit price: %{unit_price}"
    total: "Total:"
    total_to_pay: "Payment total:"
  unit:
    day: day
    days: days
  web:
    listings:
      errors:
        availability:
          something_went_wrong: "We're not able to display availability information. Try to reload the page."
          saving_failed: "We're not able to save availability changes. Try to reload the page."
      pricing_units:
        piece: piece
        hour: hour
        day: day
        night: night
        week: week
        month: month
      edit_availability_header: Availability
      save_and_close_availability_editing: "Save and close"
      confirm_discarding_unsaved_availability_changes_explanation: "You have unsaved changes to your availability information. If you proceed, these changes will be lost."
      confirm_discarding_unsaved_availability_changes_question: "Are you sure you want to discard your changes?"
      edit_listing_availability: "Edit listing availability"
      working_hours:
        default_schedule: Default schedule
        i_am_available_on: I'm available on...
        start_time: Start time
        end_time: End time
        add_another_time_slot: + Add another time slot
        save: Save
    no_listings:
      sorry: "Sorry, no listings could be found for your search criteria."
      try_other_search_terms: "Maybe try other search terms?"
    listing_card:
      add_picture: "Add picture"
      no_picture: "No picture"
    search:
      page: Page
      page_of_pages: "of %{total_number_of_pages}"
    topbar:
      menu: Menu
      more: More
      search_placeholder: Search...
      search_location_placeholder: Location
      user: User
      inbox: Inbox
      profile: Profile
      manage_listings: "Manage listings"
      settings: Settings
      logout: "Log out"
      login: "Log in"
      signup: "Sign up"
      admin_dashboard: "Admin dashboard"
      language: Language
    utils:
      km: km
      mi: mi
    branding:
      powered_by: "%{service_name} is powered by the %{sharetribe_link} marketplace platform."
      create_own: "Want to create your own online marketplace website like %{service_name}? %{learn_more}."
      learn_more: "Learn more"
  will_paginate:
    models:
      person:
        zero: users
        one: user
        few: users
        other: users
      transaction:
        zero: transactions
        one: transaction
        few: transactions
        other: transactions
    previous_label: "&#8592; Previous"
    next_label: "Next &#8594;"
    page_gap: "&hellip;"
    page_entries_info:
      single_page:
        zero: "No %{model} found"
        one: "Displaying 1 %{model}"
        other: "Displaying all %{count} %{model}"
      single_page_html:
        zero: "No %{model} found"
        one: "Displaying <b>1</b> %{model}"
        other: "Displaying <b>all&nbsp;%{count}</b> %{model}"
      multi_page: "Displaying %{model} %{from} - %{to} of %{count} in total"
      multi_page_html: "Displaying %{model} <b>%{from}&nbsp;-&nbsp;%{to}</b> of <b>%{count}</b> in total"
    person:
      community_members_entries_info:
        single_page:
          zero: "No %{model} found"
          one: "Displaying %{accepted_count} accepted %{accepted_model} and %{banned_count} banned %{banned_model}"
          other: "Displaying %{accepted_count} accepted %{accepted_model} and %{banned_count} banned %{banned_model}"
        single_page_html:
          zero: "No %{model} found"
          one: "Displaying <b>%{accepted_count}</b> accepted %{accepted_model} and %{banned_count} banned %{banned_model}"
          other: "Displaying <b>%{accepted_count}</b> accepted %{accepted_model} and %{banned_count} banned %{banned_model}"
        multi_page: "Displaying %{model} %{from} - %{to} of %{accepted_count} accepted %{accepted_model} and %{banned_count} banned %{banned_model}"
        multi_page_html: "Displaying %{model} <b>%{from}&nbsp;-&nbsp;%{to}</b> of <b>%{accepted_count}</b> accepted %{accepted_model} and %{banned_count} banned %{banned_model}"
  stripe_accounts:
    admin_account_not_connected: "Using %{service_name}'s payment system in order to receive payments is not possible since payments have not been set up. Please %{contact_admin_link} for details."
    contact_admin_link_text: "contact the %{service_name} team"
    you_are_ready_to_accept_payments: "You are ready to accept payments!"
    commission: "%{commission} %"
    pay_with_stripe: "Pay with Stripe using %{card}"
    add_and_pay: "Confirm payment"
    card_not_stored: "Your payment is securely processed by Stripe. %{service_name} does not store your credit/debit card information."
    missing_payment: "You have open listings but your account is not set up to receive money. To configure your payment preferences, visit %{settings_link}"
    stripe_bank_connected: "Bank account details configured successfully!"
    stripe_can_accept: "You are now all set to receive money to your bank account"
    stripe_credit_card: "Credit card"
    paypal: PayPal
    paypal_connected: "PayPal account connected successfully!"
    paypal_can_accept: "You are now all set to receive money to your PayPal account"
    paypal_connected_give_permission: "To complete setup and start receiving funds to your PayPal account <%{email}>, please grant permission to charge a transaction fee."
    form_new:
      need_info: "We need some information about you to be able to send you money."
      select_country: "Select country..."
      legal_name: "Legal name"
      country: Country
      birth_date: "Birth date"
      ssn_last_4: "SSN Last 4"
      personal_id_number: "Personal ID number"
      address_country: Country
      address_state: State
      address_city: City
      address_postal_code: "Postal code"
      address_line1: "Street address"
      tos_link: "By adding your payout details you accept the %{stripe_link}."
      tos_link_title: "Stripe Connected Account Agreement"
      save_details: "Save details"
      edit: "Edit details"
      cancel: Cancel
    form_bank:
      bank_account_number: "Bank account number"
      bank_routing_number: "Routing number"
      bank_routing_1: "Bank code"
      bank_routing_2: "Branch code"
      bank_currency: "Bank account currency"
      messages:
        account_number: "Account number"
        routing_number: "Routing number"
        bank_code: "Bank code"
        branch_code: "Branch code"
        transit_number: "Transit number"
        institution_number: "Institution number"
        format_varies_by_bank: "Format varies by bank"
        bsb: BSB
        error_message: "Invalid format"
        clearing_code: "Clearing code"
        sort_code: "Sort code"
        must_match: "must be in the following format:"
        a_dash: "a dash"
        digits: digits
        digits_or_chars: "digits or A-Z chars"
    form_verification:
      personal_id_number: "Personal ID Number"
      document: "Verification document"
      send_verification: "Send Verification"
      need_verification: "Need additional verification"
    form_pin:
      social_insurance_number: "Social Insurance Number (SIN)"
      social_security_number: "Social Security Number (SSN)"
      hong_kong_identity_card: "Hong Kong Identity Card Number (HKID)"
      singapore_identity_card: "National Registration Identity Card (NRIC) or Foreign Identification Number (FIN)"
      messages:
        social_insurance_number: "must be valid Social Insurance Number (SIN)"
  payment_settings:
    title: "Payout preferences"
    bank_account: "Bank account"
    paypal: PayPal
    bank_account_details: "To receive money to your bank account, you need to provide your bank details. Your customers will be able to pay with their credit card."
    add_bank_details: "Add bank details"
    can_accept_stripe_and_paypal: "You can receive money to your bank account or your PayPal account."
    to_accept_paypal: "To receive money to your PayPal account, you need to connect your PayPal account. Your customers will be able to pay with PayPal."
    connect_paypal: "Connect PayPal account"
    wrong_setup: "There is something wrong with the payment system setup in this marketplace: the platform has not been registered. Please contact the team to let them know that they should register their platform at Stripe."
    invalid_bank_account_number: "Please check that your bank account is entered correctly and matches your country."
    invalid_postal_code: "Invalid postal code for %{country}"<|MERGE_RESOLUTION|>--- conflicted
+++ resolved
@@ -959,12 +959,8 @@
       view_it_in_your_browser: "View it in your browser"
       or: or
       unsubscribe_from_these_emails: "unsubscribe from these emails"
-<<<<<<< HEAD
-      unsubscribe_from_invitation_emails: "You have received this email because a member of %{service_name} has invited you to join them. Unsubscribe from invitation emails to join %{service_name}"
-=======
       unsubscribe_from_invitation_emails_info: "You have received this email because a member of %{service_name} has invited you to join them."
       unsubscribe_from_invitation_emails: "Unsubscribe from invitation emails to join %{service_name}"
->>>>>>> b19ddc55
     conversation_status_changed:
       has_accepted_your_offer: "%{accepter} has accepted your offer %{listing}."
       has_accepted_your_request: "%{accepter} has accepted your request %{listing}."
