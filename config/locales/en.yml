en:
  number:
    currency:
      format:
        separator: "."
        delimiter: ","
        format: "%u%n"
  admin:
    categories:
      edit:
        edit_listing_category: "Edit category '%{category}'"
      index:
        listing_categories: "Listing categories"
        create_a_new_category: "+ Create a new category"
        remove_category_confirmation: "Are you sure you want to remove category '%{category_name}'?"
        saving_order: "Saving category order"
        save_order_successful: "Successfully saved category order"
        save_order_error: "An error occurred while saving category order. Please refresh the page and try again."
      new:
        new_listing_category: "New listing category"
      form:
        category_name:
          category_title: "Category title"
        category_parent:
          category_parent: "Parent category"
          no_parent: "No parent"
        category_transaction_types:
          transaction_types: "Order types"
          transaction_types_description: "Order types determine what kind of order process is allowed with listings in this category. For example, is it only selling, or are renting and giving away for free also allowed."
          select_all: "Select all"
          clear_all: "Clear all"
        buttons:
          save: Save
          cancel: Cancel
      remove:
        remove_category: "Remove category"
        remove_category_name: "Remove category '%{category_name}'"
        warning_remove_effects: "Warning! Removing category '%{category_name}' will have the following effects:"
        warning_listing_will_be_moved:
          one: "There is %{count} listing in the category. It will be moved to the selected category."
          other: "There are %{count} listings in the category. They will be moved to the selected category."
        warning_custom_field_will_be_moved:
          one: "There is %{count} custom field in the category. It will be moved to the selected category."
          other: "There are %{count} custom field in the category. They will be moved to the selected category."
        warning_subcategory_will_be_removed:
          one: "There is %{count} subcategory in the category. It will be removed."
          other: "There are %{count} subcategories in the category. They will be removed."
        warning_with_subcategories_listing_will_be_moved:
          one: "There is %{count} listing in the category and subcategories. It will be moved to the selected category."
          other: "There are %{count} listings in the category and subcategories. They will be moved to the selected category."
        warning_with_subcategories_custom_field_will_be_moved:
          one: "There is %{count} custom field in the category and subcategories. It will be moved to the selected category."
          other: "There are %{count} custom field in the category and subcategories. They will be moved to the selected category."
        select_new_category: "Select a new category where the items listed above will be moved:"
        buttons:
          remove: Remove
          cancel: Cancel
    communities:
      edit_details:
        community_details: "Basic details"
        community_look_and_feel: Design
        edit_community: "Basic details"
        enabled_languages: "Enabled languages"
        enabled_languages_description: "The set of languages available for users. The first one is used as default."
        default_language: "Default language"
        language_selection_disabled: "Language selection is disabled for your marketplace because you are using following unofficial languages: %{languages}. Please contact Sharetribe support if you want to modify your language settings."
        community_name: "Marketplace name"
        edit_community_name_description: "The name of your marketplace. This is shown to users in emails and various other places."
        community_slogan: "Marketplace slogan"
        edit_community_slogan_description: "This is shown on the homepage of the marketplace for the users who are not logged in. %{see_how_it_looks_like}."
        community_description: "Marketplace description"
        edit_community_description_description: "This is shown on the homepage of the marketplace for the users who are not logged in. %{see_how_it_looks_like}."
        community_search_placeholder: "Search help text"
        edit_community_search_placeholder_description: "This is shown on the homepage of the marketplace as a placeholder text in the search bar. %{see_how_it_looks_like}."
        private_community_homepage_content: "Private marketplace homepage content"
        edit_private_community_homepage_content_description: "This content is shown on the homepage of private marketplaces to users who are not logged in. Here you can describe your marketplace and the process to join it. You can also add images, videos and HTML content here. %{see_how_it_looks_like}."
        update_information: "Save settings"
        invite_people: "Invite new users"
        edit_signup_info: "Signup info"
        edit_signup_info_description: "This is an info text that can be shown to users in the signup page. There you can give the users instructions for signing up, information like where to get an invite, etc. By default there are no instructions."
        edit_info: "Edit information"
        see_how_it_looks_like: "See how it looks"
        verification_to_post_listings_info_content: "Info text to non-verified users"
        verification_to_post_listings_info_content_description: "You currently require your users to be verified manually by you before they can post listings. Here you can set the default text that is shown to non-verified users when they try to post a new listing."
        verification_to_post_listings_info_content_default: "%{service_name} requires people to be verified manually by admin before they can post listings. You have not yet been verified. Please %{contact_admin_link} to be verified."
        contact_admin_link_text: "contact the %{service_name} team"
        save: "Save settings"
        transaction_agreement: "Transaction agreement"
        transaction_agreement_checkbox: "Require users to accept an agreement before transaction"
        transaction_agreement_checkbox_header: "Agreement label"
        transaction_agreement_checkbox_label_description: "This text will be shown next to a checkbox in the checkout form. The user needs to check the box to proceed with the transaction. An example label would be something like \"By clicking this box I accept the agreement.\""
        transaction_agreement_text_header: "Agreement text"
        transaction_agreement_description: "This is the content of the actual agreement that the user needs to accept. The agreement content is displayed when the user clicks the \"%{read_more}\" link next to the agreement label."
      edit_look_and_feel:
        edit_community_look_and_feel: "Edit marketplace \"%{community_name}\" look and feel"
        community_logo: Logo
        community_logo_icon: "Logo for social networks and mobile devices"
        community_cover_photo: "Cover photo"
        small_community_cover_photo: "Small cover photo"
        favicon: Favicon
        favicon_info_text: "Favicon will replace the default Sharetribe logo. The dimensions should be 32x32 pixels and the uploaded image will be resized to these dimensions."
        community_custom_color1: "Main color"
        community_slogan_color: "Marketplace slogan color"
        community_slogan_color_instructions_text: "You can change the color of the slogan on the homepage by entering a hex color value. The slogan is shown to users that are not logged in. %{colorpicker} can help you choose the color and give you the hex color code. You can then copy the code here. %{see_how_it_looks_like}."
        community_description_color: "Marketplace description color"
        community_description_color_instructions_text: "You can change the color of the description on the homepage by entering a hex color value. The description is shown to users that are not logged in. %{colorpicker} can help you choose the color and give you the hex color code. You can then copy the code here. %{see_how_it_looks_like}."
        new_listing_button_custom_color: "Post a new listing button color"
        logo_instructions_text_with_dimensions: "The logo size should be %{width}x%{height}px. It will be shown to users with bigger screens."
        logo_instructions_text_with_dimensions_no_placing: "The logo size should be %{width}x%{height}px."
        logo_icon_instructions_text_with_dimensions: "This square logo will be shown when people share your site in Facebook, when they view your site on a mobile device or when they bookmark your site to the home screen of their mobile device. The dimensions should be (at least) %{width}x%{height}px."
        logo_icon_instructions_text_with_dimensions_no_placing: "This square logo will be shown when people share your site in Facebook or when they bookmark your site to the home screen of their mobile device. The dimensions should be (at least) %{width}x%{height}px."
        cover_photo_visibility: "Cover photo is shown in the homepage for users who are not logged in."
        cover_photo_instructions_text_with_dimensions: "The photo will be resized to %{width}x%{height} pixel size and taller images will be cut in the middle. %{see_how_it_looks_like}."
        small_cover_photo_visibility: "Small cover photo is shown in all pages except in the homepage for users who are not logged in."
        small_cover_photo_instructions_text_with_dimensions: "The photo will be resized to %{width}x%{height} pixel size and taller images will be cut in the middle."
        main_content_width: "When choosing cover photos please note that the page main content is %{main_width} pixels wide at most. Remember to also check how your cover photo looks on the smaller screens (e.g. by using a more narrow browser window)."
        custom_color1_instructions_text: "You can change the main color of the user interface by entering a hex color value. <a href=\"http://www.colorpicker.com/?colorcode=D96E21\" target=\"_blank\" rel=\"noreferrer\">ColorPicker.com</a> can help you choose the color and give you the hex color code. You can then copy the code here."
        new_listing_button_instructions_text: "You can change the color of the Post a new listing button by entering a hex color value. %{link_to_colorpicker} can help you choose the color and give you the hex color code. You can then copy the code here."
        default_browse_view: "Default browse view"
        default_browse_view_instructions_text: "Default browse view is used on the homepage to set how the listings are displayed by default."
        grid: Grid
        list: List
        map: Map
        name_display_type: "Name display type"
        name_display_type_instructions_text: "Choose how the name of each user is shown on the site."
        full_name: "Full name (First Last)"
        first_name_with_initial: "First name with initial (First L)"
        first_name_only: "First name only (First)"
        invalid_color_code: "Color code should contain 6 numbers or letters A-F, for example D96E21"
        custom_head_script: "Custom script"
        custom_head_script_instructions_text: "This script is injected inside the <head> tag of every page and can be used to insert custom CSS, JavaScript or HTML. Please note that future changes to Sharetribe may render your script incompatible."
      edit_text_instructions:
        edit_text_instructions: "Instruction texts"
      edit_welcome_email:
        welcome_email_content: "Welcome email content"
        welcome_email_content_description: "The message below will be sent to every new user when they join. You can customize the message to fit your marketplace. By clicking '%{send_test_message_link}' you can send a preview message to your email address, so you can see how it looks in an email client."
        edit_message: "Edit message"
        send_test_message: "Send test message"
      outgoing_email:
        title: "Outgoing email address"
        info: "This name and address is used for emails sent from your marketplace to members."
        read_more: "Read more about outgoing email address"
        sender_address: "Sender address: %{sender_address}"
        sender_address_default: "Sender address: not set (using default address %{sender_address})"
        need_to_change: "If you need to change the email address, please %{contact_support_link}."
        contact_support_link_text: "contact Sharetribe support"
        set_sender_address: "Set sender address"
        sender_name_label: Name
        sender_name_placeholder: "Sender name"
        sender_email_label: "Email address"
        sender_email_placeholder: sender-email@example.com
        amazon_ses_notification: "You will receive an email from %{email_sender} to confirm your e-mail address. The email subject is '%{email_subject}'. Follow the instructions to verify your email."
        this_is_how_it_will_look: "This is how it will look:"
        send_verification_button: "Send verification email"
        change_sender_email: "change sender email"
        successfully_saved: "Sender address saved successfully. The verification email will be sent soon."
        successfully_saved_name: "Sender name updated successfully."
        set_sender_name: "Change sender name"
        change_sender_name: "Change sender name"
        change_sender_prompt: "%{change_name_link} or %{change_email_link}"
        status: "Status: %{status}"
        status_verified: "Verified - in use"
        status_error: "An error occurred. Please refresh the page."
        status_requested: "Unverified - verification email sent to %{email} %{time_ago}. %{resend_link}"
        status_expired: "Verification of %{email} expired. %{resend_link}"
        status_resent: "Verification email resent to %{email}. %{resend_link}"
        resend_link: Resend
        invalid_email_error: "Invalid email format for '%{email}'"
        invalid_email_domain: "The '%{email}' email address is using an unsupported email provider: '%{domain}'. %{invalid_email_domain_read_more_link}"
        invalid_email_domain_read_more_link: "Read the Help Center article for more information."
        unknown_error: "Something went wrong"
        white_label_offer: "Set your own email address as the sender and remove all Sharetribe branding from outgoing email messages by %{upgrade_pro_plan_link}."
        upgrade_plan_link: "upgrading to the Pro plan or higher"
        verification_sent_from: "The verification email was sent from %{verification_sender_name}."
        follow_the_instructions: "Please follow the instructions in the email to verify your address."
      getting_started:
        getting_started: "Get started"
      available_languages:
        en: English
        en-AU: "English (Australia)"
        en-GB: "English (United Kingdom)"
        fr: French
        fr-CA: "French (Canada)"
        es: "Spanish (Chile)"
        es-ES: Spanish
        pt-PT: Portuguese
        pt-BR: "Portuguese (Brazil)"
        nb: "Norwegian Bokmål"
        sv: Swedish
        da-DK: Danish
        fi: Finnish
        ru: Russian
        de: German
        el: Greek
        nl: Dutch
        tr-TR: Turkish
        zh: Chinese
        ja: Japanese
        it: Italian
      settings:
        settings: Settings
        general: General
        access: "Access preferences"
        join_with_invite_only: "Allow users to join only with an invite from another user"
        users_can_invite_new_users: "Allow all users to invite new users"
        private: "Allow only registered users to see listings and user profiles (make marketplace private)"
        require_verification_to_post_listings: "Allow only users verified by admin to post new listings"
        search_preferences: "Search preferences"
        default_search_type: "Search type: %{select_search_type}"
        keyword_search: "Keyword search"
        keyword_and_location_search: "Keyword and location search"
        location_search: "Location search"
        select_distance_unit: "Show distance in %{distance_units_selector}"
        km: km
        miles: miles
        show_only_nearby: "Show only nearby listings with location search"
        listing_preferences: "Listing preferences"
        transaction_preferences: "Order preferences"
        show_listing_publishing_date: "Display publishing date of the listing on the listing page"
        show_category_in_listing_list: "Display listing type in list view"
        listing_comments_in_use: "Allow users to post comments to listings (viewable to all other users)"
        email_preferences: "Email preferences"
        automatic_newsletters: "Send automatic daily / weekly newsletters to all users (unless they opt out)"
        email_admins_about_new_members: "Send admins an email whenever a new user signs up"
        google_analytics_key: "Google Analytics tracking ID"
        twitter_handle: "Twitter handle (used with tweet button in listing page)"
        update_settings: "Save settings"
        automatically_confirmed_no_escrow: "Order will be automatically marked as completed %{days_dropdown} days after the payment has been made"
        automatically_confirmed_no_escrow_stripe_info: "For transactions processed by Stripe, payments to providers are delayed until the order is marked as completed. %{learn_more}."
        automatic_newsletter_frequency: "Send automatic newsletter: %{frequency_dropdown}"
        newsletter_daily: Daily
        newsletter_weekly: Weekly
        delete_marketplace_title: "Delete marketplace"
        type_marketplace_domain: "Type your marketplace domain (%{domain}) to the text field below:"
        type_marketplace_domain_placeholder: "Type your marketplace domain here"
        once_you_delete: "Once you delete the marketplace, you will not be able to access it anymore. Be careful."
        are_you_sure: "Are you sure?"
        i_understand_button: "I understand that by clicking this button my marketplace will be deleted"
        last_community_updates: "Please note that after deletion, you and your marketplace users may still receive the last marketplace update emails."
        you_will_be_redirected_to: "After you have deleted your marketplace you will be redirected to %{destination}. You will not be able to access your marketplace anymore."
        delete_this_marketplace: "Delete this marketplace"
        payment_preferences: "Payment system"
      manage_members:
        manage_members: Users
        email: Email
        name: Name
        display_name: "Display name"
        join_date: Joined
        admin: Admin
        posting_allowed: "Posting allowed"
        ban_user: Ban
        saving_user_status: Saving...
        save_user_status_successful: Saved
        export_all_as_csv: "Export all as CSV"
        save_user_status_error: "Saving failed. Please refresh the page and try again."
        ban_user_confirmation: "This removes the user from the marketplace and prevents them from accessing the site again with this account. Are you sure you want to proceed?"
        unban_user_confirmation: "This unbans the user in the marketplace and allows them to access the site again with this account. Are you sure you want to proceed?"
        ban_me_error: "You cannot ban yourself."
        search: Search
        search_by_name_email: "Search for a name, email or display name"
        reset_search: "Show all"
        for_search_terms: "for: %{terms}"
        this_makes_the_user_an_admin: "This makes the user an admin. You should notify the user about their responsibilities and that they should review the Sharetribe terms of use. Are you sure you want to proceed?"
      new_layout:
        new_layout: "New layout"
        description_roadmap_new: "When new layout components are made available for your marketplace, you can choose whether you want to start using the new component or continue using the old one. You can toggle the selection at any point from this page. It's recommended to always be using the new version, as the old components might be phased out at some point. In case a component you're currently using is going to be phased out, you will be contacted in advance."
        enabled_for_you: "Enabled for you"
        enabled_for_all: "Enabled for all"
        new_topbar: "New top bar (visible on every page)"
        searchpage: "New search page (requires the new top bar)"
      social_media:
        social_media: "Social media"
        twitter_handle: "Twitter handle"
        twitter_handle_info_text: "Username of the Twitter account of your marketplace (if you have one). It will be mentioned when people use the tweet button on the listing page."
        twitter_handle_info_text_with_instructions: "Username of the Twitter account of your marketplace (if you have one). It will be mentioned when people use the tweet button on the listing page. %{instructions_link}."
        twitter_instructions_link_text: "Read more"
        twitter_handle_placeholder: username
        invalid_twitter_handle: "Twitter handle should contain only at maximum 15 alphanumeric (letters A-Z and numbers 0-9) characters."
        facebook_connect: Facebook
        facebook_connect_info_text: "In order to enable Facebook Login, create an application for your marketplace in the <a href='https://developers.facebook.com/'>Facebook developers dashboard</a>. Add the generated id and secret key of the application here."
        facebook_connect_info_text_with_instructions: "In order to enable Facebook Login, create an application for your marketplace in the <a href='https://developers.facebook.com/'>Facebook developers dashboard</a>. Add the generated id and secret key of the application here. %{instructions_link}"
        facebook_instructions_link_text: "See instructions for configuring Facebook Connect."
        facebook_connect_id: "Facebook client id"
        invalid_facebook_connect_id: "Client id should contain only numbers."
        facebook_connect_secret: "Facebook client secret"
        invalid_facebook_connect_secret: "Client secret should contain only numbers and letters from a to f."
        enable_facebook_login: "Allow users to log in with their Facebook account"
        save: "Save settings"
      analytics:
        analytics: Analytics
        google_analytics_key: "Google Analytics tracking ID"
        google_analytics_key_info_text: "Tracking ID of your Google Analytics account."
        google_analytics_key_info_text_with_instructions: "Tracking ID of your Google Analytics account. %{instructions_link}."
        google_analytics_instructions_link_text: "Read more about connecting Google Analytics"
        sharetribe_analytics: "Sharetribe analytics"
        sharetribe_analytics_info_text_with_instructions: "To improve Sharetribe's services and support, Sharetribe tracks marketplace members activity. Personal data is not collected and this information is not shared outside the Sharetribe team. This tracking can be disabled entirely. %{instructions_link}"
        sharetribe_analytics_instructions_link_text: "Read more about Sharetribe's analytics."
        end_user_analytics: "Allow Sharetribe to track members activity in order to improve Sharetribe's services"
        save: "Save settings"
      menu_links:
        menu_links: "Menu links"
        save: "Save settings"
        add_menu_link: "Add a new link to menu"
        title_placeholder: "Link title"
        url_placeholder: "http://example.com/en"
        title: Title
        language: Language
        url: URL
        empty: "You don't have any additional menu links"
        max_number_of_links: "Maximum number of links displayed in the top bar: %{select_max_number}"
        all: All
        max_number_of_links_info: "Link to %{about_page} is always displayed as the first menu link"
        about_page: "about page"
      topbar:
        topbar: "Top bar"
        new_listing_button_label: "Post a new listing button text"
        invalid_post_listing_button_label: "Please provide a valid text for \"Post a new listing\" button"
      transactions:
        export_all_as_csv: "Export all as CSV"
        processing_export: "Processing export to CSV..."
        transactions: Transactions
        headers:
          conversation: "Conversation thread"
          listing: Listing
          status: Status
          sum: Sum
          started: Started
          last_activity: "Latest activity"
          initiated_by: Starter
          other_party: "Other party"
        status:
          conversation: Conversation
          free: "Free transaction"
          pending: Pending
          preauthorized: Preauthorized
          accepted: Accepted
          rejected: Rejected
          paid: Paid
          confirmed: Completed
          canceled: Canceled
          initiated: "Waiting PayPal payment"
          pending_ext: "Waiting PayPal payment"
          none:
            free: "Free transaction"
          paypal:
            free: Conversation
            pending: Pending
            preauthorized: Preauthorized
            accepted: Accepted
            rejected: Rejected
            paid: Paid
            confirmed: Confirmed
            canceled: Canceled
            initiated: "Waiting PayPal payment"
            pending_ext: "Waiting PayPal payment"
          stripe:
            free: Conversation
            pending: Pending
            preauthorized: Preauthorized
            accepted: Accepted
            rejected: Rejected
            paid: Paid
            confirmed: Confirmed
            canceled: Canceled
            initiated: "Waiting Stripe payment"
            pending_ext: "Waiting Stripe payment"
        not_available: "Not available"
      conversations:
        conversations: Conversations
        headers:
          started_from: "Started from"
          status: Status
          started: Started
          last_activity: "Latest Activity"
          initiated_by: Starter
          other_party: "Other party"
        participants: "Conversation: %{starter} with %{author}"
        profile: "%{author}'s Profile"
      testimonials:
        testimonials: Reviews
        no_testimonials_found: "No reviews found"
        displaying_xx_reviews: "Displaying <b>%{count}</b> reviews in transactions %{tx_from} - %{tx_to} of <b>%{all_count}</b> reviews in total"
        headers:
          transaction: Transaction
          author: Author
          receiver: Receiver
          status: Status
          grade: Grade
          note: Note
        status:
          waiting: "Waiting for review"
          skipped: Skipped
          published: Published
      user_fields:
        user_fields: "User fields"
      listings:
        listings: Listings
        headers:
<<<<<<< HEAD
          title: "Title"
          author: "Author"
          created: "Created"
          updated: "Updated"
          category: "Category"
          status: "Status"
        open: 'Open'
        closed: 'Closed'
      user_fields:
        user_fields: "User fields"
=======
          title: Title
          author: Author
          created: Created
          updated: Updated
          category: Category
          status: Status
        open: Open
        closed: Closed
>>>>>>> b7cf439f
    custom_fields:
      edit:
        edit_listing_field: "Edit listing field '%{field_name}'"
      edit_price:
        description: "The minimum and maximum price only affect the filter. They do not set a limit for listing prices."
        edit_price_field: "Edit listing field 'Price'"
        show_price_filter_homepage: "Show price filter on homepage"
        price_min: "Filter minimum price"
        price_max: "Filter maximum price"
      edit_location:
        edit_location_field: "Edit listing field 'Location'"
        this_field_is_required: "This field is required"
      edit_expiration:
        edit_expiration_field: "Edit listing field 'Expiration date'"
        enable: "Enable expiration date"
      form:
        field_required:
          this_field_is_required: "Make it mandatory to fill in this field when creating a new listing"
          this_field_is_required_checkbox: "Make it mandatory to fill in this field when creating a new listing (user has to select at least one option)"
        search_filter:
          search_filter: "Display a filter based on this field on the homepage"
          date_cant_be_filtered: "There's no filter available for date field."
          text_cant_be_filtered: "There's no filter for text field. The main text search searches from text fields."
      index:
        listing_fields: "Listing fields & filters"
        listing_fields_help: "Here you can edit the fields that users have to fill in when they create a new listing. Please note that some fields are predefined and cannot be edited."
        add_new_field: "Add new field:"
        remove_field_confirmation: "Are you sure you want to remove field '%{field_name}'?"
        cancel: Cancel
        save: Save
        field_title: "Field title"
        field_type: "Field type"
        categories: "Listing categories where the field is used"
        select_all: "Select all"
        clear_all: "Clear all"
        options: Options
        add_option: "+ Add option"
        saving_order: "Saving field order"
        save_order_successful: "Successfully saved field order"
        save_order_error: "An error occurred while saving field order. Please refresh the page and try again."
        select_one: "Select field type..."
        continue: Continue
        minimum_value: Minimum
        maximum_value: Maximum
        allow_decimals: "Allow decimals"
      new:
        new_listing_field: "New listing field"
      field_types:
        text: Text
        number: Number
        dropdown: Dropdown
        checkbox_group: "Checkbox group"
        date: Date
        file: File
        location: Location
    person_custom_fields:
      saving_failed: "User field saving failed"
      index:
        user_fields: "User fields"
        field_title: "Field title"
        field_type: "Field type"
        add_new_field: "Add new field:"
        save: "Save"
        cancel: "Cancel"
        minimum_value: Minimum
        maximum_value: Maximum
        allow_decimals: "Allow decimals"
        add_option: "Add option"
      new:
        new_user_field: "New user field"
      form:
        field_required:
          this_field_is_required: "Make it mandatory to fill this field when signing up to the marketplace"
          this_field_is_required_checkbox: "Make it mandatory to fill this field when signing up to the marketplace (user has to select at least one option)"
          this_field_is_public: "Show this field in the public profile page"
      edit:
        edit_user_field: "Edit user field '%{field_name}'"
    emails:
      new:
        send_email_to_members: "Email users"
        send_email_to_members_title: "Send email to your users"
        send_email: "Send the email"
        send_email_or: or
        send_test_email: "Send a test email to yourself"
        test_sent: "Test email was sent to your inbox"
        send_email_article_title: "this article"
        send_email_article_text: "You can learn more about the user segments in %{article_link}."
        recipients:
          title: "Who do you want to email?"
          options:
            all_users: "All users"
            with_listing: "Users who have posted at least one listing"
            with_listing_no_payment: "Users who have posted at least one listing but haven't added their payment details"
            with_payment_no_listing: "Users who have added their payment details but haven't posted a listing"
            no_listing_no_payment: "Users who haven't posted a listing and haven't added their payment details"
        email_subject: "Email subject"
        email_content: "Email content"
        email_content_placeholder: "What do you want to say to your users?"
        email_language: "Language of the email receivers"
        any_language: "Any language"
        message_will_be_sent_only_to_people_with_this_language: "The email will be sent only to the users who are using %{service_name} in the language you choose."
        email_sent: "Email sent."
        to_improve_email_deliverability: "To improve email deliverability the email subject is generated automatically and cannot be changed."
        email_subject_text: "A new message from the %{service_name} team"
        firstname_cannot_be_removed: "\"Firstname\" cannot be removed and will be replaced by the actual first name of each recipient."
        hello_firstname: "Hello Firstname,"
        hello_firstname_text: "Hello %{person},"
    left_hand_navigation:
      general: General
      users_and_transactions: Manage
      configure: Configure
      emails_title: Emails
      subscription: Subscription
      preview: "Preview site"
    listing_shapes:
      availability_title: Availability
      read_more: "Read more about automatic availability management."
      read_more_availability_management: "Read more about availability management."
      allow_providers_to_manage_availability: "Allow providers to manage their availability from a calendar"
      per_hour_availability: "\"Per hour\" availability"
      per_day_availability: "\"Per day\" availability"
      per_night_availability: "\"Per night\" availability"
      pricing_units_disabled_info: "Pricing units cannot be used when availability calendar is enabled."
      can_not_find_name: "Can not find order type with given name: %{name}"
      index:
        listing_shapes: "Order types"
        description: "Order types determine how the order process works in your site. You can decide whether your users are renting or selling, or perhaps just posting announcements and communicating via direct messages."
        read_more_about_order_types: "Read more about order types"
        add_new_shape: "Add new order type: "
        select_template: "Select template..."
        all_categories: "All categories"
        no_categories: "No categories"
        category_count: "%{category_count} categories"
        header:
          listing_shape_name: "Order type name"
          listing_shape_categories: "Categories where it's used"
        order:
          saving_order: "Saving order"
          save_order_successful: "Successfully saved order type order"
          save_order_error: "An error occurred while saving order. Please refresh the page and try again."
      templates:
        selling_products: "Selling products"
        renting_products: "Renting products"
        offering_services: "Offering services"
        giving_things_away: "Giving things away"
        requesting: Requesting
        announcement: "Posting announcements"
        custom: Custom
      new:
        create_listing_shape: "Create order type"
        create: Create
        cancel: Cancel
        create_success: "New order type '%{shape}' created"
        create_failure: "Could not create new order type. Error: %{error_msg}"
      edit:
        edit_listing_shape: "Edit order type '%{shape}'"
        update: Save
        cancel: Cancel
        update_success: "Changes to order type '%{shape}' saved"
        update_failure: "Could not save changes. Error: %{error_msg}"
        delete: "Delete order type"
        confirm_delete_order_type:
          one: "There is %{count} listing with this order type. If you delete the order type, this listing will be closed. Are you sure you want to delete the order type?"
          other: "There are %{count} listings with this order type. If you delete the order type, those listings will be closed. Are you sure you want to delete the order type?"
        can_not_delete_last: "You can't delete this order type because it's the only type in your marketplace."
        can_not_delete_only_one_in_categories: "You can't delete this order type because in following categories this order type is the only one in use: %{categories}"
      listing_shape_name: Name
      listing_shape_name_placeholder: "E.g. Sell"
      action_button_label: "Checkout button label"
      action_button_placeholder: "E.g. Buy"
      open_listings_warning:
        one: "There is %{count} open listing with this order type. If you change any of the settings below, that listing will retain the old settings. The listing can be changed to the new settings by editing it manually. If you don't want to have the listing with the old settings visible on your site, you can close it by clicking the button below."
        other: "There are %{count} open listings with this order type. If you change any of the settings below, those listings will retain the old settings. Those listings can be changed to the new settings by editing them manually. If you don't want to have any listings with the old settings visible on your site, you can close them by clicking the button below."
      close_listings_action:
        one: "Close %{count} listing"
        other: "Close %{count} listings"
      confirm_close_listings_action:
        one: "Are you sure you want to close %{count} listing?"
        other: "Are you sure you want to close %{count} listings?"
      successfully_closed: "Successfully closed listings"
      successfully_deleted: "Successfully deleted order type '%{order_type}'"
      pricing_and_checkout_title: "Pricing & checkout"
      online_payments_label: "Allow sellers to accept payments online"
      shipping_label: "Allow sellers to define a shipping fee"
      price_label: "Allow sellers to add a price to their listings"
      units_title: "Pricing units"
      units_desc: "If you have enabled pricing units, the listing price is displayed as \"price per pricing unit\". An example: \"$39 per hour\"."
      units:
        piece: "Per piece"
        hour: "Per hour"
        day: "Per day"
        night: "Per night"
        week: "Per week"
        month: "Per month"
      can_not_find: "Can't find order type with id: %{id}"
      add_custom_unit: "+ Add a custom pricing unit…"
      delete_custom_unit: delete
      custom_unit_form:
        title: "New pricing unit"
        label_heading: Label
        selector_label_heading: "Selector label"
        label_placeholder: "eg. \"kg\", \"30 minutes\", \"person\", \"class\""
        selector_placeholder: "eg. \"Number of people\", \"Amount in kg\""
        per: Per
        unit_type:
          heading: "Unit type"
          quantity_label: "Quantity (per piece, per kg, per person, per 2 hour tour...)"
          time_label: "Time (per 30 minutes, per 2 weeks, per year...)"
    paypal_accounts:
      marketplace_paypal_integration: "Payment system preferences"
      preferences_updated: "Payment system preferences updated"
      contact_support_link_text: "contact support"
      integration_info_text: "The payment system of your marketplace is powered by PayPal. To allow your users to pay using your marketplace, you must connect your PayPal account. Once you have connected your PayPal account, you can choose a minimum transaction size and a possible commission fee."
      link_paypal_personal_account_label: "Are you providing products or services yourself?"
      link_paypal_personal_account: "If so, you will also need to connect your PayPal account to %{personal_payment_preferences_link}."
      link_stripe_personal_account: "If so, you will also need to add your payout details to %{personal_payment_preferences_link}."
      link_paypal_and_stripe_personal_account: "If so, you will also need to connect your PayPal or Stripe account to %{personal_payment_preferences_link}."
      personal_payment_preferences_link_text: "your personal marketplace account"
      read_more_about_paypal: "Read more about the payment system"
      edit_payment_settings: "Edit payment settings"
      supported_currencies_information_text: "Sharetribe's online payment system supports 24 currencies. If your currency is not on the list, please %{contact_support_link}. If you change the marketplace currency, existing listings will retain their old currency. You need to edit those listings individually to convert them to the new currency."
      currency_change_warning_text: "Heads up: if you move forward with this currency change, don't forget to ask your sellers to manually edit their existing listings to get the currency update."
      marketplace_currency_label: "Marketplace currency:"
      minimum_listing_price_label: "Minimum transaction size:"
      transaction_fee_label: "Transaction fee:"
      minimum_transaction_fee_label: "Minimum transaction fee:"
      save_settings: "Save settings"
      minimum_listing_price_below_tx_fee: "The minimum transaction size has to be greater than or equal to the minimum transaction fee: %{minimum_transaction_fee}."
      minimum_listing_price_below_min: "The minimum transaction size has to be greater than the minimum commission %{minimum_commission}."
    payment_preferences:
      title: "Payment system preferences"
      general_settings: "1. General settings"
      connect_a_payment_provider: "2. Connect a payment provider"
      contact_support: "contact support"
      no_payments_link_text: here
      your_country: "Your country:"
      you_cannot_use_online_payments: "You cannot use online payments in %{country_name} with %{currency}. Please choose a different currency or %{support_link} to change your country. You can read more about supported countries and currencies %{help_link}. In the future we might add more payment providers and support more currencies"
      which_to_choose: "Which one to choose?"
      you_can_use_stripe_or_paypal: "You can use either Stripe, PayPal or both as your payment providers. %{choose_link}"
      you_can_use_stripe_only: "You can use Stripe as your payment provider. %{read_more_link}"
      read_more_stripe: "Read more about Stripe payments."
      you_can_use_paypal_only: "You can use PayPal as your payment provider. %{read_more_link}"
      read_more_paypal: "Read more about PayPal payments."
      read_more_about_paypal_and_stripe: "Read more about online payments, Stripe and PayPal"
      general_settings_updated: "Payment system general settings updated"
      transaction_fee_settings_updated: "Transaction fee settings updated"
      choose_popup_text: |-
          If you want to allow your users to accept online payments, you need to choose the currency for your marketplace and then connect at least one of the two payment providers supported by Sharetribe: Stripe and PayPal. You can also choose to use both, which means your users will be able to accept payments with either payment method.
          You can create a new account with either service if you don't have one already. Once you have connected an account, you can choose a possible fee you're charging from each transaction.
          What's the difference between Stripe and PayPal? Stripe allows you to delay payout to the seller up to 3 months and offers one payment method (credit/debit card). Stripe also allows your providers to receive money directly to their bank account simply by providing their bank details. PayPal provides two payment methods (credit card and PayPal account) and offers a protection program for buyers and sellers. It requires your providers to create a PayPal Business Account to accept payments.
          If you use Stripe, its fees will be deducted from your transaction fee, so remember to set a high enough minimum fee. If you use PayPal, its fees will be charged from the provider separately, in addition to your transaction fee. Stripe and PayPal have a bit different fee structure. In most cases Stripe's fees are a bit lower.
      invalid_api_keys: "Invalid Stripe API keys"
      missing_api_keys: "Missing Stripe API keys"
      stripe_verified: "Stripe API access verified"
      change_settings: "Change settings and fees"
      configure_stripe: "Configure Stripe"
      configure_paypal: "Configure PayPal"
      transaction_fee_settings: "Transaction fee settings"
      transaction_fee_save: Save
      stripe_fee: "Stripe's fees"
      stripe_fee_notice: "%{stripe_fee_link} will be deducted from the transaction fee you are charging."
      fee_should_be_less_than_minimum_price: "Minimum transaction fee must be lower than minimum transaction size"
      confirm_disable: "Are you sure you want to disable %{gateway}? If you disable it, providers will no longer be able to receive money and buyers will no longer be able to pay through this payment method. If providers haven't configured another payment method, buyers will not be able to buy from them."
      stripe_connected:
        title: "Stripe connected"
        disable: "Disable Stripe"
        disabled: "Stripe disabled"
        enable: "Enable Stripe again"
      paypal_connected:
        title: "PayPal connected"
        disable: "Disable PayPal"
        disabled: "PayPal disabled"
        enable: "Enable PayPal again"
      cannot_enable_gateway: "Cannot enable payment gateway %{gateway}."
      cannot_disable_gateway: "Cannot disable payment gateway %{gateway}."
      stripe_form:
        add_your_api_keys: "Add your Stripe API keys"
        how_to_get_these: "How to get these?"
        publishable_key_example: "For example: %{api_publishable_key_example}"
        secret_key_example: "For example: %{api_secret_key_example}"
        save_api_keys: "Save Stripe API keys"
        invalid_secret: "That doesn't look like a correct %{secret_key}"
        invalid_publishable: "That doesn't look like a correct %{publishable_key}"
      index:
        header: "Available Payment Settings"
        info: "You can configure available payment gateways for use in your marketplace. Currently PayPal and Stripe are supported."
        active: Active
        gateway: Gateway
        process: Process
        commission: Commission
        minimum_price: Min.price
        minimum_fee: Min.fee
        api_verified: "API verified?"
        actions: Actions
        payments_not_enabled: "Payments are not enabled for your marketplace"
    transaction_types:
      sell: Selling
      sell_w_online_payment: "Selling with online payment"
      sell_wo_online_payment: "Selling without online payment"
      rent: "Renting out"
      rent_w_online_payment: "Renting out with online payment"
      rent_wo_online_payment: "Renting out without online payment"
      give: "Giving away"
      lend: Lending
      swap: Swapping
      service: Offering
      service_w_online_payment: "Offering with online payment"
      service_wo_online_payment: "Offering without online payment"
      request: Requesting
      inquiry: Announcement
      share_for_free: "Sharing for free"
      default_action_button_labels:
        sell: Buy
        rent: Rent
        request: Offer
        offer: Request
        inquiry: Contact
  common:
    edit_page: "Edit page"
    default_community_slogan: "Community marketplace"
    default_community_description: "This is a place to sell, rent, swap and share goods and services with the other members of the marketplace."
    cancel: Cancel
    fields_that_are_mandatory: "Fields marked with star (*) are mandatory."
    or: or
    password: Password
    service_name: "%{service_name}"
    share_types:
      request: request
      offer: offer
      borrow: borrowing
      buy: buying
      give_away: "giving away"
      lend: lending
      receive: "taking for free"
      rent: renting
      rent_out: "renting out"
      sell: selling
      offer_to_swap: swapping
      request_to_swap: swapping
      share_for_free: "sharing for free"
      accept_for_free: "wanting to use for free"
    categories:
      item: Items
      favor: Services
      rideshare: Rideshare
      housing: Spaces
      tools: Tools
      sports: Sports
      music: Music
      books: "Books & Magazines"
      games: "Games & Toys"
      furniture: Furniture
      outdoors: "Camping & Outdoors"
      food: "Food & Kitchen"
      electronics: Electronics
      pets: "Pets & Animals"
      film: "Film & Movies"
      clothes: "Clothes & Accessories"
      garden: Garden
      travel: Travel
      other: Other
    username: Username
    username_or_email: "Email or username"
    what_is_this: "What's this?"
    removed_user: "Removed user"
    payment_fee_info:
      title: "Commission and Payment processing fee"
      stripe: Stripe
      paypal: PayPal
      info: "Payments in %{service_name} are processed by the payment gateway listed below. %{service_name} will charge a commission depending on the payment gateway. The payment gateway may also charge a fee for each payment, as described below."
      info_paypal: "Payment in %{service_name} are processed by PayPal."
      info_stripe: "Payment in %{service_name} are processed by Stripe."
    paypal_fee_info:
      title: "PayPal's payment processing fee"
      body_text: |-
          For PayPal payments, %{service_name} charges a commission of %{paypal_commission}%. The minimum transaction fee per transaction is %{minimum_transaction_fee}. PayPal's fees are not included in this commission, so in addition to %{service_name} commission, you will also pay PayPal's fees for each. PayPal's fee is between 2% and 5% of the total sales price, depending on your monthly sales volume and the country of residence of the buyer. In general, domestic purchases have lower fees than international ones, and higher monthly sales give you a discount on fees.
          You can see the exact fees by logging in to your PayPal account and going %{link_to_paypal}. After each purchase you will get a receipt displaying the exact fee.
      body_text_accept: |-
          This transaction is processed by PayPal. PayPal charges a processing fee from each payment. This fee is between 2% and 5% of the total sales price, depending on your monthly sales volume and the country of residence of the buyer. In general, domestic purchases have lower fees than international ones, and higher monthly sales give you a discount on fees.
          You can see the exact fees by logging in to your PayPal account and going %{link_to_paypal}. After each purchase you will get a receipt displaying the exact fee.
      link_to_paypal_text: here
    stripe_fee_info:
      title: "Stripe's payment processing fee"
      body_text: "For Stripe payments, %{service_name} charges a commission of %{stripe_commission}%. The minimum commission per transaction is %{minimum_transaction_fee}. Stripe's fees are included in this commission."
      link_to_stripe_text: here
  conversations:
    accept:
      details: "Order details"
      order_by: "Order by %{orderer_link}"
      accept_offer: "Accept the offer"
      accept_request: "Accept the request"
      reject_offer: "Not this time"
      reject_request: "Not this time"
      close_listing: "Close the listing %{listing_title_link}"
      update_later: "Leave the listing open"
      optional_message: "Optional message"
      price_to_pay: "Total price to be paid"
      accept: Accept
      decline: Decline
      quantity_label: "Quantity:"
      sum_label: "Subtotal:"
      service_fee_label: "%{service_name} fee:"
      you_will_get_label: "You will get:"
      total_label: "Total:"
      total_value: "%{seller_gets}*"
      total_value_paypal: "%{seller_gets}*"
      total_value_stripe: "%{seller_gets}"
      paypal_fee_info: "* Excludes <a id='%{fee_info_link_id}' href='#'>PayPal's payment processing fee</a>"
      payment_fee_info: "* Excludes <a id='%{fee_info_link_id}' href='#'>payment processing fee</a>"
      shipping_price_label: "Shipping:"
      stripe-fee_label: "Payment processing fee"
    confirm:
      confirm_description: "If your order has been fulfilled you should confirm it as done. Then you can give feedback to the other party."
      cancel_description: "If your order was not fulfilled, you can mark it as 'disputed'. You can still give feedback to the other party and describe what happened."
      cancel_payed_description: "If your request was accepted but you're having second thoughts, you can still cancel the request before the payment."
      canceling_payed_transaction: "Cancel transaction"
      confirm: "Mark completed"
      cancel: Dispute
      continue: Continue
      give_feedback_to: "Give feedback to %{person_link}"
      do_not_give_feedback: "Skip feedback"
    details:
      day: day
      days: days
      price_per_day: "Price per day: %{price}"
    index:
      loading_more_messages: "Loading more messages"
      message_partitive: message
      messages_partitive: messages
      no_received_messages: "No messages"
      no_sent_messages: "No sent messages"
    conversation:
      accepted_request: "Request accepted."
      accepted_offer: "Offer accepted."
      rejected_request: "Request rejected."
      rejected_offer: "Offer rejected."
      confirmed_request: "Order completed."
      confirmed_offer: "Offer completed."
      canceled_request: "Order canceled."
      canceled_offer: "Offer canceled."
      message_from: "Message from %{person}"
      about_listing: "About listing %{listing_title}"
      free_message: "Direct message"
      message_content_not_available: "Message content not available"
    message:
      accepted_request: "accepted the request"
      received_payment: "accepted the request, received payment for %{sum}"
      accepted_offer: "accepted the offer"
      rejected_request: "rejected the request, canceled the payment"
      rejected_offer: "rejected the offer"
      confirmed_request: "marked the order as completed"
      confirmed_offer: "marked the offer as completed"
      canceled_request: "canceled the order"
      canceled_offer: "canceled the offer"
      paid: "paid %{sum}"
      payment_preauthorized: "Payment authorized: %{sum}"
      stripe:
        held_payment: "Accepted the request. Payment for %{sum} is being held by %{service_name} until the order is marked as completed."
        confirmed_request: "Marked the order as completed. The payment has now been transferred to %{author_name} bank account or will be transferred soon."
    new:
      message: Message
      message_to: "Message to %{author_name}"
      optional_message_to: "Optional message to %{author_name}"
      send_message: "Send message"
      send: Send
      this_message_is_private: "This message is private between you and %{person}. %{person} will be notified of this message by email."
      you_will_get_notified_of_acceptance: "You will get an email notification when %{person} accepts or rejects your proposal."
      you_will_get_notified: "You will get an email notification when %{person} answers you."
      title: Title
      send_message_to_user: "Send message to %{person}"
      about_listing: "About listing %{listing_title}"
      author_has_to_accept_request: "%{author_name} needs to accept the request before you can pay"
    show:
      in_response_to_listing: "about listing"
      message_sent_by: "Message sent by"
      message_sent_to: "Message sent to"
      send_reply: "Send reply"
      write_a_reply: "Write a reply:"
      conversation_about_listing: "With %{person} about %{listing}"
      conversation_with_user: "With %{person}"
      conversation_with: "Conversation with %{person}"
      last_message_at: "(latest message %{time})"
      price: "Price: %{price}"
      sum: "Total: %{sum}"
      total: "Total: %{total}"
    status:
      payment_errored: "Payment failed. Please try again."
      payment_errored_starter: "Payment failed. Please try again. If the problem continues, please contact Sharetribe support."
      payment_errored_author: "Payment failed. Please contact %{starter_name} and ask them to try the payment again."
      cancel_payed_transaction: Cancel
      feedback_given: "Feedback given"
      feedback_skipped: "Feedback skipped"
      give_feedback: "Give feedback"
      offer_accepted: Accepted
      offer_rejected: Rejected
      offer_canceled: Canceled
      offer_confirmed: Completed
      offer_paid: "Payment successful"
      offer_preauthorized: "Payment successful"
      offer_waiting_for_payment: "Waiting for %{requester_name} to pay"
      pay: Pay
      preauthorized: "Payment successful"
      paid: "Payment successful"
      pending_external:
        paypal:
          multicurrency: "We couldn't process the PayPal payment because your PayPal account has not been set up to receive money in %{currency}. Go to %{paypal_url} and log in to your account to manually accept or reject the payment."
          verify: "You cannot accept this transaction because you haven't verified your PayPal account. Go to %{paypal_url} to verify your account."
          intl: "We couldn't process the PayPal payment because your PayPal account does not have a withdrawal mechanism. Go to %{paypal_url} and log in to your account to manually accept or reject the payment."
      waiting_for_current_user_to_deliver_listing: "Waiting for you to fulfill the order for %{listing_title}"
      waiting_for_listing_author_to_deliver_listing: "Waiting for %{listing_author_name} to fulfill the order for %{listing_title}"
      request_accepted: Accepted
      request_rejected: Rejected
      request_confirmed: Completed
      request_canceled: Canceled
      request_paid: "Payment successful"
      request_preauthorized: "Payment authorized"
      skip_feedback: "Skip feedback"
      waiting_for_listing_author_to_accept_offer: "Waiting for %{listing_author_name} to accept the offer"
      waiting_for_listing_author_to_accept_request: "Waiting for %{listing_author_name} to accept the request. As soon as %{listing_author_name} accepts, you will be charged."
      waiting_for_you_to_accept_request: "Waiting for you to accept the request"
      waiting_confirmation_from_requester: "Waiting for %{requester_name} to mark the order completed"
      waiting_confirmation_from_you: "Waiting for you to mark the order completed"
      waiting_payment_from_requester: "Waiting for %{requester_name} to pay"
      waiting_payment_from_you: "Waiting for you to pay"
      waiting_feedback_from_you: "Waiting for you to give feedback"
      pending_external_inbox:
        paypal:
          multicurrency: "Waiting for you to accept the PayPal payment"
          intl: "Waiting for you to accept the PayPal payment"
          unknown_reason: "Payment is pending. Log in to your PayPal account to see more details."
          verify: "Waiting for you to verify your PayPal account"
      stripe:
        waiting_confirmation_from_requester: "Waiting for %{requester_name} to mark the order completed. Once the order is marked as completed, the payment will be released to your bank account."
    status_link:
      accept_offer: "Accept offer"
      accept_request: "Accept request"
      reject_offer: "Not this time"
      reject_request: "Not this time"
      accept_preauthorized_offer: "Accept offer"
      accept_preauthorized_request: "Accept request"
      reject_preauthorized_offer: "Not this time"
      reject_preauthorized_request: "Not this time"
      confirm: "Mark completed"
      cancel: Dispute
  feedback:
    feedback_subject: "New feedback from %{service_name}"
    feedback_body: "%{author_name_and_email} has sent the following feedback from %{service_name}"
    unlogged_user: "Unlogged user"
    anonymous_user: "Anonymous user"
  community_memberships:
    access_denied:
      access_denied: "Access denied"
      you_are_banned_in_this_community: "The team has prevented you from accessing %{service_name}. If you want to contact the %{service_name} team, you can %{link_to_contact_page}."
      contact_page_link: "contact them"
    new:
      welcome_fb_user: "Welcome to %{service_name}, %{name}!"
      fb_join_accept_terms: "There's one more step to join %{service_name}: you need to accept the terms of use."
      join_community: "Join %{service_name}"
      you_can_join: "You can join %{service_name} by accepting the terms of use and clicking 'Join %{service_name}' below."
      you_can_join_email_confirmation: "To join %{service_name} you need to have a valid email address that ends with %{email_ending}. You can join by filling in your email address, accepting the terms of use and clicking 'Join %{service_name}' below, and confirming your email."
      you_can_join_email_confirmation_multiple_addresses: "%{service_name} has email restrictions. You can only join if you have an allowed email address. You can join by filling in your email address, accepting the terms of use of %{service_name} and clicking 'Join %{service_name}' below."
      you_can_join_with_invite_only: "You have to have an invitation from another member to join %{service_name}. If you have an invitation code, you can join by typing the code to the field below, accepting the terms of use and clicking 'Join %{service_name}' below."
      if_want_to_view_content: "If you want to view the content in %{service_name} without joining it as a member you need to"
      log_out: "log out"
      join_community_button: "Join %{service_name}"
    give_consent:
      invitation_code_invalid_or_used: "The invitation code was invalid or already used."
      email_not_allowed: "This email is not allowed in %{service_name}."
      email_not_available: "The email you gave is already in use."
      consent_not_given: "The terms were not accepted."
  emails:
    accept_reminder:
      remember_to_accept_offer: "Remember to accept or reject an offer from %{sender_name}"
      remember_to_accept_request: "Remember to accept or reject a request from %{sender_name}"
      you_can_accept_or_reject_offer_at: "You can accept or reject the offer at"
      you_can_accept_or_reject_request_at: "You can accept or reject the request at"
      you_have_not_yet_accepted_or_rejected_offer: "You have not yet accepted or rejected the offer %{title} you received %{date}."
      you_have_not_yet_accepted_or_rejected_request: "You have not yet accepted or rejected the request %{title} you received %{date}."
      show_thread: "Show conversation"
    branding:
      powered_by: "%{service_name} is powered by the %{sharetribe_link} marketplace platform."
      create_own: "Want to create your own online marketplace website like %{service_name}? %{learn_more}."
      learn_more: "Learn more"
    confirm_reminder:
      you_have_not_yet_confirmed_or_canceled_request: "You have not yet completed or canceled the order %{request_link}. If the order has been completed, you should confirm that. After that you can give feedback to %{other_party_given_name}."
      remember_to_confirm_request: "Remember to confirm or cancel a request"
      if_will_not_happen_you_should_cancel: "If you think this order will not be completed for one reason or another, you can %{cancel_it_link}."
      cancel_it_link_text: "cancel it"
      automatic_confirmation: "If you don't confirm or cancel the order within %{days_to_automatic_confirmation} days after the request was accepted, we will mark it automatically as completed."
    payment_settings_reminder:
      remember_to_add_payment_details: "Remember to add your payment details to receive payments"
      you_have_added_listing_with_payment: "You have added a listing %{listing_link} with payment. However, you haven't yet added your payment details. In order to receive the payment you have to add your payment information."
      please_go_to_payment_settings: "Please go to your %{payment_settings_link} and fill in the required payment information."
      payment_settings_link: "payment settings"
    transaction_confirmed:
      here_is_a_message_from: "Here's a message from %{other_party_given_name}:"
      request_marked_as_confirmed: "Order completed - remember to give feedback"
      request_marked_as_canceled: "Order canceled"
      has_marked_request_as_confirmed: "%{other_party_full_name} has marked the order about '%{request}' completed. You can now give feedback to %{other_party_given_name}."
      has_marked_request_as_canceled: "%{other_party_full_name} has canceled the order about '%{request}'. You can still give feedback to %{other_party_given_name}."
      giving_feedback_is_good_idea: "Giving feedback is always a good idea. If everything went well, you should let others know that %{other_party_given_name} can be trusted. If there were any problems, it's good to mention those as well."
      give_feedback_to: "Give feedback to %{other_party_given_name}"
      stripe:
        has_marked_request_as_confirmed: "%{other_party_full_name} has marked the order about '%{request}' completed. The payment for this transaction has now been released to your bank account. You can now give feedback to %{other_party_given_name}."
    transaction_automatically_confirmed:
      subject: "Order automatically completed - remember to give feedback"
      we_have_marked_request_as_confirmed: "We have marked the order about '%{request}' completed. The order was automatically completed because %{days_passed} days have passed since the request was accepted."
    booking_transaction_automatically_confirmed:
      subject: "Order automatically completed - remember to give feedback"
      we_have_marked_request_as_confirmed: "We have marked the order about '%{request}' completed. The request was automatically completed because one day has passed since the booking period ended."
    automatically_confirmed_footer:
      giving_feedback_is_good_idea: "You can now give feedback to %{other_party_given_name}. Giving feedback is always a good idea. If everything went well, you should let others know that %{other_party_given_name} can be trusted. If there were any problems, it's good to mention those as well."
      give_feedback_to: "Give feedback to %{other_party_given_name}"
      show_thread: "Show conversation"
    confirmation_instructions:
      confirmation_instructions_signature: "Best regards,<br/>The %{service_name} Team"
      need_to_confirm: "To join %{service_name}, confirm your email address by clicking the button below."
      confirmation_link_text: "Confirm my address"
      or_paste_link: "Alternatively, you can copy the following link to your browser's address bar:"
    common:
      hey: "Hello %{name},"
      kassi_team: "The %{service_name} Team"
      thanks: "Thanks,"
      dont_want_to_receive_these_emails: "Don't want to receive these emails?"
      edit_your_email_settings_here: "Edit your email settings here"
      message_not_displaying_correctly: "Is this email not displaying correctly?"
      view_it_in_your_browser: "View it in your browser"
      or: or
      unsubscribe_from_these_emails_info: "You have received this email because you are a member of %{service_name}."
      unsubscribe_from_these_emails: "unsubscribe from these emails"
      unsubscribe_from_invitation_emails_info: "You have received this email because a member of %{service_name} has invited you to join them."
      unsubscribe_from_invitation_emails: "Unsubscribe from invitation emails to join %{service_name}"
    conversation_status_changed:
      has_accepted_your_offer: "%{accepter} has accepted your offer %{listing}."
      has_accepted_your_request: "%{accepter} has accepted your request %{listing}."
      has_rejected_your_offer: "%{accepter} has rejected your offer %{listing}."
      has_rejected_your_request: "%{accepter} has rejected your request %{listing}."
      view_thread: "View conversation"
      your_offer_was_accepted: "Your offer was accepted"
      your_offer_was_rejected: "Your offer was rejected"
      your_request_was_accepted: "Your request was accepted"
      your_request_was_rejected: "Your request was rejected"
      you_can_now_pay_to: "You can now pay the requested amount to %{payment_receiver}."
      pay_now: "Pay now"
      remember_to_confirm: "When the order is fulfilled, remember to mark it as completed. If the order is not fulfilled your have %{days_to_automatic_confirmation} days to cancel it. Otherwise it will be automatically marked as completed."
    invitation_to_kassi:
      hi: Hi!
      you_have_been_invited_to_kassi: "%{inviter} has invited you to %{service_name}"
      here_is_a_message_from: "Here is a personal message from %{inviter}:"
      join_now: "Join now"
      invitation_code: "Invitation code: %{code}"
    new_comment:
      has_commented_your_listing_in_kassi: "%{author} has commented on your listing '%{listing}'."
      view_comment: "View comment"
      you_have_a_new_comment: "%{author} has commented on your listing in %{service_name}"
      listing_you_follow_has_a_new_comment: "%{author} has commented on a listing you follow in %{service_name}"
      has_commented_listing_you_follow_in_kassi: "%{author} has commented on the listing '%{listing}' you are following in %{service_name}."
    new_message:
      view_message: "View message"
      has_sent_you_a_message_in_kassi: "%{sender} has sent you a message in %{service_name}."
      you_have_a_new_message: "A new message in %{service_name} from %{sender_name}"
    new_payment:
      new_payment: "You have received a new payment"
      price_per_unit_type: "Price per %{unit_type}"
      quantity: "Quantity:"
      you_have_received_new_payment: "You have been paid <b>%{payment_sum}</b> for <b>%{listing_title}</b> by %{payer_full_name}. Here is your receipt."
      listing_per_unit_title: "%{title}, per %{unit_type}"
    payment_receipt_to_seller:
      payment_gateway_fee: "Payment processing fee:"
      shipping_total: "Shipping:"
      product: "Product:"
      price_payer_paid: "Price %{payer_full_name} paid:"
      service_fee: "%{service_name} service fee:"
      you_will_get: "Total:"
      new_payment: "You have received a new payment"
      price_per_unit_type: "Price per %{unit_type}"
      quantity: "Quantity:"
      you_have_received_new_payment: "You have been paid <b>%{payment_sum}</b> for <b>%{listing_title}</b> by %{payer_full_name}. Here is your receipt."
      stripe:
        you_have_received_new_payment: "The amount of <b>%{payment_sum}</b> has been paid for <b>%{listing_title}</b> by %{payer_full_name}. The money is being held by %{service_name} until the order is marked as completed. Here is your receipt."
    payment_receipt_to_payer:
      receipt_of_payment: "Receipt of payment"
      you_have_made_new_payment: "You have paid <b>%{payment_sum}</b> for <b>%{listing_title}</b> to %{recipient_full_name}. Here is a receipt of the payment."
      product: Product
      price_per_unit_type: "Price per %{unit_type}"
      duration: Duration
      quantity: Quantity
      subtotal: Subtotal
      total: Total
      price: Price
      service_fee: "Service fee"
      stripe_gateway_fee: "Stripe's fee:"
      paypal_gateway_fee: "PayPal's fee:"
      money_will_be_transferred: "The money will be transferred to %{recipient_name} when a) you have marked the request completed or b) %{automatic_confirmation_days} days have passed since you paid."
    paypal_new_payment:
      paypal_gateway_fee: "PayPal's fee:"
      shipping_total: "Shipping:"
    braintree_new_payment:
      product: "Product:"
      price_payer_paid: "Price %{payer_full_name} paid:"
      service_fee: "%{service_name} service fee:"
      you_will_get: "Total:"
    receipt_to_payer:
      receipt_of_payment: "Receipt of payment"
      you_have_made_new_payment: "You have paid <b>%{payment_sum}</b> for <b>%{listing_title}</b> to %{recipient_full_name}. Here is a receipt of the payment."
      product: Product
      price_per_unit_type: "Price per %{unit_type}"
      duration: Duration
      quantity: Quantity
      subtotal: Subtotal
      total: Total
      price: Price
      service_fee: "Service fee"
      stripe_gateway_fee: "Stripe's fee:"
      paypal_gateway_fee: "PayPal's fee:"
      money_will_be_transferred: "The money will be transferred to %{recipient_name} when a) you have marked the request completed or b) %{automatic_confirmation_days} days have passed since you paid."
      listing_per_unit_title: "%{title}, per %{unit_type}"
      stripe:
        you_have_made_new_payment: "You have paid <b>%{payment_sum}</b> for <b>%{listing_title}</b>. The money is being held by %{service_name} and will be released to %{recipient_full_name} once you mark the order as completed. Here is a receipt of the payment."
    new_testimonial:
      has_given_you_feedback_in_kassi: "%{name} has given you feedback in %{service_name}"
      you_can_give_feedback_to: "You haven't yet given feedback to %{name}."
      view_feedback: "View feedback"
    new_update_to_listing:
      listing_you_follow_has_been_updated: "Listing you follow has been updated"
      has_updated_listing_you_follow_in_kassi: "%{author} has updated the listing '%{listing}' you are following in %{service_name}."
      view_changes: "View changes"
    community_updates:
      added_offer: "%{name_link} added a listing:"
      added_request: "%{name_link} added a listing:"
      added_listing: "%{name_link} added a listing:"
      update_mail_title: "%{title_link} update"
      title_link_text: "%{community_name}"
      intro_paragraph: "Here are some of the things that happened on %{community_link} during the past %{time_since_last_update}."
      intro_paragraph_link_text: "%{community_name}"
      reduce_email_footer_text: "Too much email? %{settings_link} or %{unsubscribe_link}."
      settings_link_text: "Edit your email settings here"
      unsubscribe_link_text: unsubscribe
    newsletter:
      hi: "Hi %{name},"
      newest_offers: "What people currently offer to others"
      newest_requests: "What people currently need"
      text_version_text: "Could you share something that others might need? Or do you need something that others might have? Add an offer or a request or check everything that the others are offering or requesting at %{url}"
    reset_password_instructions:
      change_my_password: "Change my password"
      reset_password_instructions: "<p>You have indicated that you have forgotten either your password or username in the %{service_name} service.</p><p>Your username is: %{username}</p><p>If you need to reset your password, click the following link: %{password_reset_link}</p><br/><p>If you didn't request this, please ignore this email. Your password won't change until you access the link above and create a new one.</p>"
    testimonial_reminder:
      remember_to_give_feedback_to: "Reminder: remember to give feedback to %{name}"
      you_have_not_given_feedback_yet: "You have not yet given feedback to %{name} about event '%{event}'. Remember to give feedback on how %{given_name} performed in the event."
    transaction_preauthorized:
      subject: "%{requester} is interested and has authorized payment for %{listing_title} published in %{service_name}"
      transaction_requested_by_user: "Great news! %{requester} is interested in \"%{listing_title}\" and has authorized payment for this listing."
      you_have_time_to_accept: "You need to accept or reject the request within %{payment_expires_in}."
      if_you_do_accept: "If you accept the request within this timeframe, you will receive the money immediately to your account."
      if_you_do_accept_stripe: "If you accept the request within this timeframe, the payment will go through. You will receive the money directly to your bank account after you have delivered %{listing_title} to %{requester}."
      if_you_do_not_accept: "If you reject the request or don't accept it within this timeframe, the transaction will be automatically cancelled, %{requester} will not be charged and you will not get paid."
      click_here_to_reply: "Click here to respond to the request"
    transaction_preauthorized_reminder:
      subject: "Remember to accept the request from %{requester} about listing %{listing_title}"
      remember_to_accept: "Remember to accept the request from %{requester} about listing \"%{listing_title}\". %{requester} has already paid for the listing. You have to accept the request in order to receive the payment."
      one_day_left: "If you don't accept the request within one day the request will be automatically rejected and you will not get paid."
      click_here_to_reply: "Click here to respond to the request"
    welcome_email:
      welcome_email_subject: "Welcome to %{service_name}"
      welcome_to_marketplace: "Welcome to %{service_name}! Glad to have you on board."
      love_marketplace_crew: "Love,<br /><i>%{service_name} crew</i>"
      welcome_email_footer_text: "What kind of emails do you want to receive from %{service_name}? %{settings_link}"
      settings_link_text: "Check your settings"
    new_listing_by_followed_person:
      subject: "%{author_name} has posted a new listing in %{service_name}"
      has_posted_a_new_listing: "%{author_name} has posted a new listing:"
      you_are_receiving_this_because: "You received this notification because you follow %{author_name}."
      view_listing: "View listing"
    new_member_notification:
      new_member_has_joined: "A new member has joined %{community}. They may still have to confirm their email address."
      this_is_automatic_message: "This is an automatic message sent to administrators of %{community}."
      person_name: "Name:"
      person_email: "Email:"
    transactions_exported:
      subject: "Transactions for %{community}"
      body: "In attached CSV file you will find all transactions for %{community}"
  error_messages:
    booking:
      booking_failed_payment_voided: "Booking failed due to an unexpected error. Please try again later. You haven't been charged."
      double_booking_payment_voided: "Unfortunately the dates you chose are no longer available. Please choose different dates. You haven’t been charged."
    onboarding:
      server_rendering: "Getting started guide failed to load. We have been informed about the situation and we are fixing it."
    listings:
      departure_time: "Departure time must be between current time and one year from now."
      share_type: "You must select one."
      valid_until: "This date must be between current time and 6 months from now."
      price: "Price must be a whole number."
      minimum_price: "Minimum price is %{minimum_price} %{currency}."
    testimonials:
      you_must_explain_not_neutral_feedback: "If you want to give non-neutral feedback, you must explain why."
      you_must_select_a_grade: "Remember to tell whether your experience was positive or negative."
    transaction_agreement:
      required_error: "You need to accept the agreement"
    paypal:
      transaction_cannot_complete: "Transaction cannot complete. This is most likely caused by the credit card failing bank authorization. Please, try purchasing again with an alternative payment method."
      buyer_cannot_pay_error: "The payment has been declined by PayPal. Please contact their Customer Service for more information: %{customer_service_link}"
      pending_review_error: "The payment was submitted but was flagged by PayPal as 'requiring a review'. When PayPal completes the review, the payment will be automatically authorized."
      seller_express_checkout_disabled: "PayPal Express Checkout has been disabled for the listing author's PayPal account. Please contact the author and let them know that there's an issue with their PayPal account, and advise them to contact PayPal Customer Service."
      generic_error: "An error occurred during the payment process. Could not finalize your PayPal payment."
      cancel_error: "An error occurred during cancellation. Could not finalize cancel."
      accept_authorization_error: "An error occurred while trying to accept preauthorized Paypal payment. Please, try again."
      reject_authorization_error: "An error occurred while trying to reject preauthorized Paypal payment. Please, try again."
    stripe:
      generic_error: "An error occurred during the payment process. Could not finalize your Stripe payment."
      accept_authorization_error: "An error occurred while trying to accept preauthorized Stripe payment. Please, try again."
      reject_authorization_error: "An error occurred while trying to reject preauthorized Stripe payment. Please, try again."
  error_pages:
    back_to_kassi_front_page: "Back to the front page"
    error_404:
      if_you_believe: "If you believe that the address is correct and it should be working, please help us locate the error by letting us know what address caused the error and what should be seen on the page with the form below."
      page_can_not_be_found: "Page not found!"
      page_you_requested_can_not_be_found: "The page you requested cannot be found. Are you sure you spelled the address correctly?"
    error_404_title: "page not found"
    error_410:
      page_removed: "Page removed"
      page_you_requested_has_been_removed: "The page you requested has been removed."
      page_removed_reason: "There are a few possible reasons for this. For example, a user might have removed their account or a listing might have been removed."
    error_410_title: "page removed"
    error_500:
      temporary_unavailable: "Marketplace temporarily unavailable"
      unable_to_process: "The service is unable to process your request right now. Please try again in few moments."
      we_hate_this: "We hate when this happens! We have been informed about the situation and we are fixing it."
      refer_to_error_id: "If you wish to contact the support regarding this issue, please include an error ID \"%{error_id}\" in your message."
    error_500_title: "page loading failed"
    error_description: "Error description"
    no_javascript:
      javascript_is_disabled_in_your_browser: "Javascript is disabled in your browser"
      kassi_does_not_currently_work_without_javascript: "%{service_name} does not work properly without javascript. Try to enable javascript from your browser's preferences and then reload this page again."
      contact_us: "contact us"
      send_feedback: "Send message"
      your_feedback_to_admins: "Your message to the %{service_name} team"
    send: Send
    your_email_address: "Your email address"
  errors:
    messages:
      invalid_date: "is not a valid date"
      invalid_time: "is not a valid time"
      invalid_datetime: "is not a valid datetime"
      is_at: "must be at %{restriction}"
      before: "must be before %{restriction}"
      on_or_before: "must be on or before %{restriction}"
      after: "must be after %{restriction}"
      on_or_after: "must be on or after %{restriction}"
      positive_number: "Insert a number."
  event_feed_events:
    accept:
      has_accepted_lend_item: "%{offerer_name} agreed to lend %{listing_title} to %{requester_name} %{time_ago}."
      has_accepted_borrow_item: "%{offerer_name} agreed to lend %{listing_title} to %{requester_name} %{time_ago}."
      has_accepted_rent_out_item: "%{offerer_name} agreed to rent %{listing_title} to %{requester_name} %{time_ago}."
      has_accepted_rent_item: "%{offerer_name} agreed to rent %{listing_title} to %{requester_name} %{time_ago}."
      has_accepted_give_away_item: "%{offerer_name} agreed to give %{listing_title} to %{requester_name} %{time_ago}."
      has_accepted_receive_item: "%{offerer_name} agreed to give %{listing_title} to %{requester_name} %{time_ago}."
      has_accepted_sell_item: "%{offerer_name} agreed to sell %{listing_title} to %{requester_name} %{time_ago}."
      has_accepted_buy_item: "%{offerer_name} agreed to sell %{listing_title} to %{requester_name} %{time_ago}."
      has_accepted_trade_item: "%{offerer_name} agreed to swap %{listing_title} with %{requester_name} %{time_ago}."
      has_accepted_sell_housing: "%{offerer_name} agreed to sell %{listing_title} to %{requester_name} %{time_ago}."
      has_accepted_buy_housing: "%{offerer_name} agreed to sell %{listing_title} to %{requester_name} %{time_ago}."
      has_accepted_rent_out_housing: "%{offerer_name} agreed to rent %{listing_title} to %{requester_name} %{time_ago}."
      has_accepted_rent_housing: "%{offerer_name} agreed to rent %{listing_title} to %{requester_name} %{time_ago}."
      has_accepted_favor: "%{offerer_name} agreed to offer %{listing_title} to %{requester_name} %{time_ago}."
      has_accepted_rideshare: "%{offerer_name} agreed on sharing a ride %{listing_title} with %{requester_name} %{time_ago}."
    join:
      joined_kassi: "%{name} joined %{service_name} %{time_ago}."
    login:
      logged_in_to_kassi: "%{name} logged in to %{service_name} %{time_ago}."
    comment:
      commented: "%{commenter_name} commented on listing %{listing_title} %{time_ago}."
      offer_partitive: offer
      request_partitive: request
  header:
    about: About
    home: Home
    members: Community
    new_listing: "New listing"
    mobile_version: "Mobile version"
    offers: Offers
    requests: Requests
    search_kassi: "Search %{service_name}"
    create_new_marketplace: "Create a new marketplace"
    contact_us: "Contact us"
    profile: Profile
    manage_listings: "Manage listings"
    invite: "Invite new members"
    login: "Log in"
    signup: "Sign up"
    menu: Menu
  homepage:
    additional_private_listings_slate:
      additionally_one_private_offer_exists: "Additionally  there is <b>one other offer</b>,"
      additionally_one_private_request_exists: "Additionally  there is <b>one other request</b>,"
      additionally_some_private_offers_exist: "Additionally there are <b>%{number_of_listings} other offers</b>,"
      additionally_some_private_requests_exist: "Additionally there are <b>%{number_of_listings} other requests</b>,"
    blank_slate:
      add_first: "Add one!"
      but_that_is_visible_only_to_registered_members: "but that is visible only to registered members."
      but_those_are_visible_only_to_registered_members: "but those are visible only to registered members."
      create_new_account_for_yourself: "Create yourself a new account"
      examples_of_what_you_could_offer_to_others: "What could you offer to others"
      examples_of_what_you_could_request_to_others: "What could you request from the others"
      favor_offer_list: "computer assistance, clothes repair, baking, bike fixing"
      favor_request_list: "babysitting, piano lessons, walking dogs, mowing lawn"
      favors_to_offer: "Help: "
      favors_to_request: "Help: "
      item_offer_list: "tools, sports equipment, costumes, camping equipment"
      item_request_list: "tools, sports equipment, costumes, camping equipment"
      items_to_offer: "Goods to lend: "
      items_to_request: "Goods to borrow: "
      log_in: "log in!"
      no_offers_visible_unless_logged_in: "No item, service or rideshare offers visible to users who are not logged in."
      no_open_offers_currently: "No open item, service or rideshare offers."
      no_open_requests_currently: "No open item, service or rideshare requests."
      no_requests_visible_unless_logged_in: "No item, service or rideshare requests visible to users who are not logged in."
      one_private_offer_exists: "There is already <b>one offer</b>,"
      one_private_request_exists: "There is already <b>one request</b>,"
      ride_offer: "Take others' kids to their hobbies"
      ride_request: "A ride to work"
      some_private_offers_exist: "There are already <b>%{number_of_listings} offers</b>,"
      some_private_requests_exist: "There are already <b>%{number_of_listings} requests</b>,"
    custom_filters:
      update_view: "Update view"
      min: "Min:"
      max: "Max:"
    event_feed:
      latest_events: "What's going on"
    grid_item:
      processing_uploaded_image: "(Processing uploaded image...)"
    index:
      no_listings_with_your_search_criteria: "Sorry, no listings could be found for your search criteria. Maybe try other search terms?"
      no_listings_notification: "No listings. %{add_listing_link}."
      add_listing_link_text: "Add new listing"
      open_listing: "open listing"
      open_listings: "open listings"
      private_listing_notification_log_in: "log in"
      is: is
      are: are
      what_do_you_need: "What are you looking for?"
      post_new_listing: "Post a new listing"
      are_offering: offer
      add_news_item: "Add an article"
      lend_rent_help_carpool: "Sell, lend, help, share rides"
      loading_more_content: "Loading more content"
      more_events: "More events..."
      news: News
      no_news: "No news"
      more_news: "More news"
      or: and
      or_see_what_the_others: "...or see what the others"
      recent_events: "Recent events"
      requesting: need
      tell_it_here: "Tell it here!"
      welcome_to_new_kassi: "Welcome to new %{service_name}!"
      no_reviews: "No reviews"
      no_image: "No image"
      filter: Filter
      this_is_private_community: "You need to sign up before you can view the content."
    invitation_form:
      email: "Email address(es)"
      message: "A personal message"
      send_invitation: "Send invitation"
      add_email_addresses_description: "Add the email addresses of the people you are inviting to the field below. To add multiple email addresses, separate them with comma."
      add_lots_of_email_addresses: "As you are an administrator, here is a tip: if you plan to send lots of invitations, you should use an emailing tool. Check out %{this_article_link} to find out resources about suitable email services."
      this_article_link: "this article"
      invitation_emails_field_placeholder: "friend1@example.com, friend2@example.com, ..."
      invitation_message_field_placeholder: "I joined this amazing marketplace. You should too!"
      errors_in_emails: "Check that the email addresses you added are valid and don't contain any unusual characters. If you added multiple addresses, make sure they are separated with comma."
    list_item:
      review: review
      reviews: reviews
      distance_away: "%{distance} %{distance_unit} away"
    news_item:
      show_less: "Show less"
      show_more: "Show more"
    profile_info_empty_notification:
      add_your_info: "Add your contact info"
      add_a_profile_picture: "Add a profile picture"
      you_have_not_added_your_info: "You have not added your contact information. Please do, so others can get in touch with you more easily. Also add a profile picture so it's easier for others to trust you."
      add_your_info_link: "Add your info now"
    recent_listing:
      please_offer: Offer
      comment: comment
      comments: comments
    filters:
      show: "Filter:"
      search: Search
      map: "Show map"
      list: "Show list"
      map_button: Map
      grid_button: Grid
      list_button: List
      all_listing_types: "All listing types"
      all_categories: "All categories"
    errors:
      search_engine_not_responding: "Search is currently unavailable. Try searching again soon."
  infos:
    about:
      default_about_text_title: "What is Sharetribe?"
      default_about_text: "This marketplace is powered by Sharetribe platform. With Sharetribe you can easily create your own marketplace website. It's free and only takes a minute. %{click_here_link} to learn more!"
      click_here_link_text: "Click here"
    how_to_use:
      default_title: "How it works"
      default_content: "Here you can find information about how %{marketplace_name} works."
  landing_page:
    hero:
      search: Search
      signup: "Sign up"
      search_placeholder: "What are you looking for?"
      search_location_placeholder: Location
    listings:
      no_listing_image: "No picture"
  layouts:
    admin:
      admin: "%{service_name} admin panel"
    branding:
      powered_by: "%{service_name} is powered by the %{sharetribe_link} marketplace platform."
      create_own: "Want to create your own online marketplace website like %{service_name}? %{learn_more}."
      learn_more: "Learn more"
    no_tribe:
      inbox: Inbox
      settings: Settings
      feedback: "Contact the %{service_name} team"
    application:
      join_this_community: "Join marketplace"
      read_more: "Read more"
      feedback: "Your message to the %{service_name} team"
      dont_use_to_contact_support: "We noticed you're an admin of %{service_name}. This form is what your users use to contact you. You cannot use this form to contact Sharetribe support. You can do that via the support widget in the bottom right corner of the admin panel instead."
      feedback_forum: "feedback forum"
      feedback_handle: Feedback
      give_feedback: "Contact us"
      or_check_our: "...or check our"
      send_feedback_to_admin: "Send message"
      to_see_what_others_have_suggested: "to see what other users have suggested, and vote for the ideas there."
      your_email_address: "Your email address (to contact you)"
      connect: "Sign up"
      invite_your_friends: "Invite friends!"
      invite_your_neighbors: "Invite neighbors!"
      invite_your_friends_description: "The more people there are in %{service_name}, the more useful it is."
      invite_your_friends_invite_only_description: "People cannot join %{service_name} unless they are invited."
      join_without_facebook: "...or alternatively %{join_without_facebook_link}"
      join_without_facebook_link: "sign up without using Facebook"
    conversations:
      messages: Messages
      notifications: Notifications
      received: Received
      sent: Sent
    global-header:
      select_language: "Select language"
    infos:
      about: About
      how_to_use: "How it works"
      info_about_kassi: "Information about %{service_name}"
      news: News
      register_details: "Privacy Policy"
      terms: "Terms of use"
    logged_in:
      admin: Admin
      go_to_your_profile_page: Profile
      hi: Hi
      login: "Log in"
      logout: "Log out"
      notifications: Notifications
      requests: "Friend requests"
      settings: Settings
      sign_up: "Create account"
    logged_in_messages_icon:
      messages: Messages
    logged_in_notifications_icon:
      notifications: Notifications
    mobile_logged_in:
      admin: Admin
      go_to_your_profile_page: Profile
      hi: Hi
      login: "Log in"
      logout: "Log out"
      notifications: Notifications
      requests: "Friend requests"
      settings: Settings
      sign_up: "Sign up"
    notifications:
      listing_could_not_be_saved: "Listing could not be saved. Please try again. If the problem persists, please %{contact_admin_link}."
      contact_admin_link_text: "contact the %{service_name} team"
      test_welcome_email_delivered_to: "A test email was sent to %{email}."
      something_went_wrong: "Something went wrong"
      community_updated: "Details updated."
      community_update_failed: "Detail update failed."
      account_creation_succesful_you_still_need_to_confirm_your_email: "Your account was created successfully. Now you need to confirm your email address."
      community_joined_succesfully_you_still_need_to_confirm_your_email: "Thanks for joining %{service_name}. Now you need to confirm your email address."
      comment_cannot_be_empty: "Comment cannot be empty"
      comment_sent: "Comment sent"
      confirmation_link_is_wrong_or_used: "The confirmation link is already used or otherwise broken. Try logging in, or send feedback if the problem persists."
      additional_email_confirmed: "The email you entered is now confirmed."
      could_not_get_email_from_facebook: "Could not get email address from Facebook and can't create an account without email."
      facebook_email_unconfirmed: "The email address '%{email}' associated with your Facebook account is already used but it hasn't been confirmed yet. Please confirm the email address before logging in with Facebook."
      create_new_listing: "Create another listing"
      create_one_here: "create one here"
      email_confirmation_sent_to_new_address: "Email confirmation is now sent to the new address."
      email_not_found: "The email you gave was not found from %{service_name} database."
      error_with_session: "Error with session."
      feedback_considered_spam: "Feedback not saved, due to its formatting. Try again or use the feedback forum."
      feedback_not_saved: "Feedback could not be sent."
      feedback_saved: "Thanks a lot for your message! We'll get back to you as soon as possible."
      feedback_sent_to: "Feedback sent to %{target_person}."
      feedback_skipped: "Feedback skipped"
      invitation_cannot_be_sent: "Invitation could not be sent"
      invitation_cannot_unsubscribe: "Cannot unsubscribe from invitation emails"
      invitation_limit_reached: "You were trying to send too many invitations. Daily limit reached."
      invitation_sent: "Invitation sent successfully"
      invitation_successfully_unsubscribed: "Successfully unsubscribed from invitation emails"
      inviting_new_users_is_not_allowed_in_this_community: "Inviting new users is not allowed."
      login_again: "Please log in again."
      login_failed: "Login failed. Please enter the correct credentials."
      account_creation_successful: "Welcome to %{service_name}, %{person_name}!"
      account_deleted: "Your account is now deleted."
      login_successful: "Welcome, %{person_name}!"
      logout_successful: "You have now been logged out of %{service_name}. See you soon!"
      news_item_created: "Article created"
      news_item_creation_failed: "Article creation failed"
      news_item_update_failed: "Article update failed"
      news_item_updated: "Article updated"
      news_item_deleted: "Article removed"
      offer_accepted: "Offer accepted"
      offer_confirmed: "Offer completed"
      offer_closed: "Offer closed"
      listing_created_successfully: "Listing created successfully. %{new_listing_link}."
      offer_rejected: "Offer rejected"
      offer_canceled: "Offer canceled"
      listing_updated_successfully: "Listing updated successfully"
      listing_updated_availability_management_enabled: "Listing updated successfully. Availability management enabled."
      listing_updated_availability_management_disabled: "Listing updated successfully. Availability management disabled."
      only_kassi_administrators_can_access_this_area: "Only the %{service_name} team can access this area"
      only_listing_author_can_close_a_listing: "Only listing author can close a listing"
      only_listing_author_can_edit_a_listing: "Only listing author can edit a listing"
      payment_successful: "Payment successful"
      payment_canceled: "Payment cancelled"
      error_in_payment: "Error in payment. If you didn't complete the payment yet, try again. If you did, please send us feedback."
      cannot_receive_payment: "The other party can't receive the payment due some error. Please contact the %{service_name} team to clarify the situation"
      payment_waiting_for_later_accomplishment: "When you have paid, we'll notify the seller and you will get a receipt in email"
      password_recovery_sent: "Instructions to change your password were sent to your email."
      person_activated: "User activated"
      person_deactivated: "User deactivated"
      person_updated_successfully: "Information updated"
      poll_answered: "Poll answered"
      poll_could_not_be_answered: "Poll could not be answered"
      poll_created: "Poll created"
      poll_creation_failed: "Poll creation failed"
      poll_update_failed: "Poll update failed"
      poll_updated: "Poll updated"
      poll_deleted: "Poll removed"
      read_more: "Read more!"
      registration_considered_spam: "Registration did not work, please contact us from header menu and mention \"email2 error\"."
      reply_cannot_be_empty: "You can't send an empty message"
      reply_sent: "Reply sent successfully"
      request_accepted: "Request accepted"
      request_confirmed: "Order completed"
      request_rejected: "Request rejected"
      request_canceled: "Order canceled"
      message_sent: "Message sent"
      message_not_sent: "Sending the message failed. Please try again."
      this_content_is_not_available_in_this_community: "This content is not available."
      unknown_error: "Unknown error. Please use the Contact us link to send details about what happened."
      update_error: "An error occurred when trying to update your information, please try again"
      you_are_not_allowed_to_give_feedback_on_this_transaction: "You are not authorized to give feedback on this event"
      you_are_not_authorized_to_do_this: "You are not authorized to do this"
      you_are_not_authorized_to_view_this_content: "You are not authorized to view this content"
      listing_closed: "This listing has been closed"
      send_instructions: "You will receive an email with instructions on how to reset your password in a few minutes."
      you_cannot_reply_to_a_closed_offer: "You cannot reply to a closed offer"
      you_cannot_send_message_to_yourself: "You cannot send a message to yourself"
      you_followed_listing: "You are now following this listing"
      you_have_already_given_feedback_about_this_event: "You have already given feedback about this event"
      you_are_now_member: "Welcome to %{service_name}!"
      you_are_already_member: "You are already a member of %{service_name}. Welcome back!"
      you_must_log_in_to_create_new_listing: "You must log in to %{service_name} to create a new listing. If you don't have an account you can %{sign_up_link}."
      additional_email_confirmed_dashboard: "Your email is now confirmed."
      you_must_log_in_to_give_feedback: "You must log in to give feedback"
      you_must_log_in_to_invite_new_users: "You must log in to invite new users to %{service_name}"
      you_must_log_in_to_send_a_comment: "You must log in to send a new comment"
      you_must_log_in_to_send_a_message: "You must log in to %{service_name} to send a message to another user."
      you_must_log_in_to_do_a_transaction: "You must log in to %{service_name} to do a transaction."
      you_must_log_in_to_view_this_content: "You must log in to view this content"
      you_must_log_in_to_view_this_page: "You must log in to view this page"
      you_must_log_in_to_view_your_inbox: "You must log in to %{service_name} to view your inbox."
      you_must_log_in_to_view_your_settings: "You must log in to %{service_name} to view your settings."
      you_must_log_in_to_add_news_item: "You must log in to %{service_name} to add a new article."
      you_must_log_in_to_change_profile_settings: "You must log in to %{service_name} to change profile settings"
      you_must_log_in_to_accept_or_reject: "You must log in to accept or reject the transaction"
      you_must_log_in_to_confirm_or_cancel: "You must log in to cancel or confirm the transaction"
      you_need_to_confirm_your_account_first: "You need to confirm your email."
      you_must_fill_all_the_fields: "You must fill all the fields"
      you_unfollowed_listing: "You are no longer following this listing"
      joining_community_failed: "Joining failed"
      can_not_delete_email: "You cannot remove the email address"
      user_does_not_have_email_to_delete: "You don't have the email address you're trying to remove"
      email_deleted: "Email removed"
      listing_author_payment_details_missing: "Please contact the author by pressing the 'Contact' button below. They need to update their payment details to receive payments."
      images_are_processing: "We are processing your images. Give us a minute or two and they'll be visible."
      maintenance_mode:
        zero: "The website will now go offline for maintenance"
        one: "The website will be offline for maintenance in %{count} minute"
        other: "The website will be offline for maintenance in %{count} minutes"
      automatically_logged_out_please_sign_in: "You have been automatically logged out. Please log in again."
      stripe_you_account_balance_is_not_0: "You account balance is not 0 so it cannot be deleted. This might mean that you have transactions waiting to be completed or that there is money waiting to be paid out to your bank account. Please contact the %{service_name} team to learn more."
    settings:
      account: Account
      notifications: Notifications
      profile: "Profile info"
      settings: Settings
      paypal_payments: "PayPal Payments"
      stripe_payments: "Stripe Payments"
      payments: Payments
  listings:
    bubble_listing_not_visible:
      listing_not_visible: "You do not have permission to view this listing."
    comment:
      wrote: wrote
      send_private_message: "Send private message to %{person}"
      delete: delete
      are_you_sure: "Are you sure you want to delete the comment?"
    comment_form:
      ask_a_question: "Comment on the listing or ask for more details. All the other users will be able to see your comment."
      log_in: "log in"
      send_comment: "Send comment"
      to_send_a_comment: "to send a new comment."
      write_comment: "Write a new comment:"
      you_cannot_send_a_new_comment_because_listing_is_closed: "You cannot send new comments because this listing is closed."
      you_must: "You must"
      subscribe_to_comments: "Notify me of new comments and updates"
    edit:
      edit_listing: "Edit listing"
    edit_links:
      close_listing: "Close listing"
      edit_listing: "Edit listing"
      reopen_listing: "Reopen listing"
      move_to_top: "Move to top of homepage"
      show_in_updates_email: "Show in the next newsletter"
      show_in_updates_email_loading: Loading...
      show_in_updates_email_error: "Couldn't reach server. Try again after page refresh."
      show_in_updates_email_success: "This listing will be shown in the next automatic update email sent to the users"
    map:
      open_in_google_maps: "Open in Google Maps"
    error:
      something_went_wrong: "Something went wrong, error code: %{error_code}"
      something_went_wrong_plain: "Something went wrong"
      create_failed_to_connect_to_booking_service: "Listing creation failed: Failed to connect to the booking service. Please try again."
      update_failed_to_connect_to_booking_service: "Listing update failed: Failed to connect to the booking service. Please try again."
    follow_links:
      follow: "Get emails about new comments"
      unfollow: "Don't get emails about new comments"
    form:
      custom_field_partials:
        dropdown:
          select_one___: "Select one..."
      departure_time:
        at: At
        departure_time: "Departure time"
      departure_time_radio_buttons:
        repeated: "Repeated (add times and days in the field 'detailed description')"
      description:
        detailed_description: "Detailed description"
        youtube_info: "If your description contains YouTube links, the videos will be shown below the description."
      destination:
        destination: Destination
      form_content:
        favor: "a service"
        housing: "a space"
        item: "an item"
        offer_something: "Offer something"
        request_something: "Request something"
        rideshare: "a ride"
        i_want_to_offer: "I want to offer..."
        i_want_to_request: "I need..."
      googlemap:
        googlemap_copy: "End Points From Map"
        googlemap_description: Mapview
        googlemap_updatemap: "Update Map"
      images:
        image: Image
        best_result: "For best results, use JPG, GIF or PNG images that are %{width} by %{height} pixels"
        no_file_selected: "No file selected"
        remove_image: "Remove image"
        select_file: "Select file"
        add_more: "+ Add more"
        removing: Removing...
        processing: Processing...
        loading_image: Loading...
        image_uploading_in_progress: "Image upload in progress..."
        processing_takes_a_while: "All images uploaded! Processing them will take a bit of time, but it's ok to save the listing and move on."
        this_may_take_a_while: "this only takes a second"
        percentage_loaded: "%{percentage}%"
        uploading_failed: "Image uploading failed"
        image_processing_failed: "Image processing failed"
        file_too_large: "The file is too large"
        accepted_formats: "The image format must be either GIF, JPG or PNG."
        images_not_uploaded_confirm: "All images have not finished uploading. Do you really want to continue?"
      location:
        location: Location
      price:
        price: Price
        per: per
        per_day: "per day"
        mass: "piece, kg, l, m2, ..."
        time: "hour, day, month, ..."
        long_time: "week, month, ..."
        after_service_fee_you_will_get: "After %{service_name} and payment processor fees you will get %{sum_with_currency}"
        no_service_fee_you_will_get_paypal_text: "%{paypal_fee_info_link} will be deducted from the price."
        no_service_fee_you_will_get_payment_text: "%{payment_fee_info_link} will be deducted from the price."
        after_service_fee_you_will_get_payment_text: "Once someone makes an order, you'll receive this amount minus %{payment_fee_info_link}"
        payment_fee_info_link_text: "%{service_name} fee and a payment processing fee"
        delivery: "Delivery method"
        shipping: Shipping
        shipping_price: "Shipping fee"
        shipping_price_additional: "Additional items"
        pickup: Pickup
      origin:
        location: Location
        origin: Origin
      send_button:
        save_listing: "Post listing"
      share_type:
        select: Select
        borrow: Borrowing
        buy: Buying
        give_away: "Giving away"
        lend: Lending
        offer_type: "Offer type"
        receive: "Accepting for free"
        rent: Renting
        rent_out: "Renting out"
        request_type: "Request type"
        sell: Selling
        share_for_free: "Sharing for free"
        accept_for_free: "Accepting for free"
        trade: Swapping
      tag_list:
        comma_separate: "(comma separate)"
        tags: Tags
      title:
        listing_title: "Listing title"
      valid_until:
        valid_until: "Expiration date"
      valid_until_radio_buttons:
        for_the_time_being: "For the time being"
      privacy:
        privacy: Privacy
        private: "Private (only users who are logged in can see)"
        public: "Public (visible to users who are not logged in)"
    help_texts:
      help_share_type_title: "Type of the offer or request"
      help_tags_title: Tags
      help_valid_until_title: "Expiration date"
    index:
      all_categories: "All categories"
      all_offer_types: "All offer types"
      all_request_types: "All request types"
      category: Category
      did_not_found_what_you_were_looking_for: "Didn't find what you need?"
      favors: Services
      housing: Spaces
      items: Items
      list_view: "List view"
      listings: Listings
      map_view: "Map view"
      offer_something: "Let others know!"
      offer_type: "Offer type"
      offers: Offers
      request_something: "Request something!"
      request_type: "Request type"
      requests: Requests
      rideshare: Rideshare
      you_have_something_others_do_not: "Have something to offer?"
      feed_title: "%{listing_type} in %{service_name} %{optional_category}"
    left_panel_link:
      borrows: Borrowing
      buys: Buying
      favors: Services
      give_aways: "Giving away"
      housings: Spaces
      items: Items
      lends: Lending
      receives: "Taking for free"
      rent_outs: "Renting out"
      rents: Renting
      rideshares: Rideshare
      sells: Selling
      share_for_frees: "Sharing for free"
      accept_for_frees: "Accepting for free"
      trades: Swapping
    listing_actions:
      booking_from: From
      booking_to: To
      how_paypal_works: "How PayPal Works"
      payment_help: "Payment help"
      unable_load_availability: "Could not load availability information. Please try again later."
      booking_date: "Booking date"
      select_one: "Select one"
      start_time: "Start time"
      end_time: "End time"
    new:
      listing: listing
      selected_category: "Category: %{category}"
      selected_subcategory: "Subcategory: %{subcategory}"
      selected_transaction_type: "Listing type: %{transaction_type}"
      select_category: "Select category"
      select_subcategory: "Select subcategory"
      select_transaction_type: "Select listing type"
      you_need_to_fill_payout_details_before_accepting: "You need to fill in payout details before you can post a listing. Go to %{payment_settings_link} to fill in the details."
      contact_admin_link_text: "contact the %{service_name} team"
      community_not_configured_for_payments: "%{service_name} hasn't been configured for payments, so you cannot post new listings yet. Please %{contact_admin_link} for details."
      payment_settings_link: "payment settings"
      community_not_configured_for_payments_admin: "%{service_name} hasn't been configured for payments, so you cannot post new listings yet. Go to %{payment_settings_link} to fill in the payment details."
    quantity:
      hour: "Number of hours:"
      day: "Number of days:"
      night: "Number of nights:"
      week: "Number of weeks:"
      month: "Number of months:"
      custom: "Quantity:"
    quantity_placeholder: Quantity
    please_comment: Comment
    reply_link:
      listing_closed: "Listing is closed"
    show:
      add_your_phone_number: "Add your phone number"
      add_profile_picture: "Add profile picture"
      comments: "Public discussion"
      contact_by_phone: "Contact by phone:"
      contact: Contact
      favor_offer: "Service offer"
      favor_request: "Service request"
      inquiry: Announcement
      item_offer_trade: "Swap offer"
      item_request_trade: "Swap request"
      no_description: "This listing doesn't have a description"
      no_image: "No image"
      no_reviews: "No reviews received"
      offer: Offer
      listing_created: Created
      open_until: "Open until %{date}"
      feedback: Feedback
      qr_code: "QR code"
      request: Request
      rideshare_offer: "Rideshare offer"
      rideshare_request: "Rideshare request"
      send_private_message: "Send private message"
      tags: Tags
      time: time
      times: times
      times_viewed: Viewed
      processing_uploaded_image: "(Processing uploaded image...)"
      listing_created_at: "Listing created"
      price:
        per_quantity_unit: "per %{quantity_unit}"
        per_day: "per day"
      delivery: "Delivery method"
      shipping: "Shipping (+%{price})"
      shipping_no_price: Shipping
      shipping_price_additional: "Shipping (+%{price}, additional items: +%{shipping_price_additional})"
      pickup: Pickup
      pickup_no_price: Pickup
      youtube_video_player: "YouTube video player"
    unit_types:
      piece: piece
      hour: hour
      day: day
      night: night
      week: week
      month: month
    verification_required:
      verification_required: "Verification required"
  listing_conversations:
    preauthorize:
      dates_not_available: "Selected dates are not available"
      error_in_checking_availability: "Could not check availability for the selected dates"
      details: Details
      by: "%{listing} by %{author}"
      payment: Payment
      exp: "Exp:"
      you_will_be_charged: "You will be charged only if %{author} accepts the transaction. %{author} needs to accept the transaction within %{expiration_period} days. If %{author} declines or does not respond, no charge is made."
      day: day
      days: days
      night: night
      nights: nights
      invalid_parameters: "Invalid values for new transaction"
    transaction_agreement_checkbox:
      read_more: View.
    stripe_payment:
      payment: Payment
      pay_with_card: "Pay with credit or debit card"
      address: "Shipping address"
      address_country: "Country *"
      address_name: "First and last names *"
      address_city: "City *"
      address_state: "State *"
      address_street1: "Street address line 1 *"
      address_street2: "Street address line 2"
      address_postal_code: "ZIP / Postal code *"
  mapview:
    index:
      all_categories: "All categories"
      all_offer_types: "All offer types"
      all_request_types: "All request types"
      category: Category
      did_not_found_what_you_were_looking_for: "Didn't find what you need?"
      favors: Services
      housing: Spaces
      items: Items
      list_view: "List view"
      map_view: "Map view"
      offer_something: "Let others know!"
      offer_type: "Offer type"
      offers: Offers
      request_something: "Request something!"
      request_type: "Request type"
      requests: Requests
      rideshare: Rideshare
      you_have_something_others_do_not: "Have something to offer?"
    please_comment: Comment
  mercury:
    content_too_long: "Inserted content was too long."
  okl:
    member_id: "Member id"
    member_id_or_email: "Member id or email"
  paypal_accounts:
    payout_info_title: "Receiving funds"
    paypal_account_email_connected: "<del>Connect PayPal account</del> Completed!"
    payout_info_paypal: "%{service_name} uses PayPal as its payment provider. A %{create_paypal_account_link} is required in order to accept payments for your listings, and must be connected to %{service_name}."
    paypal_billing_agreement_made: "<del>Grant %{service_name} permission to charge a transaction fee</del> Completed!"
    commission_permission_needed: "You will also need to grant %{service_name} permission to charge a transaction fee."
    create_paypal_account_link_text: "PayPal account"
    connected_account: "PayPal account '%{email}' connected successfully."
    paypal_receive_funds_info_label_australia_only: "Your PayPal account needs to be able to accept payments. This might require a Premier or Business account."
    paypal_receive_funds_info_label: "Your PayPal account needs to be able to accept payments. This might require a Business account."
    paypal_receive_funds_info_australia_only: "If you see an error when trying to connect your account to %{service_name}, either %{upgrade_paypal_account_link}, or (if you are an individual), create a new Premier account. Both account types are completely free."
    paypal_receive_funds_info: "If you see an error when trying to connect your account to %{service_name}, %{upgrade_paypal_account_link}. It's free and easy. If you're an individual, PayPal recommends using your name as the Business name."
    upgrade_paypal_account_link_text: "log in and upgrade your PayPal account to a business account"
    admin_account_not_connected: "Using %{service_name}'s payment system in order to receive payments is not possible since payments have not been set up. Please %{contact_admin_link} for details."
    contact_admin_link_text: "contact the %{service_name} team"
    you_are_ready_to_accept_payments: "You are ready to accept payments!"
    commission: "%{commission} %"
    not_now: "I do not want to connect PayPal account now"
    new:
      payout_info_you_need_to_connect: "In order to accept payments, you need to connect your PayPal account with %{service_name}."
      payout_info_text: "To connect your account, please complete the following steps."
      contact_admin_link_text: "contact the %{service_name} team"
      admin_account_not_connected: "Connecting your PayPal account is not possible since %{service_name} has not set up payments. Please %{contact_admin_link} for details."
      paypal_account_email: "Connect your PayPal account"
      paypal_account_email_placeholder: "Your PayPal email address"
      paypal_account_email_info_text: "If you don't have a PayPal account, you can create one by %{create_paypal_account}. If you get an error message when connecting your PayPal account, upgrade your PayPal account to a business account. Upgrading is free and easy. If you are an individual, you can use your first and last name as your \"business name\". To upgrade your account, %{upgrade_paypal_account} and find the upgrade link."
      create_paypal_account: "clicking here"
      upgrade_paypal_account: "log in to your PayPal account"
      paypal_account_billing_agreement: "Grant %{service_name} permission to charge a transaction fee"
      follow_steps: "Follow the steps below to start receiving funds:"
      connect_paypal_account_title: "Connect your PayPal account"
      connect_paypal_account_title_with_step: "Step %{current_step}/%{total_steps}: Connect your PayPal account"
      connect_paypal_account_instructions: "Click on the button below to log in to PayPal and connect your PayPal account with %{service_name}."
      connect_paypal_account: "Connect your PayPal account"
      paypal_account_billing_agreement_with_step: "Step %{current_step}/%{total_steps}: Grant permission to charge a transaction fee"
      paypal_account_billing_agreement_info_both: "After you make a sale on %{service_name}, a service fee (%{commission_from_seller} of the total item price, excluding shipping, minimum fee %{minimum_commission}) will be charged from your PayPal account. Permission to do this is required in order to accept payments in %{service_name}. The fee does not include %{paypal_info_link}."
      paypal_account_billing_agreement_info_fixed: "After you make a sale on %{service_name}, a service fee of %{minimum_commission} will be charged from your PayPal account. Permission to do this is required in order to accept payments in %{service_name}. The fee does not include %{paypal_info_link}."
      paypal_account_billing_agreement_info_relative: "After you make a sale on %{service_name}, a service fee (%{commission_from_seller} of the total item price, excluding shipping) will be charged from your PayPal account. Permission to do this is required in order to accept payments in %{service_name}. The fee does not include %{paypal_info_link}."
      paypal_account_billing_agreement_info_none: "%{service_name} does not currently charge a service fee. If service fees are enabled, you will need to grant %{service_name} permission to charge a service fee in order to accept payments. The fee does not include %{paypal_info_link}."
      paypal_info_link_text: "PayPal's payment processing fee"
      billing_agreement_description: "Grant %{service_name} permission to charge a transaction fee."
      billing_agreement: "Grant permission"
      permissions_not_granted: "Permissions to connect with your PayPal account were not granted."
      could_not_fetch_redirect_url: "Could not fetch redirect URL to connect with PayPal."
      paypal_not_enabled: "PayPal payments are not enabled."
      billing_agreement_canceled: "The billing agreement was canceled"
      billing_agreement_not_accepted: "You did not accept the billing agreement in PayPal."
      billing_agreement_wrong_account: "PayPal accounts did not match. Please use the same PayPal account that you connected in the first step."
      something_went_wrong: "Something went wrong. Please try again. If the problem persists, please contact the %{service_name} team."
      account_not_verified: "You have not verified your PayPal account. You need to go to paypal.com and verify your account before you can continue."
      account_restricted: "Your PayPal account is restricted and cannot be connected. Please log in to paypal.com to find out more or get in touch with PayPal customer support to resolve the issue."
    paypal_account_connected_title: "PayPal account connected"
    paypal_account_connected: "The PayPal account <%{email}> has been connected with %{service_name}."
    change_account: "Change PayPal account"
    missing: "You have open listings but your Paypal account is not set up to receive payments. Connect your Paypal account and grant %{service_name} permission to charge a transaction fee from your %{settings_link}."
    from_your_payment_settings_link_text: "payment settings"
    redirect_message: "Redirecting you to PayPal. If nothing happens, click %{redirect_link}."
    redirect_link_text: here
    paypal_account_all_set_up: "Hooray, everything is set up!"
    can_receive_payments: "You can now receive payments for your listings."
    paypal_account_connected_summary: "PayPal account <%{email}> connected successfully"
    paypal_permission_granted_summary: "Permission for transaction fees granted"
  paypal:
    pay_with_paypal: "Proceed to payment"
    checkout_with: "Checkout with"
    or_pay_with_paypal: or
    checkout_with_paypal: "Checkout with PayPal"
    cancel_succesful: "PayPal payment succesfully canceled"
    transaction:
      commission_payment_name: "Commission payment for %{listing_title}"
      commission_payment_description: "Marketplace %{service_name} took this commission from transaction regarding %{listing_title}"
    wait_while_loading: "Please wait."
    chatting_with_paypal: "We are chatting with PayPal."
  people:
    edit_links:
      activate: Activate
      deactivate: Deactivate
    help_texts:
      feedback_description_title: Feedback
      help_invitation_code_title: "You need an invite to join"
      terms_title: "%{service_name} terms of use"
      invite_only_help_text: "Select this option if you want that new members can join only if they are invited by an existing user."
      invite_only_help_text_title: Invite-only
    inactive_notification:
      this_person_is_not_active_in_kassi: "This user is no longer active in %{service_name}"
      inactive_description: "This user has stopped using %{service_name}. You cannot contact this user, give feedback to them or comment their listings."
    new:
      create_new_account: "Create account"
      email: "Email address"
      email_is_in_use: "The email you gave is already in use."
      email_is_in_use_or_not_allowed: "This email is not allowed or it is already in use. If you can't get in, contact us."
      email_not_allowed: "This email is not allowed in %{service_name}. Please use an email address that is allowed. If you still cannot get in, contact us."
      invalid_username_or_email: "The username or email are invalid or already in use"
      email_restriction_instructions:
        one: "The access to %{service_name} is restricted. To join you need a '%{allowed_emails}' email address."
        other: "The access to %{service_name} is restricted. You need an email address that proves that you are entitled to join."
      family_name: "Last name"
      given_name: "First name"
      i_accept_the_terms_and_privacy: "I accept the %{terms} and %{privacy}"
      admin_emails_consent: "I accept to receive occasional emails from the %{service_name} team and understand that I can change my mind at any time"
      invalid_invitation_code: "The invitation code is not valid."
      invitation_code: "Invitation code"
      not_required: ", not required"
      notification_is_mandatory: "You must pick at least one email address for receiving notifications. If you don't want to receive any emails from %{service_name}, check your email notification settings."
      password_again: "Confirm password"
      show_my_name_to_others: "Show my real name to other %{service_name} users"
      sign_up: "Create a new %{service_name} account"
      terms: "Terms of Use"
      privacy: "Privacy Policy"
      username_is_in_use: "This username is already in use."
      username_is_invalid: "Username is invalid. Allowed characters are letters, numbers and underscore."
      visible_only_to_you: "visible only to you and the %{service_name} team"
      visible_to_everybody: "visible to everybody"
      create_account_with_facebook: "Sign up with Facebook"
      OR: OR
      signup_with_email: "Sign up with email"
      this_field_will_be_publicly_visible: "(This field will be publicly visible)"
    profile_feedback:
      grade: "grade:"
      and_gave_following_feedback: "and gave the following feedback"
    profile_listings:
      show_also_closed: "Show also closed"
      show_only_open: "Show only open"
      no_image: "No image"
    show:
      contact: "Contact %{person}"
      about_me: "About me:"
      add_description: "Share something about yourself"
      add_location: "Add location"
      add_phone_number: "Add phone number"
      address: "Location:"
      as_expected: "As expected"
      edit_profile_info: "Edit profile"
      exceeded_expectations: "Exceeded expectations"
      positive: positive
      hide_description: "Show less"
      less_than_expected: "Worse than expected"
      phone_number: "Phone number:"
      show_all_feedback: "Show all feedback"
      show_all_testimonials: "Show all feedback"
      show_full_description: "Show more"
      slightly_better_than_expected: "Exceeded expectations"
      slightly_less_than_expected: "Worse than expected"
      what_are_these: "What are these?"
      review: "received review"
      reviews: "received reviews"
      listing: listing
      listings: listings
      open_listing: "open listing"
      open_listings: "open listings"
      no_listings: "No listings"
      no_open_listings: "No open listings"
      no_reviews: "No reviews"
      show_all_listings: "Show all listings"
      show_all_open_listings: "Show all open listings"
      show_all_reviews: "Show all reviews"
    followed_people:
      you_follow_plural: "You follow %{count} people"
      you_follow_singular: "You follow %{count} person"
      they_follow_plural: "%{count} followed people"
      they_follow_singular: "%{count} followed person"
      show_all_followed_people: "Show all followed people"
      no_followed_people: "No followed people"
    follow_button:
      following: Following
      follow: Follow
      unfollow: Unfollow
  sessions:
    new:
      create_new_account: "Create a new account"
      i_forgot_my_password: "Forgot username or password"
      login: "Log in"
      login_to_kassi: "Log in to %{service_name}"
      connect_your_facebook_to_kassi: "Connect your Facebook account to %{service_name}"
      facebook_account: "Facebook account:"
      log_in_to_link_account: "If you already have a %{service_name} account, log in to link it with your Facebook account."
      you_can_also_create_new_account: "If you don't have an account in %{service_name}, %{accont_creation_link} to create one with your Facebook login."
      account_creation_link_text: "click here"
      cancle_facebook_connect: "If you don't want to link this account, you can %{cancel_link}."
      facebook_cancel_link_text: cancel
      log_in_with_your_facebook_account: "Log in with Facebook"
      or_sign_up_with_your_username: "...or with your username or email:"
      we_will_not_post_without_asking_you: "We will never post to Facebook without asking you."
    password_forgotten:
      email: Email
      password_recovery_instructions: "Enter your email address to receive your username and reset your password."
      request_new_password: "Request new password"
      change_your_password: "Change your password"
    confirmation_pending:
      welcome_to_kassi: "Welcome to %{service_name}!"
      check_your_email: "Check your inbox"
      resend_confirmation_instructions: "Resend confirmation instructions"
      your_current_email_is: "Your email is %{email}."
      change_email: Change
      confirm_your_email: "Please confirm your email address"
      account_confirmation_instructions: "You will soon receive an email with a link to confirm your email address. Don't forget to check your spam folder! After confirming your address, you can join %{service_name}."
      account_confirmation_instructions_title_admin: "Confirm your email address"
      before_full_access_you_need_to_confirm_email: "Before we can give you full access to your marketplace, there's just one more thing we need to do: confirm your email address."
      before_confirmation_only_access_admin_dashboard: "Before confirmation you can only access the %{admin_dashboard_link}."
      admin_dashboard_link_text: "admin dashboard"
      account_confirmation_instructions_admin: "You should have received an email at %{email_address} with a confirmation link. If you don't see it, check your spam folder or click the button below to resend the email. Once it arrives, open the included link to confirm your address, after which you'll get full access to your marketplace. If you need any help, don't hesitate to %{support_link}."
      contact_support_link_text: "contact Sharetribe support"
  settings:
    account:
      change: Change
      confirm_new_password: "Confirm new password"
      delete_account: "Delete account"
      delete_account_button: "Permanently delete my account"
      delete_account_confirmation_popup: "Are you sure you really want to delete your user account and permanently lose all data related to it? Account deletion cannot be reversed."
      email_addresses: "Email addresses"
      new_email: "New email address"
      delete_personal_information: "If you delete your account, your personal information (name, phone number, address, email, profile picture, etc.) will be deleted permanently and can't be recovered. All the listings you have created will be removed. You won't be able to reactivate your account. Your username will become available for others to register on %{service_name}."
      delete_information_others_involved: "Information where other members are involved (conversations with other people, transactions you've made, reviews you've given to others, etc) is not removed when you delete your account. However, your name will no longer be displayed next to this information."
      unfinished_transactions: "Your account can't be deleted because you have ongoing transactions. Please complete all transactions before deleting your account."
      only_admin: "Your account can't be deleted because you are the only administrator of the marketplace."
      new_password: "New password"
      save: Save
      these_fields_are_shown_only_to_you: "Username is shown in your profile unless you have given your name. Other information is only shown to you."
      email_already_confirmed: "Your email address is already confirmed."
      email:
        address_title: Address
        remove_title: Remove
        remove_confirmation: "Are you sure you want to remove this email address?"
        receive_notifications_title_desktop: "Receive notifications"
        receive_notifications_title_mobile: "Receive notifications"
        receive_notifications_new_title_mobile: "Receive notifications"
        add_new_with_plus: "+ Add new email address"
        add_new_cancel: Cancel
        confirmation_title_mobile: "Confirmation:"
        confirmation_title_desktop: Confirmation
        confirmation_resend: Resend
        status_confirmed: Confirmed
        status_pending: Pending
    notifications:
      email_from_admins: "I accept to receive occasional emails from the %{service_name} team"
      i_want_to_get_email_notification_when: "I want to get an email notification when..."
      newsletters: "Emails from administrators"
      community_updates: Newsletters
      email_about_confirm_reminders: "...I have forgotten to confirm an order as completed"
      email_about_new_comments_to_own_listing: "...someone comments on my offer or request"
      email_about_new_messages: "...someone sends me a message"
      email_about_new_received_testimonials: "...someone gives me feedback"
      email_about_testimonial_reminders: "...I have forgotten to give feedback on an event"
      email_daily_community_updates: "Send me a <b>daily</b> newsletter if there are new listings"
      email_weekly_community_updates: "Send me a <b>weekly</b> newsletter if there are new listings"
      do_not_email_community_updates: "Don't send me newsletters"
      email_when_conversation_accepted: "...someone accepts my offer or request"
      email_when_conversation_rejected: "...someone rejects my offer or request"
      email_about_completed_transactions: "...someone marks my order as completed"
      email_about_new_payments: "...I receive a new payment"
      email_about_new_listings_by_followed_people: "...someone I follow posts a new listing"
      unsubscribe_succesful: "Unsubscribe succesful"
      unsubscribe_info_text: "You will no longer receive these emails. Check your %{settings_link} to choose what kind of emails you want to receive from %{service_name}, or return to the %{homepage_link}."
      settings_link: settings
      homepage_link: homepage
      unsubscribe_unsuccesful: "Error in unsubscribing"
      unsuccessful_unsubscribe_info_text: "The unsubscribe link has expired. Log in to change your email subscription settings."
    profile:
      about_you: "About you"
      city: City
      family_name: "Last name"
      given_name: "First name"
      first_name_with_initial: "(only first letter shown to other users)"
      first_name_only: "(not shown to other users)"
      display_name: "Display name"
      display_name_description: "If you represent an organisation, you can use its name as your display name. Display name is shown to other users instead of your first and last name."
      location_description: "You can provide either your street address or only a city or zip/postal code. It’s good to also add your country when adding your location. Examples: \"10117 Berlin, Germany\" or \"2000 Sand Hill Road, CA, USA\"."
      phone_number: "Phone number"
      profile_picture: "Profile picture"
      postal_code: "Postal code"
      profile_page: "in your profile page"
      profilemap: Mapview
      street_address: Location
      these_fields_are_shown_in_your: "This information is visible to all %{service_name} users"
      visible_to_everybody: "visible to everybody"
      visible_to_registered_users: "(visible to users that have logged in)"
      default_in_listing: "(used only as a default when creating a new listing)"
      invisible: "(not shown to other users)"
      image_is_processing: "Hang on tight. We are processing your profile picture. It will be ready in a minute or two."
      shown_in_your_public_profile: "(shown in your public profile)"
    save_information: "Save information"
  shipping_address:
    shipping_address: "Shipping address"
  tag_cloud:
    tag_used:
      with_tag: "With tag"
      without_tag: "Without tag"
  terms:
    show:
      accept_terms: "Accepting %{service_name} terms of use"
      here: "by clicking here"
      i_accept_new_terms: "I accept the new terms"
      i_accept_terms: "I accept the terms"
      terms: "%{service_name} terms of use"
      terms_have_changed: "Terms of use have changed"
      you_can_view_the_new_terms: "You can view the new terms"
      you_need_to_accept: "Welcome to %{service_name}! This seems to be the first time you are using the service. Before starting you must first accept the"
      you_need_to_accept_new_terms: "%{service_name} terms of use have changed. You have to accept the new terms in order to continue using %{service_name}. The new terms are intended to enable the upkeep of the service after the research project has ended."
  testimonials:
    index:
      all_testimonials: "All feedback"
      feedback_altogether: "Feedback altogether: "
      loading_more_testimonials: "Loading more testimonials"
      no_testimonials: "No received feedback."
    new:
      as_expected: "As expected"
      exceeded_expectations: "Much better than expected"
      give_feedback_to: "Give feedback to %{person}"
      grade: "What is your overall feeling?"
      less_than_expected: "Worse than expected"
      send_feedback: "Send feedback"
      slightly_better_than_expected: "Slightly better than expected"
      slightly_less_than_expected: "Slightly worse than expected"
      textual_feedback: "How did things go?"
      this_will_be_shown_in_profile: "The feedback you give will be visible to other members in the profile page of %{person}. It helps them to evaluate whether %{person} is a trustworthy person."
      positive: Positive
      negative: Negative
      default_textual_feedback: "Everything went smoothly, thanks a lot!"
    testimonial:
      about_listing: "about listing"
  date:
    formats:
      long_with_abbr_day_name: "%a, %b %d, %Y"
    first_day_of_week: 0
  datepicker:
    days:
      sunday: Sunday
      monday: Monday
      tuesday: Tuesday
      wednesday: Wednesday
      thursday: Thursday
      friday: Friday
      saturday: Saturday
    days_short:
      sunday: Sun
      monday: Mon
      tuesday: Tue
      wednesday: Wed
      thursday: Thu
      friday: Fri
      saturday: Sat
    days_min:
      sunday: Su
      monday: Mo
      tuesday: Tu
      wednesday: We
      thursday: Th
      friday: Fr
      saturday: Sa
    months:
      january: January
      february: February
      march: March
      april: April
      may: May
      june: June
      july: July
      august: August
      september: September
      october: October
      november: November
      december: December
    months_short:
      january: Jan
      february: Feb
      march: Mar
      april: Apr
      may: May
      june: Jun
      july: Jul
      august: Aug
      september: Sep
      october: Oct
      november: Nov
      december: Dec
    today: Today
    clear: Clear
    format: mm/dd/yyyy
  time:
    formats:
      short: "%b %e, %Y at %H:%M"
      shorter: "%b %e at %H:%M"
      short_date: "%b %e, %Y"
      hours_only: "%l:%M %P"
  timestamps:
    day_ago: "%{count} day ago"
    days_ago: "%{count} days ago"
    hour_ago: "%{count} hour ago"
    hours_ago: "%{count} hours ago"
    minute_ago: "%{count} minute ago"
    minutes_ago: "%{count} minutes ago"
    month_ago: "%{count} month ago"
    months_ago: "%{count} months ago"
    seconds_ago: "%{count} seconds ago"
    year_ago: "%{count} year ago"
    years_ago: "%{count} years ago"
    days_since:
      one: "%{count} day"
      other: "%{count} days"
    time_to:
      seconds:
        one: "%{count} second"
        other: "%{count} seconds"
      minutes:
        one: "%{count} minute"
        other: "%{count} minutes"
      hours:
        one: "%{count} hour"
        other: "%{count} hours"
      days:
        one: "%{count} day"
        other: "%{count} days"
  transactions:
    initiate:
      booked_days: "Booked days:"
      booked_nights: "Booked nights:"
      booked_days_label:
        one: "Booked day:"
        other: "Booked days:"
      booked_nights_label:
        one: "Booked night:"
        other: "Booked nights:"
      booked_hours_label:
        one: "Booked hour:"
        other: "Booked hours:"
      price_per_day: "Price per day:"
      price_per_night: "Price per night:"
      price_per_hour: "Price per hour:"
      price_per_unit: "Price per unit:"
      quantity: "Quantity:"
      subtotal: "Subtotal:"
      shipping-price: "Shipping:"
      stripe-fee: "Stripe Fee (estimated):"
      duration_in_hours:
        one: "(1 hour)"
        other: "(%{count} hours)"
      start_end_time: "%{start_time} to %{end_time}"
    price_per_quantity: "Price per %{unit_type}:"
    price: "Price:"
    quantity: "Quantity: %{quantity}"
    unit_price: "Unit price: %{unit_price}"
    total: "Total:"
    total_to_pay: "Payment total:"
  unit:
    day: day
    days: days
  web:
    listings:
      errors:
        availability:
          something_went_wrong: "We're not able to display availability information. Try to reload the page."
          saving_failed: "We're not able to save availability changes. Try to reload the page."
        working_hours:
          required: required
          overlaps: overlaps
          covers: covers
      pricing_units:
        piece: piece
        hour: hour
        day: day
        night: night
        week: week
        month: month
      edit_availability_header: Availability
      save_and_close_availability_editing: "Save and close"
      confirm_discarding_unsaved_availability_changes_explanation: "You have unsaved changes to your availability information. If you proceed, these changes will be lost."
      confirm_discarding_unsaved_availability_changes_question: "Are you sure you want to discard your changes?"
      edit_listing_availability: "Edit listing availability"
      working_hours:
        default_schedule: "Default schedule"
        i_am_available_on: "I'm available on..."
        start_time: "Start time"
        end_time: "End time"
        add_another_time_slot: "+ Add another time slot"
        save: Save
    no_listings:
      sorry: "Sorry, no listings could be found for your search criteria."
      try_other_search_terms: "Maybe try other search terms?"
    listing_card:
      add_picture: "Add picture"
      no_picture: "No picture"
    search:
      page: Page
      page_of_pages: "of %{total_number_of_pages}"
    topbar:
      menu: Menu
      more: More
      search_placeholder: Search...
      search_location_placeholder: Location
      user: User
      inbox: Inbox
      profile: Profile
      manage_listings: "Manage listings"
      settings: Settings
      logout: "Log out"
      login: "Log in"
      signup: "Sign up"
      admin_dashboard: "Admin dashboard"
      language: Language
    utils:
      km: km
      mi: mi
    branding:
      powered_by: "%{service_name} is powered by the %{sharetribe_link} marketplace platform."
      create_own: "Want to create your own online marketplace website like %{service_name}? %{learn_more}."
      learn_more: "Learn more"
  will_paginate:
    models:
      person:
        zero: users
        one: user
        few: users
        other: users
      transaction:
        zero: transactions
        one: transaction
        few: transactions
        other: transactions
    previous_label: "&#8592; Previous"
    next_label: "Next &#8594;"
    page_gap: "&hellip;"
    page_entries_info:
      single_page:
        zero: "No %{model} found"
        one: "Displaying 1 %{model}"
        other: "Displaying all %{count} %{model}"
      single_page_html:
        zero: "No %{model} found"
        one: "Displaying <b>1</b> %{model}"
        other: "Displaying <b>all&nbsp;%{count}</b> %{model}"
      multi_page: "Displaying %{model} %{from} - %{to} of %{count} in total"
      multi_page_html: "Displaying %{model} <b>%{from}&nbsp;-&nbsp;%{to}</b> of <b>%{count}</b> in total"
    person:
      community_members_entries_info:
        single_page:
          zero: "No %{model} found"
          one: "Displaying %{accepted_count} accepted %{accepted_model} and %{banned_count} banned %{banned_model}"
          other: "Displaying %{accepted_count} accepted %{accepted_model} and %{banned_count} banned %{banned_model}"
        single_page_html:
          zero: "No %{model} found"
          one: "Displaying <b>%{accepted_count}</b> accepted %{accepted_model} and %{banned_count} banned %{banned_model}"
          other: "Displaying <b>%{accepted_count}</b> accepted %{accepted_model} and %{banned_count} banned %{banned_model}"
        multi_page: "Displaying %{model} %{from} - %{to} of %{accepted_count} accepted %{accepted_model} and %{banned_count} banned %{banned_model}"
        multi_page_html: "Displaying %{model} <b>%{from}&nbsp;-&nbsp;%{to}</b> of <b>%{accepted_count}</b> accepted %{accepted_model} and %{banned_count} banned %{banned_model}"
  stripe_accounts:
    admin_account_not_connected: "Using %{service_name}'s payment system in order to receive payments is not possible since payments have not been set up. Please %{contact_admin_link} for details."
    contact_admin_link_text: "contact the %{service_name} team"
    you_are_ready_to_accept_payments: "You are ready to accept payments!"
    commission: "%{commission} %"
    pay_with_stripe: "Pay with Stripe using %{card}"
    add_and_pay: "Confirm payment"
    card_not_stored: "Your payment is securely processed by Stripe. %{service_name} does not store your credit/debit card information."
    missing_payment: "You have open listings but your account is not set up to receive money. To configure your payment preferences, visit %{settings_link}"
    stripe_bank_connected: "Bank account details configured successfully!"
    stripe_can_accept: "You are now all set to receive money to your bank account"
    stripe_credit_card: "Credit card"
    paypal: PayPal
    paypal_connected: "PayPal account connected successfully!"
    paypal_can_accept: "You are now all set to receive money to your PayPal account"
    paypal_connected_give_permission: "To complete setup and start receiving funds to your PayPal account <%{email}>, please grant permission to charge a transaction fee."
    form_new:
      need_info: "We need some information about you to be able to send you money."
      select_country: "Select country..."
      legal_name: "Legal name"
      first_name: "First name"
      last_name: "Last name"
      country: Country
      birth_date: "Birth date"
      ssn_last_4: "SSN Last 4"
      personal_id_number: "Personal ID number"
      address_country: Country
      address_state: State
      address_province: Province
      address_city: City
      address_postal_code: "Postal code"
      address_line1: "Street address"
      tos_link: "By adding your payout details you accept the %{stripe_link}."
      tos_link_title: "Stripe Connected Account Agreement"
      save_details: "Save details"
      edit: "Edit details"
      cancel: Cancel
    form_bank:
      bank_account_number: "Bank account number"
      bank_routing_number: "Routing number"
      bank_routing_1: "Bank code"
      bank_routing_2: "Branch code"
      bank_currency: "Bank account currency"
      update_also_bank_account: "Update also Bank account"
      messages:
        account_number: "Account number"
        routing_number: "Routing number"
        bank_code: "Bank code"
        branch_code: "Branch code"
        transit_number: "Transit number"
        institution_number: "Institution number"
        format_varies_by_bank: "Format varies by bank"
        bsb: BSB
        error_message: "Invalid format"
        clearing_code: "Clearing code"
        sort_code: "Sort code"
        must_match: "must be in the following format:"
        a_dash: "a dash"
        digits: digits
        digits_or_chars: "digits or A-Z chars"
    form_verification:
      personal_id_number: "Personal ID Number"
      document: "Verification document"
      send_verification: "Send Verification"
      need_verification: "Need additional verification"
    form_pin:
      social_insurance_number: "Social Insurance Number (SIN)"
      social_security_number: "Social Security Number (SSN)"
      ssn_last_4: "Last 4 digits of Social Security Number (SSN)"
      hong_kong_identity_card: "Hong Kong Identity Card Number (HKID)"
      singapore_identity_card: "National Registration Identity Card (NRIC) or Foreign Identification Number (FIN)"
      messages:
        social_insurance_number: "must be valid Social Insurance Number (SIN)"
  payment_settings:
    title: "Payout preferences"
    bank_account: "Bank account"
    paypal: PayPal
    bank_account_details: "To receive money to your bank account, you need to provide your bank details. Your customers will be able to pay with their credit card."
    add_bank_details: "Add bank details"
    can_accept_stripe_and_paypal: "You can receive money to your bank account or your PayPal account."
    to_accept_paypal: "To receive money to your PayPal account, you need to connect your PayPal account. Your customers will be able to pay with PayPal."
    connect_paypal: "Connect PayPal account"
    wrong_setup: "There is something wrong with the payment system setup in this marketplace: the platform has not been registered. Please contact the team to let them know that they should register their platform at Stripe."
    invalid_bank_account_number: "Please check that your bank account is entered correctly and matches your country."
    invalid_postal_code: "Invalid postal code for %{country}"<|MERGE_RESOLUTION|>--- conflicted
+++ resolved
@@ -396,18 +396,6 @@
       listings:
         listings: Listings
         headers:
-<<<<<<< HEAD
-          title: "Title"
-          author: "Author"
-          created: "Created"
-          updated: "Updated"
-          category: "Category"
-          status: "Status"
-        open: 'Open'
-        closed: 'Closed'
-      user_fields:
-        user_fields: "User fields"
-=======
           title: Title
           author: Author
           created: Created
@@ -416,7 +404,8 @@
           status: Status
         open: Open
         closed: Closed
->>>>>>> b7cf439f
+      user_fields:
+        user_fields: "User fields"
     custom_fields:
       edit:
         edit_listing_field: "Edit listing field '%{field_name}'"
