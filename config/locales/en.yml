--- conflicted
+++ resolved
@@ -336,9 +336,8 @@
         linkedin_connect_info_text_with_instructions: "In order to enable LinkedIn Sign In, create an app for your marketplace in the <a href='https://www.linkedin.com/developers/'>LinkedIn Developers Dashboard</a>. Add the generated ID and secret key of the app here. %{instructions_link}"
         linkedin_connect_info_text: "In order to enable LinkedIn Sign In, create an app for your marketplace in the <a href='https://www.linkedin.com/developers/'>LinkedIn Developers Dashboard</a>. Add the generated ID and secret key of the application here."
         enable_linkedin_login: "Allow users to log in with their LinkedIn account"
-<<<<<<< HEAD
-        linkedin_connect_id: "LinkedIn client id"
-        linkedin_connect_secret: "LinkedIn client secret"
+        linkedin_connect_id: "LinkedIn Client ID"
+        linkedin_connect_secret: "LinkedIn Client Secret"
       seo_settings:
         seo: "SEO"
         title: Homepage
@@ -358,10 +357,6 @@
         robots_info_link_text: "Learn more about the robots.txt file."
         robots_info_2: "You can access your robots.txt at %{link}"
         save: "Save settings"
-=======
-        linkedin_connect_id: "LinkedIn Client ID"
-        linkedin_connect_secret: "LinkedIn Client Secret"
->>>>>>> 8132d994
       analytics:
         analytics: Analytics
         google_analytics_key: "Google Analytics tracking ID"
@@ -583,16 +578,6 @@
           url: URL
       domain:
         domain: Domain
-<<<<<<< HEAD
-        marketplace_domain: Marketplace Domain
-        offer_pro: Configure your own custom domain by %{upgrade_pro_plan_link}
-        upgrade_pro_plan_link: upgrading to the Pro plan or higher
-        your_marketplace_address_is: "Your marketplace address is: %{address}"
-        would_you_like_to_change_address: Would you like to change your marketplace address? %{contact_us}!
-        contact_us: Contact us
-        you_can_now_use_a_custom_domain: You can now use a custom domain. Let's move forward with the setup. %{contact_us}!
-        would_you_like_to_change_domain: Would you like to change your marketplace custom domain? %{contact_us}!
-=======
         marketplace_domain: "Marketplace domain"
         offer_pro: "Configure your own custom domain by %{upgrade_pro_plan_link}."
         upgrade_pro_plan_link: "upgrading to the Pro plan or higher"
@@ -601,7 +586,6 @@
         contact_us: "Contact us"
         you_can_now_use_a_custom_domain: "With your current plan, you can now enable a custom domain. Let's move forward with the setup. %{contact_us}!"
         would_you_like_to_change_domain: "Would you like to change your marketplace custom domain? %{contact_us}!"
->>>>>>> 8132d994
     custom_fields:
       edit:
         edit_listing_field: "Edit listing field '%{field_name}'"
