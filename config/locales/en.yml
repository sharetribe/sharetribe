--- conflicted
+++ resolved
@@ -710,11 +710,8 @@
       stripe: Stripe
       paypal: PayPal
       info: "Payments in %{service_name} are processed by either Stripe (credit/debit card) or PayPal. %{service_name} will charge a commission depending on the payment gateway. The payment gateway also charges a fee for each payment."
-<<<<<<< HEAD
-=======
       info_paypal: "Payment in %{service_name} are processed by PayPal."
       info_stripe: "Payment in %{service_name} are processed by Stripe."
->>>>>>> 975b9e18
     paypal_fee_info:
       title: "PayPal's payment processing fee"
       body_text: |-
