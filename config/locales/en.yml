en:
  admin:
    communities:
      edit_details:
        community_details: "Community details"
        community_look_and_feel: "Community look and feel"
        edit_community: "Edit community \"%{community_name}\" details"
        community_name: "Community name"
        edit_community_name_description: "The name of your community. This is shown to users in emails and various other places."
        community_slogan: "Community slogan"
        edit_community_slogan_description: "This is shown on the home page of the community for the users who are not logged in. %{see_how_it_looks_like}."
        community_description: "Community description"
        edit_community_description_description: "This is shown on the home page of the community for the users who are not logged in. %{see_how_it_looks_like}."
        update_information: "Update information"
        invite_people: "Invite people to this community"
        edit_signup_info: "Signup info"
        edit_signup_info_description: "This is an info text that can be shown to users in the signup page. There you can give the users instructions for signing up, information like where to get an invite, etc. By default there are no instructions."
        edit_info: "Edit information"
        see_how_it_looks_like: "See how it looks like"
      edit_look_and_feel:
        edit_community_look_and_feel: "Edit community \"%{community_name}\" look and feel"
        community_logo: "Full logo"
        community_logo_icon: "Icon logo"
        community_cover_photo: "Cover photo"
        small_community_cover_photo: "Small cover photo"
        community_custom_color1: "Main color"
        community_custom_color2: "Second color"
        logo_instructions_text_with_dimensions: "Logo size should be %{width}x%{height}px."
        logo_icon_instructions_text_with_dimensions: "Icon logo size should be %{width}x%{height}px."
        cover_photo_visibility: "Cover photo is shown in the homepage for unlogged users."
        cover_photo_instructions_text_with_dimensions: "The photo will be resized to %{width}x%{height} pixel size and taller images will be cut in the middle."
        small_cover_photo_visibility: "Small cover photo is shown in all pages expect in the homepage for unlogged users."
        small_cover_photo_instructions_text_with_dimensions: "The photo will be resized to %{width}x%{height} pixel size and taller images will be cut in the middle."
        main_content_width: "When choosing cover photos please note that the page main content is %{main_width} pixels wide at most. Remember to also check how your cover photo looks on the smaller screens."
        custom_color1_instructions_text: "You can change the main color of the user interface of this community by entering a hex color value. <a href=\"http://www.colorpicker.com/?colorcode=D96E21\" target=\"_blank\">ColorPicker.com</a> can help you choose the color and copy the code here."
        custom_color2_instructions_text: "You can change the second color of the user interface of this community by entering a hex color value."
        invalid_color_code: "Color code should contain 6 numbers or letters A-F, for example D96E21"
      edit_welcome_email:
        welcome_email_content: "Welcome email content"
        welcome_email_content_description: "The message below will be sent to every new member when they join. You can customize the message to fit your community. By clicking '%{send_test_message_link}' you can a preview message to your email address, so you can see how it looks in an email client."
        edit_message: "Edit message"
        send_test_message: "Send test message"
    custom_fields:
      index:
        listing_fields: "Listing fields"
        add_new_field: "+ Add new field"
        remove_field_confirmation: "Are you sure you want to remove field '%{field_name}'?"
        cancel: Cancel
        save: Save
        field_title: "Field title"
        field_type: "Field type"
        categories: "Listing categories where the field is used"
        add_new_field_to_listing_form: "Add new field to listing form"
        no_custom_listing_fields: "No marketplace specific listing fields."
        dropdown_options: "Dropdown options"
        add_option: "+ Add option"
      field_types:
<<<<<<< HEAD
        dropdown: "Dropdown"
=======
        dropdown: Dropdown
>>>>>>> c87a4442
    emails:
      new:
        send_email_to_members: "Send an email to members"
        send_email_to_members_title: "Send an email to all the members of this community"
        email_subject: "Email subject"
        email_content: "Email content"
        email_content_placeholder: "What do you want to say to the members?"
        email_language: "Language of the email receivers"
        any_language: "Any language"
        send_email: "Send the email"
        message_will_be_sent_only_to_people_with_this_language: "Note: the email will be sent only to the members who are using %{service_name} in the language you choose."
        email_sent: "Email sent."
    news_items:
      index:
        news_items: "Newest articles"
        create_news_item: "Create an article"
        no_news: "No news"
        loading_more_news: "Loading more news"
      new:
        new_news_item: "Create an article"
        edit_news_item: "Edit article"
        index_news_item: "Create an article"
        title: "Title:"
        content: "Content:"
        save_news_item: "Save article"
      news_item:
        edit_news_item: Edit
        delete_news_item: Delete
    polls:
      index:
        polls: Polls
        create_poll: "Create a poll"
        no_polls: "No polls"
      edit_poll_links:
        close_poll: Close
        open_poll: Open
        edit_poll: Edit
        delete_poll: Delete
      new:
        add_option: "Add option"
        new_poll: "Create a poll"
        edit_poll: "Edit poll"
        title: "Title:"
        save_poll: "Save poll"
      new_option:
        option: Option
        remove_option: "Remove option"
      poll_status:
        open: Open
        closed: Closed
      show:
        edit_poll: "Edit poll"
  common:
    edit_page: "Edit page"
    default_community_slogan: "Community marketplace"
    default_community_description: "This is a place to sell, rent, swap and share goods and services with the other members of the community."
    cancel: Cancel
    fields_that_are_mandatory: "Fields marked with star (*) are mandatory."
    or: or
    password: Password
    service_name: "%{service_name}"
    share_types:
      request: request
      offer: offer
      borrow: borrowing
      buy: buying
      give_away: "giving away"
      lend: lending
      receive: "taking for free"
      rent: renting
      rent_out: "renting out"
      sell: selling
      offer_to_swap: swapping
      request_to_swap: swapping
      share_for_free: "sharing for free"
      accept_for_free: "wanting to use for free"
    categories:
      item: Items
      favor: Services
      rideshare: Rideshare
      housing: Spaces
      tools: Tools
      sports: Sports
      music: Music
      books: "Books & Magazines"
      games: "Games & Toys"
      furniture: Furniture
      outdoors: "Camping & Outdoors"
      food: "Food & Kitchen"
      electronics: Electronics
      pets: "Pets & Animals"
      film: "Film & Movies"
      clothes: "Clothes & Accessories"
      garden: Garden
      travel: Travel
      other: Other
    username: Username
    username_or_email: "Email or username"
    what_is_this: "What's this?"
  conversations:
    accept:
      respond_to_offer: "Respond to an offer"
      respond_to_request: "Respond to a request"
      accept_offer: "Accept the offer"
      accept_request: "Accept the request"
      reject_offer: "Not this time"
      reject_request: "Not this time"
      close_listing: "Close the listing %{listing_title_link}"
      update_later: "Leave the listing open"
      optional_message: "Optional message"
      price_to_pay: "Total price to be paid"
      you_need_to_fill_payout_details_before_accepting: "You need to fill in payout details before you can accept the request and receive the payment. Go to %{payment_settings_link} to fill in the details."
      payment_settings_link: "payment settings"
      minimum_price_error_message: "The price cannot be lower than %{amount}."
    confirm:
      confirm_description: "If your request has been fulfilled you should confirm it as done. Then you can give feedback to the other party."
      cancel_description: "If your request was not fulfilled, you can mark it as 'not happened'. You can still give feedback to the other party and describe what happened."
      cancel_payed_description: "If your request was accepted but you're having second thoughts, you can still cancel the request before the payment."
      canceling_payed_transaction: "Cancel transaction"
      confirm: "Mark completed"
      cancel: "Did not happen"
      continue: Continue
      give_feedback_to: "Give feedback to %{person_link}"
      do_not_give_feedback: "Skip feedback"
    index:
      loading_more_messages: "Loading more messages"
      message_partitive: message
      messages_partitive: messages
      no_received_messages: "No received messages"
      no_sent_messages: "No sent messages"
    conversation:
      accepted_request: "Request accepted."
      accepted_offer: "Offer accepted."
      rejected_request: "Request rejected."
      rejected_offer: "Offer rejected."
      confirmed_request: "Request completed."
      confirmed_offer: "Offer completed."
      canceled_request: "Request canceled."
      canceled_offer: "Offer canceled."
    message:
      accepted_request: "accepted the request"
      accepted_offer: "accepted the offer"
      rejected_request: "rejected the request"
      rejected_offer: "rejected the offer"
      confirmed_request: "marked the request as completed"
      confirmed_offer: "marked the offer as completed"
      canceled_request: "canceled the request"
      canceled_offer: "canceled the offer"
      paid: "paid %{sum}"
    new:
      offer_message_form_title: "Offer %{listing} to %{person}"
      request_message_form_title: "Request %{listing} from %{person}"
      favor_offer_message_form_title: "Ask help from %{person}"
      favor_request_message_form_title: "Offer help to %{person}"
      housing_offer_message_form_title: "Offer space to %{person}"
      housing_request_message_form_title: "Request space from %{person}"
      item_offer_lend_message_form_title: "Borrow %{listing} from %{person}"
      item_offer_sell_message_form_title: "Buy %{listing} from %{person}"
      item_offer_give_away_message_form_title: "Get %{listing} from %{person}"
      item_offer_trade_message_form_title: "Swap %{listing} with %{person}"
      item_offer_rent_out_message_form_title: "Rent %{listing} from %{person}"
      item_request_borrow_message_form_title: "Lend %{listing} to %{person}"
      item_request_buy_message_form_title: "Sell %{listing} to %{person}"
      item_request_take_for_free_message_form_title: "Give %{listing} to %{person}"
      item_request_trade_message_form_title: "Swap %{listing} with %{person}"
      item_request_rent_message_form_title: "Rent out %{listing} to %{person}"
      housing_offer_sell_message_form_title: "Buy %{listing} from %{person}"
      housing_offer_rent_out_message_form_title: "Rent %{listing} from %{person}"
      housing_offer_share_for_free_message_form_title: "Request %{listing} from %{person}"
      housing_offer_accept_for_free_message_form_title: "Offer %{listing} to %{person}"
      housing_request_buy_message_form_title: "Sell %{listing} to %{person}"
      housing_request_rent_message_form_title: "Rent out %{listing} to %{person}"
      item_request_message_form_title: "Offer an item to %{person}"
      message: Message
      rideshare_offer_message_form_title: "Ask for a ride from %{person}"
      rideshare_request_message_form_title: "Offer a ride to %{person}"
      send_message: "Send message"
      send: Send
      this_message_is_private: "This message is private between you and %{person}. %{person} will be notified of this message by email."
      you_will_get_notified_of_acceptance: "You will get an email notification when %{person} accepts or rejects your proposal."
      you_will_get_notified: "You will get an email notification when %{person} answers you."
      title: Title
      send_message_to_user: "Send message to %{person}"
    notifications:
      badgenotification:
        see_all_your_badges: "See all your badges"
        you_have_earned_badge: "You have earned the badge"
      comment_to_followed_listing_notification:
        has_commented: "%{author} has commented on"
        offer_you_follow: "an offer you follow"
        request_you_follow: "a request you follow"
      listing_updated_notification:
        has_updated: "has updated"
        offer_you_follow: "an offer you follow"
        request_you_follow: "a request you follow"
      comment_to_own_listing_notification:
        has_commented: "%{author} has commented on"
        your_offer: "your offer"
        your_request: "your request"
      loading_more_notifications: "Loading more notifications"
      no_notifications: "No notifications."
      testimonialnotification:
        give_feedback_to: "Give feedback to %{name}"
        has_given_you_feedback_on_event: "has given you feedback on event"
        see_all_the_feedback_you_have_received: "see all the feedback you have received"
    show:
      in_response_to_listing: "about listing"
      message_sent_by: "Message sent by"
      message_sent_to: "Message sent to"
      send_reply: "Send reply"
      write_a_reply: "Write a reply:"
      conversation_about_listing: "With %{person} about %{listing}"
      conversation_with_user: "With %{person}"
      last_message_at: "(latest message %{time})"
    status:
      cancel_payed_transaction: Cancel
      feedback_given: "Feedback given"
      feedback_skipped: "Feedback skipped"
      give_feedback: "Give feedback"
      offer_accepted: Accepted
      offer_rejected: Rejected
      offer_canceled: Canceled
      offer_confirmed: Completed
      pay: Pay
      paid: "Payment successful"
      request_accepted: Accepted
      request_rejected: Rejected
      request_confirmed: Completed
      request_canceled: Canceled
      skip_feedback: "Skip feedback"
      waiting_for_listing_author_to_accept_offer: "Waiting for %{listing_author_name} to accept the offer"
      waiting_for_listing_author_to_accept_request: "Waiting for %{listing_author_name} to accept the request"
      waiting_confirmation_from_requester: "Waiting for %{requester_name} to mark the request as completed"
      waiting_payment_from_requester: "Waiting for %{requester_name} to pay"
    status_link:
      accept_offer: "Accept offer"
      accept_request: "Accept request"
      reject_offer: "Not this time"
      reject_request: "Not this time"
      confirm: "Mark completed"
      cancel: "Did not happen"
  braintree_accounts:
    new:
      add_payout_details: "Add your payout details"
      first_name: "First name"
      last_name: "Last name"
      email: "Email address"
      phone: "Phone number"
      address_street_address: "Street address"
      address_postal_code: "Zip/Postal code"
      address_locality: City
      address_region: State
      date_of_birth: "Date of birth"
      ssn: SSN
      routing_number: "Routing number"
      account_number: "Account number"
      save: Save
    show:
      payout_details: "Your payout details"
      first_name: "First name"
      last_name: "Last name"
      email: "Email address"
      phone: "Phone number"
      address_street_address: "Street address"
      address_postal_code: "Zip/Postal code"
      address_locality: City
      address_region: State
      date_of_birth: "Date of birth"
      ssn: SSN
      routing_number: "Routing number"
      account_number: "Account number"
  braintree_payments:
    edit:
      new_credit_card_payment: "New credit card payment"
      payment_receiver: "Payment receiver"
      cardholder_name: "Cardholder name"
      credit_card_number: "Credit card number"
      cvv: CVV
      credit_card_expiration_date: "Credit card expiration date"
      confirm_payment: "Confirm payment"
  communities:
    map_bubble:
      view_tribe: "View tribe"
    email_confirmation_pending:
      confirmation_pending: "Please confirm your email address"
    enter_organization_email:
      enter_your_organization_email: "Enter your %{community_category} email"
      only_people_with_verified_email_address_can_join_your_tribe: "Only people with a verified %{community_category} email address can join this tribe."
      continue: Continue
      tribe_exists: "Tribe exists!"
      this_tribe_exists_already: "This tribe exists already! Do you want to join it?"
    done:
      done: Done!
      tribe_created_successfully: "You have successfully created your tribe."
      go_to_your_tribe: "Go to your tribe"
      we_will_contact_you_about_invoicing: "We will contact you later by email about invoicing."
    index:
      find_your_local_tribe: "Find your local tribe"
      or_start_your_own: "...or %{start_your_own_tribe_link}"
      start_your_own_tribe_link: "start your own!"
    select_pricing_plan:
      select_your_plan: "Select your plan"
      pick_one_of_the_options_below: "Pick one of the options below."
      create_for_free: "Create for free"
      contact_us: "Contact us"
      free_plan: "Free plan"
      max_members: "Max. %{number} members"
      premium_plan: "Premium plan"
      care_free_user_support: "Prioritized user support"
      create_your_tribe: "Create your tribe"
      professional_plan: "Customizable plan"
      unlimited_members: "Unlimited members"
      intranet_integration: "Intranet integration"
      no_charge: "Free of charge"
      euros_per_month_premium: "%{price} euros/month (incl. VAT)"
      custom_domain: "Custom domain"
      you_can_change_and_cancel: "You can change or cancel the plan later at any time."
      we_help_you_get_started: "We help to gather the people"
      discounts_available_for_non_profits: "We have 50% discount for non-profit organizations"
    select_tribe_category_form:
      what_kind_of_tribe_do_you_want_to_create: "What kind of tribe do you want to create?"
      first_tell_us_what_kind_of_community_the_tribe_is_for_by_selecting_one_option_below: "First tell us what kind of community you represent by selecting one from below."
      company: Company
      university: University
      town: Town
      congregation: Congregation
      association: Association
      neighborhood: Neighborhood
      apartment_building: "Apartment building"
      other: Other
    new_tribe_form:
      create_a_tribe_in_a_minute: "Create a new tribe in a minute"
      welcome_now_create_your_tribe: "Welcome %{name}! Go ahead and create your tribe."
      name_of_your_tribe: "Name of your tribe"
      web_address_of_your_tribe: "Web address of your tribe"
      slogan_of_your_tribe: "Slogan of your tribe"
      describe_your_tribe: "Describe your tribe: what is the purpose of the community"
      create_your_tribe: "Create your tribe!"
      domain_invalid: "The domain can only contain alphabets, numbers, underscores or hyphens."
      domain_taken: "This tribe exists already. You have to pick another domain name."
      address: "Location of your tribe"
      select_main_language_of_your_tribe: "Select the main language of your tribe"
      language: Language
      restrict_tribe_to_invited_people: "People need an invite to join this community"
    signup_form:
      create_an_account: "Create an account for yourself"
      to_create_a_tribe_you_must_first_create_sharetribe_account: "You can either create a new account to %{service_name} below or"
      log_in_with_your_existing_account: "log in with your existing account"
      your_email: "Your email address"
      your_university_email: "Your university email address"
      your_company_email: "Your company email address"
      you_need_to_confirm: "To create a tribe for your %{tribe_type} you need to confirm your %{tribe_type} email address."
      pick_username: "Pick a username"
      your_given_name: "Your given name"
      your_family_name: "Your family name"
      your_password: "Pick a password"
      confirm_your_password: "Confirm your password"
      email_in_use_message: "There is already an account in %{service_name} with this email address. If you already have an account, you can log in using the link above."
      invalid_email_ending_message: "This looks like a personal email. You need to sign up with your %{community_category} email."
      log_in_here: "log in here"
      existing_community_with_this_email: "There already exists a tribe for this %{community_category}. You can join the tribe %{link}."
      here: here
      for_company: company
      for_university: university
      for_town: town
      for_congregation: congregation
      for_association: association
      for_neighborhood: neighborhood
      for_apartment_building: "apartment building"
      for_other: other
  community_memberships:
    new:
      welcome_fb_user: "Welcome to %{service_name}, %{name}!"
      fb_join_accept_terms: "There's one more step to join this community: you need to accept its terms of use."
      join_community: "Join community '%{community}'"
      you_are_not_a_member_of_this_community: "You have a user account in %{service_name}, but you are not yet a member of %{service_name} community '%{community}'."
      you_can_join: "You can join this community by accepting the terms of use and clicking 'Join community' below."
      you_can_join_email_confirmation: "To join this community you need to have a valid email address that ends with %{email_ending}. You can join by filling in your email address, accepting the terms of use of this community and clicking 'Join community' below, and confirming your email."
      you_can_join_email_confirmation_multiple_addresses: "This community has email restrictions. You can only join if you have an email address of an organization that the admin of this site has allowed to join. You can join by filling in your email address, accepting the terms of use of this community and clicking 'Join community' below."
      you_can_join_with_invite_only: "You have to have an invitation from another member to join this community. If you have an invitation code, you can join this community by typing the code to the field below, accepting the terms of use of this community and clicking 'Join community' below."
      if_want_to_view_content: "If you want to view the content in this community without joining it you need to"
      log_out: "log out"
      join_community_button: "Join community"
  dashboard:
    api:
      coming_soon: "Coming soon!"
    index:
      watch_the_video: "Watch the video"
      get_started: "GET STARTED NOW!"
      browse_communities_around_you: "join a tribe near you"
      slogan: "Share with your community."
      create_your_own: "Create your own"
      sharing_website: "community marketplace"
      main_description: "Set up a space where the members of your community can share goods, services, rides and spaces in a trusted local environment. It's free and only takes a minute to do!"
      kassi_for_your_company: "...FOR YOUR COMPANY"
      kassi_for_your_company_description: "Want to help your employees connect with each other? Want to cut your emissions and become a greener enterprise? Want to save costs in travel, parking and furniture use? Sharetribe is the solution for you."
      kassi_for_your_city: "...FOR YOUR CITY"
      kassi_for_your_city_description: "Want to transform the neighborhoods of your city to village communities where people share with each other? Want to empower your citizens to improve their lives? Sharetribe will help you achieve that."
      kassi_for_your_university: "...FOR YOUR UNIVERSITY"
      kassi_for_your_university_description: "Want to create a lively campus environment where people know and trust each other? Want to help your students and staff save their time, money, and the environment? Try out Sharetribe and perceive the change!"
      want_kassi_for_your_community: "Want %{service_name} for your community?"
      email_default_text: "Your email address"
      send: Send!
      or_drop_us_a_line: "...or drop us a line:"
      thanks_for_contacting_us: "Thanks for contacting us! We'll send you more info about how to create a %{service_name} community soon."
      resources: RESOURCES
      connect: CONNECT
      about: "ABOUT SHARETRIBE"
      developers: "FOR DEVELOPERS"
      api: API
      blog: Blog
      code: "Source code"
      issue_tracker: "Issue tracker"
      product_of: "Sharetribe is a product of"
      language: "Language:"
      new: NEW!
      new_text: "%{service_name} now available for <a href=\"http://www.sharetribe.com/en/wdc\">neighborhoods in Helsinki and Lahti</a> and for <a href=\"http://www.kassi.eu/en/okl\">members of Suomen Omakotiliitto</a>!"
      want_to_know_more: "Want to know more? %{read_our_faq_link} or %{contact_us_link}."
      read_our_faq: "Read our <br />FAQ"
      contact_us: "contact us directly"
      why_you_really_should_have_a_tribe: "Why you really should have a tribe"
      an_example: "An example:"
      home: Home
      faq: FAQ
      browse_tribes: "Browse tribes"
      pricing: Pricing
      contact: Contact
      university_example_link: "<a href=\"http://aalto.sharetribe.com/en\">Sharetribe of Aalto University</a>"
      company_example_link: "<a href=\"https://if.sharetribe.com/en\">Sharetribe of IF</a>"
      city_example_link: "<a href=\"http://kallio.sharetribe.com/en\">Sharetribe of Kallio, Helsinki</a>"
  emails:
    accept_reminder:
      remember_to_accept_offer: "Remember to accept or reject an offer from %{sender_name}"
      remember_to_accept_request: "Remember to accept or reject a request from %{sender_name}"
      you_can_accept_or_reject_offer_at: "You can accept or reject the offer at"
      you_can_accept_or_reject_request_at: "You can accept or reject the request at"
      you_have_not_yet_accepted_or_rejected_offer: "You have not yet accepted or rejected the offer %{title} you received %{date}."
      you_have_not_yet_accepted_or_rejected_request: "You have not yet accepted or rejected the request %{title} you received %{date}."
      show_thread: "Show conversation"
    braintree_account_approved:
      account_ready: "You are ready to receive payments"
      message: "Your payment information has been confirmed and you are now ready to receive payments in %{service_name}."
    confirm_reminder:
      you_have_not_yet_confirmed_or_canceled_request: "You have not yet confirmed or canceled the request %{request_link} you received %{date} from %{other_party_full_name}. If the request has been completed, you should confirm that. After that you can give feedback to %{other_party_given_name}."
      remember_to_confirm_request: "Remember to confirm or cancel a request"
      if_will_not_happen_you_should_cancel: "If you think this request will not be completed for one reason or another, you can %{cancel_it_link}."
      cancel_it_link_text: "cancel it"
    payment_reminder:
      remember_to_pay: "Remember to pay for %{listing_title}"
      you_have_not_yet_paid: "You have not yet paid for %{listing_title} that %{other_party_name} has accepted to offer you."
      if_will_not_happen_you_should_cancel: "If you think this request will not be completed for one reason or another, you can also still %{cancel_it_link}."
      cancel_it_link_text: "cancel it"
    payment_settings_reminder:
      remember_to_add_payment_details: "Remember to add your payment details to receive payments"
      you_have_added_listing_with_payment: "You have added a listing %{listing_link} with payment. However, you haven't yet added your payment details. In order to receive the payment you have to add your payment information."
      please_go_to_payment_settings: "Please go to %{payment_settings_link} and fill in the required payment information."
      payment_settings_link: "payment settings"
    transaction_confirmed:
      here_is_a_message_from: "Here's a message from %{other_party_given_name}:"
      request_marked_as_confirmed: "Request completed - remember to give feedback"
      request_marked_as_canceled: "Request canceled"
      has_marked_request_as_confirmed: "%{other_party_full_name} has marked the request about '%{request}' completed. You can now give feedback to %{other_party_given_name}."
      has_marked_request_as_canceled: "%{other_party_full_name} has canceled the request about '%{request}'. You can still give feedback to %{other_party_given_name}."
      giving_feedback_is_good_idea: "Giving feedback is always a good idea. If everything went well, you should let others know that %{other_party_given_name} can be trusted. If there were any problems, it's good to mention those as well."
      give_feedback_to: "Give feedback to %{other_party_given_name}"
    confirmation_instructions:
      confirmation_instructions_signature: "Best regards,<br/>The %{service_name} Team"
      welcome_to_kassi: "Welcome to %{service_name}!"
      need_to_confirm: "You need to confirm your email address."
      confirmation_link_text: "Confirm my email"
      or_paste_link: "Alternatively you can copy the following link to the address bar of your browser:"
      turning_on_confirmations_in_this_community: "We are starting to use email confirmations in this %{service_name} community."
    common:
      check_your_settings: "Check your settings"
      hey: "Hello %{name},"
      kassi_team: "The %{service_name} Team"
      thanks: "Thanks,"
      want_to_control_emails: "Want to control which emails you receive from %{service_name}?"
      dont_want_to_receive_these_emails: "Don't want to receive these emails?"
      edit_your_email_settings_here: "Edit your email settings here"
      message_not_displaying_correctly: "Is this email not displaying correctly?"
      view_it_in_your_browser: "View it in your browser"
      or: or
      unsubscribe_from_these_emails: "unsubscribe from these emails"
    community_starter_email:
      subject: "See the new Sharetribe - membership limit removed, look & feel can be modified, and more"
    conversation_status_changed:
      has_accepted_your_offer: "%{accepter} has accepted your offer %{listing}."
      has_accepted_your_request: "%{accepter} has accepted your request %{listing}."
      has_rejected_your_offer: "%{accepter} has rejected your offer %{listing}."
      has_rejected_your_request: "%{accepter} has rejected your request %{listing}."
      view_thread: "View conversation"
      your_offer_was_accepted: "Your offer was accepted"
      your_offer_was_rejected: "Your offer was rejected"
      your_request_was_accepted: "Your request was accepted"
      your_request_was_rejected: "Your request was rejected"
      you_can_now_pay_to: "You can now pay the requested amount to %{payment_receiver}."
      pay_now: "Pay now"
    invitation_to_kassi:
      hi: Hi!
      you_have_been_invited_to_kassi: "%{inviter} has invited you to the %{community} community."
      here_is_a_message_from: "Here is a personal message from %{inviter}:"
      join_now: "Join now"
      invitation_code: "Invitation code: %{code}"
    new_badge:
      you_can_view_all_your_badges_in: "View all your badges"
      you_have_achieved_a_badge: "You have achieved a badge '%{badge_name}' in %{service_name}!"
    new_comment:
      has_commented_your_listing_in_kassi: "%{author} has commented on your listing '%{listing}'."
      view_comment: "View comment"
      you_have_a_new_comment: "%{author} has commented on your listing in %{service_name}"
      listing_you_follow_has_a_new_comment: "%{author} has commented on a listing you follow in %{service_name}"
      has_commented_listing_you_follow_in_kassi: "%{author} has commented on the listing '%{listing}' you are following in %{service_name}."
    new_message:
      conversation_title: "Message thread title: %{title}"
      view_message: "View message"
      has_sent_you_a_message_in_kassi: "%{sender} has sent you a message in %{service_name}."
      you_have_a_new_message: "A new message in %{service_name} from %{sender_name}"
    new_payment:
      new_payment: "You have received a new payment"
      you_have_received_new_payment: "You have been paid <b>%{payment_sum}</b> for <b>%{listing_title}</b> by %{payer_full_name}. Here is your receipt."
    braintree_new_payment:
      product: "Product:"
      price_payer_paid: "Price %{payer_full_name} paid:"
      service_fee: "%{service_name} service fee:"
      you_will_get: "You will get:"
    receipt_to_payer:
      receipt_of_payment: "Receipt of payment"
      you_have_made_new_payment: "You have paid <b>%{payment_sum}</b> for <b>%{listing_title}</b> to %{recipient_full_name}. Here is a receipt of the payment."
      product: Product
      total: Total
      price: Price
      service_fee: "Service fee"
    new_testimonial:
      has_given_you_feedback_in_kassi: "%{name} has given you feedback in %{service_name}"
      you_can_give_feedback_to: "You haven't yet given feedback to %{name}."
      view_feedback: "View feedback"
    new_update_to_listing:
      listing_you_follow_has_been_updated: "Listing you follow has been updated"
      has_updated_listing_you_follow_in_kassi: "%{author} has updated the listing '%{listing}' you are following in %{service_name}."
      view_changes: "View changes"
    community_updates:
      added_offer: "%{name_link} added an offer:"
      added_request: "%{name_link} added a request:"
      added_listing: "%{name_link} added a listing:"
      update_mail_title: "%{title_link} community update"
      title_link_text: "%{community_name}"
      intro_paragraph: "Here are some of the things that happened in %{community_link} during the past %{time_since_last_update}."
      intro_paragraph_link_text: "%{community_name}"
      post_a_new_listing: "Post a new listing!"
      reduce_email_footer_text: "Too much email? %{settings_link} or %{unsubscribe_link}."
      settings_link_text: "Edit your email settings here"
      unsubscribe_link_text: unsubscribe
    newsletter:
      weekly_news_from_kassi: "Weekly news from %{community} %{service_name}"
      hi: "Hi %{name},"
      update_on_what_is_happening: "Take a peek on what's happening in %{community} %{service_name} right now."
      newest_offers: "What people currently offer to others"
      newest_requests: "What people currently need"
      could_you_offer_something: "Could you share something that others might need? Or do you need something that others might have?"
      add: Add
      an_offer: "an offer"
      a_request: "a request"
      to_kassi: "to %{service_name}"
      check_everything_that_others_are: "check everything that the others are"
      offering: offering
      requesting: requesting
      text_version_text: "Could you share something that others might need? Or do you need something that others might have? Add an offer or a request or check everything that the others are offering or requesting at %{url}"
      occasional_newsletter_title: "Sharetribe newsletter"
    reply_to_contact_request:
      thank_you_for_your_interest: "Thank you for your interest in %{service_name}!"
    reset_password_instructions:
      change_my_password: "Change my password"
      reset_password_instructions: "<p>You have indicated that you have forgotten either your password or username in the %{service_name} service.</p><p>Your username is: %{username}</p><p>If you need to reset your password, click the following link: %{password_reset_link}</p><br/><p>If you didn't request this, please ignore this email. Your password won't change until you access the link above and create a new one.</p>"
    testimonial_reminder:
      feedback_is_public_and_is_shown: "Feedback is public and is shown to all the other users. Based on the feedback the other users can judge, whether %{name} is a trustworthy person and somebody they want to interact with. Thus, it's good to always remember to give feedback on events, and also remind the other party to give feedback to you. You also need positive feedback in order to achieve most of the badges."
      remember_to_give_feedback_to: "Reminder: remember to give feedback to %{name}"
      you_have_not_given_feedback_yet: "You have not yet given feedback to %{name} about event '%{event}'. Remember to give feedback on how %{given_name} performed in the event."
    welcome_email:
      welcome_email_footer_text: "What kind of emails do you want to receive from %{service_name}? %{settings_link}"
      settings_link_text: "Check your settings"
      subject: "Welcome to %{community} - here are some tips to get you started"
      welcome_some_tips: "Welcome to %{community_link}! Here are some tips to get you started."
      p_s_did_you_know: "P.S. Did you know you can create a marketplace like this for any community you belong to, for free? %{click_here_link} to find out more!"
      click_here_link_text: "Click here"
      update_your_profile: "<strong>Update your profile.</strong> Adding your real name and profile picture and telling something about yourself will make you appear more trustworthy. Adding your contact details will make things easier for you, since you don't have to add them separately each time you create a new listing."
      update_your_profile_link_text: "Update your profile here"
      add_something_you_could_offer: "<strong>Add something you could offer to others to %{service_name}.</strong> Could you lend your power drill, tennis racket or fondue pot? Do you like to sew, assemble furniture or fiddle with computers? Is there some things in your closet you want to get rid off? %{add_offer_link}"
      add_offer_link_text: "Add them as offers to %{service_name}!"
      is_there_something_you_need: "<strong>Is there something you need right now? </strong> Perhaps you would like to share a ride? Or borrow some tools? Or need someone to walk your dog? The first thing to do is to search %{service_name}: maybe someone is already offering what you need. If you don't find what you're looking for, you can %{add_request_link}."
      add_request_link_text: "post a new request"
      invite_your_friends_invite_only: "<strong>Spread the word. </strong> The more people there are in %{service_name}, the more useful the community is for everyone. This %{service_name} community is 'invite only', so people need an invite from an existing member to join. Do you know people who might be interested in joining? Give them an access to %{service_name} by %{invite_link}. If you want to see who are already members, %{member_list_link}."
      invite_your_friends: "<strong>Spread the word. </strong> The more people there are in %{service_name}, the more helpful the community is for everyone. Do you know people who might be interested in joining? Tell them about %{service_name} by %{invite_link} or sending them this link: %{url}. If you want to see who are already members, %{member_list_link}."
      invite_link_text: "using our easy invite form"
      member_list_link_text: "check out the member list"
      go_explore: "<strong>Go explore! </strong> See what others are already offering and requesting in %{service_name}. Maybe you'll find something you need. Maybe you could help someone else out. Have fun!"
      love_team: "Love,<br /><i>The %{service_name} Crew</i>"
      congrats_for_creating_community: "You just created %{community} - here are some tips to get you started"
      you_have_just_created_community: "You have just created %{community_link}! Here are some tips to get you started with the new community."
      you_now_have_admin_rights: "<b>You have now admin rights in this community. </b> This means that you can, for example, edit the information and the look and feel of the community. This is probably the first thing you want to do. %{edit_community_details_link}. If you would like to transfer admin rights to someone else, please contact us by replying to this email."
      edit_community_details_link_text: "Edit community details here"
      add_content: "<strong>Add content. </strong> The best way to get things rolling is to add some listings yourself. This way, when new people arrive, they instantly see there's something happening. Could you lend your power drill, tennis racket or fondue pot? Do you like to sew, assemble furniture or fiddle with computers? Is there some things in your closet you want to get rid off? %{add_offer_link} If you need something, %{add_request_link}."
      spread_the_word: "<strong>Spread the word. </strong> To get new members to the community, you need to tell about it to the people you know. Some ideas: 1) Post information about %{service_name} to a mailing list. 2) Share this link via Facebook, Twitter or other social media service: %{url}. 3) Send email invites %{invite_link}. 4) Tell people face to face when you meet them."
      spread_the_word_invite_only: "<strong>Spread the word. </strong> You have chosen to make this community invite only. It means that people need an invite from another member in order to join. Thus, to get some new members to the community, you need to invite them. You can do so by %{invite_link}."
      have_fun: "Have fun using %{service_name}. May your community live long and prosper!"
  error_messages:
    listings:
      departure_time: "Departure time must be between current time and one year from now."
      share_type: "You must select one."
      valid_until: "This date must be between current time and 6 months from now."
      price: "Price must be a whole number."
      minimum_price: "Minimum price is %{minimum_price} %{currency}."
    testimonials:
      you_must_explain_not_neutral_feedback: "If you want to give non-neutral feedback, you must explain why."
      you_must_select_a_grade: "Remember to tell whether your experience was positive or negative."
  error_pages:
    back_to_kassi_front_page: "Back to the front page"
    error_404:
      if_you_believe: "If you believe that the address is correct and it should be working, please help us locate the error by letting us know what address caused the error and what should be seen on the page with the form below."
      page_can_not_be_found: "Page can not be found!"
      page_you_requested_can_not_be_found: "The page you requested can not be found. Are you sure you spelled the address correctly?"
    error_404_title: "page not found"
    error_500:
      help_us_find_the_problem: "You can help us find find the problem by writing a short description of the problem in the box below."
      page_loading_failed: "Page loading failed!"
      reload_refresh: "Reloading/refreshing the page often helps you to get on the page that you were trying to reach. We try to locate and fix the problem that caused the error as soon as possible."
    error_500_title: "page loading failed"
    error_description: "Error description"
    no_javascript:
      javascript_is_disabled_in_your_browser: "Javascript is disabled in your browser"
      kassi_does_not_currently_work_without_javascript: "%{service_name} does not work properly without javascript. Try to enable javascript from your browser's preferences and then reload this page again."
      kassi_does_not_currently_work_without_javascript_dashboard: "Unfortunately %{service_name} does not currently work without javascript. Try to enable javascript from your browser's preferences and then reload this page again. If you'd like to use %{service_name} without javascript, please %{contact_us}."
      contact_us: "contact us"
      send_feedback: "Send feedback"
      your_feedback_to_admins: "Your feedback to admins"
    send: Send
    your_email_address: "Your email address"
  event_feed_events:
    accept:
      has_accepted_lend_item: "%{offerer_name} agreed to lend %{listing_title} to %{requester_name} %{time_ago}."
      has_accepted_borrow_item: "%{offerer_name} agreed to lend %{listing_title} to %{requester_name} %{time_ago}."
      has_accepted_rent_out_item: "%{offerer_name} agreed to rent %{listing_title} to %{requester_name} %{time_ago}."
      has_accepted_rent_item: "%{offerer_name} agreed to rent %{listing_title} to %{requester_name} %{time_ago}."
      has_accepted_give_away_item: "%{offerer_name} agreed to give %{listing_title} to %{requester_name} %{time_ago}."
      has_accepted_receive_item: "%{offerer_name} agreed to give %{listing_title} to %{requester_name} %{time_ago}."
      has_accepted_sell_item: "%{offerer_name} agreed to sell %{listing_title} to %{requester_name} %{time_ago}."
      has_accepted_buy_item: "%{offerer_name} agreed to sell %{listing_title} to %{requester_name} %{time_ago}."
      has_accepted_trade_item: "%{offerer_name} agreed to swap %{listing_title} with %{requester_name} %{time_ago}."
      has_accepted_sell_housing: "%{offerer_name} agreed to sell %{listing_title} to %{requester_name} %{time_ago}."
      has_accepted_buy_housing: "%{offerer_name} agreed to sell %{listing_title} to %{requester_name} %{time_ago}."
      has_accepted_rent_out_housing: "%{offerer_name} agreed to rent %{listing_title} to %{requester_name} %{time_ago}."
      has_accepted_rent_housing: "%{offerer_name} agreed to rent %{listing_title} to %{requester_name} %{time_ago}."
      has_accepted_favor: "%{offerer_name} agreed to offer %{listing_title} to %{requester_name} %{time_ago}."
      has_accepted_rideshare: "%{offerer_name} agreed on sharing a ride %{listing_title} with %{requester_name} %{time_ago}."
    join:
      joined_kassi: "%{name} joined %{community_name} %{service_name} %{time_ago}."
    login:
      logged_in_to_kassi: "%{name} logged in to %{service_name} %{time_ago}."
    comment:
      commented: "%{commenter_name} commented on listing %{listing_title} %{time_ago}."
      offer_partitive: offer
      request_partitive: request
  header:
    about: About
    home: Home
    members: Community
    new_listing: "New listing"
    mobile_version: "Mobile version"
    offers: Offers
    requests: Requests
    search_kassi: "Search %{service_name}"
    create_new_marketplace: "Create a new marketplace"
    contact_us: "Contact us"
    profile: Profile
    invite: Invite
  homepage:
    additional_private_listings_slate:
      additionally_one_private_offer_exists: "Additionally  there is <b>one other offer</b>,"
      additionally_one_private_request_exists: "Additionally  there is <b>one other request</b>,"
      additionally_some_private_offers_exist: "Additionally there are <b>%{number_of_listings} other offers</b>,"
      additionally_some_private_requests_exist: "Additionally there are <b>%{number_of_listings} other requests</b>,"
    blank_slate:
      add_first: "Add one!"
      but_that_is_visible_only_to_registered_members: "but that is visible only to registered members."
      but_those_are_visible_only_to_registered_members: "but those are visible only to registered members."
      create_new_account_for_yourself: "Create yourself a new account"
      examples_of_what_you_could_offer_to_others: "What could you offer to others"
      examples_of_what_you_could_request_to_others: "What could you request from the others"
      favor_offer_list: "computer assistance, clothes repair, baking, bike fixing"
      favor_request_list: "babysitting, piano lessons, walking dogs, mowing lawn"
      favors_to_offer: "Help: "
      favors_to_request: "Help: "
      item_offer_list: "tools, sports equipment, costumes, camping equipment"
      item_request_list: "tools, sports equipment, costumes, camping equipment"
      items_to_offer: "Goods to lend: "
      items_to_request: "Goods to borrow: "
      log_in: "log in!"
      no_offers_visible_unless_logged_in: "No item, service or rideshare offers visible to non-logged-in users."
      no_open_offers_currently: "No open item, service or rideshare offers."
      no_open_requests_currently: "No open item, service or rideshare requests."
      no_requests_visible_unless_logged_in: "No item, service or rideshare requests visible to non-logged-in users."
      one_private_offer_exists: "There is already <b>one offer</b>,"
      one_private_request_exists: "There is already <b>one request</b>,"
      ride_offer: "Take others' kids to their hobbies"
      ride_request: "A ride to work"
      some_private_offers_exist: "There are already <b>%{number_of_listings} offers</b>,"
      some_private_requests_exist: "There are already <b>%{number_of_listings} requests</b>,"
    event_feed:
      latest_events: "What's going on"
    grid_item:
      processing_uploaded_image: "(Processing uploaded image...)"
    index:
      no_listings_with_your_search_criteria: "We couldn't find any results that matched your search criteria."
      no_listings_notification: "No listings. %{add_listing_link}."
      add_listing_link_text: "Add new listing"
      available_on_the_app_store: "Available on the app store"
      private_listing_notification: "There are %{listing_count} in this community. %{private_listing_count} of them %{be_verb} visible only to the members of the community. If you want to see also the listings that are visible only to the members, you need to %{log_in_link}."
      open_listing: "open listing"
      open_listings: "open listings"
      private_listing_notification_log_in: "log in"
      is: is
      are: are
      what_do_you_need: "What are you looking for?"
      post_new_listing: "Post a new listing"
      are_offering: offer
      add_news_item: "Add an article"
      inform_others_about_events: "Latest news and events in the community."
      lend_rent_help_carpool: "Sell, lend, help, share rides"
      loading_more_content: "Loading more content"
      more_events: "More events..."
      news: News
      no_news: "No news"
      more_news: "More news"
      or: and
      or_see_what_the_others: "...or see what the others"
      recent_events: "Recent events"
      requesting: need
      teaser_text: "%{service_name} is a service for the %{community} community. Here you can lend, rent, give away and sell stuff, give and get help or share rides. Could you lend something to others or help them?"
      tell_it_here: "Tell it here!"
      welcome_to_new_kassi: "Welcome to new %{service_name}!"
      no_reviews: "No reviews"
      no_image: "No image"
      filter: Filter
    invitation_form:
      invite_your_friends: "Invite your friends to %{service_name}!"
      invite_your_neighbors: "Invite your neighbors to %{service_name}!"
      email: "Email address(es)"
      message: "A personal message"
      send_invitation: "Send invitation"
      add_as_many_emails_as_you_want: "Add the email addresses of the people you are inviting to the field below. If you add multiple email addresses, separate them with comma."
      invitation_emails_field_placeholder: "friend1@example.com, friend2@example.com, ..."
      invitation_message_field_placeholder: "I joined this amazing community. You should too!"
      errors_in_emails: "Check that the email addresses you added are valid. If you added multiple addresses, make sure they are separated with comma."
    list_item:
      review: review
      reviews: reviews
    news_item:
      show_less: "Show less"
      show_more: "Show more"
    poll_form:
      poll: "Poll:"
      comment: "Comment:"
      answer: Answer
      results: Results
      poll_answer: answer
      poll_answers: answers
    profile_info_empty_notification:
      add_your_info: "Add your contact info"
      add_a_profile_picture: "Add a profile picture"
      you_have_not_added_your_info: "You have not added your contact information. Please do, so others can get in touch with you more easily. Also add a profile picture so it's easier for others to trust you."
      add_your_info_link: "Add your info now"
    recent_listing:
      please_offer: Offer
      comment: comment
      comments: comments
    filters:
      show: "Filter:"
      search: Search
      map: "Show map"
      list: "Show list"
      map_button: Map
      grid_button: Grid
      list_button: List
      all_listing_types: "All listing types"
      all_categories: "All categories"
  infos:
    about:
      default_about_text_title: "What is Sharetribe?"
      default_about_text: "This marketplace is powered by Sharetribe platform. With Sharetribe you can easily create your own marketplace website. It's free and only takes a minute. %{click_here_link} to learn more!"
      click_here_link_text: "Click here"
  layouts:
    no_tribe:
      inbox: Inbox
      settings: Settings
      feedback: "Contact us"
    admin:
      admin: "%{service_name} admin panel"
      back_to_kassi: "Back to %{service_name}"
      tribe_info: "Basic tribe information"
      news_items: "News articles"
      polls: Polls
    application:
      join_this_community: "Join community"
      read_more: "Read more"
      feedback: "What would you like to tell us?"
      default_feedback: "Did you encounter a problem with %{service_name}? Have a suggestion for improving the service? Noticed some suspicious content? Or just have something you want to discuss with us? Let us know!"
      feedback_forum: "feedback forum"
      feedback_handle: Feedback
      give_feedback: "Contact us"
      keywords: "%{service_name}, Kassi, share resources in a community, borrow items, service, favor, item, rideshare, space, car pooling, housing, accommodation, help, helping, offer, request, rent, swap, exchange, buying, selling, buy, sell, giving, give, ecological, community, online community, local"
      meta_description: "Sharetribe is a service that allows you to easily create a marketplace online and let your community sell, rent, swap and share goods and services."
      or_check_our: "...or check our"
      send_feedback_to_admin: "Send feedback"
      to_see_what_others_have_suggested: "to see what other users have suggested, and vote for the ideas there."
      your_email_address: "Your email address (not required)"
      connect: "Sign up"
      invite_your_friends: "Invite friends!"
      invite_your_neighbors: "Invite neighbors!"
      invite_your_friends_description: "The more people there are in %{service_name}, the more useful it is."
      invite_your_friends_invite_only_description: "People cannot join this community unless they are invited."
      join_without_facebook: "...or alternatively %{join_without_facebook_link}"
      join_without_facebook_link: "sign up without using Facebook"
    conversations:
      messages: Messages
      notifications: Notifications
      received: Received
      sent: Sent
    dashboard:
      title: "%{service_name} - share goods, services and rides in your local community!"
    global-header:
      select_language: "Select language"
    infos:
      about: About
      how_to_use: Help
      info_about_kassi: "Information about %{service_name}"
      news: News
      register_details: Privacy
      terms: "Terms of use"
    logged_in:
      admin: Admin
      go_to_your_profile_page: Profile
      hi: Hi
      login: "Log in"
      logout: "Log out"
      notifications: Notifications
      requests: "Friend requests"
      settings: Settings
      sign_up: "Create account"
    logged_in_messages_icon:
      messages: Messages
    logged_in_notifications_icon:
      notifications: Notifications
    mobile_logged_in:
      admin: Admin
      go_to_your_profile_page: Profile
      hi: Hi
      login: Login
      logout: Logout
      notifications: Notifications
      requests: "Friend requests"
      settings: Settings
      sign_up: "Sign up"
    notifications:
      test_welcome_email_delivered_to: "A test email was sent to %{email}."
      something_went_wrong: "Something went wrong"
      community_updated: "Tribe details updated."
      community_update_failed: "Tribe detail update failed."
      account_creation_succesful_you_still_need_to_confirm_your_email: "Account created successfully. Next you need to confirm your email address."
      community_joined_succesfully_you_still_need_to_confirm_your_email: "You are now a member of this community. Next you need to confirm your email address."
      comment_cannot_be_empty: "Comment cannot be empty"
      comment_sent: "Comment sent"
      confirmation_link_is_wrong_or_used: "The confirmation link is already used or otherwise broken. Try logging in, or send feedback if the problem persists."
      additional_email_confirmed: "The email you entered is now confirmed."
      could_not_get_email_from_facebook: "Could not get email address from Facebook and can't create an account without email."
      create_new_listing: "Create another listing"
      create_one_here: "create one here"
      email_confirmation_sent_to_new_address: "Email confirmation is now sent to the new address."
      email_not_found: "The email you gave was not found from %{service_name} database."
      error_with_session: "Error with session."
      feedback_considered_spam: "Feedback not saved, due to its formatting. Try again or use the feedback forum."
      feedback_not_saved: "Feedback could not be sent."
      feedback_saved: "Thanks a lot for your feedback! We'll get back to you as soon as possible."
      feedback_sent_to: "Feedback sent to %{target_person}."
      feedback_skipped: "Feedback skipped"
      invitation_cannot_be_sent: "Invitation could not be sent"
      invitation_sent: "Invitation sent successfully"
      inviting_new_users_is_not_allowed_in_this_community: "Inviting new users is not allowed in this %{service_name} community"
      login_again: "Please, log in again."
      login_failed: "Login failed. Please enter correct credentials."
      account_creation_successful: "Welcome to %{service_name}, %{person_name}!"
      account_deleted: "Your account is now deleted."
      login_successful: "Welcome, %{person_name}!"
      logout_successful: "You have now been logged out of %{service_name}. See you soon!"
      news_item_created: "Article created"
      news_item_creation_failed: "Article creation failed"
      news_item_update_failed: "Article update failed"
      news_item_updated: "Article updated"
      news_item_deleted: "Article removed"
      offer_accepted: "Offer accepted"
      offer_confirmed: "Offer confirmed"
      offer_closed: "Offer closed"
      listing_created_successfully: "Listing created successfully. %{new_listing_link}."
      offer_rejected: "Offer rejected"
      offer_canceled: "Offer canceled"
      listing_updated_successfully: "Listing updated successfully"
      only_kassi_administrators_can_access_this_area: "Only %{service_name} administrators can access this area"
      only_listing_author_can_close_a_listing: "Only listing author can close a listing"
      only_listing_author_can_edit_a_listing: "Only listing author can edit a listing"
      payment_successful: "Payment successful"
      payment_canceled: "Payment cancelled"
      error_in_payment: "Error in payment. If you didn't complete the payment yet, try again. If you did, please send us feedback."
      cannot_receive_payment: "The other party can't receive the payment due some error. Please contact the administrators to clarify the situation"
      payment_waiting_for_later_accomplishment: "When you have paid, we'll notify the seller and you will get a receipt in email"
      password_recovery_sent: "Instructions to change your password were sent to your email."
      person_activated: "User activated"
      person_deactivated: "User deactivated"
      person_updated_successfully: "Information updated"
      poll_answered: "Poll answered"
      poll_could_not_be_answered: "Poll could not be answered"
      poll_created: "Poll created"
      poll_creation_failed: "Poll creation failed"
      poll_update_failed: "Poll update failed"
      poll_updated: "Poll updated"
      poll_deleted: "Poll removed"
      read_more: "Read more!"
      registration_considered_spam: "Registration did not work, please send feedback from header menu and mention \"email2 error\"."
      reply_cannot_be_empty: "You can't send an empty message"
      reply_sent: "Reply sent successfully"
      request_accepted: "Request accepted"
      request_confirmed: "Request completed"
      request_closed: "Request closed"
      request_rejected: "Request rejected"
      request_canceled: "Request canceled"
      message_sent: "Message sent"
      this_content_is_not_available_in_this_community: "This content is not available in this community."
      unknown_error: "Unknown error. Please use the Contact us link to send details about what happened."
      update_error: "An error occurred when trying to update your information, please try again"
      welcome_message: "Welcome to %{service_name}! %{service_name} is a service that helps the members of the %{community} community to sell and lend items to each other, organize car pooling and help each other in many other ways."
      you_are_not_allowed_to_give_feedback_on_this_transaction: "You are not authorized to give feedback on this event"
      you_are_not_authorized_to_do_this: "You are not authorized to do this"
      you_are_not_authorized_to_view_this_content: "You are not authorized to view this content"
      send_instructions: "You will receive an email with instructions on how to reset your password in a few minutes."
      you_cannot_reply_to_a_closed_offer: "You cannot reply to a closed offer"
      you_cannot_reply_to_a_closed_request: "You cannot reply to a closed request"
      you_cannot_send_message_to_yourself: "You cannot send a message to yourself"
      you_followed_listing: "You are now following this listing"
      you_have_already_given_feedback_about_this_event: "You have already given feedback about this event"
      you_are_now_member: "You have successfully joined this community. Welcome!"
      you_are_already_member: "You are already a member of this %{service_name} community. Welcome back!"
      you_must_log_in_to_create_new_listing: "You must log in to %{service_name} to create a new listing. If you don't have an account you can %{sign_up_link}."
      additional_email_confirmed_dashboard: "Your email is now confirmed."
      you_must_log_in_to_give_feedback: "You must log in to give feedback"
      you_must_log_in_to_invite_new_users: "You must log in to invite new users to %{service_name}"
      you_must_log_in_to_send_a_comment: "You must log in to send a new comment"
      you_must_log_in_to_send_a_message: "You must log in to %{service_name} to send a message to another user."
      you_must_log_in_to_view_this_content: "You must log in to view this content"
      you_must_log_in_to_view_this_page: "You must log in to view this page"
      you_must_log_in_to_view_your_inbox: "You must log in to %{service_name} to view your inbox."
      you_must_log_in_to_view_your_settings: "You must log in to %{service_name} to view your settings."
      you_must_log_in_to_add_news_item: "You must log in to %{service_name} to add a new article."
      you_must_log_in_to_change_profile_settings: "You must log in to %{service_name} to change profile settings"
      you_must_log_in_to_change_payment_settings: "You must log in to %{service_name} to change payment settings"
      you_need_to_confirm_your_account_first: "You need to confirm your email."
      you_must_fill_all_the_fields: "You must fill all the fields"
      you_unfollowed_listing: "You are no longer following this listing"
      joining_community_failed: "Joining this community failed"
      can_not_login_with_private_user: "You can not login to this community with your personal account. Log in with organization account or create a new account."
      can_not_delete_email: "You can not remove the email address"
      user_does_not_have_email_to_delete: "You don't have the email address you're trying to remove"
      email_deleted: "Email removed"
      payment_details_add_successful: "Successfully added payment details"
      payment_details_add_error: "Could not add payment details"
    profile_extras_header:
      back_to_profile_of_person: "Back to user's profile"
      badges: Badges
      testimonials: "Received feedback"
    settings:
      account: Account
      notifications: Notifications
      profile: "Profile info"
      settings: Settings
      payments: Payments
  listings:
    bubble_listing_not_visible:
      listing_not_visible: "You do not have permission to view this listing."
    comment:
      wrote: wrote
      send_private_message: "Send private message to %{person}"
    comment_form:
      ask_a_question: "Comment on the listing or ask for more details. All the other users will be able to see your comment."
      log_in: "log in"
      send_comment: "Send comment"
      to_send_a_comment: "to send a new comment."
      write_comment: "Write a new comment:"
      you_cannot_send_a_new_comment_because_listing_is_closed: "You cannot send new comments because this listing is closed."
      you_must: "You must"
      subscribe_to_comments: "Notify me of new comments and updates"
    edit:
      edit_listing: "Edit listing"
    edit_links:
      close_listing: "Close listing"
      edit_listing: "Edit listing"
      reopen_listing: "Reopen listing"
    follow_links:
      follow: "Get emails about new comments"
      unfollow: "Don't get emails about new comments"
    form:
      custom_field_partials:
        dropdown:
          select_one___: "Select one..."
      departure_time:
        at: At
        departure_time: "Departure time"
      departure_time_radio_buttons:
        repeated: "Repeated (add times and days in the field 'detailed description')"
      description:
        detailed_description: "Detailed description"
      destination:
        destination: Destination
      form_content:
        favor: "a service"
        housing: "a space"
        item: "an item"
        offer_something: "Offer something"
        request_something: "Request something"
        rideshare: "a ride"
        i_want_to_offer: "I want to offer..."
        i_want_to_request: "I need..."
      googlemap:
        googlemap_copy: "End Points From Map"
        googlemap_description: Mapview
        googlemap_updatemap: "Update Map"
      images:
        image: Image
        no_file_selected: "No file selected"
        remove_image: "Remove image"
        select_file: "Select file"
      location:
        location: Location
      price:
        price: Price
        per: per
        mass: "piece, kg, l, m2, ..."
        time: "hour, day, week, ..."
        long_time: "week, month, ..."
        service_fee_will_be_added: "A %{fee}% service fee will be added to the price."
        after_service_fee_you_will_get: "After %{service_name} service fee you will get %{sum_with_currency}"
        price_excludes_vat: "The price doesn't include VAT."
      origin:
        location: Location
        origin: Origin
      send_button:
        save_listing: "Save listing"
      share_type:
        select: Select
        borrow: Borrowing
        buy: Buying
        give_away: "Giving away"
        lend: Lending
        offer_type: "Offer type"
        receive: "Accepting for free"
        rent: Renting
        rent_out: "Renting out"
        request_type: "Request type"
        sell: Selling
        share_for_free: "Sharing for free"
        accept_for_free: "Accepting for free"
        trade: Swapping
      tag_list:
        comma_separate: "(comma separate)"
        tags: Tags
      title:
        favor_you_offer: "Service you offer"
        favor_you_request: "Service you need"
        housing_you_offer: "Space you offer"
        housing_you_request: "Space you need"
        item_you_offer: "Item you offer"
        item_you_request: "Item you need"
        listing_title: "Listing title"
      valid_until:
        valid_until: "Expiration date"
      valid_until_radio_buttons:
        for_the_time_being: "For the time being"
      visibility:
        all_communities: "All my %{service_name} communities"
        this_community: "Only members of this tribe"
        visibility: Visibility
      privacy:
        privacy: Privacy
        private: "Private (only logged-in users can see)"
        public: "Public (visible to non-logged-in users)"
    help_texts:
      help_share_type_title: "Type of the offer or request"
      help_tags_title: Tags
      help_valid_until_title: "Expiration date"
    index:
      all_categories: "All categories"
      all_offer_types: "All offer types"
      all_request_types: "All request types"
      category: Category
      did_not_found_what_you_were_looking_for: "Didn't find what you need?"
      favors: Services
      housing: Spaces
      items: Items
      list_view: "List view"
      listings: Listings
      map_view: "Map view"
      offer_something: "Let others know!"
      offer_type: "Offer type"
      offers: Offers
      request_something: "Request something!"
      request_type: "Request type"
      requests: Requests
      rideshare: Rideshare
      search_verb: Search
      you_have_something_others_do_not: "Have something to offer?"
      feed_title: "%{listing_type} in %{community_name} %{service_name} %{optional_category}"
    left_panel_link:
      borrows: Borrowing
      buys: Buying
      favors: Services
      give_aways: "Giving away"
      housings: Spaces
      items: Items
      lends: Lending
      receives: "Taking for free"
      rent_outs: "Renting out"
      rents: Renting
      rideshares: Rideshare
      sells: Selling
      share_for_frees: "Sharing for free"
      accept_for_frees: "Accepting for free"
      trades: Swapping
    link_labels:
      offer_this: Offer
      request_this: Request
      lend_this: Lend
      borrow_this: Borrow
      buy_this: Buy
      rent_out_this: "Rent out"
      rent_this: Rent
      sell_this: Sell
      link_label_for_favor_offer: "Request this service"
      link_label_for_favor_request: "Offer this service"
      link_label_for_housing_offer_sell: "Buy this space"
      link_label_for_housing_offer_rent_out: "Rent this space"
      link_label_for_housing_offer_share_for_free: "Request this space"
      link_label_for_housing_request_accept_for_free: "Offer this space"
      link_label_for_housing_request_buy: "Offer to sell this space"
      link_label_for_housing_request_rent: "Offer to rent out this space"
      link_label_for_item_offer_lend: "Borrow this item"
      link_label_for_item_offer_rent_out: "Rent this item"
      link_label_for_item_offer_sell: "Buy this item"
      link_label_for_item_offer_give_away: "Request this item"
      link_label_for_item_offer_trade: "Swap this item"
      link_label_for_item_request_borrow: "Offer to lend this item"
      link_label_for_item_request_rent: "Offer to rent out this item"
      link_label_for_item_request_buy: "Offer to sell this item"
      link_label_for_item_request_receive: "Give this item to requester"
      link_label_for_item_request_trade: "Offer to swap this item"
      link_label_for_rideshare_offer: "Request this ride"
      link_label_for_rideshare_request: "Offer ride"
    new:
      post_a_new_listing: "Post a new listing"
      listing: listing
      offer: "I have something to offer to others"
      request: "I need something"
      selected_offer: Offer
      selected_request: Request
      selected_listing_type: "Listing type: %{listing_type}"
      selected_category: "Category: %{category}"
      selected_subcategory: "Subcategory: %{subcategory}"
      selected_share_type: "Share type: %{share_type}"
      selected_item: Item
      selected_favor: Service
      selected_rideshare: Rideshare
      selected_housing: Space
      selected_borrow: Borrowing
      selected_buy: Buying
      selected_give_away: "Giving away"
      selected_lend: Lending
      selected_receive: "Take for free"
      selected_rent: Renting
      selected_rent_out: "Renting out"
      selected_sell: Selling
      selected_offer_to_swap: Swapping
      selected_request_to_swap: Swapping
      selected_share_for_free: "Sharing for free"
      selected_accept_for_free: "Accepting for free"
      how_do_you_want_to_share_it: "How do you want to share it?"
      how_do_you_want_to_get_it: "How do you want to get it?"
      item: "An item - something tangible"
      favor: "Help - a skill or a service"
      rideshare: "A shared ride - in a car or other transport"
      housing: "A space - an apartment, an office or a garden"
      borrow: "I want to borrow it"
      buy: "I want to buy it"
      give_away: "I'm giving it away for free"
      lend: "I can lend it for free"
      receive: "I can accept it for free"
      rent: "I want to rent it"
      rent_out: "I'm renting it out for a fee"
      sell: "I'm selling it"
      offer_to_swap: "I want to swap it for something else"
      request_to_swap: "I want to swap it for something else"
      share_for_free: "I'm sharing it for free"
      accept_for_free: "I'd like to use it for free"
      what_kind_of_item: "What kind of an item are we talking about?"
      what_kind_of_favor: "What kind of help are we talking about?"
      what_kind_of_rideshare: "What kind of ride are we talking about?"
      what_kind_of_housing: "What kind of a space are we talking about?"
      which_subcategory: "Which one of these describes it best?"
      tools: Tools
      sports: Sports
      music: Music
      books: "Books & magazines"
      games: "Games & toys"
      furniture: Furniture
      outdoors: "Camping & Outdoors"
      food: "Food & kitchen"
      electronics: Electronics
      pets: "Pets & animals"
      film: "Movies & video"
      clothes: "Clothes & accessories"
      garden: Garden
      travel: Travel
      other: Other
      what_do_you_want_to_do: "What do you want to do?"
      what_can_you_offer: "What can you offer to others?"
      what_do_you_need: "What do you need?"
      select_category: "Select category"
    please_comment: Comment
    reply_link:
      listing_closed: "Listing is closed"
    show:
      add_your_phone_number: "Add your phone number"
      add_profile_picture: "Add profile picture"
      comments: "Public discussion"
      contact_by_phone: "Contact by phone:"
      contact: Contact
      favor_offer: "Service offer"
      favor_request: "Service request"
      item_offer_trade: "Swap offer"
      item_request_trade: "Swap request"
      no_description: "This listing doesn't have description"
      no_image: "No image"
      no_reviews: "No reviews received"
      offer: Offer
      listing_created: Created
      open_until: "Open until %{date}"
      feedback: Feedback
      qr_code: "QR code"
      request: Request
      rideshare_offer: "Rideshare offer"
      rideshare_request: "Rideshare request"
      send_private_message: "Send private message"
      share_types: "Share types"
      share_types_offer: "Type of offer"
      share_types_request: "Type of request"
      tags: Tags
      time: time
      times: times
      times_viewed: Viewed
      processing_uploaded_image: "(Processing uploaded image...)"
      price_excludes_vat: "(excludes VAT)"
    displayed_price:
      price_excludes_vat: "(excludes VAT)"
  mapview:
    index:
      all_categories: "All categories"
      all_offer_types: "All offer types"
      all_request_types: "All request types"
      category: Category
      did_not_found_what_you_were_looking_for: "Didn't find what you need?"
      favors: Services
      housing: Spaces
      items: Items
      list_view: "List view"
      map_view: "Map view"
      offer_something: "Let others know!"
      offer_type: "Offer type"
      offers: Offers
      request_something: "Request something!"
      request_type: "Request type"
      requests: Requests
      rideshare: Rideshare
      search_verb: Search
      you_have_something_others_do_not: "Have something to offer?"
    please_comment: Comment
  news_items:
    index:
      news_from_community: "Latest news from %{community} community"
    news_item:
      delete_news_item: "Remove article"
  okl:
    member_id: "Member id"
    member_id_or_email: "Member id or email"
  payments:
    new:
      new_payment: "New payment"
      continue: Continue
      payment_receiver: "Payment receiver:"
      sum: "Payment sum:"
      commission_will_be_added: "A service fee of 10% will be added."
    form:
      total: Total
      service_charge: "Service charge"
      product: "Product:"
      price_for: "Price for %{payer_given_name}:"
      continue_to_pay: "Continue to pay"
      invoice: Invoice
      service_fee: "%{service_name} service fee:"
      you_will_get: "You will get:"
    mangopay:
      terms:
        mangopay_terms_also_included: "NOTE: MangoPay is used as a payment gateway service and by using this website you also accept %{terms_link_text}, in addition to the terms below."
        terms_link_text: "MangoPay terms of use"
      seller_registration_needed:
        seller_registration_needed: "You can't create a money related listing yet"
        seller_registration_instructions: "Before you can create a listing which could result in you being paid, you'll need to add few required details to your %{link_to_settings_page}."
        settings_page_link: profile
    braintree:
      terms:
        braintree_terms_also_included: "NOTE: Braintree is used as a payment gateway service and by using this website you also accept %{terms_link_text}, in addition to the terms below."
        terms_link_text: "Braintree terms of use"
  people:
    index:
      loading_more_members: "Loading more members"
      meet_the_people: "Meet the people"
      you_are_the_only_member: "You are the only member of the %{community_name} community."
      here_are_the_members: "Here are the %{count} members of the %{community_name} community."
      wanna_see_more_folks: "Wanna see some more folks here?"
      invite_people_you_know: "Invite the people you know!"
      there_are_x_members: "There are %{count} members in the %{community_name} community."
      to_see_the_list_log_in: "To see the full list of all the members you need to %{log_in_link}."
      log_in_link: "log in"
    badge_description:
      badge_achieved_at: "Badge achieved "
      you_do_not_yet_have_this_badge: "Badge has not yet been achieved."
    edit_links:
      activate: Activate
      deactivate: Deactivate
    help_texts:
      badges_description_title: Badges
      feedback_description_title: Feedback
      help_captcha_title: "Are you human?"
      help_invitation_code_title: "You need an invite to join"
      terms_title: "%{service_name} terms of use"
      trustcloud_description_title: TrustCloud
      trustcloud_description_text: "<p>TrustCloud is an online service that helps to measure person's trustworthiness accross different online services. It gives a TrustScore (1-1000) based on person's online activity. The score is increased for example by getting good feedback in eBay or having lot of conections Facebook. You can click each card for more details.</p><p>TrustCloud is used to bring more confidence that the person behind the profile is real and not hiding behind a made-up identity.</p><p>You can claim your own TrustCard if you want by <a href='https://trustcloud.com/claim'>registering to TrustCloud</a> and confirming the same email address there that you have registered in %{service_name}. This is optional, but we recommend claiming your TrustCard as that will increase your credibility and probably make it easier to deal with others in this community.</p><p>The activities in %{service_name} do not yet affect your TrustScore, but we are planning to make that possible in the future.</p>"
      invite_only_help_text: "Select this option if you want that new members can join only if they are invited by an existing member of the tribe."
      invite_only_help_text_title: "Invite-only tribe"
    inactive_notification:
      this_person_is_not_active_in_kassi: "This user is no longer active in %{service_name}"
      inactive_description: "This user has stopped using %{service_name}. You cannot contact this user, give feedback to them or comment their listings."
    new:
      captcha_incorrect: "reCAPTCHA check failed. Please write the words in the image to the box below."
      captcha_was_wrong: "Captcha text was incorrect."
      create_new_account: "Create account"
      email: "Email address"
      email_is_in_use: "The email you gave is already in use."
      email_is_in_use_or_not_allowed: "This email is not allowed for this community or it is already in use. Please use an address that is associated with this community (see instructions above). If you still cannot get in, send us feedback."
      email_not_allowed: "This email is not allowed for this community. Please use an address that is associated with this community. If you still cannot get in, send us feedback."
      email_restriction_instructions:
        one: "This community is only for %{community_name}. To join you need a '%{allowed_emails}' email address."
        other: "This community is only for %{community_name}. To join you need an email address that proves you to be entitled to join here."
      enter_captcha: "I'm a human:"
      family_name: "Family name"
      given_name: "Given name"
      i_accept_the: "I accept the"
      invalid_invitation_code: "The invitation code is not valid."
      invitation_code: "Invitation code"
      not_required: ", not required"
      password_again: "Confirm password"
      show_my_name_to_others: "Show my real name to other %{service_name} users"
      sign_up: "Create a new %{service_name} account"
      terms: "terms of use"
      username_is_in_use: "This username is already in use."
      username_is_invalid: "Username is invalid. Allowed characters are letters, numbers and underscore."
      visible_only_to_you: "visible only to you and community admin"
      visible_to_everybody: "visible to everybody"
      create_account_with_facebook: "Create an account with Facebook"
      or_create_new_account_without_facebook: "...or create an account without using Facebook below."
    not_member:
      explanation_text: "You are currently in %{community} community. You tried to view the profile of a user that belongs to another Sharetribe community. You cannot access this profile through %{community} community."
      read_more_about_kassi_communities: "Read more about Sharetribe communities"
      this_user_does_not_belong_to_this_community: "This user does not belong to %{community} community"
    profile_badge:
      active_member_bronze: "Active member (bronze)"
      active_member_bronze_description: "This was the third exchange you participated in %{service_name}! Awesome start, keep it going!"
      active_member_gold: "Active member (gold)"
      active_member_gold_description: "25th exchange in %{service_name}, awesome! You are a VIP in %{service_name}. It's people like you who keep the wheels rolling. Thanks a lot!"
      active_member_silver: "Active member (silver)"
      active_member_silver_description: "Congrats on your 10th exchange in %{service_name}! A lot is happening in the service thanks to you. Great!"
      chauffer_bronze: "Chauffeur (bronze)"
      chauffer_bronze_description: "You have offered two rides to other users, good job!"
      chauffer_gold: "Chauffeur (gold)"
      chauffer_gold_description: "15 offered rides! You prefer car pooling whenever possible. That's the way to go, mother nature says thank you!"
      chauffer_silver: "Chauffeur (silver)"
      chauffer_silver_description: "6 offered rides, super! You enjoy having company while driving."
      commentator_bronze: "Commentator (bronze)"
      commentator_bronze_description: "You like to discuss with other users. You have left three comments to listings in %{service_name}."
      commentator_gold: "Commentator (gold)"
      commentator_gold_description: "30 comments! You feel at home in the %{service_name} community. You are eager to meet new people and discuss with them."
      commentator_silver: "Commentator (silver)"
      commentator_silver_description: "10 comments! You participate actively to conversations with other %{service_name} users"
      enthusiast_bronze: "Enthusiast (bronze)"
      enthusiast_bronze_description: "You've been in %{service_name} on five different days. It seems you are on your way to become a regular."
      enthusiast_gold: "Enthusiast (gold)"
      enthusiast_gold_description: "You can't keep away from %{service_name}: you've visited the site on hundred different days!"
      enthusiast_silver: "Enthusiast (silver)"
      enthusiast_silver_description: "%{service_name} is a part of your daily routine: you have already 30 visits in the service."
      first_transaction: "First event"
      first_transaction_description: "Congrats on your first exchange in %{service_name}! One of your requests or offers has been accepted and confirmed as done."
      generous_bronze: "Generous (bronze)"
      generous_bronze_description: "You have lent or given away two of your items. Good for you!"
      generous_gold: "Generous (gold)"
      generous_gold_description: "What's yours is everybody else's. You have lent or given away 15 items, awesome!"
      generous_silver: "Generous (silver)"
      generous_silver_description: "You like to share your items with others. 6 items lent or given away, great!"
      helper_bronze: "Helper (bronze)"
      helper_bronze_description: "You have offered your help to others two times, great!"
      helper_gold: "Helper (gold)"
      helper_gold_description: "You are always a volunteer when someone needs help. 15 services done, superb!"
      helper_silver: "Helper (silver)"
      helper_silver_description: "You like to spend your time helping others: 6 services done!"
      jack_of_all_trades: "Jack of all trades"
      jack_of_all_trades_description: "You are a true multitalent! You have been participating in resource exchange in five different roles. Carry on and collect all eight: item offerer, service offerer, ride offerer, space offerer, item requester, service requester, ride requester and space requester."
      lender_bronze: "Lender (bronze)"
      lender_bronze_description: "You have listed three items that you could lend in your profile, great!"
      lender_gold: "Lender (gold)"
      lender_gold_description: "You'd give your fellow man the shirt off your back. You have listed 25 items that you could lend, awesome!"
      lender_silver: "Lender (silver)"
      lender_silver_description: "There are lots of goods in your closet that you could share with others: 10 items offered for others to borrow!"
      listing_freak_bronze: "Listing freak (bronze)"
      listing_freak_bronze_description: "You have five open offers/requests listed in %{service_name}. Great! Is there still something in your closet or your skillset that could benefit others?"
      listing_freak_gold: "Listing freak (gold)"
      listing_freak_gold_description: "40 open offers and/or requests, magnificent! You are one of the most active content producers in %{service_name}."
      listing_freak_silver: "Listing freak (silver)"
      listing_freak_silver_description: "20 open offers and/or requests, excellent! You really are an active cataloger."
      moneymaker_bronze: "Moneymaker (bronze)"
      moneymaker_bronze_description: "You have realized that %{service_name} can also be used to make money! You have successfully sold or rented two items in %{service_name}."
      moneymaker_gold: "Moneymaker (gold)"
      moneymaker_gold_description: "15 sold or rented items with positive feedback! %{service_name} is an excellent business both for you and people buying or renting from you!"
      moneymaker_silver: "Moneymaker (silver)"
      moneymaker_silver_description: "%{service_name} gives a nice addition to your income. Six sold or rented items with positive feedback."
      rookie: Rookie
      rookie_description: "You have added an offer or a request in %{service_name} for the first time. Here we go!"
      santa: Santa
      santa_description: "Ho ho ho and Merry Christmas! You have given away at least one item in December."
      taxi_stand_bronze: "Taxi stand (bronze)"
      taxi_stand_bronze_description: "You have added three rideshare offers to %{service_name}."
      taxi_stand_gold: "Taxi stand (gold)"
      taxi_stand_gold_description: "You are always in service, ready to offer a ride to others. 25 offered rides, excellent!"
      taxi_stand_silver: "Taxi stand (silver)"
      taxi_stand_silver_description: "10 added rideshare offers, great! People know who to ask if they need a ride."
      volunteer_bronze: "Volunteer (bronze)"
      volunteer_bronze_description: "You like to put your skills in use by helping others. You have three open service offers in %{service_name}."
      volunteer_gold: "Volunteer (gold)"
      volunteer_gold_description: "You know nothing better than helping others. You have 25 open service offers in your profile, fabulous!"
      volunteer_silver: "Volunteer (silver)"
      volunteer_silver_description: "You have a lot to give to others: you have listed 10 services that you could do in %{service_name}!"
    profile_feedback:
      as_expected: "As expected"
      exceeded_expectations: "Much better than expected"
      grade: "grade:"
      and_gave_following_feedback: "and gave the following feedback"
      less_than_expected: "Worse than expected"
      slightly_better_than_expected: "Slightly better than expected"
      slightly_less_than_expected: "Slightly worse than expected"
    profile_listings:
      show_also_closed: "Show also closed"
      show_only_open: "Show only open"
      no_image: "No image"
    show:
      contact: "Contact %{person}"
      about_me: "About me:"
      add_description: "Tell something about yourself"
      add_location: "Add location"
      add_phone_number: "Add phone number"
      address: "Location:"
      as_expected: "As expected"
      edit_profile_info: "Edit profile"
      exceeded_expectations: "Exceeded expectations"
      positive: positive
      hide_description: "Show less"
      joined_this_community: "Joined %{time_ago}"
      was_last_seen: "Last seen %{time_ago}"
      was_invited_by: "Invited by %{inviter_name}"
      less_than_expected: "Worse than expected"
      phone_number: "Phone number:"
      show_all_badges: "Show all badges"
      show_all_feedback: "Show all feedback"
      show_all_testimonials: "Show all feedback"
      show_full_description: "Show more"
      slightly_better_than_expected: "Exceeded expectations"
      slightly_less_than_expected: "Worse than expected"
      what_are_these: "What are these?"
      review: "received review"
      reviews: "received reviews"
      badge: badge
      badges: badges
      listing: listing
      listings: listings
      open_listing: "open listing"
      open_listings: "open listings"
      no_listings: "No listings"
      no_open_listings: "No open listings"
      no_reviews: "No reviews"
      no_badges: "No badges"
      show_all_listings: "Show all listings"
      show_all_open_listings: "Show all open listings"
      show_all_reviews: "Show all reviews"
      trustcloud: TrustCard
  search:
    show:
      all_results: "All results"
      loading_more_search_results: "Loading more search results"
      offers: Offers
      requests: Requests
      search: Search
      search_results: "Search results"
      search_returned_no_results: "Your search returned no results."
      search_verb: Search
  sessions:
    new:
      create_new_account: "Create a new account"
      i_forgot_my_password: "Username or password forgotten"
      login: "Log in"
      login_to_kassi: "Log in to %{service_name}"
      connect_your_facebook_to_kassi: "Connect your Facebook account to %{service_name}"
      facebook_account: "Facebook account:"
      log_in_to_link_account: "If you already have a %{service_name} account, log in to link it with your Facebook account."
      you_can_also_create_new_account: "If you don't have an account in %{service_name}, %{accont_creation_link} to create one with your Facebook login."
      account_creation_link_text: "click here"
      cancle_facebook_connect: "If you don't want to link this account, you can %{cancel_link}."
      facebook_cancel_link_text: cancel
      log_in_with_your_facebook_account: "Log in with Facebook"
      or_sign_up_with_your_username: "...or with your username or email:"
      we_will_not_post_without_asking_you: "We will never post to Facebook without asking you."
    password_forgotten:
      email: Email
      password_recovery_instructions: "Give your email address and you receive your username and instructions on how to change your password."
      request_new_password: "Request new password"
      change_your_password: "Change your password"
    confirmation_pending:
      welcome_to_kassi: "Welcome to %{service_name}!"
      check_your_email: "Check your inbox"
      get_started: "Get started with %{service_name}"
      getting_started_instructions: "When you have confirmed your account, it's a good idea to add a picture to your profile and fill in other details. You can also continue straight in to action by adding an offer about something you could possibly lend, rent, sell or do for others. Or if you need a specific item or help with something, post a request."
      resend_confirmation_instructions: "Resend confirmation instructions"
      your_current_email_is: "Your email is %{email}."
      change_email: Change
      confirm_your_email: "Confirm your email"
      account_confirmation_instructions: "You will soon receive an email with a link that you need to click to confirm the email address you entered. After confirming your email you can join this community."
      account_confirmation_instructions_dashboard: "You will soon receive an email with a link that you need to click to confirm the email address you entered."
  settings:
    account:
      change: Change
      confirm_new_password: "Confirm new password"
      delete_account: "Delete account"
      delete_account_button: "Permanently delete my account"
      delete_account_confirmation_popup: "Are you sure you really want to delete your user account and permanently lose all data related to it? Account deletion can not be reversed."
      email_addresses: "Email addresses"
      instructions_to_delete_account: "If you delete your account all the data related to it will be removed: your profile details, listings, comments, messages, feedbacks etc."
      contact_admin: "please contact the administrators"
      new_email: "New email address"
      new_password: "New password"
      save: Save
      these_fields_are_shown_only_to_you: "Username is shown in your profile unless you have given your name. Other information is only shown to you."
      email:
        address_title: Address
        remove_title: Remove
        remove_confirmation: "Are you sure you want to remove this email address?"
        receive_notifications_title_desktop: "Receive notifications"
        receive_notifications_title_mobile: "Receive notifications"
        receive_notifications_new_title_mobile: "Receive notifications"
        add_new_with_plus: "+ Add new email address"
        add_new_cancel: Cancel
        confirmation_title_mobile: "Confirmation:"
        confirmation_title_desktop: Confirmation
        confirmation_resend: Resend
        status_confirmed: Confirmed
        status_pending: Pending
    notifications:
      email_from_admins: "I'm willing to receive occasional updates from the administrator(s) of this community"
      i_want_to_get_email_notification_when: "I want to get an email notification when..."
      newsletters: Newsletters
      community_updates: "Community updates"
      email_about_accept_reminders: "...I have forgotten to accept an offer or a request"
      email_about_confirm_reminders: "...I have forgotten to confirm a request as completed"
      email_about_new_badges: "...I have achieved a new badge"
      email_about_new_comments_to_own_listing: "...somebody comments my offer or request"
      email_about_new_messages: "...somebody sends me a message"
      email_about_new_received_testimonials: "...somebody gives me feedback"
      email_about_testimonial_reminders: "...I have forgotten to give feedback on an event"
      email_daily_community_updates: "Send me an update email <b>daily</b> if there are new listings"
      email_weekly_community_updates: "Send me an update email <b>weekly</b> if there are new listings"
      do_not_email_community_updates: "Don't send me update emails"
      email_newsletters: "Send me occasional %{service_name} newsletters"
      email_when_conversation_accepted: "...somebody accepts my offer or request"
      email_when_conversation_rejected: "...somebody rejects my offer or request"
      email_about_completed_transactions: "...someone marks my offer or request as completed"
      email_about_new_payments: "...I receive a new payment"
      email_about_payment_reminders: "...I have forgotten to pay"
      unsubscribe_succesful: "Unsubscribe succesful"
      unsubscribe_info_text: "You will no longer receive these emails. Check your %{settings_link} to choose what kind of emails you want to receive from %{service_name}, or return to the %{homepage_link}."
      settings_link: settings
      homepage_link: "home page"
      unsubscribe_unsuccesful: "Error in unsubscribing"
      unsuccessful_unsubscribe_info_text: "The reason might that the unsubscribe link you clicked was old or otherwise broken. Contact us via feedback button on the left and we can unsubscribe you, or log in to change your email settings."
    profile:
      about_you: "About you"
      city: City
      family_name: "Family name"
      given_name: "Given name"
      location_description: "You can give either your exact location or, for example, only your zip code. Please add at least your zip code. You can also select a location from the map below."
      phone_number: "Phone number"
      profile_picture: "Profile picture"
      postal_code: "Postal code"
      profile_page: "in your profile page"
      profilemap: Mapview
      street_address: Location
      these_fields_are_shown_in_your: "This information is visible to all %{service_name} users"
      visible_to_everybody: "visible to everybody"
      visible_to_registered_users: "(visible to users that have logged in)"
    save_information: "Save information"
  tag_cloud:
    tag_used:
      with_tag: "With tag"
      without_tag: "Without tag"
  terms:
    show:
      accept_terms: "Accepting %{service_name} terms of use"
      here: "by clicking here"
      i_accept_new_terms: "I accept the new terms"
      i_accept_terms: "I accept the terms"
      terms: "%{service_name} terms of use"
      terms_have_changed: "Terms of use have changed"
      you_can_view_the_new_terms: "You can view the new terms"
      you_need_to_accept: "Welcome to %{service_name}! This seems to be the first time you are using the service. Before starting you must first accept the"
      you_need_to_accept_new_terms: "%{service_name} terms of use have changed. You have to accept the new terms in order to continue using %{service_name}. The new terms are intended to enable the upkeep of the service after the research project has ended."
  testimonials:
    index:
      all_testimonials: "All feedback"
      feedback_altogether: "Feedback altogether: "
      loading_more_testimonials: "Loading more testimonials"
      no_testimonials: "No received feedback."
    new:
      as_expected: "As expected"
      exceeded_expectations: "Much better than expected"
      give_feedback_to: "Give feedback to %{person}"
      grade: "What is your overall feeling?"
      less_than_expected: "Worse than expected"
      send_feedback: "Send feedback"
      slightly_better_than_expected: "Slightly better than expected"
      slightly_less_than_expected: "Slightly worse than expected"
      textual_feedback: "How did things go?"
      this_will_be_shown_in_profile: "The feedback you give will be visible to other users in the profile page of %{person}. It helps other members of this tribe to evaluate whether %{person} is a trustworthy person."
      positive: Positive
      negative: Negative
      default_textual_feedback: "Everything went smoothly, thanks a lot!"
    testimonial:
      about_listing: "about listing"
  time:
    formats:
      short: "%e %b %Y at %H:%M"
      shorter: "%e %b at %H:%M"
      sms: "%e %b at %H:%M"
  timestamps:
    day_ago: "%{count} day ago"
    days_ago: "%{count} days ago"
    hour_ago: "%{count} hour ago"
    hours_ago: "%{count} hours ago"
    minute_ago: "%{count} minute ago"
    minutes_ago: "%{count} minutes ago"
    month_ago: "%{count} month ago"
    months_ago: "%{count} months ago"
    seconds_ago: "%{count} seconds ago"
    year_ago: "%{count} year ago"
    years_ago: "%{count} years ago"
    days_since:
      one: "%{count} day"
      other: "%{count} days"<|MERGE_RESOLUTION|>--- conflicted
+++ resolved
@@ -55,11 +55,7 @@
         dropdown_options: "Dropdown options"
         add_option: "+ Add option"
       field_types:
-<<<<<<< HEAD
-        dropdown: "Dropdown"
-=======
         dropdown: Dropdown
->>>>>>> c87a4442
     emails:
       new:
         send_email_to_members: "Send an email to members"
