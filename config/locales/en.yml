--- conflicted
+++ resolved
@@ -1882,11 +1882,9 @@
         googlemap_updatemap: "Update Map"
       images:
         image: Image
-<<<<<<< HEAD
+
         best_result: "Please ensure you upload an image! For best results, use JPG, GIF or PNG images that are %{width} by %{height} pixels"
-=======
-        best_result: "For best results, use JPG, GIF or PNG images that are %{width}x%{height} pixels"
->>>>>>> f6202ae0
+
         no_file_selected: "No file selected"
         remove_image: "Remove image"
         select_file: "Select file"
@@ -2765,7 +2763,7 @@
     form_verification:
       personal_id_number: "Personal ID Number"
       document: "Verification document"
-      send_verification: "Send Verification"
+      send_verification: "Send Verification" 
       need_verification: "Need additional verification"
     form_pin:
       social_insurance_number: "Social Insurance Number (SIN)"
