en:
  number:
    currency:
      format:
        separator: "."
        delimiter: ","
        format: "%u%n"
  admin:
    categories:
      edit:
        edit_listing_category: "Edit category '%{category}'"
      index:
        listing_categories: "Listing categories"
        create_a_new_category: "+ Create a new category"
        remove_category_confirmation: "Are you sure you want to remove the category '%{category_name}'? This cannot be undone."
        saving_order: "Saving category order"
        save_order_successful: "Successfully saved category order"
        save_order_error: "An error occurred while saving category order. Please refresh the page and try again."
      new:
        new_listing_category: "New listing category"
      form:
        category_name:
          category_title: "Category title"
        category_parent:
          category_parent: "Parent category"
          no_parent: "No parent"
        category_transaction_types:
          transaction_types: "Order types"
          transaction_types_description: "Order types determine what kind of order process is allowed with listings in this category. For example, is it only selling, or are renting and giving away for free also allowed."
          select_all: "Select all"
          clear_all: "Clear all"
        buttons:
          save: Save
          cancel: Cancel
      remove:
        remove_category: "Remove category"
        remove_category_name: "Remove category '%{category_name}'"
        warning_remove_effects: "Warning! Removing category '%{category_name}' will have the following effects:"
        warning_listing_will_be_moved:
          one: "There is %{count} listing in the category. It will be moved to the selected category."
          other: "There are %{count} listings in the category. They will be moved to the selected category."
        warning_custom_field_will_be_moved:
          one: "There is %{count} custom field in the category. It will be moved to the selected category."
          other: "There are %{count} custom field in the category. They will be moved to the selected category."
        warning_subcategory_will_be_removed:
          one: "There is %{count} subcategory in the category. It will be removed."
          other: "There are %{count} subcategories in the category. They will be removed."
        warning_with_subcategories_listing_will_be_moved:
          one: "There is %{count} listing in the category and subcategories. It will be moved to the selected category."
          other: "There are %{count} listings in the category and subcategories. They will be moved to the selected category."
        warning_with_subcategories_custom_field_will_be_moved:
          one: "There is %{count} custom field in the category and subcategories. It will be moved to the selected category."
          other: "There are %{count} custom field in the category and subcategories. They will be moved to the selected category."
        select_new_category: "Select a new category where the items listed above will be moved:"
        buttons:
          remove: Remove
          cancel: Cancel
    communities:
      edit_details:
        community_details: "Basic details"
        community_look_and_feel: Design
        edit_community: "Basic details"
        enabled_languages: "Enabled languages"
        enabled_languages_description: "The set of languages available for users. The first one is used as default."
        default_language: "Default language"
        language_selection_disabled: "Language selection is disabled for your marketplace because you are using following unofficial languages: %{languages}. Please contact Sharetribe support if you want to modify your language settings."
        community_name: "Marketplace name"
        edit_community_name_description: "The name of your marketplace. This is shown to users in emails and various other places."
        community_slogan: "Marketplace slogan"
        community_slogan_display: "Display the slogan in the homepage or Custom Landing Page"
        edit_community_slogan_description: "This is shown on the homepage of the marketplace for the users who are not logged in. %{see_how_it_looks_like}."
        edit_community_slogan_description_hideable: "This is shown in browsers, search engines and social media. You can also display it on on the homepage of your marketplace for the users who are not logged in. %{see_how_it_looks_like}."
        community_description: "Marketplace description"
        community_description_display: "Display the description in the homepage or Custom Landing Page"
        edit_community_description_description: "This is shown on the homepage of the marketplace for the users who are not logged in. %{see_how_it_looks_like}."
        edit_community_description_description_hideable: "This is shown in browsers, search engines and social media. You can also display it on on the homepage of your marketplace for the users who are not logged in. %{see_how_it_looks_like}."
        community_search_placeholder: "Search help text"
        edit_community_search_placeholder_description: "This is shown on the homepage of the marketplace as a placeholder text in the search bar. %{see_how_it_looks_like}."
        private_community_homepage_content: "Private marketplace homepage content"
        edit_private_community_homepage_content_description: "This content is shown on the homepage of private marketplaces to users who are not logged in. Here you can describe your marketplace and the process to join it. You can also add images, videos and HTML content here. %{see_how_it_looks_like}."
        update_information: "Save settings"
        invite_people: "Invite new users"
        edit_signup_info: "Signup info"
        edit_signup_info_description: "This is an info text that can be shown to users in the signup page. There you can give the users instructions for signing up, information like where to get an invite, etc. By default there are no instructions."
        edit_info: "Edit information"
        see_how_it_looks_like: "See how it looks"
        verification_to_post_listings_info_content: "Info text to non-verified users"
        verification_to_post_listings_info_content_description: "You currently require your users to be verified manually by you before they can post listings. Here you can set the default text that is shown to non-verified users when they try to post a new listing."
        verification_to_post_listings_info_content_default: "%{service_name} requires people to be verified manually by admin before they can post listings. You have not yet been verified. Please %{contact_admin_link} to be verified."
        contact_admin_link_text: "contact the %{service_name} team"
        save: "Save settings"
        transaction_agreement: "Transaction agreement"
        transaction_agreement_checkbox: "Require buyers to accept an agreement before starting a transaction"
        transaction_agreement_checkbox_header: "Agreement label"
        transaction_agreement_checkbox_label_description: "This text will be shown next to a checkbox in the checkout form. The user needs to check the box to proceed with the transaction. An example label would be something like \"By clicking this box I accept the agreement.\""
        transaction_agreement_text_header: "Agreement text"
        transaction_agreement_description: "This is the content of the actual agreement that the user needs to accept. The agreement content is displayed when the user clicks the \"%{read_more}\" link next to the agreement label."
        terms_privacy_policy_and_static_content: "Terms, privacy policy and static content"
        terms_privacy_policy_and_static_content_infotext: "You can edit up to four pages of static content. Users can find the pages by clicking the \"About\" link in the top bar."
      edit_look_and_feel:
        edit_community_look_and_feel: "Edit marketplace \"%{community_name}\" look and feel"
        community_logo: Logo
        community_logo_icon: "Logo for social networks and mobile devices"
        community_logo_icon_mobile: "Square logo"
        community_cover_photo: "Cover photo"
        small_community_cover_photo: "Small cover photo"
        favicon: Favicon
        favicon_info_text: "Favicon will replace the default Sharetribe logo. The dimensions should be 32x32 pixels and the uploaded image will be resized to these dimensions."
        community_custom_color1: "Marketplace main color"
        community_slogan_color: "Marketplace slogan color"
        community_slogan_color_instructions_text: "You can change the color of the slogan on the homepage by entering a hex color value. The slogan is shown to users that are not logged in. %{colorpicker} can help you choose the color and give you the hex color code. You can then copy the code here. %{see_how_it_looks_like}."
        community_description_color: "Marketplace description color"
        community_description_color_instructions_text: "You can change the color of the description on the homepage by entering a hex color value. The description is shown to users that are not logged in. %{colorpicker} can help you choose the color and give you the hex color code. You can then copy the code here. %{see_how_it_looks_like}."
        new_listing_button_custom_color: "Post a new listing button color"
        logo_instructions_text_with_dimensions: "The logo size should be %{width}x%{height} pixels. It will be shown to users with bigger screens."
        logo_instructions_text_with_dimensions_no_placing: "The logo size should be %{width}x%{height} pixels."
        logo_icon_instructions_text_with_dimensions: "This square logo will be shown when people share your site in Facebook, when they view your site on a mobile device or when they bookmark your site to the home screen of their mobile device. The dimensions should be (at least) %{width}x%{height} pixels."
        logo_icon_instructions_text_with_dimensions_no_placing: "This square logo will be shown when people share your site in Facebook or when they bookmark your site to the home screen of their mobile device. The dimensions should be (at least) %{width}x%{height} pixels."
        logo_mobile_icon_instructions_text_with_dimensions: "This square logo will be shown when you perform some actions as an admin and when people bookmark your site to the home screen of their mobile device. The dimensions should be (at least) %{width}x%{height} pixels."
        cover_photo_visibility: "Cover photo is shown in the homepage for users who are not logged in."
        cover_photo_instructions_text_with_dimensions: "The photo will be resized to %{width}x%{height} pixels size and taller images will be cut in the middle. %{see_how_it_looks_like}."
        we_have_you_covered: "We have you covered"
        cover_photo_ready_made: "Are you looking for some ready-made and optimized cover pictures? Or would you like some inspiration and websites where to find great cover pictures? %{link}!"
        small_cover_photo_visibility: "Small cover photo is shown in all pages except in the homepage for users who are not logged in."
        small_cover_photo_instructions_text_with_dimensions: "The photo will be resized to %{width}x%{height} pixels size and taller images will be cut in the middle."
        main_content_width: "When choosing cover photos please note that the page main content is %{main_width} pixels wide at most. Remember to also check how your cover photo looks on the smaller screens (e.g. by using a more narrow browser window)."
        custom_color1_instructions_text: "You can change the main color of the user interface by entering a hex color value. %{link} can help you choose the color and give you the hex color code. You can then copy the code here."
        new_listing_button_instructions_text: "You can change the color of the Post a new listing button by entering a hex color value. %{link_to_colorpicker} can help you choose the color and give you the hex color code. You can then copy the code here."
        default_browse_view: "Default browse view"
        default_browse_view_instructions_text: "Default browse view is used on the homepage to set how the listings are displayed by default."
        grid: Grid
        list: List
        map: Map
        name_display_type: "Name display type"
        name_display_type_instructions_text: "Choose how the name of each user is shown on the site."
        full_name: "Full name (First Last)"
        first_name_with_initial: "First name with initial (First L)"
        first_name_only: "First name only (First)"
        invalid_color_code: "Color code should contain 6 numbers or letters A-F, for example D96E21"
        custom_head_script: "Custom script"
        custom_head_script_instructions_text: "Custom script can be configured <a href='%{url}'>in your new Admin panel</a>."
        current_image: "Current image:"
      edit_text_instructions:
        edit_text_instructions: "Instruction texts"
      edit_welcome_email:
        welcome_email_content: "Welcome email content"
        welcome_email_content_description: "The message below will be sent to every new user when they join. You can customize the message to fit your marketplace. By clicking '%{send_test_message_link}' you can send a preview message to your email address, so you can see how it looks in an email client."
        edit_message: "Edit message"
        send_test_message: "Send test message"
      outgoing_email:
        title: "Outgoing email address"
        info: "This name and address is used for emails sent from your marketplace to members."
        read_more: "Read more about outgoing email address"
        sender_address: "Sender address: %{sender_address}"
        sender_address_default: "Sender address: not set (using default address %{sender_address})"
        need_to_change: "If you need to change the email address, please %{contact_support_link}."
        contact_support_link_text: "contact Sharetribe support"
        set_sender_address: "Set sender address"
        sender_name_label: Name
        sender_name_placeholder: "Sender name"
        sender_email_label: "Email address"
        sender_email_placeholder: sender-email@example.com
        amazon_ses_notification: "You will receive an email from %{email_sender} to confirm your e-mail address. The email subject is '%{email_subject}'. Follow the instructions to verify your email."
        this_is_how_it_will_look: "This is how it will look:"
        send_verification_button: "Send verification email"
        change_sender_email: "change sender email"
        successfully_saved: "Sender address saved successfully. The verification email will be sent soon."
        successfully_saved_name: "Sender name updated successfully."
        set_sender_name: "Change sender name"
        change_sender_name: "Change sender name"
        change_sender_prompt: "%{change_name_link} or %{change_email_link}"
        status: "Status: %{status}"
        status_verified: "Verified - in use"
        status_error: "An error occurred. Please refresh the page."
        status_requested: "Unverified - verification email sent to %{email} %{time_ago}. %{resend_link}"
        status_expired: "Verification of %{email} expired. %{resend_link}"
        status_resent: "Verification email resent to %{email}. %{resend_link}"
        resend_link: Resend
        invalid_email_error: "Invalid email format for '%{email}'"
        invalid_email_address: "Please enter a valid email address"
        invalid_email_domain: "The '%{email}' email address is using an unsupported email provider: '%{domain}'. %{invalid_email_domain_read_more_link}"
        invalid_email_domain_read_more_link: "Read the Help Center article for more information."
        unknown_error: "Something went wrong"
        white_label_offer: "Set your own email address as the sender and remove all Sharetribe branding from outgoing email messages by %{upgrade_pro_plan_link}."
        upgrade_plan_link: "upgrading to the Pro plan or higher"
        verification_sent_from: "The verification email was sent from %{verification_sender_name}."
        follow_the_instructions: "Please follow the instructions in the email to verify your address."
      getting_started:
        getting_started: "Get started"
      available_languages:
        cs: Czech
        da-DK: Danish
        de: German
        en: English
        en-AU: "English (Australia)"
        en-GB: "English (United Kingdom)"
        es: Spanish
        es-ES: "Spanish (Spain)"
        fi: Finnish
        fr: French
        fr-CA: "French (Canada)"
        el: Greek
        it: Italian
        ja: Japanese
        ko: Korean
        nb: "Norwegian Bokmål"
        nl: Dutch
        pl: Polish
        pt-BR: "Portuguese (Brazil)"
        pt-PT: Portuguese
        ru: Russian
        sv: Swedish
        th-TH: "Thai (Thailand)"
        tr-TR: Turkish
        vi: Vietnamese
        zh: Chinese
        zh-TW: "Chinese (Taiwan)"
      settings:
        settings: Settings
        general: General
        access: "Access and contact preferences"
        join_with_invite_only: "Allow new users to join only with an invite from a registered user"
        users_can_invite_new_users: "Allow all registered users, and not only admins, to invite new users"
        private: "Allow only registered users to see listings and user profiles (make marketplace private)"
        require_verification_to_post_listings: "Allow only users verified by admins to post new listings"
        allow_free_conversations: "Allow users to message each other freely"
        search_preferences: "Search preferences"
        search_and_location_preferences: "Search and location preferences"
        default_search_type: "Search type: %{select_search_type}"
        keyword_search: "Keyword search"
        keyword_and_location_search: "Keyword and location search"
        location_search: "Location search"
        select_distance_unit: "Show distance in %{distance_units_selector}"
        km: km
        miles: miles
        show_only_nearby: "Show only nearby listings with location search"
        allow_users_to_add_location: "Allow users to add location to their profile and listings, and show a map view on the search page"
        fuzzy_location: "Display a circle instead of the exact location"
        listing_preferences: "Listing preferences"
        transaction_preferences: "Order preferences"
        show_listing_publishing_date: "Display publishing date of the listing on the listing page"
        show_category_in_listing_list: "Display listing type in list view"
        listing_comments_in_use: "Allow users to post comments to listings (viewable to all other users)"
        email_preferences: "Email preferences"
        automatic_newsletters: "Send automatic daily / weekly newsletters to all users (unless they opt out)"
        email_admins_about_new_members: "Send admins an email whenever a new user signs up"
        google_analytics_key: "Google Analytics tracking ID"
        twitter_handle: "Twitter handle (used with tweet button in listing page)"
        update_settings: "Save settings"
        automatically_confirmed_no_escrow: "Order will be automatically marked as completed %{days_dropdown} days after the payment has been made"
        automatically_confirmed_no_escrow_stripe_info: "For transactions processed by Stripe, payments to sellers are delayed until the order is marked as completed. %{learn_more}."
        buyer_transaction_fees_are_only_supported_with_stripe: "Buyer transaction fees are only supported with Stripe. You will not be able to use PayPal if you configure a Buyer transaction fee with Stripe."
        automatic_newsletter_frequency: "Send automatic newsletter: %{frequency_dropdown}"
        newsletter_daily: Daily
        newsletter_weekly: Weekly
        delete_marketplace_title: "Delete marketplace"
        type_marketplace_domain: "Type your marketplace domain (%{domain}) to the text field below:"
        type_marketplace_domain_placeholder: "Type your marketplace domain here"
        once_you_delete: "Once you delete the marketplace, you will not be able to access it anymore. Be careful."
        are_you_sure: "Are you sure?"
        i_understand_button: "I understand that by clicking this button my marketplace will be deleted"
        last_community_updates: "Please note that after deletion, you and your marketplace users may still receive the last marketplace update emails."
        you_will_be_redirected_to: "After you have deleted your marketplace you will be redirected to %{destination}. You will not be able to access your marketplace anymore."
        delete_this_marketplace: "Delete this marketplace"
        payment_preferences: "Payment system"
        pre_approved_listings: "Review all listings before they are published"
        email_admins_about_new_transactions: "Send admins an email whenever a new transaction starts"
      manage_members:
        manage_members: Users
        email: Email
        name: Name
        display_name: "Display name"
        join_date: Joined
        admin: Admin
        posting_allowed: "Posting allowed"
        ban_user: Disable
        saving_user_status: Saving...
        save_user_status_successful: Saved
        export_all_as_csv: "Export all as CSV"
        save_user_status_error: "Saving failed. Please refresh the page and try again."
        ban_user_confirmation: "This disables the user account from the marketplace and prevents them from accessing the site again with this account. Are you sure you want to proceed?"
        unban_user_confirmation: "This enables the user account in the marketplace and allows them to access the site again with this account. Are you sure you want to proceed?"
        ban_me_error: "You cannot disable your own account."
        have_ongoing_transactions: "This account can't be deleted because they have ongoing transactions. Please complete all transactions before deleting the account."
        only_delete_disabled: "You can only delete users that have been disabled. Disable a user first in order to delete their account"
        delete_info1: "If you delete this account, the personal information (name, phone number, address, email, profile picture, etc.) will be deleted permanently and can't be recovered. All the listings that they have created will be removed. You won't be able to reactivate this account."
        delete_info2: "Information where other members are involved (conversations with other people, transactions they've made, reviews they've given to others, etc) is not removed when you delete this account. However, the name will no longer be displayed next to this information."
        search: Search
        search_by_name_email: "Search for a name, email or display name"
        reset_search: "Show all"
        for_search_terms: "for: %{terms}"
        this_makes_the_user_an_admin: "This makes the user an admin. You should notify the user about their responsibilities and that they should review the Sharetribe terms of use. Are you sure you want to proceed?"
        status_filter:
          all: "All statuses"
          selected: "Selected statuses: %{count}"
          selected_js: "Selected statuses: "
          admin: Admin
          banned: Disabled
          posting_allowed: "Posting allowed"
          accepted: Accepted
          unconfirmed: Unconfirmed
          pending: Pending
        this_user_hasnt_confirmed_their_email_address: "This user hasn't confirmed their email address. It might be possible that the user didn't receive the confirmation email. Click the resend button if you want to send it again."
        unconfirmed_user: "Unconfirmed user: %{name}"
        resend: Resend
        cancel: Cancel
        confirm: Confirm
        user_didnt_complete_the_signup_process: "This user signed up through social login but didn't complete the signup process. After connecting a social login account, users still need to accept your terms of use and fill any mandatory user fields."
        pending_user: "Pending: %{name}"
      new_layout:
        new_layout: "New layout"
        description_roadmap_new: "When new layout components are made available for your marketplace, you can choose whether you want to start using the new component or continue using the old one. You can toggle the selection at any point from this page. It's recommended to always be using the new version, as the old components might be phased out at some point. In case a component you're currently using is going to be phased out, you will be contacted in advance."
        enabled_for_you: "Enabled for you"
        enabled_for_all: "Enabled for all"
        new_topbar: "New top bar (visible on every page)"
        searchpage: "New search page (requires the new top bar)"
        new_email_templates: "New layout for emails"
      social_media:
        social_media: "Social media"
        logo: "Social media image"
        logo_info: "This image will be shown in social media for Facebook, for Twitter, and for LinkedIn when someone shares your website. For the best results, it should have a 2:1 aspect ratio and a minimum size of %{width}x%{height} pixels."
        social_media_title: "Social media title"
        social_media_title_info: "This text will be shown in social media for Facebook, for Twitter, and for LinkedIn when someone shares your website. You can preview how it looks %{facebook_preview_link}, %{twitter_preview_link} and %{linkedin_preview_link}."
        link_for_facebook: "for Facebook"
        link_for_linkedin: "for LinkedIn"
        link_for_twitter: "for Twitter"
        social_media_description: "Social media description"
        twitter_handle: "Twitter handle"
        twitter_handle_info_text: "Username of the Twitter account of your marketplace (if you have one). It will be mentioned when people use the tweet button on the listing page."
        twitter_handle_info_text_with_instructions: "Username of the Twitter account of your marketplace (if you have one). It will be mentioned when people use the tweet button on the listing page. %{instructions_link}."
        twitter_instructions_link_text: "Read more"
        twitter_handle_placeholder: username
        invalid_twitter_handle: "Twitter handle should contain only at maximum 15 alphanumeric (letters A-Z and numbers 0-9) characters."
        facebook_connect: "Facebook Login"
        facebook_developers_dashboard: "Facebook Developers Dashboard"
        facebook_connect_info_text: "In order to enable Facebook Login, create an application for your marketplace in the %{dashboard_link}. Add the generated ID and secret key of the application here."
        facebook_connect_info_text_with_instructions: "In order to enable Facebook Login, create an application for your marketplace in the %{dashboard_link}. Add the generated ID and secret key of the application here. %{instructions_link}"
        facebook_instructions_link_text: "See instructions for configuring Facebook Login."
        facebook_connect_id: "Facebook App ID"
        invalid_facebook_connect_id: "App ID should contain only numbers."
        facebook_connect_secret: "Facebook App Secret"
        invalid_facebook_connect_secret: "App Secret should contain only numbers and letters from a to f."
        enable_facebook_login: "Allow users to log in with their Facebook account"
        save: "Save settings"
        google_connect: "Google Sign-In"
        google_instructions_link_text: "See instructions for configuring Google Sign-In."
        google_developers_console: "Google Developers Console"
        google_connect_info_text_with_instructions: "In order to enable Google Sign-In, create a project for your marketplace in the %{dashboard_link}. Add the generated ID and secret key of the project here. %{instructions_link}"
        google_connect_info_text: "In order to enable Google Sign-In, create a project for your marketplace in the %{dashboard_link}. Add the generated ID and secret key of the project here."
        enable_google_login: "Allow users to log in with their Google account"
        google_connect_id: "Google Client ID"
        google_connect_secret: "Google Client secret"
        linkedin_connect: "LinkedIn Sign In"
        linkedin_instructions_link_text: "See instructions for configuring LinkedIn Sign In."
        linkedin_developers_dashboard: "LinkedIn Developers Dashboard"
        linkedin_connect_info_text_with_instructions: "In order to enable LinkedIn Sign In, create an app for your marketplace in the %{dashboard_link}. Add the generated ID and secret key of the app here. %{instructions_link}"
        linkedin_connect_info_text: "In order to enable LinkedIn Sign In, create an app for your marketplace in the %{dashboard_link}. Add the generated ID and secret key of the application here."
        enable_linkedin_login: "Allow users to log in with their LinkedIn account"
        linkedin_connect_id: "LinkedIn Client ID"
        linkedin_connect_secret: "LinkedIn Client Secret"
      seo_settings:
        seo: SEO
        title: "Homepage or Custom Landing Page"
        meta_title_label: "Homepage or Custom Landing Page title meta tag"
        meta_title_info: "The content of this tag is suggested to search engines and displayed on results pages as the clickable headline. %{link} %{vars}."
        meta_title_link_text: "Learn more about meta tags."
        meta_description_label: "Homepage or Custom Landing Page description meta tag"
        meta_description_info: "The content of this tag is suggested to search engines and appears underneath the blue clickable links in a search engine results page. %{link} %{vars}."
        meta_description_link_text: "Learn more about meta tags."
        search_title: "Search results page"
        search_meta_title_label: "Search results page title meta tag"
        search_meta_title_info: "The content of this tag is suggested to search engines and displayed on results pages as the clickable headline. %{link} %{vars}."
        search_meta_title_link_text: "Learn more about meta tags."
        search_meta_description_label: "Search results page description meta tag"
        search_meta_description_info: "The content of this tag is suggested to search engines and appears underneath the blue clickable links in a search engine results page. %{link} %{vars}."
        search_meta_description_link_text: "Learn more about meta tags."
        listing_title: "Listing page"
        listing_meta_title_label: "Listing page title meta tag"
        listing_meta_title_info: "The content of this tag is suggested to search engines and displayed on results pages as the clickable headline. %{link} %{vars}."
        listing_meta_title_link_text: "Learn more about meta tags."
        listing_meta_description_label: "Listing page description meta tag"
        listing_meta_description_info: "The content of this tag is suggested to search engines and appears underneath the blue clickable links in a search engine results page. %{link} %{vars}."
        listing_meta_description_link_text: "Learn more about meta tags."
        category_title: "Category page"
        category_meta_title_label: "Category page title meta tag"
        category_meta_title_info: "The content of this tag is suggested to search engines and displayed on results pages as the clickable headline. %{link} %{vars}."
        category_meta_title_link_text: "Learn more about meta tags."
        category_meta_description_label: "Category page description meta tag"
        category_meta_description_info: "The content of this tag is suggested to search engines and appears underneath the blue clickable links in a search engine results page. %{link} %{vars}."
        category_meta_description_link_text: "Learn more about meta tags."
        profile_title: "Profile page"
        profile_meta_title_label: "Profile page title meta tag"
        profile_meta_title_info: "The content of this tag is suggested to search engines and displayed on results pages as the clickable headline. %{link} %{vars}."
        profile_meta_title_link_text: "Learn more about meta tags."
        profile_meta_description_label: "Profile page description meta tag"
        profile_meta_description_info: "The content of this tag is suggested to search engines and appears underneath the blue clickable links in a search engine results page. %{link} %{vars}."
        profile_meta_description_link_text: "Learn more about meta tags."
        sitemap_label: Sitemap
        sitemap_info: "Sitemaps are an easy way to inform search engines about pages on your site that are available for crawling. %{link}."
        sitemap_info_link_text: "Learn more about the XML Sitemap file"
        sitemap_info_public: "A sitemap is automatically generated for your marketplace: it references up to the 500 most recent listings in your website. You can access your sitemap at %{link}."
        sitemap_info_private: "As your marketplace is private, there is no sitemap."
        robots_label: Robots.txt
        robots_info: "Robots.txt is a text file to instruct web robots (typically search engine robots) how to crawl pages on your website. %{link}."
        robots_info_link_text: "Learn more about the robots.txt file"
        robots_info_2: "A robots.txt file is automatically generated for your marketplace. You can access your robots.txt at %{link}."
        google_search_console: "Google Search Console"
        google_search_console_paragraph1: "Google Search Console offers tools and reports to help you measure your site's Search traffic and performance and fix issues related to Google Search results."
        google_search_console_these_instructions: "these instructions"
        google_search_console_paragraph2: "It's a good idea to add your website to Google Search Console. It takes only a few minutes with %{link}."
        save: "Save settings"
      analytics:
        analytics: Analytics
        google_analytics_key: "Google Analytics tracking ID"
        google_analytics_key_info_text: "Tracking ID of your Google Analytics account."
        google_analytics_key_info_text_with_instructions: "Tracking ID of your Google Analytics account. %{instructions_link}."
        google_analytics_instructions_link_text: "Read more about connecting Google Analytics"
        sharetribe_analytics: "Sharetribe analytics"
        sharetribe_analytics_info_text_with_instructions: "To improve Sharetribe's services and support, Sharetribe tracks marketplace members activity. Personal data is not collected and this information is not shared outside the Sharetribe team. This tracking can be disabled entirely. %{instructions_link}"
        sharetribe_analytics_instructions_link_text: "Read more about Sharetribe's analytics."
        end_user_analytics: "Allow Sharetribe to track members activity in order to improve Sharetribe's services"
        save: "Save settings"
        google_tag_manager: "Google Tag Manager"
        gtm_paragraph_1: "Using a tag manager such as GTM is a great way to manage and deploy snippets of code or tracking pixels on your website without having to modify the code."
        gtm_paragraph_2: "Because Sharetribe also relies on Google Tag Manager, you should %{link}."
        learn_how_to_configure_gtm: "learn how to configure GTM for your Go marketplace"
      logo_link:
        title: "Logo link"
        info: "You can customize the link of the logo (and the default home button of the top bar menu). By default the logo takes users to the homepage or Custom Landing Page."
        url: URL
        placeholder: "https://www.example.com"
      menu_links:
        menu_links: "Custom menu links"
        menu_links_display: "Menu links display"
        save: "Save settings"
        add_menu_link: "Add a new link to menu"
        title_placeholder: "Link title"
        url_placeholder: "https://www.example.com/en"
        title: Title
        language: Language
        url: URL
        empty: "You don't have any additional menu links"
        max_number_of_links: "Maximum number of links displayed in the top bar: %{select_max_number}"
        all: All
        max_number_of_links_info: "Link to %{about_page} is always displayed as the first menu link"
        about_page: "about page"
      default_menu_links:
        title: "Default menu links"
        about_link_title: About
        contact_link_title: "Contact us"
        invite_link_title: "Invite new members"
        info: "By default, the links to the following pages are not displayed anywhere else in your marketplace: %{about_link}, %{contact_link}, %{invite_link}."
        display_about: "Display link to <i>About</i> and other static pages"
        display_contact: "Display link to <i>Contact us</i> page"
        display_invite: "Display link to <i>Invite new members</i> page"
      topbar:
        topbar: "Top bar"
        new_listing_button_label: "Post a new listing button text"
        invalid_post_listing_button_label: "Please provide a valid text for \"Post a new listing\" button"
      transactions:
        export_all_as_csv: "Export all as CSV"
        processing_export: "Processing export to CSV..."
        transactions: Transactions
        search_by_title_parties: "Search for a transaction title or parties involved"
        search: Search
        reset_search: "Show all"
        status_filter:
          all: "All statuses"
          selected: "Selected statuses: %{count}"
          selected_js: "Selected statuses: "
          free: "Free transaction"
          confirmed: Completed
          paid: Paid
          canceled: Canceled
          disputed: Disputed
          preauthorized: Preauthorized
          rejected: Rejected
          payment_intent_requires_action: Pending
          payment_intent_action_expired: Expired
          refunded: Refunded
          dismissed: Dismissed
        headers:
          conversation: "Conversation thread"
          listing: Listing
          status: Status
          sum: Sum
          started: Started
          last_activity: "Latest activity"
          initiated_by: Starter
          other_party: Seller
        status:
          conversation: Conversation
          free: "Free transaction"
          pending: Pending
          preauthorized: Preauthorized
          accepted: Accepted
          rejected: Rejected
          paid: Paid
          confirmed: Completed
          canceled: Canceled
          disputed: Disputed
          initiated: "Waiting PayPal payment"
          pending_ext: "Waiting PayPal payment"
          none:
            free: "Free transaction"
          paypal:
            free: Conversation
            pending: Pending
            preauthorized: Preauthorized
            accepted: Accepted
            rejected: Rejected
            paid: Paid
            confirmed: Completed
            canceled: Canceled
            disputed: Disputed
            initiated: "Waiting PayPal payment"
            pending_ext: "Waiting PayPal payment"
            refunded: Refunded
            dismissed: Dismissed
          stripe:
            free: Conversation
            pending: Pending
            preauthorized: Preauthorized
            accepted: Accepted
            rejected: Rejected
            paid: Paid
            confirmed: Completed
            canceled: Canceled
            disputed: Disputed
            initiated: "Waiting Stripe payment"
            pending_ext: "Waiting Stripe payment"
            payment_intent_requires_action: Pending
            payment_intent_action_expired: Expired
            payment_intent_failed: "Stripe payment failed"
            refunded: Refunded
            dismissed: Dismissed
        not_available: "Not available"
      conversations:
        conversations: Conversations
        headers:
          started_from: "Started from"
          status: Status
          started: Started
          last_activity: "Latest Activity"
          initiated_by: Starter
          other_party: Seller
        participants: "Conversation: %{starter} with %{author}"
        profile: "%{author}'s Profile"
        search_by_keyword: "Search for a name, email or keyword"
        search: Search
        reset_search: "Show all"
        for_keyword: "for: <b>%{keyword}</b>"
      testimonials:
        testimonials: Reviews
        no_testimonials_found: "No reviews found"
        displaying_xx_reviews: "Displaying <b>%{count}</b> reviews in transactions %{tx_from} - %{tx_to} of <b>%{all_count}</b> reviews in total"
        search_keyword: "Search for a name or keyword"
        search: Search
        reset_search: "Show all"
        for_keyword: "for: <b>%{keyword}</b>"
        headers:
          transaction: Transaction
          author: Author
          receiver: Receiver
          status: Status
          grade: Grade
          text: Text
        status:
          waiting: "Waiting for review"
          skipped: Skipped
          published: Published
          blocked: Blocked
        status_filter:
          selected: "Selected filters: %{count}"
          all: Filters
          published: Published
          positive: Positive
          negative: Negative
          skipped: Skipped
          waiting: Waiting
          blocked: Blocked
          selected_js: "Selected filters: "
        form:
          review_text: "Review text"
          save: Save
          cancel: Cancel
          delete_review: "Delete review"
          block_review: "Block review"
          confirm_modify: "Are you sure you want to modify/delete this review? Once you edit/delete a review it is not possible to recover any of the old data."
          deleting_info: "Deleting a review allows its author to leave another one for the same transaction."
          blocking_info: "Blocking the review after deletion prevents its author from leaving another one for the same transaction."
          unskip: Unskip
          if_you_unskip_the_review: "If you unskip the review, the user will be able to post one."
          they_will_not_be_notified_automatically: "They will not be notified automatically."
      invitations:
        invitations: Invitations
        used:
          "yes": "Yes"
          "no": "No"
        headers:
          sent_by: "Sent by"
          message: Message
          sent_to: "Sent to"
          used: Used
          date_sent: "Date sent"
      listings:
        listings: Listings
        search_by_title_author_category: "Search for a listing title, author or category name"
        search: Search
        reset_search: "Show all"
        export_all_as_csv: "Export all as CSV"
        processing_export: "Processing export to CSV..."
        status:
          all: "All statuses"
          selected_js: "Selected statuses: "
          open: Open
          closed: Closed
          expired: Expired
          approval_pending: Pending
          approval_rejected: Rejected
        headers:
          title: Title
          author: Author
          created: Created
          updated: Updated
          category: Category
          status: Status
        open: Open
        closed: Closed
        expired: Expired
        approved: Approved
        approval_pending: Pending
        approval_rejected: Rejected
        form:
          this_listing_has_not_not_been_approved_yet: "This listing has not been approved yet. You can now decide to approve or reject the listing. If you approve the listing it will be public and visible to all users. If you reject the listing it will not be public."
          approve: Approve
          reject: Reject
          cancel: Cancel
      user_fields:
        user_fields: "User fields"
      footer:
        footer: Footer
        offer_pro: "Configure and remove all Sharetribe branding from the footer of your marketplace by %{upgrade_pro_plan_link}."
        upgrade_plan_link: "upgrading to the Pro plan or higher"
        menu_links: "Footer links"
        language: Language
        title: Title
        url: URL
        add: "Add a new link to the footer"
        save: "Save settings"
        footer_style: "Footer style"
        footer_copyright: "Footer copyright"
        footer_enabled: "Footer enabled"
        social_links: "Footer social links"
        title_placeholder: "Link title"
        url_placeholder: "https://www.example.com/username"
        style:
          dark: Dark
          light: Light
          marketplace_color: "Marketplace main color"
          logo: Logo
        social:
          title: Title
          url: URL
      domain:
        domain: Domain
        marketplace_domain: "Marketplace domain"
        offer_pro: "Configure your own custom domain by %{upgrade_pro_plan_link}."
        upgrade_pro_plan_link: "upgrading to the Pro plan or higher"
        your_marketplace_address_is: "Your marketplace address is: %{address}"
        would_you_like_to_change_address: "Would you like to change your marketplace address? %{contact_us}!"
        contact_us: "Contact us"
        you_can_now_use_a_custom_domain: "With your current plan, you can now enable a custom domain. Let's move forward with the setup. %{contact_us}!"
        would_you_like_to_change_domain: "Would you like to change your marketplace custom domain? %{contact_us}!"
        change_your_sharetribe_domain: "Change your Sharetribe domain"
        only_letters_numbers_and_hyphens_can_be_used: "Only letters, numbers and hyphens can be used. Be careful! Your old domain will become available for everyone to use and it will not redirect to your new one."
        when_you_change_your_sharetribe_domain: "When you change your Sharetribe domain, all of your URL's will automatically change. You will be redirected to the new address of your marketplace. You and users will have to log in again. Your previous marketplace domain will not be linked or redirected to the new one in any way. The old domain will become available for others to use."
        would_you_like_to_proceed: "Would you like to proceed?"
        change: Change
        you_can_now_enable_a_custom_domain: "With your current plan, you can now enable a custom domain. Let's move forward with the setup!"
        read_more_about_the_set_up_of_your_custom_domain: "Read more about the set up of your custom domain"
        set_custom_domain: "Set custom domain"
        in_order_to_set_your_custom_domain: "In order to set your custom domain, we first need to check that the domain that you have chosen is pointing to Sharetribe's servers. Before moving forward, make sure that you have followed the %{link}."
        instructions_to_point_your_domain: "instructions to point your domain to our servers"
        main_domain: "Main domain"
        main_domain_info_text: "Add the exact domain that you would like to use. You can choose a root domain or a subdomain, you decide. Make sure you already have edited your DNS records. %{link}."
        main_domain_link_text: "Read more about how to setup your DNS records"
        check_domain: "Check domain"
        domain_being_checked: "Domain being checked:"
        status: "Status:"
        checks_pending: "Checks pending..."
        please_check_back: "Please check back in a few minutes, checks should be done soon!"
        checks_not_passed: "Checks not passed!"
        check_the_domain_again_info: "Make sure that your DNS records are configured correctly."
        check_the_domain_again: "Check the domain again"
        use_another_domain: "use another domain"
        checks_passed: "Checks passed!"
        domain_being_set_up: "Domain being set up:"
        setup_in_progress: "Setup in progress..."
        setup_check_back: "Please check back in a few minutes, the domain setup should be completed soon!"
        setup_check_back_critical_error: "The domain setup will take longer than expected. Check back later or contact us!"
        setup_failed: "Domain setup failed!"
        setup_the_domain_again_info: "Likely your domain DNS changes have not yet propagated fully. This can occasionally take up to 48 hours. Make sure that your DNS records are configured correctly and try again after an hour. Contact us, if the issue persists."
        setup_the_domain_again: "Retry domain setup"
        summary:
          main_domain: "Main domain:"
          redirect: "Redirect:"
        check_another_domain: "Check another domain"
        checks_passed_with_warning: "Checks passed - with warning!"
        this_domain_is_not_configured_correctly: "This domain is not configured correctly. This means that this domain will not redirect to your marketplace. Make sure that the domain DNS records are configured correctly and check it again if you want this domain to redirect to your main address. If you don't want the redirect, click \"Start using the custom domain\"."
        start_using_the_custom_domain: "Start using the custom domain"
      landing_pages:
        landing_pages: "Landing page"
        info_1: "The landing page is perhaps the most important page of your marketplace. It is the first page that visitors see - sort of like the front door of your house. You have only a few seconds to convince new visitors that they should explore your site. The page needs to be appealing and your value proposition should be clear and enticing."
        info_2: "You can use this editor to modify your landing page whenever you want!"
        info_2_help_center: "Help Center article"
        info_3: "If you want to have a completely customized landing page for your marketplace, you can purchase it as add-on for $99 per month."
        info_4: "Read this %{link} to find out how the landing page editor works, learn about the different sections and how to edit them."
        editor_title: "Landing page editor"
        editor_info: "Here you can edit the sections of your landing page. At the moment it is only possible to use one language for the landing page. The 'Hero' and 'Footer' sections' position cannot be altered"
        preview: "Preview landing page"
        set_live: "Set live"
        add_new_section: "Add new section:"
        select_section_type: "Select section type..."
        this_version_is_not_released: "You need to make changes to set live a new version of your landing page"
        latest_version_released: "The latest version of your landing page has been set live! %{link}!"
        check_it_out: "Check it out"
        form:
          save: Save
          cancel: Cancel
        sections:
          identifier: "Section ID"
          kind: "Section type"
          new: "New section"
          edit: "Edit section %{section_id}"
          remove_section_confirmation: "Are you sure you want to remove the section '%{section_id}' and all its data? This cannot be undone."
          info_single_column: "Info - One column"
          info_multi_column_2: "Info - Two columns"
          info_multi_column_3: "Info - Three columns"
          listings: Listings
          categories: Categories
          hero: Hero
          locations: Locations
          video: Video
          new_section:
            categories: "New 'Categories' section addition"
            info_single_column: "New 'Info - One colum' section addition"
            info_multi_column_2: "New 'Info - Two columns' section addition"
            info_multi_column_3: "New 'Info - Three columns' section addition"
            listings: "New 'Listings' section addition"
            locations: "New 'Locations' section addition"
            video: "New 'Video' section addition"
          edit_section:
            categories: "'Categories' section edition"
            footer: "'Footer' section edition"
            hero: "'Hero' section edition"
            info_single_column: "'Info - One column' section edition"
            info_multi_column_2: "'Info - Two columns' section edition"
            info_multi_column_3: "'Info - Three columns' section edition"
            listings: "'Listings' section edition"
            locations: "'Locations' section edition"
            video: "'Video' section edition"
      attachments:
        delete: "Delete the current %{title}"
        or_change: "Or change the %{title} to a new one:"
    landing_page_versions:
      sections:
        content:
          title: "Section content"
        hero:
          hero_title: Hero
          hero_description: "Set the background image for the Hero section. The slogan and description are set from the %{link}."
          basic_details_tab: "'Basic details' tab"
          cta_button: "Call-to-action section"
          cta_button_info: "You don't need to edit the text of the button. You can just leave this field empty. By default the text is \"Search\" for public marketplaces and \"Sign up\" for private marketplaces."
          button_type:
            default: Default
            button: Button
            none: None
          button_content: "Button content"
          click_me: "Click me!"
        footer:
          footer_title: Footer
          footer_style: "Footer style"
          style_dark: Dark
          style_light: Light
          style_marketplace_color: "Marketplace main color"
          style_logo: Logo
        cta_button:
          cta_button: "Call-to-action button"
          cta_enabled: "Show a button"
          cta_text: Label
          cta_url: URL
          text_placeholder: "Click me!"
          url_placeholder: "https://www.example.com"
        background_selector:
          title: Background
        background_image_overlay:
          background_image: "Background image"
          background_image_info: "This image will be shown as the background image for the section. For the best results, it should have a minimum size of 1600x1200 pixels."
          add_another_image: "Add another image"
          current_image: "Current image: %{filename}"
          file_not_selected: "Not selected"
          background_image_overlay: "Background image overlay"
          background_image_overlay_info: "This allows you to determine how dark or light your background image is going to be displayed. \"Transparent\" means no overlay at all."
          overlay_dark: Dark
          overlay_light: Light
          overlay_transparent: Transparent
        background_style:
          background_style: "Background style"
          style_image: Image
          style_color: Color
          style_none: None
        background_color:
          background_color: "Background color"
          background_color_info: "You can choose the background color of this section by entering a hex color value. %{link} can help you choose the color and give you the hex color code. You can then copy the code here."
        categories:
          add: "+ Add a new category to this section"
          category: Category
          empty: "You don't have any included categories"
          image: Image
          include_title: "Categories to feature"
          info_text: "You can feature three to seven categories. Please add an image to each category and select one of the categories from your marketplace. For best results the recommended image size is 1000 x 667 pixels."
          need_at_least_3_categories: "You should have at least three categories in this section"
          need_at_most_7_categories: "You should have at most seven categories in this section"
        category:
          add_another_image: "Add another image"
          category: Category
          current_image: "Current image: %{filename}"
          file_not_selected: "Not selected"
          image: Image
          image_required: "You should add an image to this category"
          select_category: "Select category"
        locations:
          add: "+ Add a new location to this section"
          location: Location
          empty: "You don't have any included locations"
          image: Image
          include_title: "Locations to feature"
          info_text: "You can feature three to seven locations. Please add an image to each location and provide location search URL for your marketplace. For best results the recommended image size is 1000 x 667 pixels."
          need_at_least_3_locations: "You should have at least three locations in this section"
          need_at_most_7_locations: "You should have at most sevent locations in this section"
        location:
          add_another_image: "Add another image"
          location: Location
          current_image: "Current image: %{filename}"
          file_not_selected: "Not selected"
          image: Image
          image_required: "You should add an image to this location"
          title: Title
          title_placeholder: "Location label"
          url: URL
          url_placeholder: "Location URL"
        multi_column:
          main_title: "Main title"
          column_header: "Column %{index}"
          column_title: "Column %{index} title"
          column_icon_info: "Adding icons requires a manual step from the Sharetribe team. Please %{link} to select the icon of your choice and share it with Sharetribe support."
          column_icon_info_link: "follow the instructions in this article"
          column_icon: "Column %{index} icon"
          column_paragraph: "Column %{index} paragraph"
          column_button: "Column %{index} button"
          column_button_text: "Button label"
          column_button_url: "https://www.example.com"
        listings:
          listings_to_feature: "Listings to feature"
          you_need_to_add_the_listing_ids: "You need to add the listing IDs of the listings you want to feature in this section. To find the ID of a listing, simply go to the listing page and look at the listing URL. The listing ID is the number that comes right after the main URL. In the example https://www.example.com/listings/123456-listing-title, the listing ID would be 123456."
        video:
          text: Text
          autoplay: "Autoplay options"
          autoplay_no: "No autoplay"
          autoplay_muted: "Muted autoplay"
          info: "This text will be displayed if you select the \\\"No autoplay\\\" option or when the video is paused."
          youtube_video_id_info: "You can get the video ID from the video's URL. It is normally the last part of the URL. For example if the video's URL is https://www.youtube.com/watch?v=UffchBUUIoI, the ID would be 'UffchBUUIoI'"
    custom_fields:
      edit:
        edit_listing_field: "Edit listing field '%{field_name}'"
      edit_price:
        description: "The minimum and maximum price only affect the filter. They do not set a limit for listing prices."
        edit_price_field: "Edit listing field 'Price'"
        show_price_filter_homepage: "Show price filter on homepage"
        price_min: "Filter minimum price"
        price_max: "Filter maximum price"
      edit_location:
        edit_location_field: "Edit listing field 'Location'"
        this_field_is_required: "This field is required"
        the_location_feature_can_be_enabled: "The location feature can be enabled from the %{link} section in your marketplace settings."
      edit_expiration:
        edit_expiration_field: "Edit listing field 'Expiration date'"
        enable: "Enable expiration date"
      form:
        field_required:
          this_field_is_required: "Make it mandatory to fill in this field when creating a new listing"
          this_field_is_required_checkbox: "Make it mandatory to fill in this field when creating a new listing (user has to select at least one option)"
        search_filter:
          search_filter: "Display a filter based on this field on the homepage"
          date_cant_be_filtered: "There's no filter available for date field."
          text_cant_be_filtered: "There's no filter for text field. The main text search searches from text fields."
      index:
        listing_fields: "Listing fields & filters"
        listing_fields_help: "Here you can edit the fields that users have to fill in when they create a new listing. Please note that some fields are predefined and cannot be edited."
        add_new_field: "Add new field:"
        remove_field_confirmation: "Are you sure you want to remove the field '%{field_name}' and all its data? This cannot be undone."
        cancel: Cancel
        save: Save
        field_title: "Field title"
        field_type: "Field type"
        categories: "Listing categories where the field is used"
        select_all: "Select all"
        clear_all: "Clear all"
        options: Options
        add_option: "+ Add option"
        saving_order: "Saving field order"
        save_order_successful: "Successfully saved field order"
        save_order_error: "An error occurred while saving field order. Please refresh the page and try again."
        select_one: "Select field type..."
        continue: Continue
        minimum_value: Minimum
        maximum_value: Maximum
        allow_decimals: "Allow decimals"
      new:
        new_listing_field: "New listing field"
      field_types:
        text: Text
        number: Number
        dropdown: Dropdown
        checkbox_group: "Checkbox group"
        date: Date
        file: File
        location: Location
    person_custom_fields:
      saving_failed: "User field saving failed"
      index:
        user_fields: "User fields"
        field_title: "Field title"
        field_type: "Field type"
        signup: Signup
        public: Public
        add_new_field: "Add new field:"
        save: Save
        cancel: Cancel
        minimum_value: Minimum
        maximum_value: Maximum
        allow_decimals: "Allow decimals"
        add_option: "Add option"
      new:
        new_user_field: "New user field"
      form:
        field_required:
          this_field_is_required: "Make it mandatory to fill this field when signing up to the marketplace"
          this_field_is_required_checkbox: "Make it mandatory to fill this field when signing up to the marketplace (user has to select at least one option)"
          this_field_is_public: "Show this field in the public profile page"
      edit:
        edit_user_field: "Edit user field '%{field_name}'"
    emails:
      new:
        send_email_to_members: "Email users"
        send_email_to_members_title: "Send email to your users"
        send_email: "Send the email"
        send_email_or: or
        send_test_email: "Send a test email to yourself"
        test_sent: "Test email was sent to your inbox"
        send_email_article_title: "this article"
        send_email_article_text: "You can learn more about the user segments in %{article_link}."
        recipients:
          title: "Who do you want to email?"
          options:
            all_users: "All users"
            posting_allowed: "Users who are allowed to post listings"
            with_listing: "Users who have posted at least one listing"
            with_listing_no_payment: "Users who have posted at least one listing but haven't added their payment details"
            with_payment_no_listing: "Users who have added their payment details but haven't posted a listing"
            no_listing_no_payment: "Users who haven't posted a listing and haven't added their payment details"
        email_subject: "Email subject"
        email_content: "Email content"
        email_content_placeholder: "What do you want to say to your users?"
        email_language: "Language of the email receivers"
        any_language: "Any language"
        message_will_be_sent_only_to_people_with_this_language: "The email will be sent only to the users who are using %{service_name} in the language you choose."
        email_sent: "Email sent."
        to_improve_email_deliverability: "To improve email deliverability the email subject is generated automatically and cannot be changed."
        email_subject_text: "A new message from the %{service_name} team"
        firstname_cannot_be_removed: "\"Firstname\" cannot be removed and will be replaced by the actual first name of each recipient."
        hello_firstname: "Hello Firstname,"
        hello_firstname_text: "Hello %{person},"
    left_hand_navigation:
      general: General
      users_and_transactions: Manage
      configure: Configure
      emails_title: Emails
      subscription: Subscription
      preview: "Preview site"
      whats_new: "What's new?"
    listing_shapes:
      availability_title: Availability
      read_more: "Read more about automatic availability management."
      read_more_availability_management: "Read more about availability management."
      allow_providers_to_manage_availability: "Allow sellers to manage their availability from a calendar"
      per_hour_availability: "\"Per hour\" availability"
      per_day_availability: "\"Per day\" availability"
      per_night_availability: "\"Per night\" availability"
      pricing_units_disabled_info: "Pricing units cannot be used when availability calendar is enabled."
      can_not_find_name: "Can not find order type with given name: %{name}"
      index:
        listing_shapes: "Order types"
        description: "Order types determine how the order process works in your site. You can decide whether your users are renting or selling, or perhaps just posting announcements and communicating via direct messages."
        read_more_about_order_types: "Read more about order types"
        add_new_shape: "Add new order type: "
        select_template: "Select template..."
        all_categories: "All categories"
        no_categories: "No categories"
        category_count: "%{category_count} categories"
        header:
          listing_shape_name: "Order type name"
          listing_shape_categories: "Categories where it's used"
        order:
          saving_order: "Saving order"
          save_order_successful: "Successfully saved order type order"
          save_order_error: "An error occurred while saving order. Please refresh the page and try again."
      templates:
        selling_products: "Selling products"
        renting_products: "Renting products"
        offering_services: "Offering services"
        giving_things_away: "Giving things away"
        requesting: Requesting
        announcement: "Posting announcements"
        custom: Custom
      new:
        create_listing_shape: "Create order type"
        create: Create
        cancel: Cancel
        create_success: "New order type '%{shape}' created"
        create_failure: "Could not create new order type. Error: %{error_msg}"
      edit:
        edit_listing_shape: "Edit order type '%{shape}'"
        update: Save
        cancel: Cancel
        update_success: "Changes to order type '%{shape}' saved"
        update_failure: "Could not save changes. Error: %{error_msg}"
        delete: "Delete order type"
        confirm_delete_order_type:
          one: "There is %{count} listing with this order type. If you delete the order type, this listing will be closed. Are you sure you want to delete the order type?"
          other: "There are %{count} listings with this order type. If you delete the order type, those listings will be closed. Are you sure you want to delete the order type?"
        can_not_delete_last: "You can't delete this order type because it's the only type in your marketplace."
        can_not_delete_only_one_in_categories: "You can't delete this order type because in following categories this order type is the only one in use: %{categories}"
      listing_shape_name: Name
      listing_shape_name_placeholder: "E.g. Sell"
      action_button_label: "Checkout button label"
      action_button_placeholder: "E.g. Buy"
      open_listings_warning:
        one: "There is %{count} open listing with this order type. If you change any of the settings below, that listing will retain the old settings. The listing can be changed to the new settings by editing it manually. If you don't want to have the listing with the old settings visible on your site, you can close it by clicking the button below."
        other: "There are %{count} open listings with this order type. If you change any of the settings below, those listings will retain the old settings. Those listings can be changed to the new settings by editing them manually. If you don't want to have any listings with the old settings visible on your site, you can close them by clicking the button below."
      close_listings_action:
        one: "Close %{count} listing"
        other: "Close %{count} listings"
      confirm_close_listings_action:
        one: "Are you sure you want to close %{count} listing?"
        other: "Are you sure you want to close %{count} listings?"
      successfully_closed: "Successfully closed listings"
      successfully_deleted: "Successfully deleted order type '%{order_type}'"
      pricing_and_checkout_title: "Pricing & checkout"
      online_payments_label: "Allow sellers to accept payments online"
      shipping_label: "Allow sellers to define a shipping fee"
      price_label: "Allow sellers to add a price to their listings"
      units_title: "Pricing units"
      units_desc: "If you have enabled pricing units, the listing price is displayed as \"price per pricing unit\". An example: \"$39 per hour\"."
      units:
        piece: "Per piece"
        hour: "Per hour"
        day: "Per day"
        night: "Per night"
        week: "Per week"
        month: "Per month"
        unit: "Per unit"
      can_not_find: "Can't find order type with id: %{id}"
      add_custom_unit: "+ Add a custom pricing unit…"
      delete_custom_unit: delete
      custom_unit_form:
        title: "New pricing unit"
        label_heading: Label
        selector_label_heading: "Selector label"
        label_placeholder: "eg. \"kg\", \"30 minutes\", \"person\", \"class\""
        selector_placeholder: "eg. \"Number of people\", \"Amount in kg\""
        per: Per
        unit_type:
          heading: "Unit type"
          quantity_label: "Quantity (per piece, per kg, per person, per 2 hour tour...)"
          time_label: "Time (per 30 minutes, per 2 weeks, per year...)"
    paypal_accounts:
      marketplace_paypal_integration: "Payment system preferences"
      preferences_updated: "Payment system preferences updated"
      contact_support_link_text: "contact support"
      integration_info_text: "The payment system of your marketplace is powered by PayPal. To allow your users to pay using your marketplace, you must connect your PayPal account. Once you have connected your PayPal account, you can choose a minimum transaction size and a possible commission fee."
      link_paypal_personal_account_label: "Are you providing products or services yourself?"
      link_paypal_personal_account: "If so, you will also need to connect your PayPal account to %{personal_payment_preferences_link}."
      link_stripe_personal_account: "If so, you will also need to add your payout details to %{personal_payment_preferences_link}."
      link_paypal_and_stripe_personal_account: "If so, you will also need to connect your PayPal or Stripe account to %{personal_payment_preferences_link}."
      personal_payment_preferences_link_text: "your personal marketplace account"
      read_more_about_paypal: "Read more about the payment system"
      edit_payment_settings: "Edit payment settings"
      supported_currencies_information_text: "Sharetribe's online payment system supports 24 currencies. If your currency is not on the list, please %{contact_support_link}. If you change the marketplace currency, existing listings will retain their old currency. You need to edit those listings individually to convert them to the new currency."
      currency_change_warning_text: "Heads up: if you move forward with this currency change, don't forget to ask your sellers to manually edit their existing listings to get the currency update."
      marketplace_currency_label: "Marketplace currency:"
      minimum_listing_price_label: "Minimum transaction size:"
      transaction_fee_label: "Seller transaction fee:"
      minimum_transaction_fee_label: "Seller minimum transaction fee:"
      save_settings: "Save settings"
      minimum_listing_price_below_tx_fee: "The minimum transaction size has to be greater than or equal to the minimum transaction fee: %{minimum_transaction_fee}."
      minimum_listing_price_below_min: "The minimum transaction size has to be greater than the minimum commission %{minimum_commission}."
    payment_preferences:
      title: "Payment system preferences"
      general_settings: "1. General settings"
      connect_a_payment_provider: "2. Connect a payment provider"
      contact_support: "contact support"
      no_payments_link_text: here
      your_country: "Your country:"
      you_cannot_use_online_payments: "You cannot use online payments in %{country_name} with %{currency}. Please choose a different currency or %{support_link} to change your country. You can read more about supported countries and currencies %{help_link}. In the future we might add more payment providers and support more currencies"
      which_to_choose: "Which one to choose?"
      you_can_use_stripe_or_paypal: "You can use either Stripe, PayPal or both as your payment providers. %{choose_link}"
      you_can_use_stripe_only: "You can use Stripe as your payment provider. %{read_more_link}"
      read_more_stripe: "Read more about Stripe payments."
      you_can_use_paypal_only: "You can use PayPal as your payment provider. %{read_more_link}"
      read_more_paypal: "Read more about PayPal payments."
      read_more_about_paypal_and_stripe: "Read more about online payments, Stripe and PayPal"
      general_settings_updated: "Payment system general settings updated"
      transaction_fee_settings_updated: "Transaction fee settings updated"
      choose_popup_text: |-
          If you want to allow your users to accept online payments, you need to choose the currency for your marketplace and then connect at least one of the two payment providers supported by Sharetribe: Stripe and PayPal. You can also choose to use both, which means your users will be able to accept payments with either payment method.
          You can create a new account with either service if you don't have one already. Once you have connected an account, you can choose a possible fee you're charging from each transaction.
          What's the difference between Stripe and PayPal? Stripe allows you to delay payout to the seller up to 3 months and offers one payment method (credit/debit card). Stripe also allows your sellers to receive money directly to their bank account simply by providing their bank details. PayPal provides two payment methods (credit card and PayPal account) and offers a protection program for buyers and sellers. It requires your sellers to create a PayPal Business Account to accept payments.
          If you use Stripe, its fees will be deducted from your transaction fee, so remember to set a high enough minimum fee. If you use PayPal, its fees will be charged from the seller separately, in addition to your transaction fee. Stripe and PayPal have a bit different fee structure. In most cases Stripe's fees are a bit lower.
      invalid_api_keys: "Invalid Stripe API keys"
      missing_api_keys: "Missing Stripe API keys"
      stripe_verified: "Stripe API access verified"
      change_settings: "Change settings and fees"
      configure_stripe: "Configure Stripe"
      configure_paypal: "Configure PayPal"
      transaction_fee_settings: "Transaction fee settings"
      transaction_fee_save: Save
      stripe_fee: "Stripe's fees"
      stripe_fee_notice: "%{stripe_fee_link} will be deducted from the transaction fee you are charging."
      fee_should_be_less_than_minimum_price: "Minimum transaction fee must be lower than minimum transaction size"
      the_transaction_fee_must_be_lower_than_100: "The transaction fee must be lower than 100%"
      confirm_disable: "Are you sure you want to disable %{gateway}? If you disable it, sellers will no longer be able to receive money and buyers will no longer be able to pay through this payment method. If sellers haven't configured another payment method, buyers will not be able to buy from them."
      commission_from_buyer_label: "Buyer transaction fee:"
      minimum_buyer_transaction_fee_label: "Buyer minimum transaction fee:"
      stripe_connected:
        title: "Stripe connected"
        disable: "Disable Stripe"
        disabled: "Stripe disabled"
        enable: "Enable Stripe again"
      paypal_connected:
        title: "PayPal connected"
        disable: "Disable PayPal"
        disabled: "PayPal disabled"
        enable: "Enable PayPal again"
      cannot_enable_gateway: "Cannot enable payment gateway %{gateway}."
      cannot_disable_gateway: "Cannot disable payment gateway %{gateway}."
      cannot_enable_gateway_because_of_buyer_commission: "Cannot enable payment gateway %{gateway} because the buyer's commission is used"
      stripe_form:
        add_your_api_keys: "Add your Stripe API keys"
        how_to_get_these: "How to get these?"
        publishable_key_example: "For example: %{api_publishable_key_example}"
        secret_key_example: "For example: %{api_secret_key_example}"
        save_api_keys: "Save Stripe API keys"
        invalid_secret: "That doesn't look like a correct %{secret_key}"
        invalid_publishable: "That doesn't look like a correct %{publishable_key}"
      index:
        header: "Available Payment Settings"
        info: "You can configure available payment gateways for use in your marketplace. Currently PayPal and Stripe are supported."
        active: Active
        gateway: Gateway
        process: Process
        commission: Commission
        minimum_price: Min.price
        minimum_fee: Min.fee
        api_verified: "API verified?"
        actions: Actions
        payments_not_enabled: "Payments are not enabled for your marketplace"
    transaction_types:
      sell: Selling
      sell_w_online_payment: "Selling with online payment"
      sell_wo_online_payment: "Selling without online payment"
      rent: "Renting out"
      rent_w_online_payment: "Renting out with online payment"
      rent_wo_online_payment: "Renting out without online payment"
      give: "Giving away"
      lend: Lending
      swap: Swapping
      service: Offering
      service_w_online_payment: "Offering with online payment"
      service_wo_online_payment: "Offering without online payment"
      request: Requesting
      inquiry: Announcement
      share_for_free: "Sharing for free"
      event_w_online_payment: "Event with online payment"
      event_wo_online_payment: "Event without online payment"
      default_action_button_labels:
        sell: Buy
        rent: Rent
        request: Offer
        offer: Request
        inquiry: Contact
        book: Book
    community_transactions:
      show:
        transaction_for: "Transaction #%{transaction_id} for %{link}"
        status: "Status:"
        next_step: "Next step:"
        waiting_for_provider_accept_or_reject: "Waiting for %{provider} to accept or reject the request."
        waiting_for_fulfill_and_complete: "Waiting for %{provider} to fulfill the order for %{listing_title} and for %{buyer} to mark the order as completed."
        buyer: "Buyer:"
        provider: "Seller:"
        delivery: "Delivery method:"
        shipping_to: "Shipping to %{address}"
        buyer_pays: "Buyer pays:"
        marketplace_collects: "%{service_name} collects:"
        buyer_service_fee_label: "Commission from buyer:"
        service_fee_label: "Commission from seller:"
        provider_receives: "Seller receives:"
        admin_info_text: "As an administrator of %{service_name}, you can do some actions to move this transaction forward:"
        manage_reviews: "Manage reviews"
        you_should_investigate: "You should investigate the situation by discussing with both parties and decide to refund or dismiss the dispute. %{learn_more_link}"
        learn_more: "Learn more."
  common:
    edit_page: "Edit page"
    default_community_slogan: "Community marketplace"
    default_community_description: "This is a place to sell, rent, swap and share goods and services with the other members of the marketplace."
    cancel: Cancel
    fields_that_are_mandatory: "Fields marked with star (*) are mandatory."
    or: or
    password: Password
    service_name: "%{service_name}"
    share_types:
      request: request
      offer: offer
      borrow: borrowing
      buy: buying
      give_away: "giving away"
      lend: lending
      receive: "taking for free"
      rent: renting
      rent_out: "renting out"
      sell: selling
      offer_to_swap: swapping
      request_to_swap: swapping
      share_for_free: "sharing for free"
      accept_for_free: "wanting to use for free"
    categories:
      item: Items
      favor: Services
      rideshare: Rideshare
      housing: Spaces
      tools: Tools
      sports: Sports
      music: Music
      books: "Books & Magazines"
      games: "Games & Toys"
      furniture: Furniture
      outdoors: "Camping & Outdoors"
      food: "Food & Kitchen"
      electronics: Electronics
      pets: "Pets & Animals"
      film: "Film & Movies"
      clothes: "Clothes & Accessories"
      garden: Garden
      travel: Travel
      other: Other
    username: Username
    username_or_email: Email
    what_is_this: "What's this?"
    removed_user: "Removed user"
    payment_fee_info:
      title: "Commission and Payment processing fee"
      stripe: Stripe
      paypal: PayPal
      info: "Payments in %{service_name} are processed by the payment gateway listed below. %{service_name} will charge a commission depending on the payment gateway. The payment gateway may also charge a fee for each payment, as described below."
    paypal_fee_info:
      title: "PayPal's payment processing fee"
      body_text: |-
          For PayPal payments, %{service_name} charges a commission of %{paypal_commission}%. The minimum transaction fee per transaction is %{minimum_transaction_fee}. PayPal's fees are not included in this commission, so in addition to %{service_name} commission, you will also pay PayPal's fees for each. PayPal's fee is between 2% and 5% of the total sales price, depending on your monthly sales volume and the country of residence of the buyer. In general, domestic purchases have lower fees than international ones, and higher monthly sales give you a discount on fees.
          You can see the exact fees by logging in to your PayPal account and going %{link_to_paypal}. After each purchase you will get a receipt displaying the exact fee.
      body_text_accept: |-
          This transaction is processed by PayPal. PayPal charges a processing fee from each payment. This fee is between 2% and 5% of the total sales price, depending on your monthly sales volume and the country of residence of the buyer. In general, domestic purchases have lower fees than international ones, and higher monthly sales give you a discount on fees.
          You can see the exact fees by logging in to your PayPal account and going %{link_to_paypal}. After each purchase you will get a receipt displaying the exact fee.
      link_to_paypal_text: here
    stripe_fee_info:
      title: "Stripe's payment processing fee"
      body_text: "For Stripe payments, %{service_name} charges a commission of %{stripe_commission}%. The minimum commission per transaction is %{minimum_transaction_fee}. Stripe's fees are included in this commission."
      link_to_stripe_text: here
  conversations:
    accept:
      details: "Order details"
      order_by: "Order by %{orderer_link}"
      accept_offer: "Accept the offer"
      accept_request: "Accept the request and keep the listing open"
      accept_request_and_close: "Accept the request and close the listing"
      reject_offer: "Not this time"
      reject_request: "Not this time"
      close_listing: "Close the listing %{listing_title_link}"
      update_later: "Leave the listing open"
      optional_message: "Optional message"
      price_to_pay: "Total price to be paid"
      accept: Accept
      decline: Decline
      quantity_label: "Quantity:"
      sum_label: "Subtotal:"
      service_fee_label: "%{service_name} fee:"
      buyer_service_fee_label: "%{service_name} service fee:"
      you_will_get_label: "You will get:"
      total_label: "Total:"
      total_value: "%{seller_gets}*"
      total_value_paypal: "%{seller_gets}*"
      total_value_stripe: "%{seller_gets}"
      paypal_fee: "PayPal's payment processing fee"
      paypal_fee_info: "* Excludes %{link}"
      shipping_price_label: "Shipping:"
      stripe-fee_label: "Payment processing fee"
    confirm:
      confirm_description: "If your order has been fulfilled you should confirm it as done. Then you can give feedback to the other party."
      cancel_description_team: "If your order was not fulfilled, you can mark it as 'disputed'. The %{service_name} team will review the situation and will decide to refund or dismiss your dispute request."
      cancel_payed_description: "If your request was accepted but you're having second thoughts, you can still cancel the request before the payment."
      canceling_payed_transaction: "Cancel transaction"
      confirm: "Mark completed"
      cancel: Dispute
      continue: Continue
      give_feedback_to: "Give feedback to %{person_link}"
      do_not_give_feedback: "Skip feedback"
    details:
      day: day
      days: days
      price_per_day: "Price per day: %{price}"
    index:
      loading_more_messages: "Loading more messages"
      message_partitive: message
      messages_partitive: messages
      no_received_messages: "No messages"
      no_sent_messages: "No sent messages"
    conversation:
      accepted_request: "Request accepted."
      accepted_offer: "Offer accepted."
      rejected_request: "Request rejected."
      rejected_offer: "Offer rejected."
      confirmed_request: "Order completed."
      confirmed_offer: "Offer completed."
      canceled_request: "Order disputed."
      canceled_offer: "Offer canceled."
      message_from: "Message from %{person}"
      about_listing: "About listing %{listing_title}"
      free_message: "Direct message"
      message_content_not_available: "Message content not available"
    message:
      accepted_request: "accepted the request"
      received_payment: "accepted the request, received payment for %{sum}"
      received_payment_wo_sum: "accepted the request, received payment"
      accepted_offer: "accepted the offer"
      rejected_request: "rejected the request, canceled the payment"
      rejected_offer: "rejected the offer"
      confirmed_request: "marked the order as completed"
      confirmed_offer: "marked the offer as completed"
      canceled_request: "canceled the order"
      canceled_offer: "canceled the offer"
      paid: "paid %{sum}"
      payment_preauthorized: "Payment authorized: %{sum}"
      payment_preauthorized_wo_sum: "Payment authorized"
      stripe:
        held_payment: "Accepted the request. Payment for %{sum} is being held by %{service_name} until the order is marked as completed."
        held_payment_wo_sum: "Accepted the request. Payment is being held by %{service_name} until the order is marked as completed."
        confirmed_request: "Marked the order as completed. The payment has now been transferred to %{author_name} bank account or will be transferred soon."
      canceled_the_order: "Disputed the order. The %{service_name} team has been notified."
      marked_as_refunded: "Marked as refunded"
      dismissed_the_cancellation: "Dismissed the dispute."
      payment_has_now_been_transferred: "The payment has now been transferred to %{seller} bank account or will be transferred soon."
    new:
      message: Message
      message_to: "Message to %{author_name}"
      optional_message_to: "Optional message to %{author_name}"
      send_message: "Send message"
      send: Send
      this_message_is_private: "This message is private between you and %{person}. %{person} will be notified of this message by email."
      you_will_get_notified_of_acceptance: "You will get an email notification when %{person} accepts or rejects your proposal."
      you_will_get_notified: "You will get an email notification when %{person} answers you."
      title: Title
      send_message_to_user: "Send message to %{person}"
      about_listing: "About listing %{listing_title}"
      author_has_to_accept_request: "%{author_name} needs to accept the request before you can pay"
    show:
      in_response_to_listing: "about listing"
      message_sent_by: "Message sent by"
      message_sent_to: "Message sent to"
      send_reply: "Send reply"
      write_a_reply: "Write a reply:"
      conversation_about_listing: "With %{person} about %{listing}"
      conversation_with_user: "With %{person}"
      conversation_with: "Conversation with %{person}"
      last_message_at: "(latest message %{time})"
      price: "Price: %{price}"
      sum: "Total: %{sum}"
      total: "Total: %{total}"
    status:
      payment_errored: "Payment failed. Please try again."
      payment_errored_starter: "Payment failed. Please try again. If the problem continues, please contact Sharetribe support."
      payment_errored_author: "Payment failed. Please contact %{starter_name} and ask them to try the payment again."
      cancel_payed_transaction: Cancel
      feedback_given: "Feedback given"
      feedback_skipped: "Feedback skipped"
      give_feedback: "Give feedback"
      offer_accepted: Accepted
      offer_rejected: Rejected
      offer_canceled: Canceled
      offer_confirmed: Completed
      offer_paid: "Payment successful"
      offer_preauthorized: "Payment successful"
      offer_waiting_for_payment: "Waiting for %{requester_name} to pay"
      pay: Pay
      preauthorized: "Payment successful"
      paid: "Payment successful"
      pending_external:
        paypal:
          multicurrency: "We couldn't process the PayPal payment because your PayPal account has not been set up to receive money in %{currency}. Go to %{paypal_url} and log in to your account to manually accept or reject the payment."
          verify: "You cannot accept this transaction because you haven't verified your PayPal account. Go to %{paypal_url} to verify your account."
          intl: "We couldn't process the PayPal payment because your PayPal account does not have a withdrawal mechanism. Go to %{paypal_url} and log in to your account to manually accept or reject the payment."
      waiting_for_current_user_to_deliver_listing: "Waiting for you to fulfill the order for %{listing_title}"
      waiting_for_listing_author_to_deliver_listing: "Waiting for %{listing_author_name} to fulfill the order for %{listing_title}"
      request_accepted: Accepted
      request_rejected: Rejected
      request_confirmed: Completed
      request_canceled: Canceled
      request_paid: "Payment successful"
      request_preauthorized: "Payment authorized"
      skip_feedback: "Skip feedback"
      waiting_for_listing_author_to_accept_offer: "Waiting for %{listing_author_name} to accept the offer"
      waiting_for_listing_author_to_accept_request: "Waiting for %{listing_author_name} to accept the request. As soon as %{listing_author_name} accepts, you will be charged."
      waiting_for_you_to_accept_request: "Waiting for you to accept the request"
      waiting_confirmation_from_requester: "Waiting for %{requester_name} to mark the order completed"
      waiting_confirmation_from_you: "Waiting for you to mark the order completed"
      waiting_payment_from_requester: "Waiting for %{requester_name} to pay"
      waiting_payment_from_you: "Waiting for you to pay"
      waiting_feedback_from_you: "Waiting for you to give feedback"
      pending_external_inbox:
        paypal:
          multicurrency: "Waiting for you to accept the PayPal payment"
          intl: "Waiting for you to accept the PayPal payment"
          unknown_reason: "Payment is pending. Log in to your PayPal account to see more details."
          verify: "Waiting for you to verify your PayPal account"
      stripe:
        waiting_confirmation_from_requester: "Waiting for %{requester_name} to mark the order completed. Once the order is marked as completed, the payment will be released to your bank account."
      order_canceled: "Order disputed"
      waiting_for_marketplace_review: "Waiting for the %{service_name} team to review the situation"
      marketplace_notified: "The %{service_name} team has been notified. You can also %{contact_link} if you want to share more details with them."
      contact_them: "contact them"
      refunded: "Order marked as refunded"
      dismissed: "Order dispute dismissed"
      order_refunded: "Order marked as refunded. The %{service_name} team has approved the dispute."
      you_should_receive_refund_soon: "You should receive a refund soon."
      issue_with_the_refund: "Something wrong? An issue with the refund? %{contact_link}."
      do_you_disagree: "Something wrong? Do you disagree? %{contact_link}."
      contact_the_marketpalce_team: "Contact the %{service_name} team"
      order_cancellation_dismissed: "Order dispute dismissed. The %{service_name} team has rejected the dispute."
    status_link:
      accept_offer: "Accept offer"
      accept_request: "Accept request"
      reject_offer: "Not this time"
      reject_request: "Not this time"
      accept_preauthorized_offer: "Accept offer"
      accept_preauthorized_request: "Accept request"
      reject_preauthorized_offer: "Not this time"
      reject_preauthorized_request: "Not this time"
      confirm: "Mark completed"
      cancel: Dispute
      mark_as_refunded: "Mark as refunded"
      dismiss: "Dismiss and payout"
  feedback:
    feedback_subject: "New contact form entry on %{service_name}"
    feedback_body: "%{author_name_and_email} has submitted the following entry on the %{service_name} contact form. This notification is sent to all %{service_name} admins."
    unlogged_user: "An unlogged user"
    anonymous_user: "An anonymous user"
  community_memberships:
    access_denied:
      access_denied: "Access denied"
      you_are_banned_in_this_community: "The %{service_name} team has disabled your account. If you want to message the %{service_name} team, you can %{link_to_contact_page}."
      contact_page_link: "contact them"
    new:
      welcome_fb_user: "Welcome to %{service_name}, %{name}!"
      fb_join_accept_terms: "There's one more step to join %{service_name}: you need to accept the terms of use."
      join_community: "Join %{service_name}"
      you_can_join: "You can join %{service_name} by accepting the terms of use and clicking 'Join %{service_name}' below."
      you_can_join_email_confirmation: "To join %{service_name} you need to have a valid email address that ends with %{email_ending}. You can join by filling in your email address, accepting the terms of use and clicking 'Join %{service_name}' below, and confirming your email."
      you_can_join_email_confirmation_multiple_addresses: "%{service_name} has email restrictions. You can only join if you have an allowed email address. You can join by filling in your email address, accepting the terms of use of %{service_name} and clicking 'Join %{service_name}' below."
      you_can_join_with_invite_only: "You have to have an invitation from another member to join %{service_name}. If you have an invitation code, you can join by typing the code to the field below, accepting the terms of use and clicking 'Join %{service_name}' below."
      if_want_to_view_content: "If you want to view the content in %{service_name} without joining it as a member you need to"
      log_out: "log out"
      join_community_button: "Join %{service_name}"
    give_consent:
      invitation_code_invalid_or_used: "The invitation code was invalid or already used."
      email_not_allowed: "This email is not allowed in %{service_name}."
      email_not_available: "The email you gave is already in use."
      consent_not_given: "The terms were not accepted."
  emails:
    accept_reminder:
      remember_to_accept_offer: "Remember to accept or reject an offer from %{sender_name}"
      remember_to_accept_request: "Remember to accept or reject a request from %{sender_name}"
      you_can_accept_or_reject_offer_at: "You can accept or reject the offer at"
      you_can_accept_or_reject_request_at: "You can accept or reject the request at"
      you_have_not_yet_accepted_or_rejected_offer: "You have not yet accepted or rejected the offer %{title} you received %{date}."
      you_have_not_yet_accepted_or_rejected_request: "You have not yet accepted or rejected the request %{title} you received %{date}."
      show_thread: "Show conversation"
    branding:
      powered_by: "%{service_name} is powered by the %{sharetribe_link} marketplace platform."
      create_own: "Want to create your own online marketplace website like %{service_name}? %{learn_more}."
      learn_more: "Learn more"
    confirm_reminder:
      you_have_not_yet_confirmed_or_canceled_request: "You have not yet completed or disputed the order %{request_link}. If the order has been completed, you should confirm that. After that you can give feedback to %{other_party_given_name}."
      remember_to_confirm_request: "Remember to confirm or cancel a request"
      if_will_not_happen_you_should_cancel: "If you think this order will not be completed for one reason or another, you can %{cancel_it_link}."
      cancel_it_link_text: "dispute it"
      automatic_confirmation: "If you don't confirm or dispute the order within %{days_to_automatic_confirmation} days after the request was accepted, we will mark it automatically as completed."
    confirm_reminder_v2:
      headline: "you have not yet completed or disputed the order %{request_link}."
      you_have_not_yet_confirmed_or_canceled_request: "If the order has been completed, you should confirm that. After that you can give feedback to %{other_party_given_name}."
    payment_settings_reminder:
      remember_to_add_payment_details: "Remember to add your payment details to receive payments"
      you_have_added_listing_with_payment: "You have added a listing %{listing_link} with payment. However, you haven't yet added your payment details. In order to receive the payment you have to add your payment information."
      please_go_to_payment_settings: "Please go to your %{payment_settings_link} and fill in the required payment information."
      payment_settings_link: "payment settings"
    payment_settings_reminder_v2:
      fill_payout_details: "Fill the payout details"
      you_have_added_listing_with_payment: "You have added a listing %{listing_link} with payment. We noticed that you haven't yet added your payment details. In order to receive the payment you need to provide your payment information."
    transaction_confirmed:
      here_is_a_message_from: "Here's a message from %{other_party_given_name}:"
      request_marked_as_confirmed: "Order completed - remember to give feedback"
      request_marked_as_canceled: "Order disputed"
      has_marked_request_as_confirmed: "%{other_party_full_name} has marked the order about '%{request}' completed. You can now give feedback to %{other_party_given_name}."
      has_marked_request_as_canceled: "%{other_party_full_name} has disputed the order about '%{request}'. You can still give feedback to %{other_party_given_name}."
      giving_feedback_is_good_idea: "Giving feedback is always a good idea. If everything went well, you should let others know that %{other_party_given_name} can be trusted. If there were any problems, it's good to mention those as well."
      give_feedback_to: "Give feedback to %{other_party_given_name}"
      stripe:
        has_marked_request_as_confirmed: "%{other_party_full_name} has marked the order about '%{request}' completed. The payment for this transaction has now been released to your bank account. You can now give feedback to %{other_party_given_name}."
      team_title: "the %{service_name} team"
    transaction_confirmed_v2:
      headline_confirmed: "%{other_party_full_name} has marked the order about %{listing_link} completed."
      headline_canceled: "%{other_party_full_name} has disputed the order about %{listing_link}."
      stripe:
        has_marked_request_as_confirmed: "The payment for this transaction has now been released to your bank account."
      can_give_feedback: "You can now give feedback to %{other_party_given_name}."
      team_title: "the %{service_name} team"
    transaction_automatically_confirmed:
      subject: "Order automatically completed - remember to give feedback"
      we_have_marked_request_as_confirmed: "We have marked the order about '%{request}' completed. The order was automatically completed because %{days_passed} days have passed since the request was accepted."
    transaction_automatically_confirmed_v2:
      we_have_marked_request_as_confirmed: "We have marked the order about '%{request}' completed."
      order_automatically_confirmed: "The order was automatically completed because %{days_passed} days have passed since the request was accepted."
    booking_transaction_automatically_confirmed:
      subject: "Order automatically completed - remember to give feedback"
      we_have_marked_request_as_confirmed: "We have marked the order about '%{request}' completed. The request was automatically completed because one day has passed since the booking period ended."
    booking_transaction_automatically_confirmed_v2:
      order_automatically_confirmed: "The request was automatically completed because one day has passed since the booking period ended."
    automatically_confirmed_footer:
      giving_feedback_is_good_idea: "You can now give feedback to %{other_party_given_name}. Giving feedback is always a good idea. If everything went well, you should let others know that %{other_party_given_name} can be trusted. If there were any problems, it's good to mention those as well."
      give_feedback_to: "Give feedback to %{other_party_given_name}"
      show_thread: "Show conversation"
    confirmation_instructions:
      confirmation_instructions_signature: "Best regards,<br/>The %{service_name} team"
      need_to_confirm: "To join %{service_name}, confirm your email address by clicking the button below."
      confirmation_link_text: "Confirm my address"
      or_paste_link: "Alternatively, you can copy the following link to your browser's address bar:"
    confirmation_instructions_v2:
      headline: "confirm your email to join %{service_name}!"
      need_to_confirm: "Confirm your email address to complete your %{service_name} account. It's easy - just click the button below!"
      confirmation_link_text: "Confirm email address"
    common:
      hey: "Hello %{name},"
      hi: "Hi %{name},"
      kassi_team: "The %{service_name} team"
      thanks: "Thanks,"
      dont_want_to_receive_these_emails: "Don't want to receive these emails?"
      edit_your_email_settings_here: "Edit your email settings here"
      message_not_displaying_correctly: "Is this email not displaying correctly?"
      view_it_in_your_browser: "View it in your browser"
      or: or
      unsubscribe_from_these_emails_info: "You have received this email because you are a member of %{service_name}."
      unsubscribe_from_these_emails: "unsubscribe from these emails"
      unsubscribe_from_invitation_emails_info: "You have received this email because a member of %{service_name} has invited you to join them."
      unsubscribe_from_invitation_emails: "Unsubscribe from invitation emails to join %{service_name}"
      here_is_your_receipt: "Here is your receipt."
    conversation_status_changed:
      has_accepted_your_offer: "%{accepter} has accepted your offer %{listing}."
      has_accepted_your_request: "%{accepter} has accepted your request %{listing}."
      has_rejected_your_offer: "%{accepter} has rejected your offer %{listing}."
      has_rejected_your_request: "%{accepter} has rejected your request %{listing}."
      view_thread: "View conversation"
      your_offer_was_accepted: "Your offer was accepted"
      your_offer_was_rejected: "Your offer was rejected"
      your_request_was_accepted: "Your request was accepted"
      your_request_was_rejected: "Your request was rejected"
      you_can_now_pay_to: "You can now pay the requested amount to %{payment_receiver}."
      pay_now: "Pay now"
      remember_to_confirm: "When the order is fulfilled, remember to mark it as completed. If the order is not fulfilled your have %{days_to_automatic_confirmation} days to dispute it. Otherwise it will be automatically marked as completed."
    conversation_status_changed_v2:
      has_accepted_your_request: "your request was accepted."
      has_accepted_your_request_text: "%{accepter} has accepted your request for %{listing}."
      has_rejected_your_request: "unfortunately your request was rejected."
      has_rejected_your_request_text: "%{accepter} has rejected your request for %{listing}."
    invitation_to_kassi:
      hi: Hi!
      you_have_been_invited_to_kassi: "%{inviter} has invited you to %{service_name}"
      here_is_a_message_from: "Here is a personal message from %{inviter}:"
      join_now: "Join now"
      invitation_code: "Invitation code: %{code}"
    invitation_to_kassi_v2:
      headline: "Hi there!"
    new_comment:
      has_commented_your_listing_in_kassi: "%{author} has commented on your listing '%{listing}'."
      view_comment: "View comment"
      you_have_a_new_comment: "%{author} has commented on your listing in %{service_name}"
      listing_you_follow_has_a_new_comment: "%{author} has commented on a listing you follow in %{service_name}"
      has_commented_listing_you_follow_in_kassi: "%{author} has commented on the listing '%{listing}' you are following in %{service_name}."
    new_message:
      view_message: "View message"
      has_sent_you_a_message_in_kassi: "%{sender} has sent you a message. Go to %{service_name} to reply."
      you_have_a_new_message: "You have a new message from %{sender_name} in %{service_name}"
    new_message_v2:
      headline: "you have a message!"
      reply: "Click here to reply to %{sender}"
    new_payment:
      new_payment: "You have received a new payment"
      price_per_unit_type: "Price per %{unit_type}"
      quantity: "Quantity:"
      you_have_received_new_payment: "You have been paid <b>%{payment_sum}</b> for <b>%{listing_title}</b> by %{payer_full_name}. Here is your receipt."
      listing_per_unit_title: "%{title}, per %{unit_type}"
    payment_receipt_to_seller:
      payment_gateway_fee: "Payment processing fee:"
      shipping_total: "Shipping:"
      product: "Product:"
      price_payer_paid: "Price %{payer_full_name} paid:"
      subtotal: "Subtotal:"
      service_fee: "%{service_name} service fee:"
      buyer_service_fee: "%{service_name} service fee:"
      you_will_get: "Total:"
      new_payment: "You have received a new payment"
      price_per_unit_type: "Price per %{unit_type}"
      quantity: "Quantity:"
      you_have_received_new_payment: "You have been paid <b>%{payment_sum}</b> for <b>%{listing_title}</b> by %{payer_full_name}. Here is your receipt."
      stripe:
        you_have_received_new_payment: "The amount of <b>%{payment_sum}</b> has been paid for <b>%{listing_title}</b> by %{payer_full_name}. The money is being held by %{service_name} until the order is marked as completed. Here is your receipt."
    payment_receipt_to_seller_v2:
      headline: "you have been paid %{payment_sum} for %{listing_link} by %{payer_name}."
      main_text_stripe: "The money is being held by %{service_name} until the order is marked as completed."
      price_breakdown: "Price breakdown"
    payment_receipt_to_payer:
      receipt_of_payment: "Receipt of payment"
      you_have_made_new_payment: "You have paid <b>%{payment_sum}</b> for <b>%{listing_title}</b> to %{recipient_full_name}. Here is a receipt of the payment."
      product: Product
      price_per_unit_type: "Price per %{unit_type}"
      duration: Duration
      quantity: Quantity
      subtotal: Subtotal
      buyer_service_fee: "%{service_name} service fee:"
      total: Total
      price: Price
      service_fee: "Service fee"
      stripe_gateway_fee: "Stripe's fee:"
      paypal_gateway_fee: "PayPal's fee:"
      money_will_be_transferred: "The money will be transferred to %{recipient_name} when a) you have marked the request completed or b) %{automatic_confirmation_days} days have passed since you paid."
    payment_receipt_to_payer_v2:
      headline: "here is your receipt for %{listing_link}."
      you_have_made_new_payment: "You have paid <b>%{payment_sum}</b> for <b>%{listing_title}</b>."
    paypal_new_payment:
      paypal_gateway_fee: "PayPal's fee:"
      shipping_total: "Shipping:"
    braintree_new_payment:
      product: "Product:"
      price_payer_paid: "Price %{payer_full_name} paid:"
      service_fee: "%{service_name} service fee:"
      you_will_get: "Total:"
    receipt_to_payer:
      receipt_of_payment: "Receipt of payment"
      you_have_made_new_payment: "You have paid <b>%{payment_sum}</b> for <b>%{listing_title}</b> to %{recipient_full_name}. Here is a receipt of the payment."
      product: Product
      price_per_unit_type: "Price per %{unit_type}"
      duration: Duration
      quantity: Quantity
      subtotal: Subtotal
      total: Total
      price: Price
      buyer_service_fee: "%{service_name} service fee"
      stripe_gateway_fee: "Stripe's fee:"
      paypal_gateway_fee: "PayPal's fee:"
      money_will_be_transferred: "The money will be transferred to %{recipient_name} when a) you have marked the request completed or b) %{automatic_confirmation_days} days have passed since you paid."
      listing_per_unit_title: "%{title}, per %{unit_type}"
      stripe:
        you_have_made_new_payment: "You have paid <b>%{payment_sum}</b> for <b>%{listing_title}</b>. The money is being held by %{service_name} and will be released to %{recipient_full_name} once you mark the order as completed. Here is a receipt of the payment."
    new_testimonial:
      has_given_you_feedback_in_kassi: "%{name} has given you feedback in %{service_name}"
      you_can_give_feedback_to: "You haven't yet given feedback to %{name}."
      view_feedback: "View feedback"
    new_testimonial_v2:
      headline: "you got feedback!"
    new_update_to_listing:
      listing_you_follow_has_been_updated: "A listing you follow has been updated"
      has_updated_listing_you_follow_in_kassi: "%{author} has updated the listing '%{listing}' you are following in %{service_name}."
      view_changes: "View changes"
    community_updates:
      added_offer: "%{name_link} added a listing:"
      added_request: "%{name_link} added a listing:"
      added_listing: "%{name_link} added a listing:"
      update_mail_title: "%{title_link} update"
      title_link_text: "%{community_name}"
      intro_paragraph: "Here are some of the things that happened on %{community_link} during the past %{time_since_last_update}."
      intro_paragraph_link_text: "%{community_name}"
      reduce_email_footer_text: "Too much email? %{settings_link} or %{unsubscribe_link}."
      settings_link_text: "Edit your email settings here"
      unsubscribe_link_text: unsubscribe
    community_updates_v2:
      headline: "check out the latest activity on %{service_name}."
      intro_paragraph:
        one: "Here are some highlights that happened on %{service_name} during the past day."
        other: "Here are some highlights that happened on %{service_name} during the past %{count} days."
    newsletter:
      hi: "Hi %{name},"
      newest_offers: "What people currently offer to others"
      newest_requests: "What people currently need"
      text_version_text: "Could you share something that others might need? Or do you need something that others might have? Add an offer or a request or check everything that the others are offering or requesting at %{url}"
    reset_password_instructions:
      change_my_password: "Change my password"
      reset_password_instructions: "<p>You have indicated that you have forgotten your password in the %{service_name} service.</p><p>If you need to reset your password, click the following link: %{password_reset_link}</p><br/><p>If you didn't request this, please ignore this email. Your password won't change until you access the link above and create a new one.</p>"
    testimonial_reminder:
      remember_to_give_feedback_to: "Reminder: remember to give feedback to %{name}"
      you_have_not_given_feedback_yet: "You have not yet given feedback to %{name} about event '%{event}'. Remember to give feedback on how %{given_name} performed in the event."
    testimonial_reminder_v2:
      headline: "remember to leave feedback to %{other_name}!"
      you_have_not_given_feedback_yet: "Giving feedback is always a good idea. If everything went well, let others know that %{name} can be trusted. If there were any problems, it's good to mention those as well"
      leave_feedback: "Leave feedback for %{other_party_name}"
    transaction_preauthorized:
      subject: "%{requester} is interested and has authorized payment for %{listing_title} published in %{service_name}"
      transaction_requested_by_user: "Great news! %{requester} is interested in \"%{listing_title}\" and has authorized payment for this listing."
      you_have_time_to_accept: "You need to accept or reject the request within %{payment_expires_in}."
      if_you_do_accept: "If you accept the request within this timeframe, you will receive the money immediately to your account."
      if_you_do_accept_stripe: "If you accept the request within this timeframe, the payment will go through. You will receive the money directly to your bank account after you have delivered %{listing_title} to %{requester}."
      if_you_do_not_accept: "If you reject the request or don't accept it within this timeframe, the transaction will be automatically canceled, %{requester} will not be charged and you will not get paid."
      click_here_to_reply: "Click here to respond to the request"
    transaction_preauthorized_v2:
      headline: "%{requester} is interested and has authorized payment for %{listing_link}."
    transaction_preauthorized_reminder:
      subject: "Remember to accept the request from %{requester} about listing %{listing_title}"
      remember_to_accept: "Remember to accept the request from %{requester} about listing \"%{listing_title}\". %{requester} has already paid for the listing. You have to accept the request in order to receive the payment."
      one_day_left: "If you don't accept the request within one day the request will be automatically rejected and you will not get paid."
      click_here_to_reply: "Click here to respond to the request"
    transaction_preauthorized_reminder_v2:
      headline: "remember to accept the request from %{requester} about %{listing_link}."
      remember_to_accept: "%{requester} has already paid for the listing. You have to accept the request in order to receive the payment."
    welcome_email:
      welcome_email_subject: "Welcome to %{service_name}"
      welcome_to_marketplace: "Welcome to %{service_name}! Glad to have you on board."
      love_marketplace_crew: "Love,<br /><i>%{service_name} crew</i>"
      welcome_email_footer_text: "%{settings_link}"
      settings_link_text: "Edit your email settings here"
    new_listing_by_followed_person:
      subject: "%{author_name} has posted a new listing in %{service_name}"
      has_posted_a_new_listing: "%{author_name} has posted a new listing:"
      you_are_receiving_this_because: "You received this notification because you follow %{author_name}."
      view_listing: "View listing"
    new_listing_by_followed_person_v2:
      headline: "%{author} just added a new listing!"
      has_posted_a_new_listing: "%{author_name} has posted a new listing:"
      you_are_receiving_this_because: "You received this notification because you follow %{author_name}."
      view_listing: "View %{title}"
      cant_click: "Can't click the button? Here's the link for your convenience:"
    new_ident_notification:
      subject: "Your marketplace address was changed"
      h1_body: "The URL address of %{community_name} has been changed."
      p_line1: "Your marketplace address has been changed."
      p_line2: "Old URL: %{link}"
      p_line3: "New URL: %{link}"
      p_line4: "New Admin panel URL: %{link}"
      p_line5: "You can log in to your marketplace with the same account as before."
      button: "Go to %{text}"
    new_member_notification:
      subject: "New member in %{community}"
      new_member_has_joined: "A new member has joined %{community}. They may still have to confirm their email address."
      this_is_automatic_message: "This is an automatic message sent to administrators of %{community}."
      person_name: "Name:"
      person_email: "Email:"
    new_member_notification_v2:
      headline: "%{user_name} joined %{community}."
      new_member_has_joined: "%{name} (%{email}) has joined %{community}. They may still have to confirm their email address."
      view_profile: "View profile"
    listing_submited_for_review:
      subject: "New listing to review: \"%{listing_title}\" by %{author_name} in %{community}"
      there_is_a_new_listing_to_review: "There is a new listing to review: \"%{listing_title}\" by %{author_name}. You now have to approve or reject that listing."
      review_the_listing: "Review the new listing"
      this_is_automatic_message: "This is an automatic message sent to administrators of %{community}."
    listing_approved:
      subject: "The %{community} team has approved your listing \"%{listing_title}\""
      listing_has_been_approved: "Great news! Your listing \"%{listing_title}\" has been reviewed and approved by the %{community} team. It has been published."
      view_the_listing: "View the listing"
    listing_rejected:
      subject: "The %{community} team has rejected your listing \"%{listing_title}\""
      listing_has_been_rejected: "Unfortunately the %{community} team has rejected your listing \"%{listing_title}\" after reviewing it carefully. You can %{contact_link} to learn more or edit your listing and submit it for a new review."
      contact_link: "contact the %{community} team"
      edit_the_listing: "Edit the listing"
    edited_listing_submited_for_review:
      subject: "Edited listing to review: \"%{listing_title}\" by %{author_name} in %{community}"
      there_is_a_edited_listing_to_review: "There is an edited listing to review: \"%{listing_title}\" by %{author_name}. You now have to approve or reject that listing."
      review_the_listing: "Review the edited listing"
    new_transaction:
      subject: "New transaction in %{service_name}"
      there_is_a_new_transaction: "There is %{link} in %{service_name}."
      a_new_transaction: "a new transaction"
      listing: "Listing: %{title}"
      sum: "Sum: %{amount}"
      starter: "Starter: %{name}"
      provider: "Seller: %{name}"
    new_transaction_v2:
      subject: "New transaction in %{service_name}"
      there_is_a_new_transaction: "There is %{link} in %{service_name}."
      a_new_transaction: "a new transaction"
      listing: "Listing:"
      sum: "Sum:"
      starter: "Starter:"
      provider: "Seller:"
      view_transaction: "View transaction"
    transaction_cancel_flow:
      the_order_about: "the order about %{listing_title}"
      you_can_contact_the_marketplace_team: "You can contact the %{service_name} team if there is any further issue."
      you_can_now_give_feedback: "You can now give feedback to %{name}. Giving feedback is always a good idea. If everything went well, you should let others know that %{recipient} can be trusted. If there were any problems, it's good to mention those as well."
      give_feedback_to: "Give feedback to %{name}"
    transaction_disputed:
      subject: "Order disputed - The %{service_name} team is reviewing the situation"
      subject_admin: "A transaction was disputed, you must decide what happens next"
      order_about: "order about %{listing_title}"
      the_order_has_been_canceled: "The %{transaction_link} has been disputed."
      the_order_between_buyer_and_seller_has_been_canceled: "The %{transaction_link} between %{buyer} and %{seller} has been disputed."
      the_marketplace_has_been_notified: "The %{service_name} team has been notified and is reviewing the situation. You can contact them to share more details."
      contact_the_marketplace_team: "Contact the %{service_name} team"
      you_must_now_decide: "You must now decide if a refund should happen or if you dismiss the dispute. You can %{learn_more_link}."
      learn_more_about: "learn more about what to do here"
      review_the_transaction: "Review the transaction"
    transaction_refunded:
      subject: "Order marked as refunded - The %{service_name} team has approved the dispute from %{buyer}"
      marketplace_team_has_approved_the_cancellation: "The %{service_name} team has approved the dispute for %{transaction_link} and has marked the payment as refunded."
      you_should_receive_a_refund_soon: "You should receive a refund soon. You can contact the %{service_name} team if there is any further issue."
    transaction_cancellation_dismissed:
      subject: "Order dispute dismissed - The %{service_name} team has rejected the dispute from %{buyer}"
      marketplace_team_has_rejected_the_cancellation: "The %{service_name} team has rejected the dispute for %{transaction_link}."
    transaction_commission_charge_failed:
      subject: "A commission in your marketplace was not transferred to your PayPal account"
      transaction_about: "transaction about %{listing_title}"
      the_commission_of_the_transaction: "the commission of the %{transaction_link} from %{seller} has failed to be transferred to your PayPal account."
      this_usually_means: "This usually means that there is something blocking the commission from the seller's PayPal account. In most cases the issue is that the seller does not have a valid and verified funding source connected to their PayPal account."
      if_you_would_like_to_investigate: "If you would like to investigate this further, a good first step is to contact the seller about this."
      contact_the_seller: "Contact the seller"
  error_messages:
    booking:
      booking_failed_payment_voided: "Booking failed due to an unexpected error. Please try again later. You haven't been charged."
      double_booking_payment_voided: "Unfortunately the dates you chose are no longer available. Please choose different dates. You haven’t been charged."
    onboarding:
      server_rendering: "Getting started guide failed to load. We have been informed about the situation and we are fixing it."
    listings:
      departure_time: "Departure time must be between current time and one year from now."
      share_type: "You must select one."
      valid_until: "This date must be between current time and 6 months from now."
      price: "Price must be a whole number."
      minimum_price: "Minimum price is %{minimum_price} %{currency}."
    testimonials:
      you_must_explain_not_neutral_feedback: "If you want to give non-neutral feedback, you must explain why."
      you_must_select_a_grade: "Remember to tell whether your experience was positive or negative."
    transaction_agreement:
      required_error: "You need to accept the agreement"
    paypal:
      transaction_cannot_complete: "Transaction cannot complete. This is most likely caused by the credit card failing bank authorization. Please, try purchasing again with an alternative payment method."
      buyer_cannot_pay_error: "The payment has been declined by PayPal. Please contact their Customer Service for more information: %{customer_service_link}"
      pending_review_error: "The payment was submitted but was flagged by PayPal as 'requiring a review'. When PayPal completes the review, the payment will be automatically authorized."
      seller_express_checkout_disabled: "PayPal Express Checkout has been disabled for the listing author's PayPal account. Please contact the author and let them know that there's an issue with their PayPal account, and advise them to contact PayPal Customer Service."
      seller_express_checkout_disabled_no_free: "PayPal Express Checkout has been disabled for the listing author's PayPal account. Please ask the %{service_name} team to contact the listing author and advise them to contact PayPal Customer Service."
      generic_error: "An error occurred during the payment process. Could not finalize your PayPal payment."
      cancel_error: "An error occurred during dispute. Could not finalize dispute."
      accept_authorization_error: "An error occurred while trying to accept preauthorized Paypal payment. Please, try again."
      reject_authorization_error: "An error occurred while trying to reject preauthorized Paypal payment. Please, try again."
    stripe:
      generic_error: "An error occurred during the payment process. Could not finalize your Stripe payment."
      accept_authorization_error: "An error occurred while trying to accept preauthorized Stripe payment. Please, try again."
      reject_authorization_error: "An error occurred while trying to reject preauthorized Stripe payment. Please, try again."
      card_declined: "Your card was declined"
      expired_card: "The payment failed because this card has expired"
  error_pages:
    back_to_kassi_front_page: "Back to the front page"
    error_404:
      if_you_believe: "If you believe that the address is correct and it should be working, please help us locate the error by letting us know what address caused the error and what should be seen on the page with the form below."
      page_can_not_be_found: "Page not found!"
      page_you_requested_can_not_be_found: "The page you requested cannot be found. Are you sure you spelled the address correctly?"
    error_404_title: "page not found"
    error_410:
      page_removed: "Page removed"
      page_you_requested_has_been_removed: "The page you requested has been removed."
      page_removed_reason: "There are a few possible reasons for this. For example, a user might have removed their account or a listing might have been removed."
    error_410_title: "page removed"
    error_500:
      temporary_unavailable: "Marketplace temporarily unavailable"
      unable_to_process: "The service is unable to process your request right now. Please try again in few moments."
      we_hate_this: "We hate when this happens! We have been informed about the situation and we are fixing it."
      refer_to_error_id: "If you wish to contact the support regarding this issue, please include an error ID \"%{error_id}\" in your message."
    error_500_title: "page loading failed"
    error_description: "Error description"
    no_javascript:
      javascript_is_disabled_in_your_browser: "Javascript is disabled in your browser"
      kassi_does_not_currently_work_without_javascript: "%{service_name} does not work properly without javascript. Try to enable javascript from your browser's preferences and then reload this page again."
      contact_us: "contact us"
      send_feedback: "Send message"
      your_feedback_to_admins: "Your message to the %{service_name} team"
    send: Send
    your_email_address: "Your email address"
  errors:
    messages:
      invalid_date: "is not a valid date"
      invalid_time: "is not a valid time"
      invalid_datetime: "is not a valid datetime"
      is_at: "must be at %{restriction}"
      before: "must be before %{restriction}"
      on_or_before: "must be on or before %{restriction}"
      after: "must be after %{restriction}"
      on_or_after: "must be on or after %{restriction}"
      positive_number: "Insert a number."
      from_must_be_less_than_till: "\"Start time\" must be less than \"End time\""
      section_with_this_id_already_exists: "This section unique name is already in use. Please choose another one."
      listing_with_this_id_does_not_exist: "This listing ID is not available in your marketplace. Maybe you made a typo? Please verify and try again."
      presence: "Can't be blank"
      username_is_invalid: "This username is invalid or unavailable"
      domain_name_is_invalid: "This domain name is invalid or unavailable"
      only_supported_variables: "Make sure to add only supported variables"
  event_feed_events:
    accept:
      has_accepted_lend_item: "%{offerer_name} agreed to lend %{listing_title} to %{requester_name} %{time_ago}."
      has_accepted_borrow_item: "%{offerer_name} agreed to lend %{listing_title} to %{requester_name} %{time_ago}."
      has_accepted_rent_out_item: "%{offerer_name} agreed to rent %{listing_title} to %{requester_name} %{time_ago}."
      has_accepted_rent_item: "%{offerer_name} agreed to rent %{listing_title} to %{requester_name} %{time_ago}."
      has_accepted_give_away_item: "%{offerer_name} agreed to give %{listing_title} to %{requester_name} %{time_ago}."
      has_accepted_receive_item: "%{offerer_name} agreed to give %{listing_title} to %{requester_name} %{time_ago}."
      has_accepted_sell_item: "%{offerer_name} agreed to sell %{listing_title} to %{requester_name} %{time_ago}."
      has_accepted_buy_item: "%{offerer_name} agreed to sell %{listing_title} to %{requester_name} %{time_ago}."
      has_accepted_trade_item: "%{offerer_name} agreed to swap %{listing_title} with %{requester_name} %{time_ago}."
      has_accepted_sell_housing: "%{offerer_name} agreed to sell %{listing_title} to %{requester_name} %{time_ago}."
      has_accepted_buy_housing: "%{offerer_name} agreed to sell %{listing_title} to %{requester_name} %{time_ago}."
      has_accepted_rent_out_housing: "%{offerer_name} agreed to rent %{listing_title} to %{requester_name} %{time_ago}."
      has_accepted_rent_housing: "%{offerer_name} agreed to rent %{listing_title} to %{requester_name} %{time_ago}."
      has_accepted_favor: "%{offerer_name} agreed to offer %{listing_title} to %{requester_name} %{time_ago}."
      has_accepted_rideshare: "%{offerer_name} agreed on sharing a ride %{listing_title} with %{requester_name} %{time_ago}."
    join:
      joined_kassi: "%{name} joined %{service_name} %{time_ago}."
    login:
      logged_in_to_kassi: "%{name} logged in to %{service_name} %{time_ago}."
    comment:
      commented: "%{commenter_name} commented on listing %{listing_title} %{time_ago}."
      offer_partitive: offer
      request_partitive: request
  header:
    about: About
    home: Home
    members: Community
    new_listing: "New listing"
    mobile_version: "Mobile version"
    offers: Offers
    requests: Requests
    search_kassi: "Search %{service_name}"
    create_new_marketplace: "Create a new marketplace"
    contact_us: "Contact us"
    profile: Profile
    manage_listings: "My listings"
    invite: "Invite new members"
    login: "Log in"
    signup: "Sign up"
    menu: Menu
  homepage:
    additional_private_listings_slate:
      additionally_one_private_offer_exists: "Additionally  there is <b>one other offer</b>,"
      additionally_one_private_request_exists: "Additionally  there is <b>one other request</b>,"
      additionally_some_private_offers_exist: "Additionally there are <b>%{number_of_listings} other offers</b>,"
      additionally_some_private_requests_exist: "Additionally there are <b>%{number_of_listings} other requests</b>,"
    blank_slate:
      add_first: "Add one!"
      but_that_is_visible_only_to_registered_members: "but that is visible only to registered members."
      but_those_are_visible_only_to_registered_members: "but those are visible only to registered members."
      create_new_account_for_yourself: "Create yourself a new account"
      examples_of_what_you_could_offer_to_others: "What could you offer to others"
      examples_of_what_you_could_request_to_others: "What could you request from the others"
      favor_offer_list: "computer assistance, clothes repair, baking, bike fixing"
      favor_request_list: "babysitting, piano lessons, walking dogs, mowing lawn"
      favors_to_offer: "Help: "
      favors_to_request: "Help: "
      item_offer_list: "tools, sports equipment, costumes, camping equipment"
      item_request_list: "tools, sports equipment, costumes, camping equipment"
      items_to_offer: "Goods to lend: "
      items_to_request: "Goods to borrow: "
      log_in: "log in!"
      no_offers_visible_unless_logged_in: "No item, service or rideshare offers visible to users who are not logged in."
      no_open_offers_currently: "No open item, service or rideshare offers."
      no_open_requests_currently: "No open item, service or rideshare requests."
      no_requests_visible_unless_logged_in: "No item, service or rideshare requests visible to users who are not logged in."
      one_private_offer_exists: "There is already <b>one offer</b>,"
      one_private_request_exists: "There is already <b>one request</b>,"
      ride_offer: "Take others' kids to their hobbies"
      ride_request: "A ride to work"
      some_private_offers_exist: "There are already <b>%{number_of_listings} offers</b>,"
      some_private_requests_exist: "There are already <b>%{number_of_listings} requests</b>,"
    custom_filters:
      update_view: "Update view"
      min: "Min:"
      max: "Max:"
    event_feed:
      latest_events: "What's going on"
    grid_item:
      processing_uploaded_image: "(Processing uploaded image...)"
    index:
      no_listings_with_your_search_criteria: "Sorry, no listings could be found for your search criteria. Maybe try other search terms?"
      no_listings_notification: "No listings. %{add_listing_link}."
      add_listing_link_text: "Add new listing"
      open_listing: "open listing"
      open_listings: "open listings"
      private_listing_notification_log_in: "log in"
      is: is
      are: are
      what_do_you_need: "What are you looking for?"
      post_new_listing: "Post a new listing"
      are_offering: offer
      add_news_item: "Add an article"
      lend_rent_help_carpool: "Sell, lend, help, share rides"
      loading_more_content: "Loading more content"
      more_events: "More events..."
      news: News
      no_news: "No news"
      more_news: "More news"
      or: and
      or_see_what_the_others: "...or see what the others"
      recent_events: "Recent events"
      requesting: need
      tell_it_here: "Tell it here!"
      welcome_to_new_kassi: "Welcome to new %{service_name}!"
      no_reviews: "No reviews"
      no_image: "No image"
      filter: Filter
      this_is_private_community: "You need to sign up before you can view the content."
    invitation_form:
      email: "Email address(es)"
      message: "A personal message"
      send_invitation: "Send invitation"
      add_email_addresses_description: "Add the email addresses of the people you are inviting to the field below. To add multiple email addresses, separate them with comma."
      add_lots_of_email_addresses: "As you are an administrator, here is a tip: if you plan to send lots of invitations, you should use an emailing tool. Check out %{this_article_link} to find out resources about suitable email services."
      this_article_link: "this article"
      invitation_emails_field_placeholder: "friend1@example.com, friend2@example.com, ..."
      invitation_message_field_placeholder: "I joined this amazing marketplace. You should too!"
      errors_in_emails: "Check that the email addresses you added are valid and don't contain any unusual characters. If you added multiple addresses, make sure they are separated with comma."
    list_item:
      review: review
      reviews: reviews
      distance_away: "%{distance} %{distance_unit} away"
    news_item:
      show_less: "Show less"
      show_more: "Show more"
    profile_info_empty_notification:
      add_your_info: "Add your contact info"
      add_a_profile_picture: "Add a profile picture"
      you_have_not_added_your_info: "You have not added your contact information. Please do, so others can get in touch with you more easily. Also add a profile picture so it's easier for others to trust you."
      add_your_info_link: "Add your info now"
    recent_listing:
      please_offer: Offer
      comment: comment
      comments: comments
    filters:
      show: "Filter:"
      search: Search
      map: "Show map"
      list: "Show list"
      map_button: Map
      grid_button: Grid
      list_button: List
      all_listing_types: "All listing types"
      all_categories: "All categories"
    errors:
      search_engine_not_responding: "Search is currently unavailable. Try searching again soon."
  infos:
    about:
      default_about_text_title: "What is Sharetribe?"
      default_about_text: "This marketplace is powered by Sharetribe platform. With Sharetribe you can easily create your own marketplace website. It's free and only takes a minute. %{click_here_link} to learn more!"
      click_here_link_text: "Click here"
    how_to_use:
      default_title: "How it works"
      default_content: "Here you can find information about how %{marketplace_name} works."
  landing_page:
    hero:
      search: Search
      signup: "Sign up"
      search_placeholder: "What are you looking for?"
      search_location_placeholder: Location
    listings:
      no_listing_image: "No picture"
  layouts:
    admin:
      admin: "%{service_name} Admin panel"
    branding:
      powered_by: "%{service_name} is powered by the %{sharetribe_link} marketplace platform."
      create_own: "Want to create your own online marketplace website like %{service_name}? %{learn_more}."
      learn_more: "Learn more"
    no_tribe:
      inbox: Inbox
      settings: Settings
      feedback: "Contact the %{service_name} team"
    application:
      join_this_community: "Join marketplace"
      read_more: "Read more"
      feedback: "Your message to the %{service_name} team"
      dont_use_to_contact_support: "We noticed you're an admin of %{service_name}. This form is what your users use to contact you. You cannot use this form to contact Sharetribe support. You can do that via the support widget in the bottom right corner of your Admin panel instead."
      feedback_forum: "feedback forum"
      feedback_handle: Feedback
      give_feedback: "Contact us"
      or_check_our: "...or check our"
      send_feedback_to_admin: "Send message"
      to_see_what_others_have_suggested: "to see what other users have suggested, and vote for the ideas there."
      your_email_address: "Your email address (to contact you)"
      connect: "Sign up"
      invite_your_friends: "Invite friends!"
      invite_your_neighbors: "Invite neighbors!"
      invite_your_friends_description: "The more people there are in %{service_name}, the more useful it is."
      invite_your_friends_invite_only_description: "People cannot join %{service_name} unless they are invited."
      join_without_facebook: "...or alternatively %{join_without_facebook_link}"
      join_without_facebook_link: "sign up without using Facebook"
    conversations:
      messages: Messages
      notifications: Notifications
      received: Received
      sent: Sent
    global-header:
      select_language: "Select language"
    infos:
      about: About
      how_to_use: "How it works"
      info_about_kassi: "Information about %{service_name}"
      news: News
      register_details: "Privacy policy"
      terms: "Terms of use"
    logged_in:
      admin: Admin
      go_to_your_profile_page: Profile
      hi: Hi
      login: "Log in"
      logout: "Log out"
      notifications: Notifications
      requests: "Friend requests"
      settings: Settings
      sign_up: "Create account"
    logged_in_messages_icon:
      messages: Messages
    logged_in_notifications_icon:
      notifications: Notifications
    markdown_help:
      title: "Formatting help using Markdown"
      description: "Markdown is a simple way to format text that looks great on any device. It doesn’t do anything fancy like change the font size, color, or type — just the essentials, using keyboard symbols you already know."
      formatting: Formatting
      result: Result
      h1: H1
      h2: H2
      h3: H3
      italic: italic
      bold: bold
      underline: underline
      strikethrough: strikethrough
      inline_link: "Inline link"
      list: List
      one: One
      two: Two
      three: Three
    mobile_logged_in:
      admin: Admin
      go_to_your_profile_page: Profile
      hi: Hi
      login: "Log in"
      logout: "Log out"
      notifications: Notifications
      requests: "Friend requests"
      settings: Settings
      sign_up: "Sign up"
    notifications:
      recaptcha_verification_failure: "reCAPTCHA verification failure"
      listing_could_not_be_saved: "Listing could not be saved. Please try again. If the problem persists, please %{contact_admin_link}."
      contact_admin_link_text: "contact the %{service_name} team"
      test_welcome_email_delivered_to: "A test email was sent to %{email}."
      something_went_wrong: "Something went wrong"
      community_updated: "Details updated."
      community_update_failed: "Detail update failed."
      account_creation_succesful_you_still_need_to_confirm_your_email: "Your account was created successfully. Now you need to confirm your email address."
      community_joined_succesfully_you_still_need_to_confirm_your_email: "Thanks for joining %{service_name}. Now you need to confirm your email address."
      comment_cannot_be_empty: "Comment cannot be empty"
      comment_sent: "Comment sent"
      confirmation_link_is_wrong_or_used: "The confirmation link is already used or otherwise broken. Try logging in, or send feedback if the problem persists."
      additional_email_confirmed: "The email you entered is now confirmed."
      could_not_get_email_from_social_network: "Could not get email address from %{provider} and can't create an account without email."
      social_network_email_unconfirmed: "The email address '%{email}' associated with your %{provider} account is already used but it hasn't been confirmed yet. Please confirm the email address before logging in with %{provider}."
      create_new_listing: "Create another listing"
      create_one_here: "create one here"
      email_confirmation_sent_to_new_address: "Email confirmation is now sent to the new address."
      email_not_found: "The email you gave was not found from %{service_name} database."
      error_with_session: "Error with session."
      feedback_considered_spam: "Feedback not saved, due to its formatting. Try again or use the feedback forum."
      feedback_not_saved: "Feedback could not be sent."
      feedback_saved: "Thanks a lot for your message! We'll get back to you as soon as possible."
      feedback_sent_to: "Feedback sent to %{target_person}."
      feedback_skipped: "Feedback skipped"
      invitation_cannot_be_sent: "Invitation could not be sent"
      invitation_cannot_unsubscribe: "Cannot unsubscribe from invitation emails"
      invitation_limit_reached: "You were trying to send too many invitations. Daily limit reached."
      invitation_sent: "Invitation sent successfully"
      invitation_successfully_unsubscribed: "Successfully unsubscribed from invitation emails"
      inviting_new_users_is_not_allowed_in_this_community: "Inviting new users is not allowed."
      login_again: "Please log in again."
      login_failed: "Login failed. Please enter the correct credentials."
      account_creation_successful: "Welcome to %{service_name}, %{person_name}!"
      account_deleted: "Your account is now deleted."
      login_successful: "Welcome, %{person_name}!"
      logout_successful: "You have now been logged out of %{service_name}. See you soon!"
      news_item_created: "Article created"
      news_item_creation_failed: "Article creation failed"
      news_item_update_failed: "Article update failed"
      news_item_updated: "Article updated"
      news_item_deleted: "Article removed"
      offer_accepted: "Offer accepted"
      offer_confirmed: "Offer completed"
      offer_closed: "Offer closed"
      listing_created_successfully: "Listing created successfully. %{new_listing_link}."
      offer_rejected: "Offer rejected"
      offer_canceled: "Offer canceled"
      listing_updated_successfully: "Listing updated successfully"
      listing_updated_availability_management_enabled: "Listing updated successfully. Availability management enabled."
      listing_updated_availability_management_disabled: "Listing updated successfully. Availability management disabled."
      listing_deleted: "Listing deleted"
      only_kassi_administrators_can_access_this_area: "Please log in with an admin account to access this area"
      only_listing_author_can_close_a_listing: "Only listing author can close a listing"
      only_listing_author_can_edit_a_listing: "Only listing author can edit a listing"
      payment_successful: "Payment successful"
      payment_canceled: "Payment canceled"
      error_in_payment: "Error in payment. If you didn't complete the payment yet, try again. If you did, please send us feedback."
      cannot_receive_payment: "The seller can't receive the payment due some error. Please contact the %{service_name} team to clarify the situation"
      payment_waiting_for_later_accomplishment: "When you have paid, we'll notify the seller and you will get a receipt in email"
      password_recovery_sent: "Instructions to change your password were sent to your email."
      person_activated: "User activated"
      person_deactivated: "User deactivated"
      person_updated_successfully: "Information updated"
      poll_answered: "Poll answered"
      poll_could_not_be_answered: "Poll could not be answered"
      poll_created: "Poll created"
      poll_creation_failed: "Poll creation failed"
      poll_update_failed: "Poll update failed"
      poll_updated: "Poll updated"
      poll_deleted: "Poll removed"
      read_more: "Read more!"
      registration_considered_spam: "Registration did not work, please contact us from header menu and mention \"email2 error\"."
      reply_cannot_be_empty: "You can't send an empty message"
      reply_sent: "Reply sent successfully"
      request_accepted: "Request accepted"
      request_accepted_and_closed: "Request accepted and listing closed"
      request_confirmed: "Order completed"
      request_rejected: "Request rejected"
      request_canceled: "Order disputed"
      message_sent: "Message sent"
      message_not_sent: "Sending the message failed. Please try again."
      this_content_is_not_available_in_this_community: "This content is not available."
      unknown_error: "Unknown error. Please use the Contact us link to send details about what happened."
      update_error: "An error occurred when trying to update your information, please try again"
      you_are_not_allowed_to_give_feedback_on_this_transaction: "You are not authorized to give feedback on this event"
      you_are_not_authorized_to_do_this: "You are not authorized to do this"
      you_are_not_authorized_to_view_this_content: "You are not authorized to view this content"
      listing_closed: "This listing has been closed"
      send_instructions: "You will receive an email with instructions on how to reset your password in a few minutes."
      you_cannot_reply_to_a_closed_offer: "You cannot reply to a closed offer"
      you_cannot_send_message_to_yourself: "You cannot send a message to yourself"
      you_followed_listing: "You are now following this listing"
      you_have_already_given_feedback_about_this_event: "You have already given feedback about this event"
      you_are_now_member: "Welcome to %{service_name}!"
      you_are_already_member: "You are already a member of %{service_name}. Welcome back!"
      you_must_log_in_to_create_new_listing: "You must log in to %{service_name} to create a new listing. If you don't have an account you can %{sign_up_link}."
      additional_email_confirmed_dashboard: "Your email is now confirmed."
      you_must_log_in_to_give_feedback: "You must log in to give feedback"
      you_must_log_in_to_invite_new_users: "You must log in to invite new users to %{service_name}"
      you_must_log_in_to_send_a_comment: "You must log in to send a new comment"
      you_must_log_in_to_send_a_message: "You must log in to %{service_name} to send a message to another user."
      you_must_log_in_to_do_a_transaction: "You must log in to %{service_name} to do a transaction."
      you_must_log_in_to_view_this_content: "You must log in to view this content"
      you_must_log_in_to_view_this_page: "You must log in to view this page"
      you_must_log_in_to_view_your_inbox: "You must log in to %{service_name} to view your inbox."
      you_must_log_in_to_view_your_settings: "You must log in to %{service_name} to view your settings."
      you_must_log_in_to_add_news_item: "You must log in to %{service_name} to add a new article."
      you_must_log_in_to_change_profile_settings: "You must log in to %{service_name} to change profile settings"
      you_must_log_in_to_accept_or_reject: "You must log in to accept or reject the transaction"
      you_must_log_in_to_confirm_or_cancel: "You must log in to dispute or confirm the transaction"
      you_need_to_confirm_your_account_first: "You need to confirm your email."
      you_must_fill_all_the_fields: "You must fill all the fields"
      you_unfollowed_listing: "You are no longer following this listing"
      joining_community_failed: "Joining failed"
      can_not_delete_email: "You cannot remove the email address"
      user_does_not_have_email_to_delete: "You don't have the email address you're trying to remove"
      email_deleted: "Email removed"
      listing_author_payment_details_missing: "Please contact the author by pressing the 'Contact' button below. They need to update their payment details to receive payments."
      listing_author_payment_details_missing_no_free: "Please contact the %{service_name} team to ask them to contact and advise the listing author to update their payment details to receive payments."
      images_are_processing: "We are processing your images. Give us a minute or two and they'll be visible."
      maintenance_mode:
        zero: "The website will now go offline for maintenance"
        one: "The website will be offline for maintenance in %{count} minute"
        other: "The website will be offline for maintenance in %{count} minutes"
      automatically_logged_out_please_sign_in: "You have been automatically logged out. Please log in again."
      stripe_you_account_balance_is_not_0: "You account balance is not 0 so it cannot be deleted. This might mean that you have transactions waiting to be completed or that there is money waiting to be paid out to your bank account. Please contact the %{service_name} team to learn more."
      stripe_balance_for_username_is_not_0: "The Stripe balance for %{username} is not 0, so the account cannot be deleted. This might mean that they have transactions waiting to be completed or that there is money waiting to be paid out to their bank accounts. Please check your Stripe Dashboard for more information."
      visit_admin: "Would you like to %{link}?"
      visit_admin_link: "visit your Admin panel"
      an_error_occurred_when_saving_your_information: "An error occurred when saving your information: \"%{message}\". Please check that all information is correct and try again."
    settings:
      account: Account
      notifications: Notifications
      profile: "Profile info"
      settings: Settings
      paypal_payments: "PayPal Payments"
      stripe_payments: "Stripe Payments"
      payments: Payments
      listings: Listings
      listings_search_placeholder: "Search for a listing title"
      transactions_search_placeholder: "Search for a transaction title or other party involved"
      transactions: Transactions
  listings:
    bubble_listing_not_visible:
      listing_not_visible: "You do not have permission to view this listing."
    comment:
      wrote: wrote
      send_private_message: "Send private message to %{person}"
      delete: delete
      are_you_sure: "Are you sure you want to delete the comment?"
    comment_form:
      ask_a_question: "Comment on the listing or ask for more details. All the other users will be able to see your comment."
      log_in: "log in"
      send_comment: "Send comment"
      to_send_a_comment: "to send a new comment."
      write_comment: "Write a new comment:"
      you_cannot_send_a_new_comment_because_listing_is_closed: "You cannot send new comments because this listing is closed."
      you_must: "You must"
      subscribe_to_comments: "Notify me of new comments and updates"
    deleting_a_listing_cannot_be_undone: "Deleting a listing cannot be undone. Are you sure you want to proceed?"
    edit:
      edit_listing: "Edit listing"
    edit_links:
      close_listing: "Close listing"
      edit_listing: "Edit listing"
      reopen_listing: "Reopen listing"
      move_to_top: "Move to top of homepage"
      show_in_updates_email: "Show in the next newsletter"
      show_in_updates_email_loading: Loading...
      show_in_updates_email_error: "Couldn't reach server. Try again after page refresh."
      show_in_updates_email_success: "This listing will be shown in the next automatic update email sent to the users"
      listing_is_pending: "Listing is pending approval"
      listing_is_rejected: "Listing is rejected"
      approve_listing: "Approve listing"
      reject_listing: "Reject listing"
      delete_listing: "Delete listing"
    map:
      open_in_google_maps: "Open in Google Maps"
    error:
      something_went_wrong: "Something went wrong, error code: %{error_code}"
      something_went_wrong_plain: "Something went wrong"
      create_failed_to_connect_to_booking_service: "Listing creation failed: Failed to connect to the booking service. Please try again."
      update_failed_to_connect_to_booking_service: "Listing update failed: Failed to connect to the booking service. Please try again."
    follow_links:
      follow: "Get emails about new comments"
      unfollow: "Don't get emails about new comments"
    form:
      custom_field_partials:
        dropdown:
          select_one___: "Select one..."
      departure_time:
        at: At
        departure_time: "Departure time"
      departure_time_radio_buttons:
        repeated: "Repeated (add times and days in the field 'detailed description')"
      description:
        detailed_description: "Detailed description"
        youtube_info: "If your description contains YouTube links, the videos will be shown below the description."
        youtube_info_markdown: "You can %{link}. If your description contains YouTube links, the videos will be shown below the description."
      destination:
        destination: Destination
      form_content:
        favor: "a service"
        housing: "a space"
        item: "an item"
        offer_something: "Offer something"
        request_something: "Request something"
        rideshare: "a ride"
        i_want_to_offer: "I want to offer..."
        i_want_to_request: "I need..."
      googlemap:
        googlemap_copy: "End Points From Map"
        googlemap_description: Mapview
        googlemap_updatemap: "Update Map"
      images:
        image: Image
        best_result: "For best results, use JPG, GIF or PNG images that are %{width}x%{height} pixels"
        no_file_selected: "No file selected"
        remove_image: "Remove image"
        select_file: "Select file"
        add_more: "+ Add more"
        removing: Removing...
        processing: Processing...
        loading_image: Loading...
        image_uploading_in_progress: "Image upload in progress..."
        processing_takes_a_while: "All images uploaded! Processing them will take a bit of time, but it's ok to save the listing and move on."
        this_may_take_a_while: "this only takes a second"
        percentage_loaded: "%{percentage}%"
        uploading_failed: "Image uploading failed"
        image_processing_failed: "Image processing failed"
        file_too_large: "The file is too large"
        accepted_formats: "The image format must be either GIF, JPG or PNG."
        images_not_uploaded_confirm: "All images have not finished uploading. Do you really want to continue?"
      location:
        location: Location
      price:
        price: Price
        per: per
        per_day: "per day"
        mass: "piece, kg, l, m2, ..."
        time: "hour, day, month, ..."
        long_time: "week, month, ..."
        after_service_fee_you_will_get: "After %{service_name} and payment processor fees you will get %{sum_with_currency}"
        no_service_fee_you_will_get_paypal_text: "%{paypal_fee_info_link} will be deducted from the price."
        no_service_fee_you_will_get_payment_text: "%{payment_fee_info_link} will be deducted from the price."
        after_service_fee_you_will_get_payment_text: "Once someone makes an order, you'll receive this amount minus %{payment_fee_info_link}"
        payment_fee_info_link_text: "%{service_name} fee and a payment processing fee"
        delivery: "Delivery method"
        shipping: Shipping
        shipping_price: "Shipping fee"
        shipping_price_additional: "Additional items"
        pickup: Pickup
      origin:
        location: Location
        origin: Origin
        the_exact_location: "The exact location will not be shown to other users."
      send_button:
        save_listing: "Post listing"
        submit_for_review: "Submit for review"
        will_be_reviewed: "All listings on %{service_name} will be reviewed before publishing. Once your listing has been approved, you will be notified by email and it will be visible to all."
        we_noticed_youre_an_admin: "We noticed you're an admin of %{service_name}. Your changes will be automatically applied and will not need a review or approval."
      share_type:
        select: Select
        borrow: Borrowing
        buy: Buying
        give_away: "Giving away"
        lend: Lending
        offer_type: "Offer type"
        receive: "Accepting for free"
        rent: Renting
        rent_out: "Renting out"
        request_type: "Request type"
        sell: Selling
        share_for_free: "Sharing for free"
        accept_for_free: "Accepting for free"
        trade: Swapping
      tag_list:
        comma_separate: "(comma separate)"
        tags: Tags
      title:
        listing_title: "Listing title"
      valid_until:
        valid_until: "Expiration date"
      valid_until_radio_buttons:
        for_the_time_being: "For the time being"
      privacy:
        privacy: Privacy
        private: "Private (only users who are logged in can see)"
        public: "Public (visible to users who are not logged in)"
    help_texts:
      help_share_type_title: "Type of the offer or request"
      help_tags_title: Tags
      help_valid_until_title: "Expiration date"
    index:
      all_categories: "All categories"
      all_offer_types: "All offer types"
      all_request_types: "All request types"
      category: Category
      did_not_found_what_you_were_looking_for: "Didn't find what you need?"
      favors: Services
      housing: Spaces
      items: Items
      list_view: "List view"
      listings: Listings
      map_view: "Map view"
      offer_something: "Let others know!"
      offer_type: "Offer type"
      offers: Offers
      request_something: "Request something!"
      request_type: "Request type"
      requests: Requests
      rideshare: Rideshare
      you_have_something_others_do_not: "Have something to offer?"
      feed_title: "%{listing_type} in %{service_name} %{optional_category}"
    left_panel_link:
      borrows: Borrowing
      buys: Buying
      favors: Services
      give_aways: "Giving away"
      housings: Spaces
      items: Items
      lends: Lending
      receives: "Taking for free"
      rent_outs: "Renting out"
      rents: Renting
      rideshares: Rideshare
      sells: Selling
      share_for_frees: "Sharing for free"
      accept_for_frees: "Accepting for free"
      trades: Swapping
    listing_actions:
      booking_from: From
      booking_to: To
      how_paypal_works: "How PayPal Works"
      payment_help: "Payment help"
      unable_load_availability: "Could not load availability information. Please try again later."
      booking_date: "Booking date"
      select_one: "Select one"
      start_time: "Start time"
      end_time: "End time"
      marketplace_fees_may_apply: "%{service_name} fees may apply"
    new:
      listing: listing
      selected_category: "Category: %{category}"
      selected_subcategory: "Subcategory: %{subcategory}"
      selected_transaction_type: "Listing type: %{transaction_type}"
      select_category: "Select category"
      select_subcategory: "Select subcategory"
      select_transaction_type: "Select listing type"
      you_need_to_fill_payout_details_before_accepting: "You need to fill in payout details before you can post a listing. Go to %{payment_settings_link} to fill in the details."
      contact_admin_link_text: "contact the %{service_name} team"
      community_not_configured_for_payments: "%{service_name} hasn't been configured for payments, so you cannot post new listings yet. Please %{contact_admin_link} for details."
      payment_settings_link: "payment settings"
      community_not_configured_for_payments_admin: "%{service_name} hasn't been configured for payments, so you cannot post new listings yet. Go to %{payment_settings_link} to fill in the payment details."
      you_are_now_posting_a_listing_on_behalf_of: "You are now posting a listing on behalf of %{name}"
    quantity:
      hour: "Number of hours:"
      day: "Number of days:"
      night: "Number of nights:"
      week: "Number of weeks:"
      month: "Number of months:"
      unit: "Number of units:"
      custom: "Quantity:"
      person: "Number of people:"
    quantity_placeholder: Quantity
    please_comment: Comment
    reply_link:
      listing_closed: "Listing is closed"
    show:
      add_your_phone_number: "Add your phone number"
      add_profile_picture: "Add profile picture"
      comments: "Public discussion"
      contact_by_phone: "Contact by phone:"
      contact: Contact
      favor_offer: "Service offer"
      favor_request: "Service request"
      inquiry: Announcement
      item_offer_trade: "Swap offer"
      item_request_trade: "Swap request"
      no_description: "This listing doesn't have a description"
      no_image: "No image"
      no_reviews: "No reviews received"
      offer: Offer
      listing_created: Created
      open_until: "Open until %{date}"
      feedback: Feedback
      qr_code: "QR code"
      request: Request
      rideshare_offer: "Rideshare offer"
      rideshare_request: "Rideshare request"
      send_private_message: "Send private message"
      tags: Tags
      time: time
      times: times
      times_viewed: Viewed
      processing_uploaded_image: "(Processing uploaded image...)"
      listing_created_at: "Listing created"
      price:
        per_quantity_unit: "per %{quantity_unit}"
        per_day: "per day"
      delivery: "Delivery method"
      shipping: "Shipping (+%{price})"
      shipping_no_price: Shipping
      shipping_price_additional: "Shipping (+%{price}, additional items: +%{shipping_price_additional})"
      pickup: Pickup
      pickup_no_price: Pickup
      youtube_video_player: "YouTube video player"
    unit_types:
      piece: piece
      hour: hour
      day: day
      night: night
      week: week
      month: month
      unit: unit
      person: person
    verification_required:
      verification_required: "Verification required"
  listing_conversations:
    preauthorize:
      dates_not_available: "Selected dates are not available"
      error_in_checking_availability: "Could not check availability for the selected dates"
      details: Details
      by: "%{listing} by %{author}"
      payment: Payment
      exp: "Exp:"
      you_will_be_charged: "You will be charged only if %{author} accepts the transaction. %{author} needs to accept the transaction within %{expiration_period} days. If %{author} declines or does not respond, no charge is made."
      day: day
      days: days
      night: night
      nights: nights
      invalid_parameters: "Invalid values for new transaction"
      select_delivery_method: "You should select a delivery method"
    transaction_agreement_checkbox:
      read_more: View.
    stripe_payment:
      payment: Payment
      pay_with_card: "Pay with credit or debit card"
      address: "Shipping address"
      address_country: "Country *"
      address_name: "First and last names *"
      address_city: "City *"
      address_state: State
      address_street1: "Street address line 1 *"
      address_street2: "Street address line 2"
      address_postal_code: "ZIP / Postal code *"
  mapview:
    index:
      all_categories: "All categories"
      all_offer_types: "All offer types"
      all_request_types: "All request types"
      category: Category
      did_not_found_what_you_were_looking_for: "Didn't find what you need?"
      favors: Services
      housing: Spaces
      items: Items
      list_view: "List view"
      map_view: "Map view"
      offer_something: "Let others know!"
      offer_type: "Offer type"
      offers: Offers
      request_something: "Request something!"
      request_type: "Request type"
      requests: Requests
      rideshare: Rideshare
      you_have_something_others_do_not: "Have something to offer?"
    please_comment: Comment
  mercury:
    content_too_long: "Inserted content was too long."
  okl:
    member_id: "Member id"
    member_id_or_email: "Member id or email"
  paypal_accounts:
    payout_info_title: "Receiving funds"
    paypal_account_email_connected: "<del>Connect PayPal account</del> Completed!"
    payout_info_paypal: "%{service_name} uses PayPal as its payment provider. A %{create_paypal_account_link} is required in order to accept payments for your listings, and must be connected to %{service_name}."
    paypal_billing_agreement_made: "<del>Grant %{service_name} permission to charge a transaction fee</del> Completed!"
    commission_permission_needed: "You will also need to grant %{service_name} permission to charge a transaction fee."
    create_paypal_account_link_text: "PayPal account"
    connected_account: "PayPal account '%{email}' connected successfully."
    paypal_receive_funds_info_label_australia_only: "Your PayPal account needs to be able to accept payments. This might require a Premier or Business account."
    paypal_receive_funds_info_label: "Your PayPal account needs to be able to accept payments. This might require a Business account."
    paypal_receive_funds_info_australia_only: "If you see an error when trying to connect your account to %{service_name}, either %{upgrade_paypal_account_link}, or (if you are an individual), create a new Premier account. Both account types are completely free."
    paypal_receive_funds_info: "If you see an error when trying to connect your account to %{service_name}, %{upgrade_paypal_account_link}. It's free and easy. If you're an individual, PayPal recommends using your name as the Business name."
    upgrade_paypal_account_link_text: "log in and upgrade your PayPal account to a business account"
    admin_account_not_connected: "Using %{service_name}'s payment system in order to receive payments is not possible since payments have not been set up. Please %{contact_admin_link} for details."
    contact_admin_link_text: "contact the %{service_name} team"
    you_are_ready_to_accept_payments: "You are ready to accept payments!"
    commission: "%{commission} %"
    not_now: "I do not want to connect PayPal account now"
    new:
      payout_info_you_need_to_connect: "In order to accept payments, you need to connect your PayPal account with %{service_name}."
      payout_info_text: "To connect your account, please complete the following steps."
      contact_admin_link_text: "contact the %{service_name} team"
      admin_account_not_connected: "Connecting your PayPal account is not possible since %{service_name} has not set up payments. Please %{contact_admin_link} for details."
      paypal_account_email: "Connect your PayPal account"
      paypal_account_email_placeholder: "Your PayPal email address"
      paypal_account_email_info_text: "If you don't have a PayPal account, you can create one by %{create_paypal_account}. If you get an error message when connecting your PayPal account, upgrade your PayPal account to a business account. Upgrading is free and easy. If you are an individual, you can use your first and last name as your \"business name\". To upgrade your account, %{upgrade_paypal_account} and find the upgrade link."
      create_paypal_account: "clicking here"
      upgrade_paypal_account: "log in to your PayPal account"
      paypal_account_billing_agreement: "Grant %{service_name} permission to charge a transaction fee"
      follow_steps: "Follow the steps below to start receiving funds:"
      connect_paypal_account_title: "Connect your PayPal account"
      connect_paypal_account_title_with_step: "Step %{current_step}/%{total_steps}: Connect your PayPal account"
      connect_paypal_account_instructions: "Click on the button below to log in to PayPal and connect your PayPal account with %{service_name}."
      connect_paypal_account: "Connect your PayPal account"
      paypal_account_billing_agreement_with_step: "Step %{current_step}/%{total_steps}: Grant permission to charge a transaction fee"
      paypal_account_billing_agreement_info_both: "After you make a sale on %{service_name}, a service fee (%{commission_from_seller} of the total item price, excluding shipping, minimum fee %{minimum_commission}) will be charged from your PayPal account. Permission to do this is required in order to accept payments in %{service_name}. The fee does not include %{paypal_info_link}."
      paypal_account_billing_agreement_info_fixed: "After you make a sale on %{service_name}, a service fee of %{minimum_commission} will be charged from your PayPal account. Permission to do this is required in order to accept payments in %{service_name}. The fee does not include %{paypal_info_link}."
      paypal_account_billing_agreement_info_relative: "After you make a sale on %{service_name}, a service fee (%{commission_from_seller} of the total item price, excluding shipping) will be charged from your PayPal account. Permission to do this is required in order to accept payments in %{service_name}. The fee does not include %{paypal_info_link}."
      paypal_account_billing_agreement_info_none: "%{service_name} does not currently charge a service fee. If service fees are enabled, you will need to grant %{service_name} permission to charge a service fee in order to accept payments. The fee does not include %{paypal_info_link}."
      paypal_info_link_text: "PayPal's payment processing fee"
      billing_agreement_description: "Grant %{service_name} permission to charge a transaction fee."
      billing_agreement: "Grant permission"
      permissions_not_granted: "Permissions to connect with your PayPal account were not granted."
      could_not_fetch_redirect_url: "Could not fetch redirect URL to connect with PayPal."
      paypal_not_enabled: "PayPal payments are not enabled."
      billing_agreement_canceled: "The billing agreement was canceled"
      billing_agreement_not_accepted: "You did not accept the billing agreement in PayPal."
      billing_agreement_wrong_account: "PayPal accounts did not match. Please use the same PayPal account that you connected in the first step."
      something_went_wrong: "Something went wrong. Please try again. If the problem persists, please contact the %{service_name} team."
      account_not_verified: "You have not verified your PayPal account. You need to go to paypal.com and verify your account before you can continue."
      account_restricted: "Your PayPal account is restricted and cannot be connected. Please log in to paypal.com to find out more or get in touch with PayPal customer support to resolve the issue."
    paypal_account_connected_title: "PayPal account connected"
    paypal_account_connected: "The PayPal account <%{email}> has been connected with %{service_name}."
    change_account: "Change PayPal account"
    missing: "You have open listings but your Paypal account is not set up to receive payments. Connect your Paypal account and grant %{service_name} permission to charge a transaction fee from your %{settings_link}."
    from_your_payment_settings_link_text: "payment settings"
    redirect_message: "Redirecting you to PayPal. If nothing happens, click %{redirect_link}."
    redirect_link_text: here
    paypal_account_all_set_up: "Hooray, everything is set up!"
    can_receive_payments: "You can now receive payments for your listings."
    paypal_account_connected_summary: "PayPal account <%{email}> connected successfully"
    paypal_permission_granted_summary: "Permission for transaction fees granted"
  paypal:
    pay_with_paypal: "Proceed to payment"
    checkout_with: "Checkout with"
    or_pay_with_paypal: or
    checkout_with_paypal: "Checkout with PayPal"
    cancel_succesful: "PayPal payment successfully canceled"
    transaction:
      commission_payment_name: "Commission payment for %{listing_title}"
      commission_payment_description: "Marketplace %{service_name} took this commission from transaction regarding %{listing_title}"
    wait_while_loading: "Please wait."
    chatting_with_paypal: "We are chatting with PayPal."
  people:
    edit_links:
      activate: Activate
      deactivate: Deactivate
    help_texts:
      feedback_description_title: Feedback
      help_invitation_code_title: "You need an invite to join"
      terms_title: "%{service_name} terms of use"
      invite_only_help_text: "Select this option if you want that new members can join only if they are invited by an existing user."
      invite_only_help_text_title: Invite-only
    inactive_notification:
      this_person_is_not_active_in_kassi: "This user is no longer active in %{service_name}"
      inactive_description: "This user has stopped using %{service_name}. You cannot contact this user, give feedback to them or comment their listings."
    new:
      create_new_account: "Create account"
      email: "Email address"
      email_is_in_use: "The email you gave is already in use."
      email_is_in_use_or_not_allowed: "This email is not allowed or it is already in use. If you can't get in, contact us."
      email_not_allowed: "This email is not allowed in %{service_name}. Please use an email address that is allowed. If you still cannot get in, contact us."
      invalid_username_or_email: "Email is invalid or already in use"
      email_restriction_instructions:
        one: "The access to %{service_name} is restricted. To join you need a '%{allowed_emails}' email address."
        other: "The access to %{service_name} is restricted. You need an email address that proves that you are entitled to join."
      family_name: "Last name"
      given_name: "First name"
      i_accept_the_terms_and_privacy: "I accept the %{terms} and %{privacy}"
      admin_emails_consent: "I agree to receive occasional emails from the %{service_name} team and understand that I can change my mind at any time"
      invalid_invitation_code: "The invitation code is not valid."
      invitation_code: "Invitation code"
      not_required: ", not required"
      notification_is_mandatory: "You must pick at least one email address for receiving notifications. If you don't want to receive any emails from %{service_name}, check your email notification settings."
      password_again: "Confirm password"
      show_my_name_to_others: "Show my real name to other %{service_name} users"
      sign_up: "Create a new %{service_name} account"
      terms: "Terms of Use"
      privacy: "Privacy policy"
      visible_only_to_you: "visible only to you and the %{service_name} team"
      visible_to_everybody: "visible to everybody"
      create_account_with_provider: "Sign up with %{provider}"
      OR: OR
      signup_with_email: "Sign up with email"
      this_field_will_be_publicly_visible: "(This field will be publicly visible)"
    profile_feedback:
      grade: "grade:"
      and_gave_following_feedback: "and gave the following feedback"
    profile_listings:
      no_image: "No image"
      manage_listings: "Manage all my listings"
    show:
      contact: "Contact %{person}"
      about_me: "About me:"
      add_description: "Share something about yourself"
      add_location: "Add location"
      add_phone_number: "Add phone number"
      address: "Location:"
      as_expected: "As expected"
      edit_profile_info: "Edit profile"
      exceeded_expectations: "Exceeded expectations"
      positive: positive
      hide_description: "Show less"
      less_than_expected: "Worse than expected"
      phone_number: "Phone number:"
      show_all_feedback: "Show all feedback"
      show_all_testimonials: "Show all feedback"
      show_full_description: "Show more"
      slightly_better_than_expected: "Exceeded expectations"
      slightly_less_than_expected: "Worse than expected"
      what_are_these: "What are these?"
      review: "received review"
      reviews: "received reviews"
      listing: listing
      listings: listings
      open_listing: "open listing"
      open_listings: "open listings"
      no_listings: "No listings"
      no_open_listings: "No open listings"
      no_reviews: "No reviews"
      show_all_listings: "Show all listings"
      show_all_open_listings: "Show all open listings"
      show_all_reviews: "Show all reviews"
      admin_actions: "Admin actions"
      post_listing_as: "Post listing as"
    followed_people:
      you_follow_plural: "You follow %{count} people"
      you_follow_singular: "You follow %{count} person"
      they_follow_plural: "%{count} followed people"
      they_follow_singular: "%{count} followed person"
      show_all_followed_people: "Show all followed people"
      no_followed_people: "No followed people"
    follow_button:
      following: Following
      follow: Follow
      unfollow: Unfollow
  sessions:
    new:
      create_new_account: "Create a new account"
      i_forgot_my_password: "Forgot password"
      login: "Log in"
      login_to_kassi: "Log in to %{service_name}"
      connect_your_facebook_to_kassi: "Connect your Facebook account to %{service_name}"
      facebook_account: "Facebook account:"
      log_in_to_link_account: "If you already have a %{service_name} account, log in to link it with your Facebook account."
      you_can_also_create_new_account: "If you don't have an account in %{service_name}, %{accont_creation_link} to create one with your Facebook login."
      account_creation_link_text: "click here"
      cancle_facebook_connect: "If you don't want to link this account, you can %{cancel_link}."
      facebook_cancel_link_text: cancel
      log_in_with_your_provider_account: "Log in with %{provider}"
      or_sign_up_with_your_username: "...or with your email:"
      we_will_not_post_without_asking_you: "We will never post to Facebook without asking you."
    password_forgotten:
      email: Email
      password_recovery_instructions: "Enter your email address to reset your password."
      request_new_password: "Request new password"
      change_your_password: "Change your password"
    confirmation_pending:
      welcome_to_kassi: "Welcome to %{service_name}!"
      check_your_email: "Check your inbox"
      resend_confirmation_instructions: "Resend confirmation instructions"
      your_current_email_is: "Your email is %{email}."
      change_email: Change
      confirm_your_email: "Please confirm your email address"
      account_confirmation_instructions: "You will soon receive an email with a link to confirm your email address. Don't forget to check your spam folder! After confirming your address, you can join %{service_name}."
      account_confirmation_instructions_title_admin: "Confirm your email address"
      before_full_access_you_need_to_confirm_email: "Before we can give you full access to your marketplace, there's just one more thing we need to do: confirm your email address."
      before_confirmation_only_access_admin_dashboard: "Before confirmation you can only access the %{admin_dashboard_link}."
      admin_dashboard_link_text: "Admin panel"
      account_confirmation_instructions_admin: "You should have received an email at %{email_address} with a confirmation link. If you don't see it, check your spam folder or click the button below to resend the email. Once it arrives, open the included link to confirm your address, after which you'll get full access to your marketplace. If you need any help, don't hesitate to %{support_link}."
      contact_support_link_text: "contact Sharetribe support"
  settings:
    account:
      change: Change
      confirm_new_password: "Confirm new password"
      delete_account: "Delete account"
      delete_account_button: "Permanently delete my account"
      delete_account_confirmation_popup: "Are you sure you really want to delete your user account and permanently lose all data related to it? Account deletion cannot be reversed."
      email_addresses: "Email addresses"
      new_email: "New email address"
      delete_personal_information: "If you delete your account, your personal information (name, phone number, address, email, profile picture, etc.) will be deleted permanently and can't be recovered. All the listings you have created will be removed. You won't be able to reactivate your account."
      delete_information_others_involved: "Information where other members are involved (conversations with other people, transactions you've made, reviews you've given to others, etc) is not removed when you delete your account. However, your name will no longer be displayed next to this information."
      unfinished_transactions: "Your account can't be deleted because you have ongoing transactions. Please complete all transactions before deleting your account."
      only_admin: "Your account can't be deleted because you are the only administrator of the marketplace."
      new_password: "New password"
      save: Save
      these_fields_are_shown_only_to_you: "Username is shown in your profile unless you have given your name. Other information is only shown to you."
      email_already_confirmed: "Your email address is already confirmed."
      email:
        address_title: Address
        remove_title: Remove
        remove_confirmation: "Are you sure you want to remove this email address?"
        receive_notifications_title_desktop: "Receive notifications"
        receive_notifications_title_mobile: "Receive notifications"
        receive_notifications_new_title_mobile: "Receive notifications"
        add_new_with_plus: "+ Add new email address"
        add_new_cancel: Cancel
        confirmation_title_mobile: "Confirmation:"
        confirmation_title_desktop: Confirmation
        confirmation_resend: Resend
        status_confirmed: Confirmed
        status_pending: Pending
    notifications:
      email_from_admins: "I agree to receive occasional emails from the %{service_name} team"
      i_want_to_get_email_notification_when: "I want to get an email notification when..."
      newsletters: "Emails from administrators"
      community_updates: Newsletters
      email_about_confirm_reminders: "...I have forgotten to confirm an order as completed"
      email_about_new_comments_to_own_listing: "...someone comments on my listing"
      email_about_new_messages: "...someone sends me a message"
      email_about_new_received_testimonials: "...someone gives me feedback"
      email_about_testimonial_reminders: "...I have forgotten to give feedback on an order"
      email_daily_community_updates: "Send me a <b>daily</b> newsletter if there are new listings"
      email_weekly_community_updates: "Send me a <b>weekly</b> newsletter if there are new listings"
      do_not_email_community_updates: "Don't send me newsletters"
      email_when_conversation_accepted: "...someone accepts my offer or request"
      email_when_conversation_rejected: "...someone rejects my offer or request"
      email_about_completed_transactions: "...someone marks my order as completed"
      email_about_new_payments: "...I receive a new payment"
      email_about_new_listings_by_followed_people: "...someone I follow posts a new listing"
      unsubscribe_succesful: "Unsubscribe successful"
      unsubscribe_info_text: "You will no longer receive these emails. Check your %{settings_link} to choose what kind of emails you want to receive from %{service_name}, or return to the %{homepage_link}."
      settings_link: settings
      homepage_link: homepage
      unsubscribe_unsuccesful: "Error in unsubscribing"
      unsuccessful_unsubscribe_info_text: "The unsubscribe link has expired. Log in to change your email subscription settings."
<<<<<<< HEAD
      email_listing_new_comment: '...a listing public discussion I follow has a new comment'
      email_listing_updated: '...a listing I have commented on has been updated'
=======
      email_listing_new_comment: "...a listing public discussion I follow has a new comment"
      email_listing_updated: "...a listing I have commented on has been updated"
>>>>>>> 4fa1a736
    profile:
      about_you: "About you"
      city: City
      family_name: "Last name"
      given_name: "First name"
      first_name_with_initial: "(only first letter shown to other users)"
      first_name_only: "(not shown to other users)"
      display_name: "Display name"
      display_name_description: "If you represent an organization, you can use its name as your display name. Display name is shown to other users instead of your first and last name."
      location_description: "You can provide either your street address or only a city or zip/postal code. It’s good to also add your country when adding your location. Examples: \"10117 Berlin, Germany\" or \"2000 Sand Hill Road, CA, USA\"."
      profile_picture_description: "The profile picture should be in a square format (1:1 ratio), for example, 800x800 pixels. Otherwise, it will be cropped to fit."
      phone_number: "Phone number"
      profile_picture: "Profile picture"
      postal_code: "Postal code"
      profile_page: "in your profile page"
      profilemap: Mapview
      street_address: Location
      these_fields_are_shown_in_your: "Some of this information is visible to all %{service_name} users"
      visible_to_everybody: "visible to everybody"
      visible_to_registered_users: "(visible to users that have logged in)"
      default_in_listing: "(used only as a default when creating a new listing)"
      invisible: "(not shown to other users)"
      image_is_processing: "Hang on tight. We are processing your profile picture. It will be ready in a minute or two."
      shown_in_your_public_profile: "(shown in your public profile)"
      editing_profile_of: "You are now editing the profile of %{name}"
      format_markdown_link: "format your description using Markdown"
      format_markdown: "You can %{link}."
      username: Username
      username_description: "Your username is used as part of the unique URL of your profile page. You can only use letters and numbers for your username, without spaces. When you change your username, your URL will automatically change and your previous URL will not be redirected. The old username will become available for other users."
    save_information: "Save information"
  shipping_address:
    shipping_address: "Shipping address"
  tag_cloud:
    tag_used:
      with_tag: "With tag"
      without_tag: "Without tag"
  terms:
    show:
      accept_terms: "Accepting %{service_name} terms of use"
      here: "by clicking here"
      i_accept_new_terms: "I accept the new terms"
      i_accept_terms: "I accept the terms"
      terms: "%{service_name} terms of use"
      terms_have_changed: "Terms of use have changed"
      you_can_view_the_new_terms: "You can view the new terms"
      you_need_to_accept: "Welcome to %{service_name}! This seems to be the first time you are using the service. Before starting you must first accept the"
      you_need_to_accept_new_terms: "%{service_name} terms of use have changed. You have to accept the new terms in order to continue using %{service_name}. The new terms are intended to enable the upkeep of the service after the research project has ended."
  testimonials:
    index:
      all_testimonials: "All feedback"
      feedback_altogether: "Feedback altogether: "
      loading_more_testimonials: "Loading more testimonials"
      no_testimonials: "No received feedback."
    new:
      as_expected: "As expected"
      exceeded_expectations: "Much better than expected"
      give_feedback_to: "Give feedback to %{person}"
      grade: "What is your overall feeling?"
      less_than_expected: "Worse than expected"
      send_feedback: "Send feedback"
      slightly_better_than_expected: "Slightly better than expected"
      slightly_less_than_expected: "Slightly worse than expected"
      textual_feedback: "How did things go?"
      this_will_be_shown_in_profile: "The feedback you give will be visible to other members in the profile page of %{person}. It helps them to evaluate whether %{person} is a trustworthy person."
      positive: Positive
      negative: Negative
      default_textual_feedback: "Everything went smoothly, thanks a lot!"
    testimonial:
      about_listing: "about listing"
  date:
    formats:
      long_with_abbr_day_name: "%a, %b %d, %Y"
    first_day_of_week: 0
  datepicker:
    days:
      sunday: Sunday
      monday: Monday
      tuesday: Tuesday
      wednesday: Wednesday
      thursday: Thursday
      friday: Friday
      saturday: Saturday
    days_short:
      sunday: Sun
      monday: Mon
      tuesday: Tue
      wednesday: Wed
      thursday: Thu
      friday: Fri
      saturday: Sat
    days_min:
      sunday: Su
      monday: Mo
      tuesday: Tu
      wednesday: We
      thursday: Th
      friday: Fr
      saturday: Sa
    months:
      january: January
      february: February
      march: March
      april: April
      may: May
      june: June
      july: July
      august: August
      september: September
      october: October
      november: November
      december: December
    months_short:
      january: Jan
      february: Feb
      march: Mar
      april: Apr
      may: May
      june: Jun
      july: Jul
      august: Aug
      september: Sep
      october: Oct
      november: Nov
      december: Dec
    today: Today
    clear: Clear
    format: mm/dd/yyyy
  time:
    formats:
      short: "%b %e, %Y at %H:%M"
      shorter: "%b %e at %H:%M"
      short_date: "%b %e, %Y"
      hours_only: "%l:%M %P"
  timestamps:
    day_ago: "%{count} day ago"
    days_ago: "%{count} days ago"
    hour_ago: "%{count} hour ago"
    hours_ago: "%{count} hours ago"
    minute_ago: "%{count} minute ago"
    minutes_ago: "%{count} minutes ago"
    month_ago: "%{count} month ago"
    months_ago: "%{count} months ago"
    seconds_ago: "%{count} seconds ago"
    year_ago: "%{count} year ago"
    years_ago: "%{count} years ago"
    days_since:
      one: "%{count} day"
      other: "%{count} days"
    time_to:
      seconds:
        one: "%{count} second"
        other: "%{count} seconds"
      minutes:
        one: "%{count} minute"
        other: "%{count} minutes"
      hours:
        one: "%{count} hour"
        other: "%{count} hours"
      days:
        one: "%{count} day"
        other: "%{count} days"
  transactions:
    initiate:
      booked_days: "Booked days:"
      booked_nights: "Booked nights:"
      booked_days_label:
        one: "Booked day:"
        other: "Booked days:"
      booked_nights_label:
        one: "Booked night:"
        other: "Booked nights:"
      booked_hours_label:
        one: "Booked hour:"
        other: "Booked hours:"
      price_per_day: "Price per day:"
      price_per_night: "Price per night:"
      price_per_hour: "Price per hour:"
      price_per_unit: "Price per unit:"
      quantity: "Quantity:"
      subtotal: "Subtotal:"
      shipping-price: "Shipping:"
      stripe-fee: "Stripe Fee (estimated):"
      duration_in_hours:
        one: "(1 hour)"
        other: "(%{count} hours)"
      start_end_time: "%{start_time} to %{end_time}"
    price_per_quantity: "Price per %{unit_type}:"
    price: "Price:"
    quantity: "Quantity: %{quantity}"
    unit_price: "Unit price: %{unit_price}"
    total: "Total:"
    total_to_pay: "Payment total:"
  unit:
    day: day
    days: days
  web:
    listings:
      errors:
        availability:
          something_went_wrong: "We're not able to display availability information. Try to reload the page."
          saving_failed: "We're not able to save availability changes. Try to reload the page."
        working_hours:
          required: required
          overlaps: overlaps
          covers: covers
      pricing_units:
        piece: piece
        hour: hour
        day: day
        night: night
        week: week
        month: month
      edit_availability_header: Availability
      save_and_close_availability_editing: "Save and close"
      confirm_discarding_unsaved_availability_changes_explanation: "You have unsaved changes to your availability information. If you proceed, these changes will be lost."
      confirm_discarding_unsaved_availability_changes_question: "Are you sure you want to discard your changes?"
      edit_listing_availability: "Edit listing availability"
      working_hours:
        default_schedule: "Default schedule"
        i_am_available_on: "I'm available on..."
        start_time: "Start time"
        end_time: "End time"
        add_another_time_slot: "+ Add another time slot"
        save: Save
    no_listings:
      sorry: "Sorry, no listings could be found for your search criteria."
      try_other_search_terms: "Maybe try other search terms?"
    listing_card:
      add_picture: "Add picture"
      no_picture: "No picture"
    search:
      page: Page
      page_of_pages: "of %{total_number_of_pages}"
    topbar:
      menu: Menu
      more: More
      search_placeholder: Search...
      search_location_placeholder: Location
      user: User
      inbox: Inbox
      profile: Profile
      manage_listings: "My listings"
      settings: Settings
      logout: "Log out"
      login: "Log in"
      signup: "Sign up"
      admin_dashboard: "Admin panel"
      language: Language
      listings: "My listings"
    utils:
      km: km
      mi: mi
    branding:
      powered_by: "%{service_name} is powered by the %{sharetribe_link} marketplace platform."
      create_own: "Want to create your own online marketplace website like %{service_name}? %{learn_more}."
      learn_more: "Learn more"
  will_paginate:
    models:
      person:
        zero: users
        one: user
        few: users
        other: users
      transaction:
        zero: transactions
        one: transaction
        few: transactions
        other: transactions
      listing:
        zero: listing
        one: listing
        few: listings
        other: listings
    previous_label: "&#8592; Previous"
    next_label: "Next &#8594;"
    page_gap: "&hellip;"
    page_entries_info:
      single_page:
        zero: "No %{model} found"
        one: "Displaying 1 %{model}"
        other: "Displaying all %{count} %{model}"
      single_page_html:
        zero: "No %{model} found"
        one: "Displaying <b>1</b> %{model}"
        other: "Displaying <b>all&nbsp;%{count}</b> %{model}"
      multi_page: "Displaying %{model} %{from} - %{to} of %{count} in total"
      multi_page_html: "Displaying %{model} <b>%{from}&nbsp;-&nbsp;%{to}</b> of <b>%{count}</b> in total"
    person:
      community_members_entries_info:
        single_page:
          zero: "No %{model} found"
          one: "Displaying %{accepted_count} accepted %{accepted_model} and %{other_count} other %{other_model}"
          other: "Displaying %{accepted_count} accepted %{accepted_model} and %{other_count} other %{other_model}"
        single_page_html:
          zero: "No %{model} found"
          one: "Displaying <b>%{accepted_count}</b> accepted %{accepted_model} and %{other_count} other %{other_model}"
          other: "Displaying <b>%{accepted_count}</b> accepted %{accepted_model} and %{other_count} other %{other_model}"
        multi_page: "Displaying %{model} %{from} - %{to} of %{accepted_count} accepted %{accepted_model} and %{other_count} other %{other_model}"
        multi_page_html: "Displaying %{model} <b>%{from}&nbsp;-&nbsp;%{to}</b> of <b>%{accepted_count}</b> accepted %{accepted_model} and %{other_count} other %{other_model}"
  stripe_accounts:
    admin_account_not_connected: "Using %{service_name}'s payment system in order to receive payments is not possible since payments have not been set up. Please %{contact_admin_link} for details."
    contact_admin_link_text: "contact the %{service_name} team"
    you_are_ready_to_accept_payments: "You are ready to accept payments!"
    commission: "%{commission} %"
    pay_with_stripe: "Pay with Stripe using %{card}"
    add_and_pay: "Confirm payment"
    card_not_stored: "Your payment is securely processed by Stripe. %{service_name} does not store your credit/debit card information."
    missing_payment: "You have open listings but your account is not set up to receive money. To configure your payment preferences, visit %{settings_link}"
    stripe_bank_connected: "Bank account details configured successfully!"
    stripe_can_accept: "You are now all set to receive money to your bank account"
    stripe_credit_card: "Credit card"
    paypal: PayPal
    paypal_connected: "PayPal account connected successfully!"
    paypal_can_accept: "You are now all set to receive money to your PayPal account"
    paypal_connected_give_permission: "To complete setup and start receiving funds to your PayPal account <%{email}>, please grant permission to charge a transaction fee."
    stripe_account_restricted: "Online payments to your account are restricted or will be restricted soon!"
    stripe_account_restricted_info: "You should edit your bank account details to provide more information to the payment provider."
    stripe_account_restricted_soon: "Online payments to your account will be restricted soon."
    stripe_account_restricted_soon_info: "You should edit your bank account details to provide more information to the payment provider."
    stripe_account_pending_verification: "Account details saved successfully. Waiting for account verification from the payment provider."
    stripe_account_pending_verification_info: "Check back later to make sure that everything is in order."
    form_new:
      need_info: "We need some information about you to be able to send you money."
      select_country: "Select country..."
      legal_name: "Legal name"
      first_name: "First name"
      last_name: "Last name"
      first_name_kana: "First name kana"
      last_name_kana: "Last name kana"
      first_name_kanji: "First name kanji"
      last_name_kanji: "Last name kanji"
      country: "Country of residence"
      birth_date: "Birth date"
      ssn_last_4: "SSN Last 4"
      personal_id_number: "Personal ID number"
      address_country: "Country of residence"
      address_state: State
      address_province: Province
      address_city: City
      address_postal_code: "Postal code"
      address_line1: "Street address"
      tos_link: "By adding your payout details you accept the %{stripe_link}."
      tos_link_title: "Stripe Connected Account Agreement"
      save_details: "Save details"
      edit: "Edit details"
      cancel: Cancel
      gender: Gender
      phone_number: "Phone number"
      phone_info_text: "The phone number should start with the country code, for example"
      address_kana_postal_code: "Postal code kana"
      address_kana_state: "State kana"
      address_kana_city: "City kana"
      address_kana_town: "Town kana"
      address_kana_line1: "Street address kana"
      address_kanji_postal_code: "Postal code kanji"
      address_kanji_state: "State kanji"
      address_kanji_city: "City kanji"
      address_kanji_town: "Town kanji"
      address_kanji_line1: "Street address kanji"
      male: male
      female: female
    form_bank:
      bank_account_number: "Bank account number"
      bank_routing_number: "Routing number"
      bank_routing_1: "Bank code"
      bank_routing_2: "Branch code"
      bank_currency: "Bank account currency"
      update_also_bank_account: "Update also Bank account"
      bank_account_same_country: "Use a bank account located in my country of residence"
      bank_country: "Bank account country"
      bank_holder_name: "Bank account holder name"
      messages:
        account_number: "Account number"
        routing_number: "Routing number"
        bank_code: "Bank code"
        branch_code: "Branch code"
        transit_number: "Transit number"
        institution_number: "Institution number"
        format_varies_by_bank: "Format varies by bank"
        bsb: BSB
        error_message: "Invalid format"
        clearing_code: "Clearing code"
        sort_code: "Sort code"
        must_match: "must be in the following format:"
        a_dash: "a dash"
        digits: digits
        digits_or_chars: "digits or A-Z chars"
    form_verification:
      personal_id_number: "Personal ID Number"
      document: "Proof of identity (passport, government-issued ID)"
      document_back: "Proof of identity (passport, government-issued ID) (back of document)"
      send_verification: "Send Verification"
      need_verification: "Need additional verification"
      additional_document: "A document showing address, either a passport, local ID card, or utility bill from a well-known utility company"
      additional_document_back: "A document showing address, either a passport, local ID card, or utility bill from a well-known utility company (back of document)"
      files_need_to_be: "Files need to be JPEGs or PNGs smaller than 5MB. It is not possible to verify PDFs. Files should be in color, be rotated with the image right-side up, and have all information clearly legible."
    form_pin:
      social_insurance_number: "Social Insurance Number (SIN)"
      social_security_number: "Social Security Number (SSN)"
      ssn_last_4: "Last 4 digits of Social Security Number (SSN)"
      hong_kong_identity_card: "Hong Kong Identity Card Number (HKID)"
      singapore_identity_card: "National Registration Identity Card (NRIC) or Foreign Identification Number (FIN)"
      mexico_id_number: "Federal taxpayer registration number (RFC)"
      messages:
        social_insurance_number: "must be valid Social Insurance Number (SIN)"
  payment_settings:
    title: "Payout preferences"
    bank_account: "Bank account"
    paypal: PayPal
    bank_account_details: "To receive money to your bank account, you need to provide your bank details. Your customers will be able to pay with their credit card."
    add_bank_details: "Add bank details"
    can_accept_stripe_and_paypal: "You can receive money to your bank account or your PayPal account."
    to_accept_paypal: "To receive money to your PayPal account, you need to connect your PayPal account. Your customers will be able to pay with PayPal."
    connect_paypal: "Connect PayPal account"
    wrong_setup: "There is something wrong with the payment system setup in this marketplace: Stripe Connect has not been enabled. Please contact the team to let them know that they should enable Stripe Connect in their Stripe Dashboard."
    invalid_bank_account_number: "Please check that your bank account is entered correctly and matches your country."
    invalid_postal_code: "Invalid postal code for %{country}"
  seo_sections:
    you_can_use_variables: "You can use the following variables: %{vars}"
    placeholder:
      search_results: "Search results - %{variable}"
      search_results_for: "Search results for: %{placeholder1} on %{placeholder2}"
      listing_description: "%{title} for %{price} by %{author} on %{marketplace}"
      listing_description_without_price: "%{title} by %{author} on %{marketplace}"
      category_description: "%{category} on %{marketplace}"
      profile_title: "Profile of %{user} - %{marketplace}"
      profile_description: "Learn more about %{user} on %{marketplace}"
  activemodel:
    attributes:
      landing_page_version/section/base:
        id: "Section unique name"
        title: Title
        paragraph: Paragraph
        button_title: Text
        button_path: URL
        button_path_string: URL
        background_image: "Background image"
        background_image_variation: "Background image variation"
        background_color: "Background color"
        background_color_string: "Background color"
      landing_page_version/section/listings:
        listing_1_id: "Listing 1 ID"
        listing_2_id: "Listing 2 ID"
        listing_3_id: "Listing 3 ID"
      landing_page_version/section/video:
        text: Text
        youtube_video_id: "YouTube video ID"
      landing_page_version/section/hero:
        cta_button_text: Text
        cta_button_url: URL
  canada_states:
    AB: Alberta
    BC: "British Columbia"
    MB: Manitoba
    NB: "New Brunswick"
    NL: "Newfoundland and Labrador"
    NS: "Nova Scotia"
    NT: "Northwest Territories"
    NU: Nunavut
    "ON": Ontario
    PE: "Prince Edward Island"
    QC: Quebec
    SK: Saskatchewan
    YT: "Yukon Territory"<|MERGE_RESOLUTION|>--- conflicted
+++ resolved
@@ -2908,13 +2908,8 @@
       homepage_link: homepage
       unsubscribe_unsuccesful: "Error in unsubscribing"
       unsuccessful_unsubscribe_info_text: "The unsubscribe link has expired. Log in to change your email subscription settings."
-<<<<<<< HEAD
-      email_listing_new_comment: '...a listing public discussion I follow has a new comment'
-      email_listing_updated: '...a listing I have commented on has been updated'
-=======
       email_listing_new_comment: "...a listing public discussion I follow has a new comment"
       email_listing_updated: "...a listing I have commented on has been updated"
->>>>>>> 4fa1a736
     profile:
       about_you: "About you"
       city: City
