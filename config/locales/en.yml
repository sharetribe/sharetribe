en:
  number:
    currency:
      format:
        separator: "."
        delimiter: ","
        format: "%u%n"
  admin:
    categories:
      edit:
        edit_listing_category: "Edit category '%{category}'"
      index:
        listing_categories: "Listing categories"
        create_a_new_category: "+ Create a new category"
        remove_category_confirmation: "Are you sure you want to remove the category '%{category_name}'? This cannot be undone."
        saving_order: "Saving category order"
        save_order_successful: "Successfully saved category order"
        save_order_error: "An error occurred while saving category order. Please refresh the page and try again."
      new:
        new_listing_category: "New listing category"
      form:
        category_name:
          category_title: "Category title"
        category_parent:
          category_parent: "Parent category"
          no_parent: "No parent"
        category_transaction_types:
          transaction_types: "Order types"
          transaction_types_description: "Order types determine what kind of order process is allowed with listings in this category. For example, is it only selling, or are renting and giving away for free also allowed."
          select_all: "Select all"
          clear_all: "Clear all"
        buttons:
          save: Save
          cancel: Cancel
      remove:
        remove_category: "Remove category"
        remove_category_name: "Remove category '%{category_name}'"
        warning_remove_effects: "Warning! Removing category '%{category_name}' will have the following effects:"
        warning_listing_will_be_moved:
          one: "There is %{count} listing in the category. It will be moved to the selected category."
          other: "There are %{count} listings in the category. They will be moved to the selected category."
        warning_custom_field_will_be_moved:
          one: "There is %{count} custom field in the category. It will be moved to the selected category."
          other: "There are %{count} custom field in the category. They will be moved to the selected category."
        warning_subcategory_will_be_removed:
          one: "There is %{count} subcategory in the category. It will be removed."
          other: "There are %{count} subcategories in the category. They will be removed."
        warning_with_subcategories_listing_will_be_moved:
          one: "There is %{count} listing in the category and subcategories. It will be moved to the selected category."
          other: "There are %{count} listings in the category and subcategories. They will be moved to the selected category."
        warning_with_subcategories_custom_field_will_be_moved:
          one: "There is %{count} custom field in the category and subcategories. It will be moved to the selected category."
          other: "There are %{count} custom field in the category and subcategories. They will be moved to the selected category."
        select_new_category: "Select a new category where the items listed above will be moved:"
        buttons:
          remove: Remove
          cancel: Cancel
    communities:
      edit_details:
        community_details: "Basic details"
        community_look_and_feel: Design
        edit_community: "Basic details"
        enabled_languages: "Enabled languages"
        enabled_languages_description: "The set of languages available for users. The first one is used as default."
        default_language: "Default language"
        language_selection_disabled: "Language selection is disabled for your marketplace because you are using following unofficial languages: %{languages}. Please contact Sharetribe support if you want to modify your language settings."
        community_name: "Marketplace name"
        edit_community_name_description: "The name of your marketplace. This is shown to users in emails and various other places."
        community_slogan: "Marketplace slogan"
        community_slogan_display: "Display the slogan in the homepage or Custom Landing Page"
        edit_community_slogan_description: "This is shown on the homepage of the marketplace for the users who are not logged in. %{see_how_it_looks_like}."
        edit_community_slogan_description_hideable: "This is shown in browsers, search engines and social media. You can also display it on on the homepage of your marketplace for the users who are not logged in. %{see_how_it_looks_like}."
        community_description: "Marketplace description"
        community_description_display: "Display the description in the homepage or Custom Landing Page"
        edit_community_description_description: "This is shown on the homepage of the marketplace for the users who are not logged in. %{see_how_it_looks_like}."
        edit_community_description_description_hideable: "This is shown in browsers, search engines and social media. You can also display it on on the homepage of your marketplace for the users who are not logged in. %{see_how_it_looks_like}."
        community_search_placeholder: "Search help text"
        edit_community_search_placeholder_description: "This is shown on the homepage of the marketplace as a placeholder text in the search bar. %{see_how_it_looks_like}."
        private_community_homepage_content: "Private marketplace homepage content"
        edit_private_community_homepage_content_description: "This content is shown on the homepage of private marketplaces to users who are not logged in. Here you can describe your marketplace and the process to join it. You can also add images, videos and HTML content here. %{see_how_it_looks_like}."
        update_information: "Save settings"
        invite_people: "Invite new users"
        edit_signup_info: "Signup info"
        edit_signup_info_description: "This is an info text that can be shown to users in the signup page. There you can give the users instructions for signing up, information like where to get an invite, etc. By default there are no instructions."
        edit_info: "Edit information"
        see_how_it_looks_like: "See how it looks"
        verification_to_post_listings_info_content: "Info text to non-verified users"
        verification_to_post_listings_info_content_description: "You currently require your users to be verified manually by you before they can post listings. Here you can set the default text that is shown to non-verified users when they try to post a new listing."
        verification_to_post_listings_info_content_default: "%{service_name} requires people to be verified manually by admin before they can post listings. You have not yet been verified. Please %{contact_admin_link} to be verified."
        contact_admin_link_text: "contact the %{service_name} team"
        save: "Save settings"
        transaction_agreement: "Transaction agreement"
        transaction_agreement_checkbox: "Require buyers to accept an agreement before starting a transaction"
        transaction_agreement_checkbox_header: "Agreement label"
        transaction_agreement_checkbox_label_description: "This text will be shown next to a checkbox in the checkout form. The user needs to check the box to proceed with the transaction. An example label would be something like \"By clicking this box I accept the agreement.\""
        transaction_agreement_text_header: "Agreement text"
        transaction_agreement_description: "This is the content of the actual agreement that the user needs to accept. The agreement content is displayed when the user clicks the \"%{read_more}\" link next to the agreement label."
        terms_privacy_policy_and_static_content: "Terms, privacy policy and static content"
        terms_privacy_policy_and_static_content_infotext: "You can edit up to four pages of static content. Users can find the pages by clicking the \"About\" link in the top bar."
      edit_look_and_feel:
        edit_community_look_and_feel: "Edit marketplace \"%{community_name}\" look and feel"
        community_logo: Logo
        community_logo_icon: "Logo for social networks and mobile devices"
        community_logo_icon_mobile: "Square logo"
        community_cover_photo: "Cover photo"
        small_community_cover_photo: "Small cover photo"
        favicon: Favicon
        favicon_info_text: "Favicon will replace the default Sharetribe logo. The dimensions should be 32x32 pixels and the uploaded image will be resized to these dimensions."
        community_custom_color1: "Marketplace main color"
        community_slogan_color: "Marketplace slogan color"
        community_slogan_color_instructions_text: "You can change the color of the slogan on the homepage by entering a hex color value. The slogan is shown to users that are not logged in. %{colorpicker} can help you choose the color and give you the hex color code. You can then copy the code here. %{see_how_it_looks_like}."
        community_description_color: "Marketplace description color"
        community_description_color_instructions_text: "You can change the color of the description on the homepage by entering a hex color value. The description is shown to users that are not logged in. %{colorpicker} can help you choose the color and give you the hex color code. You can then copy the code here. %{see_how_it_looks_like}."
        new_listing_button_custom_color: "Post a new listing button color"
        logo_instructions_text_with_dimensions: "The logo size should be %{width}x%{height} pixels. It will be shown to users with bigger screens."
        logo_instructions_text_with_dimensions_no_placing: "The logo size should be %{width}x%{height} pixels."
        logo_icon_instructions_text_with_dimensions: "This square logo will be shown when people share your site in Facebook, when they view your site on a mobile device or when they bookmark your site to the home screen of their mobile device. The dimensions should be (at least) %{width}x%{height} pixels."
        logo_icon_instructions_text_with_dimensions_no_placing: "This square logo will be shown when people share your site in Facebook or when they bookmark your site to the home screen of their mobile device. The dimensions should be (at least) %{width}x%{height} pixels."
        logo_mobile_icon_instructions_text_with_dimensions: "This square logo will be shown when you perform some actions as an admin and when people bookmark your site to the home screen of their mobile device. The dimensions should be (at least) %{width}x%{height} pixels."
        cover_photo_visibility: "Cover photo is shown in the homepage for users who are not logged in."
        cover_photo_instructions_text_with_dimensions: "The photo will be resized to %{width}x%{height} pixels size and taller images will be cut in the middle. %{see_how_it_looks_like}."
        we_have_you_covered: "We have you covered"
        cover_photo_ready_made: "Are you looking for some ready-made and optimized cover pictures? Or would you like some inspiration and websites where to find great cover pictures? %{link}!"
        small_cover_photo_visibility: "Small cover photo is shown in all pages except in the homepage for users who are not logged in."
        small_cover_photo_instructions_text_with_dimensions: "The photo will be resized to %{width}x%{height} pixels size and taller images will be cut in the middle."
        main_content_width: "When choosing cover photos please note that the page main content is %{main_width} pixels wide at most. Remember to also check how your cover photo looks on the smaller screens (e.g. by using a more narrow browser window)."
        custom_color1_instructions_text: "You can change the main color of the user interface by entering a hex color value. %{link} can help you choose the color and give you the hex color code. You can then copy the code here."
        new_listing_button_instructions_text: "You can change the color of the Post a new listing button by entering a hex color value. %{link_to_colorpicker} can help you choose the color and give you the hex color code. You can then copy the code here."
        default_browse_view: "Default browse view"
        default_browse_view_instructions_text: "Default browse view is used on the homepage to set how the listings are displayed by default."
        grid: Grid
        list: List
        map: Map
        name_display_type: "Name display type"
        name_display_type_instructions_text: "Choose how the name of each user is shown on the site."
        full_name: "Full name (First Last)"
        first_name_with_initial: "First name with initial (First L)"
        first_name_only: "First name only (First)"
        invalid_color_code: "Color code should contain 6 numbers or letters A-F, for example D96E21"
        custom_head_script: "Custom script"
        custom_head_script_instructions_text: "Custom script can be configured <a href='%{url}'>in your new Admin panel</a>."
        current_image: "Current image:"
      edit_text_instructions:
        edit_text_instructions: "Instruction texts"
      edit_welcome_email:
        welcome_email_content: "Welcome email content"
        welcome_email_content_description: "The message below will be sent to every new user when they join. You can customize the message to fit your marketplace. By clicking '%{send_test_message_link}' you can send a preview message to your email address, so you can see how it looks in an email client."
        edit_message: "Edit message"
        send_test_message: "Send test message"
      outgoing_email:
        title: "Outgoing email address"
        info: "This name and address is used for emails sent from your marketplace to members."
        read_more: "Read more about outgoing email address"
        sender_address: "Sender address: %{sender_address}"
        sender_address_default: "Sender address: not set (using default address %{sender_address})"
        need_to_change: "If you need to change the email address, please %{contact_support_link}."
        contact_support_link_text: "contact Sharetribe support"
        set_sender_address: "Set sender address"
        sender_name_label: Name
        sender_name_placeholder: "Sender name"
        sender_email_label: "Email address"
        sender_email_placeholder: sender-email@example.com
        amazon_ses_notification: "You will receive an email from %{email_sender} to confirm your e-mail address. The email subject is '%{email_subject}'. Follow the instructions to verify your email."
        this_is_how_it_will_look: "This is how it will look:"
        send_verification_button: "Send verification email"
        change_sender_email: "change sender email"
        successfully_saved: "Sender address saved successfully. The verification email will be sent soon."
        successfully_saved_name: "Sender name updated successfully."
        set_sender_name: "Change sender name"
        change_sender_name: "Change sender name"
        change_sender_prompt: "%{change_name_link} or %{change_email_link}"
        status: "Status: %{status}"
        status_verified: "Verified - in use"
        status_error: "An error occurred. Please refresh the page."
        status_requested: "Unverified - verification email sent to %{email} %{time_ago}. %{resend_link}"
        status_expired: "Verification of %{email} expired. %{resend_link}"
        status_resent: "Verification email resent to %{email}. %{resend_link}"
        resend_link: Resend
        invalid_email_error: "Invalid email format for '%{email}'"
        invalid_email_address: "Please enter a valid email address"
        invalid_email_domain: "The '%{email}' email address is using an unsupported email provider: '%{domain}'. %{invalid_email_domain_read_more_link}"
        invalid_email_domain_read_more_link: "Read the Help Center article for more information."
        unknown_error: "Something went wrong"
        white_label_offer: "Set your own email address as the sender and remove all Sharetribe branding from outgoing email messages by %{upgrade_pro_plan_link}."
        upgrade_plan_link: "upgrading to the Pro plan or higher"
        verification_sent_from: "The verification email was sent from %{verification_sender_name}."
        follow_the_instructions: "Please follow the instructions in the email to verify your address."
      getting_started:
        getting_started: "Get started"
      available_languages:
        cs: Czech
        da-DK: Danish
        de: German
        en: English
        en-AU: "English (Australia)"
        en-GB: "English (United Kingdom)"
        es: Spanish
        es-ES: "Spanish (Spain)"
        fi: Finnish
        fr: French
        fr-CA: "French (Canada)"
        el: Greek
        it: Italian
        ja: Japanese
        ko: Korean
        nb: "Norwegian Bokmål"
        nl: Dutch
        pl: Polish
        pt-BR: "Portuguese (Brazil)"
        pt-PT: Portuguese
        ru: Russian
        sv: Swedish
        th-TH: "Thai (Thailand)"
        tr-TR: Turkish
        vi: Vietnamese
        zh: Chinese
        zh-TW: "Chinese (Taiwan)"
      settings:
        settings: Settings
        general: General
        access: "Access and contact preferences"
        join_with_invite_only: "Allow new users to join only with an invite from a registered user"
        users_can_invite_new_users: "Allow all registered users, and not only admins, to invite new users"
        private: "Allow only registered users to see listings and user profiles (make marketplace private)"
        require_verification_to_post_listings: "Allow only users verified by admins to post new listings"
        allow_free_conversations: "Allow users to message each other freely"
        search_preferences: "Search preferences"
        search_and_location_preferences: "Search and location preferences"
        default_search_type: "Search type: %{select_search_type}"
        keyword_search: "Keyword search"
        keyword_and_location_search: "Keyword and location search"
        location_search: "Location search"
        select_distance_unit: "Show distance in %{distance_units_selector}"
        km: km
        miles: miles
        show_only_nearby: "Show only nearby listings with location search"
        allow_users_to_add_location: "Allow users to add location to their profile and listings, and show a map view on the search page"
        fuzzy_location: "Display a circle instead of the exact location"
        listing_preferences: "Listing preferences"
        transaction_preferences: "Order preferences"
        show_listing_publishing_date: "Display publishing date of the listing on the listing page"
        show_category_in_listing_list: "Display listing type in list view"
        listing_comments_in_use: "Allow users to post comments to listings (viewable to all other users)"
        email_preferences: "Email preferences"
        automatic_newsletters: "Send automatic daily / weekly newsletters to all users (unless they opt out)"
        email_admins_about_new_members: "Send admins an email whenever a new user signs up"
        google_analytics_key: "Google Analytics tracking ID"
        twitter_handle: "Twitter handle (used with tweet button in listing page)"
        update_settings: "Save settings"
        automatically_confirmed_no_escrow: "Order will be automatically marked as completed %{days_dropdown} days after the payment has been made"
        automatically_confirmed_no_escrow_stripe_info: "For transactions processed by Stripe, payments to sellers are delayed until the order is marked as completed. %{learn_more}."
        buyer_transaction_fees_are_only_supported_with_stripe: "Buyer transaction fees are only supported with Stripe. You will not be able to use PayPal if you configure a Buyer transaction fee with Stripe."
        automatic_newsletter_frequency: "Send automatic newsletter: %{frequency_dropdown}"
        newsletter_daily: Daily
        newsletter_weekly: Weekly
        delete_marketplace_title: "Delete marketplace"
        type_marketplace_domain: "Type your marketplace domain (%{domain}) to the text field below:"
        type_marketplace_domain_placeholder: "Type your marketplace domain here"
        once_you_delete: "Once you delete the marketplace, you will not be able to access it anymore. Be careful."
        are_you_sure: "Are you sure?"
        i_understand_button: "I understand that by clicking this button my marketplace will be deleted"
        last_community_updates: "Please note that after deletion, you and your marketplace users may still receive the last marketplace update emails."
        you_will_be_redirected_to: "After you have deleted your marketplace you will be redirected to %{destination}. You will not be able to access your marketplace anymore."
        delete_this_marketplace: "Delete this marketplace"
        payment_preferences: "Payment system"
        pre_approved_listings: "Review all listings before they are published"
        email_admins_about_new_transactions: "Send admins an email whenever a new transaction starts"
      manage_members:
        manage_members: Users
        email: Email
        name: Name
        display_name: "Display name"
        join_date: Joined
        admin: Admin
        posting_allowed: "Posting allowed"
        ban_user: Disable
        saving_user_status: Saving...
        save_user_status_successful: Saved
        export_all_as_csv: "Export all as CSV"
        save_user_status_error: "Saving failed. Please refresh the page and try again."
        ban_user_confirmation: "This disables the user account from the marketplace and prevents them from accessing the site again with this account. Are you sure you want to proceed?"
        unban_user_confirmation: "This enables the user account in the marketplace and allows them to access the site again with this account. Are you sure you want to proceed?"
        ban_me_error: "You cannot disable your own account."
        have_ongoing_transactions: "This account can't be deleted because they have ongoing transactions. Please complete all transactions before deleting the account."
        only_delete_disabled: "You can only delete users that have been disabled. Disable a user first in order to delete their account"
        delete_info1: "If you delete this account, the personal information (name, phone number, address, email, profile picture, etc.) will be deleted permanently and can't be recovered. All the listings that they have created will be removed. You won't be able to reactivate this account."
        delete_info2: "Information where other members are involved (conversations with other people, transactions they've made, reviews they've given to others, etc) is not removed when you delete this account. However, the name will no longer be displayed next to this information."
        search: Search
        search_by_name_email: "Search for a name, email or display name"
        reset_search: "Show all"
        for_search_terms: "for: %{terms}"
        this_makes_the_user_an_admin: "This makes the user an admin. You should notify the user about their responsibilities and that they should review the Sharetribe terms of use. Are you sure you want to proceed?"
        status_filter:
          all: "All statuses"
          selected: "Selected statuses: %{count}"
          selected_js: "Selected statuses: "
          admin: Admin
          banned: Disabled
          posting_allowed: "Posting allowed"
          accepted: Accepted
          unconfirmed: Unconfirmed
          pending: Pending
        this_user_hasnt_confirmed_their_email_address: "This user hasn't confirmed their email address. It might be possible that the user didn't receive the confirmation email. Click the resend button if you want to send it again."
        unconfirmed_user: "Unconfirmed user: %{name}"
        resend: Resend
        cancel: Cancel
        confirm: Confirm
        user_didnt_complete_the_signup_process: "This user signed up through social login but didn't complete the signup process. After connecting a social login account, users still need to accept your terms of use and fill any mandatory user fields."
        pending_user: "Pending: %{name}"
      new_layout:
        new_layout: "New layout"
        description_roadmap_new: "When new layout components are made available for your marketplace, you can choose whether you want to start using the new component or continue using the old one. You can toggle the selection at any point from this page. It's recommended to always be using the new version, as the old components might be phased out at some point. In case a component you're currently using is going to be phased out, you will be contacted in advance."
        enabled_for_you: "Enabled for you"
        enabled_for_all: "Enabled for all"
        new_topbar: "New top bar (visible on every page)"
        searchpage: "New search page (requires the new top bar)"
        new_email_templates: "New layout for emails"
      social_media:
        social_media: "Social media"
        logo: "Social media image"
        logo_info: "This image will be shown in social media for Facebook, for Twitter, and for LinkedIn when someone shares your website. For the best results, it should have a 2:1 aspect ratio and a minimum size of %{width}x%{height} pixels."
        social_media_title: "Social media title"
        social_media_title_info: "This text will be shown in social media for Facebook, for Twitter, and for LinkedIn when someone shares your website. You can preview how it looks %{facebook_preview_link}, %{twitter_preview_link} and %{linkedin_preview_link}."
        link_for_facebook: "for Facebook"
        link_for_linkedin: "for LinkedIn"
        link_for_twitter: "for Twitter"
        social_media_description: "Social media description"
        twitter_handle: "Twitter handle"
        twitter_handle_info_text: "Username of the Twitter account of your marketplace (if you have one). It will be mentioned when people use the tweet button on the listing page."
        twitter_handle_info_text_with_instructions: "Username of the Twitter account of your marketplace (if you have one). It will be mentioned when people use the tweet button on the listing page. %{instructions_link}."
        twitter_instructions_link_text: "Read more"
        twitter_handle_placeholder: username
        invalid_twitter_handle: "Twitter handle should contain only at maximum 15 alphanumeric (letters A-Z and numbers 0-9) characters."
        facebook_connect: "Facebook Login"
        facebook_developers_dashboard: "Facebook Developers Dashboard"
        facebook_connect_info_text: "In order to enable Facebook Login, create an application for your marketplace in the %{dashboard_link}. Add the generated ID and secret key of the application here."
        facebook_connect_info_text_with_instructions: "In order to enable Facebook Login, create an application for your marketplace in the %{dashboard_link}. Add the generated ID and secret key of the application here. %{instructions_link}"
        facebook_instructions_link_text: "See instructions for configuring Facebook Login."
        facebook_connect_id: "Facebook App ID"
        invalid_facebook_connect_id: "App ID should contain only numbers."
        facebook_connect_secret: "Facebook App Secret"
        invalid_facebook_connect_secret: "App Secret should contain only numbers and letters from a to f."
        enable_facebook_login: "Allow users to log in with their Facebook account"
        save: "Save settings"
        google_connect: "Google Sign-In"
        google_instructions_link_text: "See instructions for configuring Google Sign-In."
        google_developers_console: "Google Developers Console"
        google_connect_info_text_with_instructions: "In order to enable Google Sign-In, create a project for your marketplace in the %{dashboard_link}. Add the generated ID and secret key of the project here. %{instructions_link}"
        google_connect_info_text: "In order to enable Google Sign-In, create a project for your marketplace in the %{dashboard_link}. Add the generated ID and secret key of the project here."
        enable_google_login: "Allow users to log in with their Google account"
        google_connect_id: "Google Client ID"
        google_connect_secret: "Google Client secret"
        linkedin_connect: "LinkedIn Sign In"
        linkedin_instructions_link_text: "See instructions for configuring LinkedIn Sign In."
        linkedin_developers_dashboard: "LinkedIn Developers Dashboard"
        linkedin_connect_info_text_with_instructions: "In order to enable LinkedIn Sign In, create an app for your marketplace in the %{dashboard_link}. Add the generated ID and secret key of the app here. %{instructions_link}"
        linkedin_connect_info_text: "In order to enable LinkedIn Sign In, create an app for your marketplace in the %{dashboard_link}. Add the generated ID and secret key of the application here."
        enable_linkedin_login: "Allow users to log in with their LinkedIn account"
        linkedin_connect_id: "LinkedIn Client ID"
        linkedin_connect_secret: "LinkedIn Client Secret"
      seo_settings:
        seo: SEO
        title: "Homepage or Custom Landing Page"
        meta_title_label: "Homepage or Custom Landing Page title meta tag"
        meta_title_info: "The content of this tag is suggested to search engines and displayed on results pages as the clickable headline. %{link} %{vars}."
        meta_title_link_text: "Learn more about meta tags."
        meta_description_label: "Homepage or Custom Landing Page description meta tag"
        meta_description_info: "The content of this tag is suggested to search engines and appears underneath the blue clickable links in a search engine results page. %{link} %{vars}."
        meta_description_link_text: "Learn more about meta tags."
        search_title: "Search results page"
        search_meta_title_label: "Search results page title meta tag"
        search_meta_title_info: "The content of this tag is suggested to search engines and displayed on results pages as the clickable headline. %{link} %{vars}."
        search_meta_title_link_text: "Learn more about meta tags."
        search_meta_description_label: "Search results page description meta tag"
        search_meta_description_info: "The content of this tag is suggested to search engines and appears underneath the blue clickable links in a search engine results page. %{link} %{vars}."
        search_meta_description_link_text: "Learn more about meta tags."
        listing_title: "Listing page"
        listing_meta_title_label: "Listing page title meta tag"
        listing_meta_title_info: "The content of this tag is suggested to search engines and displayed on results pages as the clickable headline. %{link} %{vars}."
        listing_meta_title_link_text: "Learn more about meta tags."
        listing_meta_description_label: "Listing page description meta tag"
        listing_meta_description_info: "The content of this tag is suggested to search engines and appears underneath the blue clickable links in a search engine results page. %{link} %{vars}."
        listing_meta_description_link_text: "Learn more about meta tags."
        category_title: "Category page"
        category_meta_title_label: "Category page title meta tag"
        category_meta_title_info: "The content of this tag is suggested to search engines and displayed on results pages as the clickable headline. %{link} %{vars}."
        category_meta_title_link_text: "Learn more about meta tags."
        category_meta_description_label: "Category page description meta tag"
        category_meta_description_info: "The content of this tag is suggested to search engines and appears underneath the blue clickable links in a search engine results page. %{link} %{vars}."
        category_meta_description_link_text: "Learn more about meta tags."
        profile_title: "Profile page"
        profile_meta_title_label: "Profile page title meta tag"
        profile_meta_title_info: "The content of this tag is suggested to search engines and displayed on results pages as the clickable headline. %{link} %{vars}."
        profile_meta_title_link_text: "Learn more about meta tags."
        profile_meta_description_label: "Profile page description meta tag"
        profile_meta_description_info: "The content of this tag is suggested to search engines and appears underneath the blue clickable links in a search engine results page. %{link} %{vars}."
        profile_meta_description_link_text: "Learn more about meta tags."
        sitemap_label: Sitemap
        sitemap_info: "Sitemaps are an easy way to inform search engines about pages on your site that are available for crawling. %{link}."
        sitemap_info_link_text: "Learn more about the XML Sitemap file"
        sitemap_info_public: "A sitemap is automatically generated for your marketplace: it references up to the 500 most recent listings in your website. You can access your sitemap at %{link}."
        sitemap_info_private: "As your marketplace is private, there is no sitemap."
        robots_label: Robots.txt
        robots_info: "Robots.txt is a text file to instruct web robots (typically search engine robots) how to crawl pages on your website. %{link}."
        robots_info_link_text: "Learn more about the robots.txt file"
        robots_info_2: "A robots.txt file is automatically generated for your marketplace. You can access your robots.txt at %{link}."
        google_search_console: "Google Search Console"
        google_search_console_paragraph1: "Google Search Console offers tools and reports to help you measure your site's Search traffic and performance and fix issues related to Google Search results."
        google_search_console_these_instructions: "these instructions"
        google_search_console_paragraph2: "It's a good idea to add your website to Google Search Console. It takes only a few minutes with %{link}."
        save: "Save settings"
      analytics:
        analytics: Analytics
        google_analytics_key: "Google Analytics tracking ID"
        google_analytics_key_info_text: "Tracking ID of your Google Analytics account."
        google_analytics_key_info_text_with_instructions: "Tracking ID of your Google Analytics account. %{instructions_link}."
        google_analytics_instructions_link_text: "Read more about connecting Google Analytics"
        sharetribe_analytics: "Sharetribe analytics"
        sharetribe_analytics_info_text_with_instructions: "To improve Sharetribe's services and support, Sharetribe tracks marketplace members activity. Personal data is not collected and this information is not shared outside the Sharetribe team. This tracking can be disabled entirely. %{instructions_link}"
        sharetribe_analytics_instructions_link_text: "Read more about Sharetribe's analytics."
        end_user_analytics: "Allow Sharetribe to track members activity in order to improve Sharetribe's services"
        save: "Save settings"
        google_tag_manager: "Google Tag Manager"
        gtm_paragraph_1: "Using a tag manager such as GTM is a great way to manage and deploy snippets of code or tracking pixels on your website without having to modify the code."
        gtm_paragraph_2: "Because Sharetribe also relies on Google Tag Manager, you should %{link}."
        learn_how_to_configure_gtm: "learn how to configure GTM for your Go marketplace"
      logo_link:
        title: "Logo link"
        info: "You can customize the link of the logo (and the default home button of the top bar menu). By default the logo takes users to the homepage or Custom Landing Page."
        url: URL
        placeholder: "https://www.example.com"
      menu_links:
        menu_links: "Custom menu links"
        menu_links_display: "Menu links display"
        save: "Save settings"
        add_menu_link: "Add a new link to menu"
        title_placeholder: "Link title"
        url_placeholder: "https://www.example.com/en"
        title: Title
        language: Language
        url: URL
        empty: "You don't have any additional menu links"
        max_number_of_links: "Maximum number of links displayed in the top bar: %{select_max_number}"
        all: All
        max_number_of_links_info: "Link to %{about_page} is always displayed as the first menu link"
        about_page: "about page"
      default_menu_links:
        title: "Default menu links"
        about_link_title: About
        contact_link_title: "Contact us"
        invite_link_title: "Invite new members"
        info: "By default, the links to the following pages are not displayed anywhere else in your marketplace: %{about_link}, %{contact_link}, %{invite_link}."
        display_about: "Display link to <i>About</i> and other static pages"
        display_contact: "Display link to <i>Contact us</i> page"
        display_invite: "Display link to <i>Invite new members</i> page"
      topbar:
        topbar: "Top bar"
        new_listing_button_label: "Post a new listing button text"
        invalid_post_listing_button_label: "Please provide a valid text for \"Post a new listing\" button"
      transactions:
        export_all_as_csv: "Export all as CSV"
        processing_export: "Processing export to CSV..."
        transactions: Transactions
        search_by_title_parties: "Search for a transaction title or parties involved"
        search: Search
        reset_search: "Show all"
        status_filter:
          all: "All statuses"
          selected: "Selected statuses: %{count}"
          selected_js: "Selected statuses: "
          free: "Free transaction"
          confirmed: Completed
          paid: Paid
          canceled: Canceled
          disputed: Disputed
          preauthorized: Preauthorized
          rejected: Rejected
          payment_intent_requires_action: Pending
          payment_intent_action_expired: Expired
          refunded: Refunded
          dismissed: Dismissed
        headers:
          conversation: "Conversation thread"
          listing: Listing
          status: Status
          sum: Sum
          started: Started
          last_activity: "Latest activity"
          initiated_by: Starter
          other_party: Seller
        status:
          conversation: Conversation
          free: "Free transaction"
          pending: Pending
          preauthorized: Preauthorized
          accepted: Accepted
          rejected: Rejected
          paid: Paid
          confirmed: Completed
          canceled: Canceled
          disputed: Disputed
          initiated: "Waiting PayPal payment"
          pending_ext: "Waiting PayPal payment"
          none:
            free: "Free transaction"
          paypal:
            free: Conversation
            pending: Pending
            preauthorized: Preauthorized
            accepted: Accepted
            rejected: Rejected
            paid: Paid
            confirmed: Completed
            canceled: Canceled
            disputed: Disputed
            initiated: "Waiting PayPal payment"
            pending_ext: "Waiting PayPal payment"
            refunded: Refunded
            dismissed: Dismissed
          stripe:
            free: Conversation
            pending: Pending
            preauthorized: Preauthorized
            accepted: Accepted
            rejected: Rejected
            paid: Paid
            confirmed: Completed
            canceled: Canceled
            disputed: Disputed
            initiated: "Waiting Stripe payment"
            pending_ext: "Waiting Stripe payment"
            payment_intent_requires_action: Pending
            payment_intent_action_expired: Expired
            payment_intent_failed: "Stripe payment failed"
            refunded: Refunded
            dismissed: Dismissed
        not_available: "Not available"
      conversations:
        conversations: Conversations
        headers:
          started_from: "Started from"
          status: Status
          started: Started
          last_activity: "Latest Activity"
          initiated_by: Starter
          other_party: Seller
        participants: "Conversation: %{starter} with %{author}"
        profile: "%{author}'s Profile"
        search_by_keyword: "Search for a name, email or keyword"
        search: Search
        reset_search: "Show all"
        for_keyword: "for: <b>%{keyword}</b>"
      testimonials:
        testimonials: Reviews
        no_testimonials_found: "No reviews found"
        displaying_xx_reviews: "Displaying <b>%{count}</b> reviews in transactions %{tx_from} - %{tx_to} of <b>%{all_count}</b> reviews in total"
        search_keyword: "Search for a name or keyword"
        search: Search
        reset_search: "Show all"
        for_keyword: "for: <b>%{keyword}</b>"
        headers:
          transaction: Transaction
          author: Author
          receiver: Receiver
          status: Status
          grade: Grade
          text: Text
        status:
          waiting: "Waiting for review"
          skipped: Skipped
          published: Published
          blocked: Blocked
        status_filter:
          selected: "Selected filters: %{count}"
          all: Filters
          published: Published
          positive: Positive
          negative: Negative
          skipped: Skipped
          waiting: Waiting
          blocked: Blocked
          selected_js: "Selected filters: "
        form:
          review_text: "Review text"
          save: Save
          cancel: Cancel
          delete_review: "Delete review"
          block_review: "Block review"
          confirm_modify: "Are you sure you want to modify/delete this review? Once you edit/delete a review it is not possible to recover any of the old data."
          deleting_info: "Deleting a review allows its author to leave another one for the same transaction."
          blocking_info: "Blocking the review after deletion prevents its author from leaving another one for the same transaction."
          unskip: Unskip
          if_you_unskip_the_review: "If you unskip the review, the user will be able to post one."
          they_will_not_be_notified_automatically: "They will not be notified automatically."
      invitations:
        invitations: Invitations
        used:
          "yes": "Yes"
          "no": "No"
        headers:
          sent_by: "Sent by"
          message: Message
          sent_to: "Sent to"
          used: Used
          date_sent: "Date sent"
      listings:
        listings: Listings
        search_by_title_author_category: "Search for a listing title, author or category name"
        search: Search
        reset_search: "Show all"
        export_all_as_csv: "Export all as CSV"
        processing_export: "Processing export to CSV..."
        status:
          all: "All statuses"
          selected_js: "Selected statuses: "
          open: Open
          closed: Closed
          expired: Expired
          approval_pending: Pending
          approval_rejected: Rejected
        headers:
          title: Title
          author: Author
          created: Created
          updated: Updated
          category: Category
          status: Status
        open: Open
        closed: Closed
        expired: Expired
        approved: Approved
        approval_pending: Pending
        approval_rejected: Rejected
        form:
          this_listing_has_not_not_been_approved_yet: "This listing has not been approved yet. You can now decide to approve or reject the listing. If you approve the listing it will be public and visible to all users. If you reject the listing it will not be public."
          approve: Approve
          reject: Reject
          cancel: Cancel
      user_fields:
        user_fields: "User fields"
      footer:
        footer: Footer
        offer_pro: "Configure and remove all Sharetribe branding from the footer of your marketplace by %{upgrade_pro_plan_link}."
        upgrade_plan_link: "upgrading to the Pro plan or higher"
        menu_links: "Footer links"
        language: Language
        title: Title
        url: URL
        add: "Add a new link to the footer"
        save: "Save settings"
        footer_style: "Footer style"
        footer_copyright: "Footer copyright"
        footer_enabled: "Footer enabled"
        social_links: "Footer social links"
        title_placeholder: "Link title"
        url_placeholder: "https://www.example.com/username"
        style:
          dark: Dark
          light: Light
          marketplace_color: "Marketplace main color"
          logo: Logo
        social:
          title: Title
          url: URL
      domain:
        domain: Domain
        marketplace_domain: "Marketplace domain"
        offer_pro: "Configure your own custom domain by %{upgrade_pro_plan_link}."
        upgrade_pro_plan_link: "upgrading to the Pro plan or higher"
        your_marketplace_address_is: "Your marketplace address is: %{address}"
        would_you_like_to_change_address: "Would you like to change your marketplace address? %{contact_us}!"
        contact_us: "Contact us"
        you_can_now_use_a_custom_domain: "With your current plan, you can now enable a custom domain. Let's move forward with the setup. %{contact_us}!"
        would_you_like_to_change_domain: "Would you like to change your marketplace custom domain? %{contact_us}!"
        change_your_sharetribe_domain: "Change your Sharetribe domain"
        only_letters_numbers_and_hyphens_can_be_used: "Only letters, numbers and hyphens can be used. Be careful! Your old domain will become available for everyone to use and it will not redirect to your new one."
        when_you_change_your_sharetribe_domain: "When you change your Sharetribe domain, all of your URL's will automatically change. You will be redirected to the new address of your marketplace. You and users will have to log in again. Your previous marketplace domain will not be linked or redirected to the new one in any way. The old domain will become available for others to use."
        would_you_like_to_proceed: "Would you like to proceed?"
        change: Change
        you_can_now_enable_a_custom_domain: "With your current plan, you can now enable a custom domain. Let's move forward with the setup!"
        read_more_about_the_set_up_of_your_custom_domain: "Read more about the set up of your custom domain"
        set_custom_domain: "Set custom domain"
        in_order_to_set_your_custom_domain: "In order to set your custom domain, we first need to check that the domain that you have chosen is pointing to Sharetribe's servers. Before moving forward, make sure that you have followed the %{link}."
        instructions_to_point_your_domain: "instructions to point your domain to our servers"
        main_domain: "Main domain"
        main_domain_info_text: "Add the exact domain that you would like to use. You can choose a root domain or a subdomain, you decide. Make sure you already have edited your DNS records. %{link}."
        main_domain_link_text: "Read more about how to setup your DNS records"
        check_domain: "Check domain"
        domain_being_checked: "Domain being checked:"
        status: "Status:"
        checks_pending: "Checks pending..."
        please_check_back: "Please check back in a few minutes, checks should be done soon!"
        checks_not_passed: "Checks not passed!"
        check_the_domain_again_info: "Make sure that your DNS records are configured correctly."
        check_the_domain_again: "Check the domain again"
        use_another_domain: "use another domain"
        checks_passed: "Checks passed!"
        domain_being_set_up: "Domain being set up:"
        setup_in_progress: "Setup in progress..."
        setup_check_back: "Please check back in a few minutes, the domain setup should be completed soon!"
        setup_check_back_critical_error: "The domain setup will take longer than expected. Check back later or contact us!"
        setup_failed: "Domain setup failed!"
        setup_the_domain_again_info: "Likely your domain DNS changes have not yet propagated fully. This can occasionally take up to 48 hours. Make sure that your DNS records are configured correctly and try again after an hour. Contact us, if the issue persists."
        setup_the_domain_again: "Retry domain setup"
        summary:
          main_domain: "Main domain:"
          redirect: "Redirect:"
        check_another_domain: "Check another domain"
        checks_passed_with_warning: "Checks passed - with warning!"
        this_domain_is_not_configured_correctly: "This domain is not configured correctly. This means that this domain will not redirect to your marketplace. Make sure that the domain DNS records are configured correctly and check it again if you want this domain to redirect to your main address. If you don't want the redirect, click \"Start using the custom domain\"."
        start_using_the_custom_domain: "Start using the custom domain"
      landing_pages:
        landing_pages: "Landing page"
        info_1: "The landing page is perhaps the most important page of your marketplace. It is the first page that visitors see - sort of like the front door of your house. You have only a few seconds to convince new visitors that they should explore your site. The page needs to be appealing and your value proposition should be clear and enticing."
        info_2: "You can use this editor to modify your landing page whenever you want!"
        info_2_help_center: "Help Center article"
        info_3: "If you want to have a completely customized landing page for your marketplace, you can purchase it as add-on for $99 per month."
        info_4: "Read this %{link} to find out how the landing page editor works, learn about the different sections and how to edit them."
        editor_title: "Landing page editor"
        editor_info: "Here you can edit the sections of your landing page. At the moment it is only possible to use one language for the landing page. The 'Hero' and 'Footer' sections' position cannot be altered"
        preview: "Preview landing page"
        set_live: "Set live"
        add_new_section: "Add new section:"
        select_section_type: "Select section type..."
        this_version_is_not_released: "You need to make changes to set live a new version of your landing page"
        latest_version_released: "The latest version of your landing page has been set live! %{link}!"
        check_it_out: "Check it out"
        form:
          save: Save
          cancel: Cancel
        sections:
          identifier: "Section ID"
          kind: "Section type"
          new: "New section"
          edit: "Edit section %{section_id}"
          remove_section_confirmation: "Are you sure you want to remove the section '%{section_id}' and all its data? This cannot be undone."
          info_single_column: "Info - One column"
          info_multi_column_2: "Info - Two columns"
          info_multi_column_3: "Info - Three columns"
          listings: Listings
          categories: Categories
          hero: Hero
          locations: Locations
          video: Video
          new_section:
            categories: "New 'Categories' section addition"
            info_single_column: "New 'Info - One colum' section addition"
            info_multi_column_2: "New 'Info - Two columns' section addition"
            info_multi_column_3: "New 'Info - Three columns' section addition"
            listings: "New 'Listings' section addition"
            locations: "New 'Locations' section addition"
            video: "New 'Video' section addition"
          edit_section:
            categories: "'Categories' section edition"
            footer: "'Footer' section edition"
            hero: "'Hero' section edition"
            info_single_column: "'Info - One column' section edition"
            info_multi_column_2: "'Info - Two columns' section edition"
            info_multi_column_3: "'Info - Three columns' section edition"
            listings: "'Listings' section edition"
            locations: "'Locations' section edition"
            video: "'Video' section edition"
      attachments:
        delete: "Delete the current %{title}"
        or_change: "Or change the %{title} to a new one:"
    landing_page_versions:
      sections:
        content:
          title: "Section content"
        hero:
          hero_title: Hero
          hero_description: "Set the background image for the Hero section. The slogan and description are set from the %{link}."
          basic_details_tab: "'Basic details' tab"
          cta_button: "Call-to-action section"
          cta_button_info: "You don't need to edit the text of the button. You can just leave this field empty. By default the text is \"Search\" for public marketplaces and \"Sign up\" for private marketplaces."
          button_type:
            default: Default
            button: Button
            none: None
          button_content: "Button content"
          click_me: "Click me!"
        footer:
          footer_title: Footer
          footer_style: "Footer style"
          style_dark: Dark
          style_light: Light
          style_marketplace_color: "Marketplace main color"
          style_logo: Logo
        cta_button:
          cta_button: "Call-to-action button"
          cta_enabled: "Show a button"
          cta_text: Label
          cta_url: URL
          text_placeholder: "Click me!"
          url_placeholder: "https://www.example.com"
        background_selector:
          title: Background
        background_image_overlay:
          background_image: "Background image"
          background_image_info: "This image will be shown as the background image for the section. For the best results, it should have a minimum size of 1600x1200 pixels."
          add_another_image: "Add another image"
          current_image: "Current image: %{filename}"
          file_not_selected: "Not selected"
          background_image_overlay: "Background image overlay"
          background_image_overlay_info: "This allows you to determine how dark or light your background image is going to be displayed. \"Transparent\" means no overlay at all."
          overlay_dark: Dark
          overlay_light: Light
          overlay_transparent: Transparent
        background_style:
          background_style: "Background style"
          style_image: Image
          style_color: Color
          style_none: None
        background_color:
          background_color: "Background color"
          background_color_info: "You can choose the background color of this section by entering a hex color value. %{link} can help you choose the color and give you the hex color code. You can then copy the code here."
        categories:
          add: "+ Add a new category to this section"
          category: Category
          empty: "You don't have any included categories"
          image: Image
          include_title: "Categories to feature"
          info_text: "You can feature three to seven categories. Please add an image to each category and select one of the categories from your marketplace. For best results the recommended image size is 1000 x 667 pixels."
          need_at_least_3_categories: "You should have at least three categories in this section"
          need_at_most_7_categories: "You should have at most seven categories in this section"
        category:
          add_another_image: "Add another image"
          category: Category
          current_image: "Current image: %{filename}"
          file_not_selected: "Not selected"
          image: Image
          image_required: "You should add an image to this category"
          select_category: "Select category"
        locations:
          add: "+ Add a new location to this section"
          location: Location
          empty: "You don't have any included locations"
          image: Image
          include_title: "Locations to feature"
          info_text: "You can feature three to seven locations. Please add an image to each location and provide location search URL for your marketplace. For best results the recommended image size is 1000 x 667 pixels."
          need_at_least_3_locations: "You should have at least three locations in this section"
          need_at_most_7_locations: "You should have at most sevent locations in this section"
        location:
          add_another_image: "Add another image"
          location: Location
          current_image: "Current image: %{filename}"
          file_not_selected: "Not selected"
          image: Image
          image_required: "You should add an image to this location"
          title: Title
          title_placeholder: "Location label"
          url: URL
          url_placeholder: "Location URL"
        multi_column:
          main_title: "Main title"
          column_header: "Column %{index}"
          column_title: "Column %{index} title"
          column_icon_info: "Adding icons requires a manual step from the Sharetribe team. Please %{link} to select the icon of your choice and share it with Sharetribe support."
          column_icon_info_link: "follow the instructions in this article"
          column_icon: "Column %{index} icon"
          column_paragraph: "Column %{index} paragraph"
          column_button: "Column %{index} button"
          column_button_text: "Button label"
          column_button_url: "https://www.example.com"
        listings:
          listings_to_feature: "Listings to feature"
          you_need_to_add_the_listing_ids: "You need to add the listing IDs of the listings you want to feature in this section. To find the ID of a listing, simply go to the listing page and look at the listing URL. The listing ID is the number that comes right after the main URL. In the example https://www.example.com/listings/123456-listing-title, the listing ID would be 123456."
        video:
          text: Text
          autoplay: "Autoplay options"
          autoplay_no: "No autoplay"
          autoplay_muted: "Muted autoplay"
          info: "This text will be displayed if you select the \\\"No autoplay\\\" option or when the video is paused."
          youtube_video_id_info: "You can get the video ID from the video's URL. It is normally the last part of the URL. For example if the video's URL is https://www.youtube.com/watch?v=UffchBUUIoI, the ID would be 'UffchBUUIoI'"
    custom_fields:
      edit:
        edit_listing_field: "Edit listing field '%{field_name}'"
      edit_price:
        description: "The minimum and maximum price only affect the filter. They do not set a limit for listing prices."
        edit_price_field: "Edit listing field 'Price'"
        show_price_filter_homepage: "Show price filter on homepage"
        price_min: "Filter minimum price"
        price_max: "Filter maximum price"
      edit_location:
        edit_location_field: "Edit listing field 'Location'"
        this_field_is_required: "This field is required"
        the_location_feature_can_be_enabled: "The location feature can be enabled from the %{link} section in your marketplace settings."
      edit_expiration:
        edit_expiration_field: "Edit listing field 'Expiration date'"
        enable: "Enable expiration date"
      form:
        field_required:
          this_field_is_required: "Make it mandatory to fill in this field when creating a new listing"
          this_field_is_required_checkbox: "Make it mandatory to fill in this field when creating a new listing (user has to select at least one option)"
        search_filter:
          search_filter: "Display a filter based on this field on the homepage"
          date_cant_be_filtered: "There's no filter available for date field."
          text_cant_be_filtered: "There's no filter for text field. The main text search searches from text fields."
      index:
        listing_fields: "Listing fields & filters"
        listing_fields_help: "Here you can edit the fields that users have to fill in when they create a new listing. Please note that some fields are predefined and cannot be edited."
        add_new_field: "Add new field:"
        remove_field_confirmation: "Are you sure you want to remove the field '%{field_name}' and all its data? This cannot be undone."
        cancel: Cancel
        save: Save
        field_title: "Field title"
        field_type: "Field type"
        categories: "Listing categories where the field is used"
        select_all: "Select all"
        clear_all: "Clear all"
        options: Options
        add_option: "+ Add option"
        saving_order: "Saving field order"
        save_order_successful: "Successfully saved field order"
        save_order_error: "An error occurred while saving field order. Please refresh the page and try again."
        select_one: "Select field type..."
        continue: Continue
        minimum_value: Minimum
        maximum_value: Maximum
        allow_decimals: "Allow decimals"
      new:
        new_listing_field: "New listing field"
      field_types:
        text: Text
        number: Number
        dropdown: Dropdown
        checkbox_group: "Checkbox group"
        date: Date
        file: File
        location: Location
    person_custom_fields:
      saving_failed: "User field saving failed"
      index:
        user_fields: "User fields"
        field_title: "Field title"
        field_type: "Field type"
        signup: Signup
        public: Public
        add_new_field: "Add new field:"
        save: Save
        cancel: Cancel
        minimum_value: Minimum
        maximum_value: Maximum
        allow_decimals: "Allow decimals"
        add_option: "Add option"
      new:
        new_user_field: "New user field"
      form:
        field_required:
          this_field_is_required: "Make it mandatory to fill this field when signing up to the marketplace"
          this_field_is_required_checkbox: "Make it mandatory to fill this field when signing up to the marketplace (user has to select at least one option)"
          this_field_is_public: "Show this field in the public profile page"
      edit:
        edit_user_field: "Edit user field '%{field_name}'"
    emails:
      new:
        send_email_to_members: "Email users"
        send_email_to_members_title: "Send email to your users"
        send_email: "Send the email"
        send_email_or: or
        send_test_email: "Send a test email to yourself"
        test_sent: "Test email was sent to your inbox"
        send_email_article_title: "this article"
        send_email_article_text: "You can learn more about the user segments in %{article_link}."
        recipients:
          title: "Who do you want to email?"
          options:
            all_users: "All users"
            posting_allowed: "Users who are allowed to post listings"
            with_listing: "Users who have posted at least one listing"
            with_listing_no_payment: "Users who have posted at least one listing but haven't added their payment details"
            with_payment_no_listing: "Users who have added their payment details but haven't posted a listing"
            no_listing_no_payment: "Users who haven't posted a listing and haven't added their payment details"
        email_subject: "Email subject"
        email_content: "Email content"
        email_content_placeholder: "What do you want to say to your users?"
        email_language: "Language of the email receivers"
        any_language: "Any language"
        message_will_be_sent_only_to_people_with_this_language: "The email will be sent only to the users who are using %{service_name} in the language you choose."
        email_sent: "Email sent."
        to_improve_email_deliverability: "To improve email deliverability the email subject is generated automatically and cannot be changed."
        email_subject_text: "A new message from the %{service_name} team"
        firstname_cannot_be_removed: "\"Firstname\" cannot be removed and will be replaced by the actual first name of each recipient."
        hello_firstname: "Hello Firstname,"
        hello_firstname_text: "Hello %{person},"
    left_hand_navigation:
      general: General
      users_and_transactions: Manage
      configure: Configure
      emails_title: Emails
      subscription: Subscription
      preview: "Preview site"
      whats_new: "What's new?"
    listing_shapes:
      availability_title: Availability
      read_more: "Read more about automatic availability management."
      read_more_availability_management: "Read more about availability management."
      allow_providers_to_manage_availability: "Allow sellers to manage their availability from a calendar"
      per_hour_availability: "\"Per hour\" availability"
      per_day_availability: "\"Per day\" availability"
      per_night_availability: "\"Per night\" availability"
      pricing_units_disabled_info: "Pricing units cannot be used when availability calendar is enabled."
      can_not_find_name: "Can not find order type with given name: %{name}"
      index:
        listing_shapes: "Order types"
        description: "Order types determine how the order process works in your site. You can decide whether your users are renting or selling, or perhaps just posting announcements and communicating via direct messages."
        read_more_about_order_types: "Read more about order types"
        add_new_shape: "Add new order type: "
        select_template: "Select template..."
        all_categories: "All categories"
        no_categories: "No categories"
        category_count: "%{category_count} categories"
        header:
          listing_shape_name: "Order type name"
          listing_shape_categories: "Categories where it's used"
        order:
          saving_order: "Saving order"
          save_order_successful: "Successfully saved order type order"
          save_order_error: "An error occurred while saving order. Please refresh the page and try again."
      templates:
        selling_products: "Selling products"
        renting_products: "Renting products"
        offering_services: "Offering services"
        giving_things_away: "Giving things away"
        requesting: Requesting
        announcement: "Posting announcements"
        custom: Custom
      new:
        create_listing_shape: "Create order type"
        create: Create
        cancel: Cancel
        create_success: "New order type '%{shape}' created"
        create_failure: "Could not create new order type. Error: %{error_msg}"
      edit:
        edit_listing_shape: "Edit order type '%{shape}'"
        update: Save
        cancel: Cancel
        update_success: "Changes to order type '%{shape}' saved"
        update_failure: "Could not save changes. Error: %{error_msg}"
        delete: "Delete order type"
        confirm_delete_order_type:
          one: "There is %{count} listing with this order type. If you delete the order type, this listing will be closed. Are you sure you want to delete the order type?"
          other: "There are %{count} listings with this order type. If you delete the order type, those listings will be closed. Are you sure you want to delete the order type?"
        can_not_delete_last: "You can't delete this order type because it's the only type in your marketplace."
        can_not_delete_only_one_in_categories: "You can't delete this order type because in following categories this order type is the only one in use: %{categories}"
      listing_shape_name: Name
      listing_shape_name_placeholder: "E.g. Sell"
      action_button_label: "Checkout button label"
      action_button_placeholder: "E.g. Buy"
      open_listings_warning:
        one: "There is %{count} open listing with this order type. If you change any of the settings below, that listing will retain the old settings. The listing can be changed to the new settings by editing it manually. If you don't want to have the listing with the old settings visible on your site, you can close it by clicking the button below."
        other: "There are %{count} open listings with this order type. If you change any of the settings below, those listings will retain the old settings. Those listings can be changed to the new settings by editing them manually. If you don't want to have any listings with the old settings visible on your site, you can close them by clicking the button below."
      close_listings_action:
        one: "Close %{count} listing"
        other: "Close %{count} listings"
      confirm_close_listings_action:
        one: "Are you sure you want to close %{count} listing?"
        other: "Are you sure you want to close %{count} listings?"
      successfully_closed: "Successfully closed listings"
      successfully_deleted: "Successfully deleted order type '%{order_type}'"
      pricing_and_checkout_title: "Pricing & checkout"
      online_payments_label: "Allow sellers to accept payments online"
      shipping_label: "Allow sellers to define a shipping fee"
      price_label: "Allow sellers to add a price to their listings"
      units_title: "Pricing units"
      units_desc: "If you have enabled pricing units, the listing price is displayed as \"price per pricing unit\". An example: \"$39 per hour\"."
      units:
        piece: "Per piece"
        hour: "Per hour"
        day: "Per day"
        night: "Per night"
        week: "Per week"
        month: "Per month"
        unit: "Per unit"
      can_not_find: "Can't find order type with id: %{id}"
      add_custom_unit: "+ Add a custom pricing unit…"
      delete_custom_unit: delete
      custom_unit_form:
        title: "New pricing unit"
        label_heading: Label
        selector_label_heading: "Selector label"
        label_placeholder: "eg. \"kg\", \"30 minutes\", \"person\", \"class\""
        selector_placeholder: "eg. \"Number of people\", \"Amount in kg\""
        per: Per
        unit_type:
          heading: "Unit type"
          quantity_label: "Quantity (per piece, per kg, per person, per 2 hour tour...)"
          time_label: "Time (per 30 minutes, per 2 weeks, per year...)"
    paypal_accounts:
      marketplace_paypal_integration: "Payment system preferences"
      preferences_updated: "Payment system preferences updated"
      contact_support_link_text: "contact support"
      integration_info_text: "The payment system of your marketplace is powered by PayPal. To allow your users to pay using your marketplace, you must connect your PayPal account. Once you have connected your PayPal account, you can choose a minimum transaction size and a possible commission fee."
      link_paypal_personal_account_label: "Are you providing products or services yourself?"
      link_paypal_personal_account: "If so, you will also need to connect your PayPal account to %{personal_payment_preferences_link}."
      link_stripe_personal_account: "If so, you will also need to add your payout details to %{personal_payment_preferences_link}."
      link_paypal_and_stripe_personal_account: "If so, you will also need to connect your PayPal or Stripe account to %{personal_payment_preferences_link}."
      personal_payment_preferences_link_text: "your personal marketplace account"
      read_more_about_paypal: "Read more about the payment system"
      edit_payment_settings: "Edit payment settings"
      supported_currencies_information_text: "Sharetribe's online payment system supports 24 currencies. If your currency is not on the list, please %{contact_support_link}. If you change the marketplace currency, existing listings will retain their old currency. You need to edit those listings individually to convert them to the new currency."
      currency_change_warning_text: "Heads up: if you move forward with this currency change, don't forget to ask your sellers to manually edit their existing listings to get the currency update."
      marketplace_currency_label: "Marketplace currency:"
      minimum_listing_price_label: "Minimum transaction size:"
      transaction_fee_label: "Seller transaction fee:"
      minimum_transaction_fee_label: "Seller minimum transaction fee:"
      save_settings: "Save settings"
      minimum_listing_price_below_tx_fee: "The minimum transaction size has to be greater than or equal to the minimum transaction fee: %{minimum_transaction_fee}."
      minimum_listing_price_below_min: "The minimum transaction size has to be greater than the minimum commission %{minimum_commission}."
    payment_preferences:
      title: "Payment system preferences"
      general_settings: "1. General settings"
      connect_a_payment_provider: "2. Connect a payment provider"
      contact_support: "contact support"
      no_payments_link_text: here
      your_country: "Your country:"
      you_cannot_use_online_payments: "You cannot use online payments in %{country_name} with %{currency}. Please choose a different currency or %{support_link} to change your country. You can read more about supported countries and currencies %{help_link}. In the future we might add more payment providers and support more currencies"
      which_to_choose: "Which one to choose?"
      you_can_use_stripe_or_paypal: "You can use either Stripe, PayPal or both as your payment providers. %{choose_link}"
      you_can_use_stripe_only: "You can use Stripe as your payment provider. %{read_more_link}"
      read_more_stripe: "Read more about Stripe payments."
      you_can_use_paypal_only: "You can use PayPal as your payment provider. %{read_more_link}"
      read_more_paypal: "Read more about PayPal payments."
      read_more_about_paypal_and_stripe: "Read more about online payments, Stripe and PayPal"
      general_settings_updated: "Payment system general settings updated"
      transaction_fee_settings_updated: "Transaction fee settings updated"
      choose_popup_text: |-
          If you want to allow your users to accept online payments, you need to choose the currency for your marketplace and then connect at least one of the two payment providers supported by Sharetribe: Stripe and PayPal. You can also choose to use both, which means your users will be able to accept payments with either payment method.
          You can create a new account with either service if you don't have one already. Once you have connected an account, you can choose a possible fee you're charging from each transaction.
          What's the difference between Stripe and PayPal? Stripe allows you to delay payout to the seller up to 3 months and offers one payment method (credit/debit card). Stripe also allows your sellers to receive money directly to their bank account simply by providing their bank details. PayPal provides two payment methods (credit card and PayPal account) and offers a protection program for buyers and sellers. It requires your sellers to create a PayPal Business Account to accept payments.
          If you use Stripe, its fees will be deducted from your transaction fee, so remember to set a high enough minimum fee. If you use PayPal, its fees will be charged from the seller separately, in addition to your transaction fee. Stripe and PayPal have a bit different fee structure. In most cases Stripe's fees are a bit lower.
      invalid_api_keys: "Invalid Stripe API keys"
      missing_api_keys: "Missing Stripe API keys"
      stripe_verified: "Stripe API access verified"
      change_settings: "Change settings and fees"
      configure_stripe: "Configure Stripe"
      configure_paypal: "Configure PayPal"
      transaction_fee_settings: "Transaction fee settings"
      transaction_fee_save: Save
      stripe_fee: "Stripe's fees"
      stripe_fee_notice: "%{stripe_fee_link} will be deducted from the transaction fee you are charging."
      fee_should_be_less_than_minimum_price: "Minimum transaction fee must be lower than minimum transaction size"
      the_transaction_fee_must_be_lower_than_100: "The transaction fee must be lower than 100%"
      confirm_disable: "Are you sure you want to disable %{gateway}? If you disable it, sellers will no longer be able to receive money and buyers will no longer be able to pay through this payment method. If sellers haven't configured another payment method, buyers will not be able to buy from them."
      commission_from_buyer_label: "Buyer transaction fee:"
      minimum_buyer_transaction_fee_label: "Buyer minimum transaction fee:"
      stripe_connected:
        title: "Stripe connected"
        disable: "Disable Stripe"
        disabled: "Stripe disabled"
        enable: "Enable Stripe again"
      paypal_connected:
        title: "PayPal connected"
        disable: "Disable PayPal"
        disabled: "PayPal disabled"
        enable: "Enable PayPal again"
      cannot_enable_gateway: "Cannot enable payment gateway %{gateway}."
      cannot_disable_gateway: "Cannot disable payment gateway %{gateway}."
      cannot_enable_gateway_because_of_buyer_commission: "Cannot enable payment gateway %{gateway} because the buyer's commission is used"
      stripe_form:
        add_your_api_keys: "Add your Stripe API keys"
        how_to_get_these: "How to get these?"
        publishable_key_example: "For example: %{api_publishable_key_example}"
        secret_key_example: "For example: %{api_secret_key_example}"
        save_api_keys: "Save Stripe API keys"
        invalid_secret: "That doesn't look like a correct %{secret_key}"
        invalid_publishable: "That doesn't look like a correct %{publishable_key}"
      index:
        header: "Available Payment Settings"
        info: "You can configure available payment gateways for use in your marketplace. Currently PayPal and Stripe are supported."
        active: Active
        gateway: Gateway
        process: Process
        commission: Commission
        minimum_price: Min.price
        minimum_fee: Min.fee
        api_verified: "API verified?"
        actions: Actions
        payments_not_enabled: "Payments are not enabled for your marketplace"
    transaction_types:
      sell: Selling
      sell_w_online_payment: "Selling with online payment"
      sell_wo_online_payment: "Selling without online payment"
      rent: "Renting out"
      rent_w_online_payment: "Renting out with online payment"
      rent_wo_online_payment: "Renting out without online payment"
      give: "Giving away"
      lend: Lending
      swap: Swapping
      service: Offering
      service_w_online_payment: "Offering with online payment"
      service_wo_online_payment: "Offering without online payment"
      request: Requesting
      inquiry: Announcement
      share_for_free: "Sharing for free"
      event_w_online_payment: "Event with online payment"
      event_wo_online_payment: "Event without online payment"
      default_action_button_labels:
        sell: Buy
        rent: Rent
        request: Offer
        offer: Request
        inquiry: Contact
        book: Book
    community_transactions:
      show:
        transaction_for: "Transaction #%{transaction_id} for %{link}"
        status: "Status:"
        next_step: "Next step:"
        waiting_for_provider_accept_or_reject: "Waiting for %{provider} to accept or reject the request."
        waiting_for_fulfill_and_complete: "Waiting for %{provider} to fulfill the order for %{listing_title} and for %{buyer} to mark the order as completed."
        buyer: "Buyer:"
        provider: "Seller:"
        delivery: "Delivery method:"
        shipping_to: "Shipping to %{address}"
        buyer_pays: "Buyer pays:"
        marketplace_collects: "%{service_name} collects:"
        buyer_service_fee_label: "Commission from buyer:"
        service_fee_label: "Commission from seller:"
        provider_receives: "Seller receives:"
        admin_info_text: "As an administrator of %{service_name}, you can do some actions to move this transaction forward:"
        manage_reviews: "Manage reviews"
        you_should_investigate: "You should investigate the situation by discussing with both parties and decide to refund or dismiss the dispute. %{learn_more_link}"
        learn_more: "Learn more."
  common:
    edit_page: "Edit page"
    default_community_slogan: "Community marketplace"
    default_community_description: "This is a place to sell, rent, swap and share goods and services with the other members of the marketplace."
    cancel: Cancel
    fields_that_are_mandatory: "Fields marked with star (*) are mandatory."
    or: or
    password: Password
    service_name: "%{service_name}"
    share_types:
      request: request
      offer: offer
      borrow: borrowing
      buy: buying
      give_away: "giving away"
      lend: lending
      receive: "taking for free"
      rent: renting
      rent_out: "renting out"
      sell: selling
      offer_to_swap: swapping
      request_to_swap: swapping
      share_for_free: "sharing for free"
      accept_for_free: "wanting to use for free"
    categories:
      item: Items
      favor: Services
      rideshare: Rideshare
      housing: Spaces
      tools: Tools
      sports: Sports
      music: Music
      books: "Books & Magazines"
      games: "Games & Toys"
      furniture: Furniture
      outdoors: "Camping & Outdoors"
      food: "Food & Kitchen"
      electronics: Electronics
      pets: "Pets & Animals"
      film: "Film & Movies"
      clothes: "Clothes & Accessories"
      garden: Garden
      travel: Travel
      other: Other
    username: Username
    username_or_email: Email
    what_is_this: "What's this?"
    removed_user: "Removed user"
    payment_fee_info:
      title: "Commission and Payment processing fee"
      stripe: Stripe
      paypal: PayPal
      info: "Payments in %{service_name} are processed by the payment gateway listed below. %{service_name} will charge a commission depending on the payment gateway. The payment gateway may also charge a fee for each payment, as described below."
    paypal_fee_info:
      title: "PayPal's payment processing fee"
      body_text: |-
          For PayPal payments, %{service_name} charges a commission of %{paypal_commission}%. The minimum transaction fee per transaction is %{minimum_transaction_fee}. PayPal's fees are not included in this commission, so in addition to %{service_name} commission, you will also pay PayPal's fees for each. PayPal's fee is between 2% and 5% of the total sales price, depending on your monthly sales volume and the country of residence of the buyer. In general, domestic purchases have lower fees than international ones, and higher monthly sales give you a discount on fees.
          You can see the exact fees by logging in to your PayPal account and going %{link_to_paypal}. After each purchase you will get a receipt displaying the exact fee.
      body_text_accept: |-
          This transaction is processed by PayPal. PayPal charges a processing fee from each payment. This fee is between 2% and 5% of the total sales price, depending on your monthly sales volume and the country of residence of the buyer. In general, domestic purchases have lower fees than international ones, and higher monthly sales give you a discount on fees.
          You can see the exact fees by logging in to your PayPal account and going %{link_to_paypal}. After each purchase you will get a receipt displaying the exact fee.
      link_to_paypal_text: here
    stripe_fee_info:
      title: "Stripe's payment processing fee"
      body_text: "For Stripe payments, %{service_name} charges a commission of %{stripe_commission}%. The minimum commission per transaction is %{minimum_transaction_fee}. Stripe's fees are included in this commission."
      link_to_stripe_text: here
  conversations:
    accept:
      details: "Order details"
      order_by: "Order by %{orderer_link}"
      accept_offer: "Accept the offer"
      accept_request: "Accept the request and keep the listing open"
      accept_request_and_close: "Accept the request and close the listing"
      reject_offer: "Not this time"
      reject_request: "Not this time"
      close_listing: "Close the listing %{listing_title_link}"
      update_later: "Leave the listing open"
      optional_message: "Optional message"
      price_to_pay: "Total price to be paid"
      accept: Accept
      decline: Decline
      quantity_label: "Quantity:"
      sum_label: "Subtotal:"
      service_fee_label: "%{service_name} fee:"
      buyer_service_fee_label: "%{service_name} service fee:"
      you_will_get_label: "You will get:"
      total_label: "Total:"
      total_value: "%{seller_gets}*"
      total_value_paypal: "%{seller_gets}*"
      total_value_stripe: "%{seller_gets}"
      paypal_fee: "PayPal's payment processing fee"
      paypal_fee_info: "* Excludes %{link}"
      shipping_price_label: "Shipping:"
      stripe-fee_label: "Payment processing fee"
    confirm:
      confirm_description: "If your order has been fulfilled you should confirm it as done. Then you can give feedback to the other party."
      cancel_description_team: "If your order was not fulfilled, you can mark it as 'disputed'. The %{service_name} team will review the situation and will decide to refund or dismiss your dispute request."
      cancel_payed_description: "If your request was accepted but you're having second thoughts, you can still cancel the request before the payment."
      canceling_payed_transaction: "Cancel transaction"
      confirm: "Mark completed"
      cancel: Dispute
      continue: Continue
      give_feedback_to: "Give feedback to %{person_link}"
      do_not_give_feedback: "Skip feedback"
    details:
      day: day
      days: days
      price_per_day: "Price per day: %{price}"
    index:
      loading_more_messages: "Loading more messages"
      message_partitive: message
      messages_partitive: messages
      no_received_messages: "No messages"
      no_sent_messages: "No sent messages"
    conversation:
      accepted_request: "Request accepted."
      accepted_offer: "Offer accepted."
      rejected_request: "Request rejected."
      rejected_offer: "Offer rejected."
      confirmed_request: "Order completed."
      confirmed_offer: "Offer completed."
      canceled_request: "Order disputed."
      canceled_offer: "Offer canceled."
      message_from: "Message from %{person}"
      about_listing: "About listing %{listing_title}"
      free_message: "Direct message"
      message_content_not_available: "Message content not available"
    message:
      accepted_request: "accepted the request"
      received_payment: "accepted the request, received payment for %{sum}"
      received_payment_wo_sum: "accepted the request, received payment"
      accepted_offer: "accepted the offer"
      rejected_request: "rejected the request, canceled the payment"
      rejected_offer: "rejected the offer"
      confirmed_request: "marked the order as completed"
      confirmed_offer: "marked the offer as completed"
      canceled_request: "canceled the order"
      canceled_offer: "canceled the offer"
      paid: "paid %{sum}"
      payment_preauthorized: "Payment authorized: %{sum}"
      payment_preauthorized_wo_sum: "Payment authorized"
      stripe:
        held_payment: "Accepted the request. Payment for %{sum} is being held by %{service_name} until the order is marked as completed."
        held_payment_wo_sum: "Accepted the request. Payment is being held by %{service_name} until the order is marked as completed."
        confirmed_request: "Marked the order as completed. The payment has now been transferred to %{author_name} bank account or will be transferred soon."
      canceled_the_order: "Disputed the order. The %{service_name} team has been notified."
      marked_as_refunded: "Marked as refunded"
      dismissed_the_cancellation: "Dismissed the dispute."
      payment_has_now_been_transferred: "The payment has now been transferred to %{seller} bank account or will be transferred soon."
    new:
      message: Message
      message_to: "Message to %{author_name}"
      optional_message_to: "Optional message to %{author_name}"
      send_message: "Send message"
      send: Send
      this_message_is_private: "This message is private between you and %{person}. %{person} will be notified of this message by email."
      you_will_get_notified_of_acceptance: "You will get an email notification when %{person} accepts or rejects your proposal."
      you_will_get_notified: "You will get an email notification when %{person} answers you."
      title: Title
      send_message_to_user: "Send message to %{person}"
      about_listing: "About listing %{listing_title}"
      author_has_to_accept_request: "%{author_name} needs to accept the request before you can pay"
    show:
      in_response_to_listing: "about listing"
      message_sent_by: "Message sent by"
      message_sent_to: "Message sent to"
      send_reply: "Send reply"
      write_a_reply: "Write a reply:"
      conversation_about_listing: "With %{person} about %{listing}"
      conversation_with_user: "With %{person}"
      conversation_with: "Conversation with %{person}"
      last_message_at: "(latest message %{time})"
      price: "Price: %{price}"
      sum: "Total: %{sum}"
      total: "Total: %{total}"
    status:
      payment_errored: "Payment failed. Please try again."
      payment_errored_starter: "Payment failed. Please try again. If the problem continues, please contact Sharetribe support."
      payment_errored_author: "Payment failed. Please contact %{starter_name} and ask them to try the payment again."
      cancel_payed_transaction: Cancel
      feedback_given: "Feedback given"
      feedback_skipped: "Feedback skipped"
      give_feedback: "Give feedback"
      offer_accepted: Accepted
      offer_rejected: Rejected
      offer_canceled: Canceled
      offer_confirmed: Completed
      offer_paid: "Payment successful"
      offer_preauthorized: "Payment successful"
      offer_waiting_for_payment: "Waiting for %{requester_name} to pay"
      pay: Pay
      preauthorized: "Payment successful"
      paid: "Payment successful"
      pending_external:
        paypal:
          multicurrency: "We couldn't process the PayPal payment because your PayPal account has not been set up to receive money in %{currency}. Go to %{paypal_url} and log in to your account to manually accept or reject the payment."
          verify: "You cannot accept this transaction because you haven't verified your PayPal account. Go to %{paypal_url} to verify your account."
          intl: "We couldn't process the PayPal payment because your PayPal account does not have a withdrawal mechanism. Go to %{paypal_url} and log in to your account to manually accept or reject the payment."
      waiting_for_current_user_to_deliver_listing: "Waiting for you to fulfill the order for %{listing_title}"
      waiting_for_listing_author_to_deliver_listing: "Waiting for %{listing_author_name} to fulfill the order for %{listing_title}"
      request_accepted: Accepted
      request_rejected: Rejected
      request_confirmed: Completed
      request_canceled: Canceled
      request_paid: "Payment successful"
      request_preauthorized: "Payment authorized"
      skip_feedback: "Skip feedback"
      waiting_for_listing_author_to_accept_offer: "Waiting for %{listing_author_name} to accept the offer"
      waiting_for_listing_author_to_accept_request: "Waiting for %{listing_author_name} to accept the request. As soon as %{listing_author_name} accepts, you will be charged."
      waiting_for_you_to_accept_request: "Waiting for you to accept the request"
      waiting_confirmation_from_requester: "Waiting for %{requester_name} to mark the order completed"
      waiting_confirmation_from_you: "Waiting for you to mark the order completed"
      waiting_payment_from_requester: "Waiting for %{requester_name} to pay"
      waiting_payment_from_you: "Waiting for you to pay"
      waiting_feedback_from_you: "Waiting for you to give feedback"
      pending_external_inbox:
        paypal:
          multicurrency: "Waiting for you to accept the PayPal payment"
          intl: "Waiting for you to accept the PayPal payment"
          unknown_reason: "Payment is pending. Log in to your PayPal account to see more details."
          verify: "Waiting for you to verify your PayPal account"
      stripe:
        waiting_confirmation_from_requester: "Waiting for %{requester_name} to mark the order completed. Once the order is marked as completed, the payment will be released to your bank account."
      order_canceled: "Order disputed"
      waiting_for_marketplace_review: "Waiting for the %{service_name} team to review the situation"
      marketplace_notified: "The %{service_name} team has been notified. You can also %{contact_link} if you want to share more details with them."
      contact_them: "contact them"
      refunded: "Order marked as refunded"
      dismissed: "Order dispute dismissed"
      order_refunded: "Order marked as refunded. The %{service_name} team has approved the dispute."
      you_should_receive_refund_soon: "You should receive a refund soon."
      issue_with_the_refund: "Something wrong? An issue with the refund? %{contact_link}."
      do_you_disagree: "Something wrong? Do you disagree? %{contact_link}."
      contact_the_marketpalce_team: "Contact the %{service_name} team"
      order_cancellation_dismissed: "Order dispute dismissed. The %{service_name} team has rejected the dispute."
    status_link:
      accept_offer: "Accept offer"
      accept_request: "Accept request"
      reject_offer: "Not this time"
      reject_request: "Not this time"
      accept_preauthorized_offer: "Accept offer"
      accept_preauthorized_request: "Accept request"
      reject_preauthorized_offer: "Not this time"
      reject_preauthorized_request: "Not this time"
      confirm: "Mark completed"
      cancel: Dispute
      mark_as_refunded: "Mark as refunded"
      dismiss: "Dismiss and payout"
  feedback:
    feedback_subject: "New contact form entry on %{service_name}"
    feedback_body: "%{author_name_and_email} has submitted the following entry on the %{service_name} contact form. This notification is sent to all %{service_name} admins."
    unlogged_user: "An unlogged user"
    anonymous_user: "An anonymous user"
  community_memberships:
    access_denied:
      access_denied: "Access denied"
      you_are_banned_in_this_community: "The %{service_name} team has disabled your account. If you want to message the %{service_name} team, you can %{link_to_contact_page}."
      contact_page_link: "contact them"
    new:
      welcome_fb_user: "Welcome to %{service_name}, %{name}!"
      fb_join_accept_terms: "There's one more step to join %{service_name}: you need to accept the terms of use."
      join_community: "Join %{service_name}"
      you_can_join: "You can join %{service_name} by accepting the terms of use and clicking 'Join %{service_name}' below."
      you_can_join_email_confirmation: "To join %{service_name} you need to have a valid email address that ends with %{email_ending}. You can join by filling in your email address, accepting the terms of use and clicking 'Join %{service_name}' below, and confirming your email."
      you_can_join_email_confirmation_multiple_addresses: "%{service_name} has email restrictions. You can only join if you have an allowed email address. You can join by filling in your email address, accepting the terms of use of %{service_name} and clicking 'Join %{service_name}' below."
      you_can_join_with_invite_only: "You have to have an invitation from another member to join %{service_name}. If you have an invitation code, you can join by typing the code to the field below, accepting the terms of use and clicking 'Join %{service_name}' below."
      if_want_to_view_content: "If you want to view the content in %{service_name} without joining it as a member you need to"
      log_out: "log out"
      join_community_button: "Join %{service_name}"
    give_consent:
      invitation_code_invalid_or_used: "The invitation code was invalid or already used."
      email_not_allowed: "This email is not allowed in %{service_name}."
      email_not_available: "The email you gave is already in use."
      consent_not_given: "The terms were not accepted."
  emails:
    accept_reminder:
      remember_to_accept_offer: "Remember to accept or reject an offer from %{sender_name}"
      remember_to_accept_request: "Remember to accept or reject a request from %{sender_name}"
      you_can_accept_or_reject_offer_at: "You can accept or reject the offer at"
      you_can_accept_or_reject_request_at: "You can accept or reject the request at"
      you_have_not_yet_accepted_or_rejected_offer: "You have not yet accepted or rejected the offer %{title} you received %{date}."
      you_have_not_yet_accepted_or_rejected_request: "You have not yet accepted or rejected the request %{title} you received %{date}."
      show_thread: "Show conversation"
    branding:
      powered_by: "%{service_name} is powered by the %{sharetribe_link} marketplace platform."
      create_own: "Want to create your own online marketplace website like %{service_name}? %{learn_more}."
      learn_more: "Learn more"
    confirm_reminder:
      you_have_not_yet_confirmed_or_canceled_request: "You have not yet completed or disputed the order %{request_link}. If the order has been completed, you should confirm that. After that you can give feedback to %{other_party_given_name}."
      remember_to_confirm_request: "Remember to confirm or cancel a request"
      if_will_not_happen_you_should_cancel: "If you think this order will not be completed for one reason or another, you can %{cancel_it_link}."
      cancel_it_link_text: "dispute it"
      automatic_confirmation: "If you don't confirm or dispute the order within %{days_to_automatic_confirmation} days after the request was accepted, we will mark it automatically as completed."
    confirm_reminder_v2:
      headline: "you have not yet completed or disputed the order %{request_link}."
      you_have_not_yet_confirmed_or_canceled_request: "If the order has been completed, you should confirm that. After that you can give feedback to %{other_party_given_name}."
    payment_settings_reminder:
      remember_to_add_payment_details: "Remember to add your payment details to receive payments"
      you_have_added_listing_with_payment: "You have added a listing %{listing_link} with payment. However, you haven't yet added your payment details. In order to receive the payment you have to add your payment information."
      please_go_to_payment_settings: "Please go to your %{payment_settings_link} and fill in the required payment information."
      payment_settings_link: "payment settings"
    payment_settings_reminder_v2:
      fill_payout_details: "Fill the payout details"
      you_have_added_listing_with_payment: "You have added a listing %{listing_link} with payment. We noticed that you haven't yet added your payment details. In order to receive the payment you need to provide your payment information."
    transaction_confirmed:
      here_is_a_message_from: "Here's a message from %{other_party_given_name}:"
      request_marked_as_confirmed: "Order completed - remember to give feedback"
      request_marked_as_canceled: "Order disputed"
      has_marked_request_as_confirmed: "%{other_party_full_name} has marked the order about '%{request}' completed. You can now give feedback to %{other_party_given_name}."
      has_marked_request_as_canceled: "%{other_party_full_name} has disputed the order about '%{request}'. You can still give feedback to %{other_party_given_name}."
      giving_feedback_is_good_idea: "Giving feedback is always a good idea. If everything went well, you should let others know that %{other_party_given_name} can be trusted. If there were any problems, it's good to mention those as well."
      give_feedback_to: "Give feedback to %{other_party_given_name}"
      stripe:
        has_marked_request_as_confirmed: "%{other_party_full_name} has marked the order about '%{request}' completed. The payment for this transaction has now been released to your bank account. You can now give feedback to %{other_party_given_name}."
      team_title: "the %{service_name} team"
    transaction_confirmed_v2:
      headline_confirmed: "%{other_party_full_name} has marked the order about %{listing_link} completed."
      headline_canceled: "%{other_party_full_name} has disputed the order about %{listing_link}."
      stripe:
        has_marked_request_as_confirmed: "The payment for this transaction has now been released to your bank account."
      can_give_feedback: "You can now give feedback to %{other_party_given_name}."
      team_title: "the %{service_name} team"
    transaction_automatically_confirmed:
      subject: "Order automatically completed - remember to give feedback"
      we_have_marked_request_as_confirmed: "We have marked the order about '%{request}' completed. The order was automatically completed because %{days_passed} days have passed since the request was accepted."
    transaction_automatically_confirmed_v2:
      we_have_marked_request_as_confirmed: "We have marked the order about '%{request}' completed."
      order_automatically_confirmed: "The order was automatically completed because %{days_passed} days have passed since the request was accepted."
    booking_transaction_automatically_confirmed:
      subject: "Order automatically completed - remember to give feedback"
      we_have_marked_request_as_confirmed: "We have marked the order about '%{request}' completed. The request was automatically completed because one day has passed since the booking period ended."
    booking_transaction_automatically_confirmed_v2:
      order_automatically_confirmed: "The request was automatically completed because one day has passed since the booking period ended."
    automatically_confirmed_footer:
      giving_feedback_is_good_idea: "You can now give feedback to %{other_party_given_name}. Giving feedback is always a good idea. If everything went well, you should let others know that %{other_party_given_name} can be trusted. If there were any problems, it's good to mention those as well."
      give_feedback_to: "Give feedback to %{other_party_given_name}"
      show_thread: "Show conversation"
    confirmation_instructions:
      confirmation_instructions_signature: "Best regards,<br/>The %{service_name} team"
      need_to_confirm: "To join %{service_name}, confirm your email address by clicking the button below."
      confirmation_link_text: "Confirm my address"
      or_paste_link: "Alternatively, you can copy the following link to your browser's address bar:"
    confirmation_instructions_v2:
      headline: "confirm your email to join %{service_name}!"
      need_to_confirm: "Confirm your email address to complete your %{service_name} account. It's easy - just click the button below!"
      confirmation_link_text: "Confirm email address"
    common:
      hey: "Hello %{name},"
      hi: "Hi %{name},"
      kassi_team: "The %{service_name} team"
      thanks: "Thanks,"
      dont_want_to_receive_these_emails: "Don't want to receive these emails?"
      edit_your_email_settings_here: "Edit your email settings here"
      message_not_displaying_correctly: "Is this email not displaying correctly?"
      view_it_in_your_browser: "View it in your browser"
      or: or
      unsubscribe_from_these_emails_info: "You have received this email because you are a member of %{service_name}."
      unsubscribe_from_these_emails: "unsubscribe from these emails"
      unsubscribe_from_invitation_emails_info: "You have received this email because a member of %{service_name} has invited you to join them."
      unsubscribe_from_invitation_emails: "Unsubscribe from invitation emails to join %{service_name}"
      here_is_your_receipt: "Here is your receipt."
    conversation_status_changed:
      has_accepted_your_offer: "%{accepter} has accepted your offer %{listing}."
      has_accepted_your_request: "%{accepter} has accepted your request %{listing}."
      has_rejected_your_offer: "%{accepter} has rejected your offer %{listing}."
      has_rejected_your_request: "%{accepter} has rejected your request %{listing}."
      view_thread: "View conversation"
      your_offer_was_accepted: "Your offer was accepted"
      your_offer_was_rejected: "Your offer was rejected"
      your_request_was_accepted: "Your request was accepted"
      your_request_was_rejected: "Your request was rejected"
      you_can_now_pay_to: "You can now pay the requested amount to %{payment_receiver}."
      pay_now: "Pay now"
      remember_to_confirm: "When the order is fulfilled, remember to mark it as completed. If the order is not fulfilled your have %{days_to_automatic_confirmation} days to dispute it. Otherwise it will be automatically marked as completed."
    conversation_status_changed_v2:
      has_accepted_your_request: "your request was accepted."
      has_accepted_your_request_text: "%{accepter} has accepted your request for %{listing}."
      has_rejected_your_request: "unfortunately your request was rejected."
      has_rejected_your_request_text: "%{accepter} has rejected your request for %{listing}."
    invitation_to_kassi:
      hi: Hi!
      you_have_been_invited_to_kassi: "%{inviter} has invited you to %{service_name}"
      here_is_a_message_from: "Here is a personal message from %{inviter}:"
      join_now: "Join now"
      invitation_code: "Invitation code: %{code}"
    invitation_to_kassi_v2:
      headline: "Hi there!"
    new_comment:
      has_commented_your_listing_in_kassi: "%{author} has commented on your listing '%{listing}'."
      view_comment: "View comment"
      you_have_a_new_comment: "%{author} has commented on your listing in %{service_name}"
      listing_you_follow_has_a_new_comment: "%{author} has commented on a listing you follow in %{service_name}"
      has_commented_listing_you_follow_in_kassi: "%{author} has commented on the listing '%{listing}' you are following in %{service_name}."
    new_message:
      view_message: "View message"
      has_sent_you_a_message_in_kassi: "%{sender} has sent you a message. Go to %{service_name} to reply."
      you_have_a_new_message: "You have a new message from %{sender_name} in %{service_name}"
    new_message_v2:
      headline: "you have a message!"
      reply: "Click here to reply to %{sender}"
    new_payment:
      new_payment: "You have received a new payment"
      price_per_unit_type: "Price per %{unit_type}"
      quantity: "Quantity:"
      you_have_received_new_payment: "You have been paid <b>%{payment_sum}</b> for <b>%{listing_title}</b> by %{payer_full_name}. Here is your receipt."
      listing_per_unit_title: "%{title}, per %{unit_type}"
    payment_receipt_to_seller:
      payment_gateway_fee: "Payment processing fee:"
      shipping_total: "Shipping:"
      product: "Product:"
      price_payer_paid: "Price %{payer_full_name} paid:"
      subtotal: "Subtotal:"
      service_fee: "%{service_name} service fee:"
      buyer_service_fee: "%{service_name} service fee:"
      you_will_get: "Total:"
      new_payment: "You have received a new payment"
      price_per_unit_type: "Price per %{unit_type}"
      quantity: "Quantity:"
      you_have_received_new_payment: "You have been paid <b>%{payment_sum}</b> for <b>%{listing_title}</b> by %{payer_full_name}. Here is your receipt."
      stripe:
        you_have_received_new_payment: "The amount of <b>%{payment_sum}</b> has been paid for <b>%{listing_title}</b> by %{payer_full_name}. The money is being held by %{service_name} until the order is marked as completed. Here is your receipt."
    payment_receipt_to_seller_v2:
      headline: "you have been paid %{payment_sum} for %{listing_link} by %{payer_name}."
      main_text_stripe: "The money is being held by %{service_name} until the order is marked as completed."
      price_breakdown: "Price breakdown"
    payment_receipt_to_payer:
      receipt_of_payment: "Receipt of payment"
      you_have_made_new_payment: "You have paid <b>%{payment_sum}</b> for <b>%{listing_title}</b> to %{recipient_full_name}. Here is a receipt of the payment."
      product: Product
      price_per_unit_type: "Price per %{unit_type}"
      duration: Duration
      quantity: Quantity
      subtotal: Subtotal
      buyer_service_fee: "%{service_name} service fee:"
      total: Total
      price: Price
      service_fee: "Service fee"
      stripe_gateway_fee: "Stripe's fee:"
      paypal_gateway_fee: "PayPal's fee:"
      money_will_be_transferred: "The money will be transferred to %{recipient_name} when a) you have marked the request completed or b) %{automatic_confirmation_days} days have passed since you paid."
    payment_receipt_to_payer_v2:
      headline: "here is your receipt for %{listing_link}."
      you_have_made_new_payment: "You have paid <b>%{payment_sum}</b> for <b>%{listing_title}</b>."
    paypal_new_payment:
      paypal_gateway_fee: "PayPal's fee:"
      shipping_total: "Shipping:"
    braintree_new_payment:
      product: "Product:"
      price_payer_paid: "Price %{payer_full_name} paid:"
      service_fee: "%{service_name} service fee:"
      you_will_get: "Total:"
    receipt_to_payer:
      receipt_of_payment: "Receipt of payment"
      you_have_made_new_payment: "You have paid <b>%{payment_sum}</b> for <b>%{listing_title}</b> to %{recipient_full_name}. Here is a receipt of the payment."
      product: Product
      price_per_unit_type: "Price per %{unit_type}"
      duration: Duration
      quantity: Quantity
      subtotal: Subtotal
      total: Total
      price: Price
      buyer_service_fee: "%{service_name} service fee"
      stripe_gateway_fee: "Stripe's fee:"
      paypal_gateway_fee: "PayPal's fee:"
      money_will_be_transferred: "The money will be transferred to %{recipient_name} when a) you have marked the request completed or b) %{automatic_confirmation_days} days have passed since you paid."
      listing_per_unit_title: "%{title}, per %{unit_type}"
      stripe:
        you_have_made_new_payment: "You have paid <b>%{payment_sum}</b> for <b>%{listing_title}</b>. The money is being held by %{service_name} and will be released to %{recipient_full_name} once you mark the order as completed. Here is a receipt of the payment."
    new_testimonial:
      has_given_you_feedback_in_kassi: "%{name} has given you feedback in %{service_name}"
      you_can_give_feedback_to: "You haven't yet given feedback to %{name}."
      view_feedback: "View feedback"
    new_testimonial_v2:
      headline: "you got feedback!"
    new_update_to_listing:
      listing_you_follow_has_been_updated: "A listing you follow has been updated"
      has_updated_listing_you_follow_in_kassi: "%{author} has updated the listing '%{listing}' you are following in %{service_name}."
      view_changes: "View changes"
    community_updates:
      added_offer: "%{name_link} added a listing:"
      added_request: "%{name_link} added a listing:"
      added_listing: "%{name_link} added a listing:"
      update_mail_title: "%{title_link} update"
      title_link_text: "%{community_name}"
      intro_paragraph: "Here are some of the things that happened on %{community_link} during the past %{time_since_last_update}."
      intro_paragraph_link_text: "%{community_name}"
      reduce_email_footer_text: "Too much email? %{settings_link} or %{unsubscribe_link}."
      settings_link_text: "Edit your email settings here"
      unsubscribe_link_text: unsubscribe
    community_updates_v2:
      headline: "check out the latest activity on %{service_name}."
      intro_paragraph:
        one: "Here are some highlights that happened on %{service_name} during the past day."
        other: "Here are some highlights that happened on %{service_name} during the past %{count} days."
    newsletter:
      hi: "Hi %{name},"
      newest_offers: "What people currently offer to others"
      newest_requests: "What people currently need"
      text_version_text: "Could you share something that others might need? Or do you need something that others might have? Add an offer or a request or check everything that the others are offering or requesting at %{url}"
    reset_password_instructions:
      change_my_password: "Change my password"
      reset_password_instructions: "<p>You have indicated that you have forgotten your password in the %{service_name} service.</p><p>If you need to reset your password, click the following link: %{password_reset_link}</p><br/><p>If you didn't request this, please ignore this email. Your password won't change until you access the link above and create a new one.</p>"
    testimonial_reminder:
      remember_to_give_feedback_to: "Reminder: remember to give feedback to %{name}"
      you_have_not_given_feedback_yet: "You have not yet given feedback to %{name} about event '%{event}'. Remember to give feedback on how %{given_name} performed in the event."
    testimonial_reminder_v2:
      headline: "remember to leave feedback to %{other_name}!"
      you_have_not_given_feedback_yet: "Giving feedback is always a good idea. If everything went well, let others know that %{name} can be trusted. If there were any problems, it's good to mention those as well"
      leave_feedback: "Leave feedback for %{other_party_name}"
    transaction_preauthorized:
      subject: "%{requester} is interested and has authorized payment for %{listing_title} published in %{service_name}"
      transaction_requested_by_user: "Great news! %{requester} is interested in \"%{listing_title}\" and has authorized payment for this listing."
      you_have_time_to_accept: "You need to accept or reject the request within %{payment_expires_in}."
      if_you_do_accept: "If you accept the request within this timeframe, you will receive the money immediately to your account."
      if_you_do_accept_stripe: "If you accept the request within this timeframe, the payment will go through. You will receive the money directly to your bank account after you have delivered %{listing_title} to %{requester}."
      if_you_do_not_accept: "If you reject the request or don't accept it within this timeframe, the transaction will be automatically canceled, %{requester} will not be charged and you will not get paid."
      click_here_to_reply: "Click here to respond to the request"
    transaction_preauthorized_v2:
      headline: "%{requester} is interested and has authorized payment for %{listing_link}."
    transaction_preauthorized_reminder:
      subject: "Remember to accept the request from %{requester} about listing %{listing_title}"
      remember_to_accept: "Remember to accept the request from %{requester} about listing \"%{listing_title}\". %{requester} has already paid for the listing. You have to accept the request in order to receive the payment."
      one_day_left: "If you don't accept the request within one day the request will be automatically rejected and you will not get paid."
      click_here_to_reply: "Click here to respond to the request"
    transaction_preauthorized_reminder_v2:
      headline: "remember to accept the request from %{requester} about %{listing_link}."
      remember_to_accept: "%{requester} has already paid for the listing. You have to accept the request in order to receive the payment."
    welcome_email:
      welcome_email_subject: "Welcome to %{service_name}"
      welcome_to_marketplace: "Welcome to %{service_name}! Glad to have you on board."
      love_marketplace_crew: "Love,<br /><i>%{service_name} crew</i>"
      welcome_email_footer_text: "%{settings_link}"
      settings_link_text: "Edit your email settings here"
    new_listing_by_followed_person:
      subject: "%{author_name} has posted a new listing in %{service_name}"
      has_posted_a_new_listing: "%{author_name} has posted a new listing:"
      you_are_receiving_this_because: "You received this notification because you follow %{author_name}."
      view_listing: "View listing"
    new_listing_by_followed_person_v2:
      headline: "%{author} just added a new listing!"
      has_posted_a_new_listing: "%{author_name} has posted a new listing:"
      you_are_receiving_this_because: "You received this notification because you follow %{author_name}."
      view_listing: "View %{title}"
      cant_click: "Can't click the button? Here's the link for your convenience:"
    new_ident_notification:
      subject: 'Your marketplace address was changed'
      h1_body: 'The URL address of %{community_name} has been changed.'
<<<<<<< HEAD
      p_line1: 'Your marketplace address has been changed'
=======
      p_line1: 'Your marketplace address has been changed.'
>>>>>>> c52c7a11
      p_line2: 'Old URL: %{link}'
      p_line3: 'New URL: %{link}'
      p_line4: 'New Admin panel URL: %{link}'
      p_line5: 'You can log in to your marketplace with the same account as before.'
      button: 'Go to %{text}'
    new_member_notification:
      subject: "New member in %{community}"
      new_member_has_joined: "A new member has joined %{community}. They may still have to confirm their email address."
      this_is_automatic_message: "This is an automatic message sent to administrators of %{community}."
      person_name: "Name:"
      person_email: "Email:"
    new_member_notification_v2:
      headline: "%{user_name} joined %{community}."
      new_member_has_joined: "%{name} (%{email}) has joined %{community}. They may still have to confirm their email address."
      view_profile: "View profile"
    listing_submited_for_review:
      subject: "New listing to review: \"%{listing_title}\" by %{author_name} in %{community}"
      there_is_a_new_listing_to_review: "There is a new listing to review: \"%{listing_title}\" by %{author_name}. You now have to approve or reject that listing."
      review_the_listing: "Review the new listing"
      this_is_automatic_message: "This is an automatic message sent to administrators of %{community}."
    listing_approved:
      subject: "The %{community} team has approved your listing \"%{listing_title}\""
      listing_has_been_approved: "Great news! Your listing \"%{listing_title}\" has been reviewed and approved by the %{community} team. It has been published."
      view_the_listing: "View the listing"
    listing_rejected:
      subject: "The %{community} team has rejected your listing \"%{listing_title}\""
      listing_has_been_rejected: "Unfortunately the %{community} team has rejected your listing \"%{listing_title}\" after reviewing it carefully. You can %{contact_link} to learn more or edit your listing and submit it for a new review."
      contact_link: "contact the %{community} team"
      edit_the_listing: "Edit the listing"
    edited_listing_submited_for_review:
      subject: "Edited listing to review: \"%{listing_title}\" by %{author_name} in %{community}"
      there_is_a_edited_listing_to_review: "There is an edited listing to review: \"%{listing_title}\" by %{author_name}. You now have to approve or reject that listing."
      review_the_listing: "Review the edited listing"
    new_transaction:
      subject: "New transaction in %{service_name}"
      there_is_a_new_transaction: "There is %{link} in %{service_name}."
      a_new_transaction: "a new transaction"
      listing: "Listing: %{title}"
      sum: "Sum: %{amount}"
      starter: "Starter: %{name}"
      provider: "Seller: %{name}"
    new_transaction_v2:
      subject: "New transaction in %{service_name}"
      there_is_a_new_transaction: "There is %{link} in %{service_name}."
      a_new_transaction: "a new transaction"
      listing: "Listing:"
      sum: "Sum:"
      starter: "Starter:"
      provider: "Seller:"
      view_transaction: "View transaction"
    transaction_cancel_flow:
      the_order_about: "the order about %{listing_title}"
      you_can_contact_the_marketplace_team: "You can contact the %{service_name} team if there is any further issue."
      you_can_now_give_feedback: "You can now give feedback to %{name}. Giving feedback is always a good idea. If everything went well, you should let others know that %{recipient} can be trusted. If there were any problems, it's good to mention those as well."
      give_feedback_to: "Give feedback to %{name}"
    transaction_disputed:
      subject: "Order disputed - The %{service_name} team is reviewing the situation"
      subject_admin: "A transaction was disputed, you must decide what happens next"
      order_about: "order about %{listing_title}"
      the_order_has_been_canceled: "The %{transaction_link} has been disputed."
      the_order_between_buyer_and_seller_has_been_canceled: "The %{transaction_link} between %{buyer} and %{seller} has been disputed."
      the_marketplace_has_been_notified: "The %{service_name} team has been notified and is reviewing the situation. You can contact them to share more details."
      contact_the_marketplace_team: "Contact the %{service_name} team"
      you_must_now_decide: "You must now decide if a refund should happen or if you dismiss the dispute. You can %{learn_more_link}."
      learn_more_about: "learn more about what to do here"
      review_the_transaction: "Review the transaction"
    transaction_refunded:
      subject: "Order marked as refunded - The %{service_name} team has approved the dispute from %{buyer}"
      marketplace_team_has_approved_the_cancellation: "The %{service_name} team has approved the dispute for %{transaction_link} and has marked the payment as refunded."
      you_should_receive_a_refund_soon: "You should receive a refund soon. You can contact the %{service_name} team if there is any further issue."
    transaction_cancellation_dismissed:
      subject: "Order dispute dismissed - The %{service_name} team has rejected the dispute from %{buyer}"
      marketplace_team_has_rejected_the_cancellation: "The %{service_name} team has rejected the dispute for %{transaction_link}."
    transaction_commission_charge_failed:
      subject: "A commission in your marketplace was not transferred to your PayPal account"
      transaction_about: "transaction about %{listing_title}"
      the_commission_of_the_transaction: "the commission of the %{transaction_link} from %{seller} has failed to be transferred to your PayPal account."
      this_usually_means: "This usually means that there is something blocking the commission from the seller's PayPal account. In most cases the issue is that the seller does not have a valid and verified funding source connected to their PayPal account."
      if_you_would_like_to_investigate: "If you would like to investigate this further, a good first step is to contact the seller about this."
      contact_the_seller: "Contact the seller"
  error_messages:
    booking:
      booking_failed_payment_voided: "Booking failed due to an unexpected error. Please try again later. You haven't been charged."
      double_booking_payment_voided: "Unfortunately the dates you chose are no longer available. Please choose different dates. You haven’t been charged."
    onboarding:
      server_rendering: "Getting started guide failed to load. We have been informed about the situation and we are fixing it."
    listings:
      departure_time: "Departure time must be between current time and one year from now."
      share_type: "You must select one."
      valid_until: "This date must be between current time and 6 months from now."
      price: "Price must be a whole number."
      minimum_price: "Minimum price is %{minimum_price} %{currency}."
    testimonials:
      you_must_explain_not_neutral_feedback: "If you want to give non-neutral feedback, you must explain why."
      you_must_select_a_grade: "Remember to tell whether your experience was positive or negative."
    transaction_agreement:
      required_error: "You need to accept the agreement"
    paypal:
      transaction_cannot_complete: "Transaction cannot complete. This is most likely caused by the credit card failing bank authorization. Please, try purchasing again with an alternative payment method."
      buyer_cannot_pay_error: "The payment has been declined by PayPal. Please contact their Customer Service for more information: %{customer_service_link}"
      pending_review_error: "The payment was submitted but was flagged by PayPal as 'requiring a review'. When PayPal completes the review, the payment will be automatically authorized."
      seller_express_checkout_disabled: "PayPal Express Checkout has been disabled for the listing author's PayPal account. Please contact the author and let them know that there's an issue with their PayPal account, and advise them to contact PayPal Customer Service."
      seller_express_checkout_disabled_no_free: "PayPal Express Checkout has been disabled for the listing author's PayPal account. Please ask the %{service_name} team to contact the listing author and advise them to contact PayPal Customer Service."
      generic_error: "An error occurred during the payment process. Could not finalize your PayPal payment."
      cancel_error: "An error occurred during dispute. Could not finalize dispute."
      accept_authorization_error: "An error occurred while trying to accept preauthorized Paypal payment. Please, try again."
      reject_authorization_error: "An error occurred while trying to reject preauthorized Paypal payment. Please, try again."
    stripe:
      generic_error: "An error occurred during the payment process. Could not finalize your Stripe payment."
      accept_authorization_error: "An error occurred while trying to accept preauthorized Stripe payment. Please, try again."
      reject_authorization_error: "An error occurred while trying to reject preauthorized Stripe payment. Please, try again."
      card_declined: "Your card was declined"
      expired_card: "The payment failed because this card has expired"
  error_pages:
    back_to_kassi_front_page: "Back to the front page"
    error_404:
      if_you_believe: "If you believe that the address is correct and it should be working, please help us locate the error by letting us know what address caused the error and what should be seen on the page with the form below."
      page_can_not_be_found: "Page not found!"
      page_you_requested_can_not_be_found: "The page you requested cannot be found. Are you sure you spelled the address correctly?"
    error_404_title: "page not found"
    error_410:
      page_removed: "Page removed"
      page_you_requested_has_been_removed: "The page you requested has been removed."
      page_removed_reason: "There are a few possible reasons for this. For example, a user might have removed their account or a listing might have been removed."
    error_410_title: "page removed"
    error_500:
      temporary_unavailable: "Marketplace temporarily unavailable"
      unable_to_process: "The service is unable to process your request right now. Please try again in few moments."
      we_hate_this: "We hate when this happens! We have been informed about the situation and we are fixing it."
      refer_to_error_id: "If you wish to contact the support regarding this issue, please include an error ID \"%{error_id}\" in your message."
    error_500_title: "page loading failed"
    error_description: "Error description"
    no_javascript:
      javascript_is_disabled_in_your_browser: "Javascript is disabled in your browser"
      kassi_does_not_currently_work_without_javascript: "%{service_name} does not work properly without javascript. Try to enable javascript from your browser's preferences and then reload this page again."
      contact_us: "contact us"
      send_feedback: "Send message"
      your_feedback_to_admins: "Your message to the %{service_name} team"
    send: Send
    your_email_address: "Your email address"
  errors:
    messages:
      invalid_date: "is not a valid date"
      invalid_time: "is not a valid time"
      invalid_datetime: "is not a valid datetime"
      is_at: "must be at %{restriction}"
      before: "must be before %{restriction}"
      on_or_before: "must be on or before %{restriction}"
      after: "must be after %{restriction}"
      on_or_after: "must be on or after %{restriction}"
      positive_number: "Insert a number."
      from_must_be_less_than_till: "\"Start time\" must be less than \"End time\""
      section_with_this_id_already_exists: "This section unique name is already in use. Please choose another one."
      listing_with_this_id_does_not_exist: "This listing ID is not available in your marketplace. Maybe you made a typo? Please verify and try again."
      presence: "Can't be blank"
      username_is_invalid: "This username is invalid or unavailable"
      domain_name_is_invalid: "This domain name is invalid or unavailable"
      only_supported_variables: "Make sure to add only supported variables"
  event_feed_events:
    accept:
      has_accepted_lend_item: "%{offerer_name} agreed to lend %{listing_title} to %{requester_name} %{time_ago}."
      has_accepted_borrow_item: "%{offerer_name} agreed to lend %{listing_title} to %{requester_name} %{time_ago}."
      has_accepted_rent_out_item: "%{offerer_name} agreed to rent %{listing_title} to %{requester_name} %{time_ago}."
      has_accepted_rent_item: "%{offerer_name} agreed to rent %{listing_title} to %{requester_name} %{time_ago}."
      has_accepted_give_away_item: "%{offerer_name} agreed to give %{listing_title} to %{requester_name} %{time_ago}."
      has_accepted_receive_item: "%{offerer_name} agreed to give %{listing_title} to %{requester_name} %{time_ago}."
      has_accepted_sell_item: "%{offerer_name} agreed to sell %{listing_title} to %{requester_name} %{time_ago}."
      has_accepted_buy_item: "%{offerer_name} agreed to sell %{listing_title} to %{requester_name} %{time_ago}."
      has_accepted_trade_item: "%{offerer_name} agreed to swap %{listing_title} with %{requester_name} %{time_ago}."
      has_accepted_sell_housing: "%{offerer_name} agreed to sell %{listing_title} to %{requester_name} %{time_ago}."
      has_accepted_buy_housing: "%{offerer_name} agreed to sell %{listing_title} to %{requester_name} %{time_ago}."
      has_accepted_rent_out_housing: "%{offerer_name} agreed to rent %{listing_title} to %{requester_name} %{time_ago}."
      has_accepted_rent_housing: "%{offerer_name} agreed to rent %{listing_title} to %{requester_name} %{time_ago}."
      has_accepted_favor: "%{offerer_name} agreed to offer %{listing_title} to %{requester_name} %{time_ago}."
      has_accepted_rideshare: "%{offerer_name} agreed on sharing a ride %{listing_title} with %{requester_name} %{time_ago}."
    join:
      joined_kassi: "%{name} joined %{service_name} %{time_ago}."
    login:
      logged_in_to_kassi: "%{name} logged in to %{service_name} %{time_ago}."
    comment:
      commented: "%{commenter_name} commented on listing %{listing_title} %{time_ago}."
      offer_partitive: offer
      request_partitive: request
  header:
    about: About
    home: Home
    members: Community
    new_listing: "New listing"
    mobile_version: "Mobile version"
    offers: Offers
    requests: Requests
    search_kassi: "Search %{service_name}"
    create_new_marketplace: "Create a new marketplace"
    contact_us: "Contact us"
    profile: Profile
    manage_listings: "My listings"
    invite: "Invite new members"
    login: "Log in"
    signup: "Sign up"
    menu: Menu
  homepage:
    additional_private_listings_slate:
      additionally_one_private_offer_exists: "Additionally  there is <b>one other offer</b>,"
      additionally_one_private_request_exists: "Additionally  there is <b>one other request</b>,"
      additionally_some_private_offers_exist: "Additionally there are <b>%{number_of_listings} other offers</b>,"
      additionally_some_private_requests_exist: "Additionally there are <b>%{number_of_listings} other requests</b>,"
    blank_slate:
      add_first: "Add one!"
      but_that_is_visible_only_to_registered_members: "but that is visible only to registered members."
      but_those_are_visible_only_to_registered_members: "but those are visible only to registered members."
      create_new_account_for_yourself: "Create yourself a new account"
      examples_of_what_you_could_offer_to_others: "What could you offer to others"
      examples_of_what_you_could_request_to_others: "What could you request from the others"
      favor_offer_list: "computer assistance, clothes repair, baking, bike fixing"
      favor_request_list: "babysitting, piano lessons, walking dogs, mowing lawn"
      favors_to_offer: "Help: "
      favors_to_request: "Help: "
      item_offer_list: "tools, sports equipment, costumes, camping equipment"
      item_request_list: "tools, sports equipment, costumes, camping equipment"
      items_to_offer: "Goods to lend: "
      items_to_request: "Goods to borrow: "
      log_in: "log in!"
      no_offers_visible_unless_logged_in: "No item, service or rideshare offers visible to users who are not logged in."
      no_open_offers_currently: "No open item, service or rideshare offers."
      no_open_requests_currently: "No open item, service or rideshare requests."
      no_requests_visible_unless_logged_in: "No item, service or rideshare requests visible to users who are not logged in."
      one_private_offer_exists: "There is already <b>one offer</b>,"
      one_private_request_exists: "There is already <b>one request</b>,"
      ride_offer: "Take others' kids to their hobbies"
      ride_request: "A ride to work"
      some_private_offers_exist: "There are already <b>%{number_of_listings} offers</b>,"
      some_private_requests_exist: "There are already <b>%{number_of_listings} requests</b>,"
    custom_filters:
      update_view: "Update view"
      min: "Min:"
      max: "Max:"
    event_feed:
      latest_events: "What's going on"
    grid_item:
      processing_uploaded_image: "(Processing uploaded image...)"
    index:
      no_listings_with_your_search_criteria: "Sorry, no listings could be found for your search criteria. Maybe try other search terms?"
      no_listings_notification: "No listings. %{add_listing_link}."
      add_listing_link_text: "Add new listing"
      open_listing: "open listing"
      open_listings: "open listings"
      private_listing_notification_log_in: "log in"
      is: is
      are: are
      what_do_you_need: "What are you looking for?"
      post_new_listing: "Post a new listing"
      are_offering: offer
      add_news_item: "Add an article"
      lend_rent_help_carpool: "Sell, lend, help, share rides"
      loading_more_content: "Loading more content"
      more_events: "More events..."
      news: News
      no_news: "No news"
      more_news: "More news"
      or: and
      or_see_what_the_others: "...or see what the others"
      recent_events: "Recent events"
      requesting: need
      tell_it_here: "Tell it here!"
      welcome_to_new_kassi: "Welcome to new %{service_name}!"
      no_reviews: "No reviews"
      no_image: "No image"
      filter: Filter
      this_is_private_community: "You need to sign up before you can view the content."
    invitation_form:
      email: "Email address(es)"
      message: "A personal message"
      send_invitation: "Send invitation"
      add_email_addresses_description: "Add the email addresses of the people you are inviting to the field below. To add multiple email addresses, separate them with comma."
      add_lots_of_email_addresses: "As you are an administrator, here is a tip: if you plan to send lots of invitations, you should use an emailing tool. Check out %{this_article_link} to find out resources about suitable email services."
      this_article_link: "this article"
      invitation_emails_field_placeholder: "friend1@example.com, friend2@example.com, ..."
      invitation_message_field_placeholder: "I joined this amazing marketplace. You should too!"
      errors_in_emails: "Check that the email addresses you added are valid and don't contain any unusual characters. If you added multiple addresses, make sure they are separated with comma."
    list_item:
      review: review
      reviews: reviews
      distance_away: "%{distance} %{distance_unit} away"
    news_item:
      show_less: "Show less"
      show_more: "Show more"
    profile_info_empty_notification:
      add_your_info: "Add your contact info"
      add_a_profile_picture: "Add a profile picture"
      you_have_not_added_your_info: "You have not added your contact information. Please do, so others can get in touch with you more easily. Also add a profile picture so it's easier for others to trust you."
      add_your_info_link: "Add your info now"
    recent_listing:
      please_offer: Offer
      comment: comment
      comments: comments
    filters:
      show: "Filter:"
      search: Search
      map: "Show map"
      list: "Show list"
      map_button: Map
      grid_button: Grid
      list_button: List
      all_listing_types: "All listing types"
      all_categories: "All categories"
    errors:
      search_engine_not_responding: "Search is currently unavailable. Try searching again soon."
  infos:
    about:
      default_about_text_title: "What is Sharetribe?"
      default_about_text: "This marketplace is powered by Sharetribe platform. With Sharetribe you can easily create your own marketplace website. It's free and only takes a minute. %{click_here_link} to learn more!"
      click_here_link_text: "Click here"
    how_to_use:
      default_title: "How it works"
      default_content: "Here you can find information about how %{marketplace_name} works."
  landing_page:
    hero:
      search: Search
      signup: "Sign up"
      search_placeholder: "What are you looking for?"
      search_location_placeholder: Location
    listings:
      no_listing_image: "No picture"
  layouts:
    admin:
      admin: "%{service_name} Admin panel"
    branding:
      powered_by: "%{service_name} is powered by the %{sharetribe_link} marketplace platform."
      create_own: "Want to create your own online marketplace website like %{service_name}? %{learn_more}."
      learn_more: "Learn more"
    no_tribe:
      inbox: Inbox
      settings: Settings
      feedback: "Contact the %{service_name} team"
    application:
      join_this_community: "Join marketplace"
      read_more: "Read more"
      feedback: "Your message to the %{service_name} team"
      dont_use_to_contact_support: "We noticed you're an admin of %{service_name}. This form is what your users use to contact you. You cannot use this form to contact Sharetribe support. You can do that via the support widget in the bottom right corner of your Admin panel instead."
      feedback_forum: "feedback forum"
      feedback_handle: Feedback
      give_feedback: "Contact us"
      or_check_our: "...or check our"
      send_feedback_to_admin: "Send message"
      to_see_what_others_have_suggested: "to see what other users have suggested, and vote for the ideas there."
      your_email_address: "Your email address (to contact you)"
      connect: "Sign up"
      invite_your_friends: "Invite friends!"
      invite_your_neighbors: "Invite neighbors!"
      invite_your_friends_description: "The more people there are in %{service_name}, the more useful it is."
      invite_your_friends_invite_only_description: "People cannot join %{service_name} unless they are invited."
      join_without_facebook: "...or alternatively %{join_without_facebook_link}"
      join_without_facebook_link: "sign up without using Facebook"
    conversations:
      messages: Messages
      notifications: Notifications
      received: Received
      sent: Sent
    global-header:
      select_language: "Select language"
    infos:
      about: About
      how_to_use: "How it works"
      info_about_kassi: "Information about %{service_name}"
      news: News
      register_details: "Privacy policy"
      terms: "Terms of use"
    logged_in:
      admin: Admin
      go_to_your_profile_page: Profile
      hi: Hi
      login: "Log in"
      logout: "Log out"
      notifications: Notifications
      requests: "Friend requests"
      settings: Settings
      sign_up: "Create account"
    logged_in_messages_icon:
      messages: Messages
    logged_in_notifications_icon:
      notifications: Notifications
    markdown_help:
      title: "Formatting help using Markdown"
      description: "Markdown is a simple way to format text that looks great on any device. It doesn’t do anything fancy like change the font size, color, or type — just the essentials, using keyboard symbols you already know."
      formatting: Formatting
      result: Result
      h1: H1
      h2: H2
      h3: H3
      italic: italic
      bold: bold
      underline: underline
      strikethrough: strikethrough
      inline_link: "Inline link"
      list: List
      one: One
      two: Two
      three: Three
    mobile_logged_in:
      admin: Admin
      go_to_your_profile_page: Profile
      hi: Hi
      login: "Log in"
      logout: "Log out"
      notifications: Notifications
      requests: "Friend requests"
      settings: Settings
      sign_up: "Sign up"
    notifications:
      recaptcha_verification_failure: "reCAPTCHA verification failure"
      listing_could_not_be_saved: "Listing could not be saved. Please try again. If the problem persists, please %{contact_admin_link}."
      contact_admin_link_text: "contact the %{service_name} team"
      test_welcome_email_delivered_to: "A test email was sent to %{email}."
      something_went_wrong: "Something went wrong"
      community_updated: "Details updated."
      community_update_failed: "Detail update failed."
      account_creation_succesful_you_still_need_to_confirm_your_email: "Your account was created successfully. Now you need to confirm your email address."
      community_joined_succesfully_you_still_need_to_confirm_your_email: "Thanks for joining %{service_name}. Now you need to confirm your email address."
      comment_cannot_be_empty: "Comment cannot be empty"
      comment_sent: "Comment sent"
      confirmation_link_is_wrong_or_used: "The confirmation link is already used or otherwise broken. Try logging in, or send feedback if the problem persists."
      additional_email_confirmed: "The email you entered is now confirmed."
      could_not_get_email_from_social_network: "Could not get email address from %{provider} and can't create an account without email."
      social_network_email_unconfirmed: "The email address '%{email}' associated with your %{provider} account is already used but it hasn't been confirmed yet. Please confirm the email address before logging in with %{provider}."
      create_new_listing: "Create another listing"
      create_one_here: "create one here"
      email_confirmation_sent_to_new_address: "Email confirmation is now sent to the new address."
      email_not_found: "The email you gave was not found from %{service_name} database."
      error_with_session: "Error with session."
      feedback_considered_spam: "Feedback not saved, due to its formatting. Try again or use the feedback forum."
      feedback_not_saved: "Feedback could not be sent."
      feedback_saved: "Thanks a lot for your message! We'll get back to you as soon as possible."
      feedback_sent_to: "Feedback sent to %{target_person}."
      feedback_skipped: "Feedback skipped"
      invitation_cannot_be_sent: "Invitation could not be sent"
      invitation_cannot_unsubscribe: "Cannot unsubscribe from invitation emails"
      invitation_limit_reached: "You were trying to send too many invitations. Daily limit reached."
      invitation_sent: "Invitation sent successfully"
      invitation_successfully_unsubscribed: "Successfully unsubscribed from invitation emails"
      inviting_new_users_is_not_allowed_in_this_community: "Inviting new users is not allowed."
      login_again: "Please log in again."
      login_failed: "Login failed. Please enter the correct credentials."
      account_creation_successful: "Welcome to %{service_name}, %{person_name}!"
      account_deleted: "Your account is now deleted."
      login_successful: "Welcome, %{person_name}!"
      logout_successful: "You have now been logged out of %{service_name}. See you soon!"
      news_item_created: "Article created"
      news_item_creation_failed: "Article creation failed"
      news_item_update_failed: "Article update failed"
      news_item_updated: "Article updated"
      news_item_deleted: "Article removed"
      offer_accepted: "Offer accepted"
      offer_confirmed: "Offer completed"
      offer_closed: "Offer closed"
      listing_created_successfully: "Listing created successfully. %{new_listing_link}."
      offer_rejected: "Offer rejected"
      offer_canceled: "Offer canceled"
      listing_updated_successfully: "Listing updated successfully"
      listing_updated_availability_management_enabled: "Listing updated successfully. Availability management enabled."
      listing_updated_availability_management_disabled: "Listing updated successfully. Availability management disabled."
      listing_deleted: "Listing deleted"
      only_kassi_administrators_can_access_this_area: "Please log in with an admin account to access this area"
      only_listing_author_can_close_a_listing: "Only listing author can close a listing"
      only_listing_author_can_edit_a_listing: "Only listing author can edit a listing"
      payment_successful: "Payment successful"
      payment_canceled: "Payment canceled"
      error_in_payment: "Error in payment. If you didn't complete the payment yet, try again. If you did, please send us feedback."
      cannot_receive_payment: "The seller can't receive the payment due some error. Please contact the %{service_name} team to clarify the situation"
      payment_waiting_for_later_accomplishment: "When you have paid, we'll notify the seller and you will get a receipt in email"
      password_recovery_sent: "Instructions to change your password were sent to your email."
      person_activated: "User activated"
      person_deactivated: "User deactivated"
      person_updated_successfully: "Information updated"
      poll_answered: "Poll answered"
      poll_could_not_be_answered: "Poll could not be answered"
      poll_created: "Poll created"
      poll_creation_failed: "Poll creation failed"
      poll_update_failed: "Poll update failed"
      poll_updated: "Poll updated"
      poll_deleted: "Poll removed"
      read_more: "Read more!"
      registration_considered_spam: "Registration did not work, please contact us from header menu and mention \"email2 error\"."
      reply_cannot_be_empty: "You can't send an empty message"
      reply_sent: "Reply sent successfully"
      request_accepted: "Request accepted"
      request_accepted_and_closed: "Request accepted and listing closed"
      request_confirmed: "Order completed"
      request_rejected: "Request rejected"
      request_canceled: "Order disputed"
      message_sent: "Message sent"
      message_not_sent: "Sending the message failed. Please try again."
      this_content_is_not_available_in_this_community: "This content is not available."
      unknown_error: "Unknown error. Please use the Contact us link to send details about what happened."
      update_error: "An error occurred when trying to update your information, please try again"
      you_are_not_allowed_to_give_feedback_on_this_transaction: "You are not authorized to give feedback on this event"
      you_are_not_authorized_to_do_this: "You are not authorized to do this"
      you_are_not_authorized_to_view_this_content: "You are not authorized to view this content"
      listing_closed: "This listing has been closed"
      send_instructions: "You will receive an email with instructions on how to reset your password in a few minutes."
      you_cannot_reply_to_a_closed_offer: "You cannot reply to a closed offer"
      you_cannot_send_message_to_yourself: "You cannot send a message to yourself"
      you_followed_listing: "You are now following this listing"
      you_have_already_given_feedback_about_this_event: "You have already given feedback about this event"
      you_are_now_member: "Welcome to %{service_name}!"
      you_are_already_member: "You are already a member of %{service_name}. Welcome back!"
      you_must_log_in_to_create_new_listing: "You must log in to %{service_name} to create a new listing. If you don't have an account you can %{sign_up_link}."
      additional_email_confirmed_dashboard: "Your email is now confirmed."
      you_must_log_in_to_give_feedback: "You must log in to give feedback"
      you_must_log_in_to_invite_new_users: "You must log in to invite new users to %{service_name}"
      you_must_log_in_to_send_a_comment: "You must log in to send a new comment"
      you_must_log_in_to_send_a_message: "You must log in to %{service_name} to send a message to another user."
      you_must_log_in_to_do_a_transaction: "You must log in to %{service_name} to do a transaction."
      you_must_log_in_to_view_this_content: "You must log in to view this content"
      you_must_log_in_to_view_this_page: "You must log in to view this page"
      you_must_log_in_to_view_your_inbox: "You must log in to %{service_name} to view your inbox."
      you_must_log_in_to_view_your_settings: "You must log in to %{service_name} to view your settings."
      you_must_log_in_to_add_news_item: "You must log in to %{service_name} to add a new article."
      you_must_log_in_to_change_profile_settings: "You must log in to %{service_name} to change profile settings"
      you_must_log_in_to_accept_or_reject: "You must log in to accept or reject the transaction"
      you_must_log_in_to_confirm_or_cancel: "You must log in to dispute or confirm the transaction"
      you_need_to_confirm_your_account_first: "You need to confirm your email."
      you_must_fill_all_the_fields: "You must fill all the fields"
      you_unfollowed_listing: "You are no longer following this listing"
      joining_community_failed: "Joining failed"
      can_not_delete_email: "You cannot remove the email address"
      user_does_not_have_email_to_delete: "You don't have the email address you're trying to remove"
      email_deleted: "Email removed"
      listing_author_payment_details_missing: "Please contact the author by pressing the 'Contact' button below. They need to update their payment details to receive payments."
      listing_author_payment_details_missing_no_free: "Please contact the %{service_name} team to ask them to contact and advise the listing author to update their payment details to receive payments."
      images_are_processing: "We are processing your images. Give us a minute or two and they'll be visible."
      maintenance_mode:
        zero: "The website will now go offline for maintenance"
        one: "The website will be offline for maintenance in %{count} minute"
        other: "The website will be offline for maintenance in %{count} minutes"
      automatically_logged_out_please_sign_in: "You have been automatically logged out. Please log in again."
      stripe_you_account_balance_is_not_0: "You account balance is not 0 so it cannot be deleted. This might mean that you have transactions waiting to be completed or that there is money waiting to be paid out to your bank account. Please contact the %{service_name} team to learn more."
      stripe_balance_for_username_is_not_0: "The Stripe balance for %{username} is not 0, so the account cannot be deleted. This might mean that they have transactions waiting to be completed or that there is money waiting to be paid out to their bank accounts. Please check your Stripe Dashboard for more information."
      visit_admin: "Would you like to %{link}?"
      visit_admin_link: "visit your Admin panel"
      an_error_occurred_when_saving_your_information: "An error occurred when saving your information: \"%{message}\". Please check that all information is correct and try again."
    settings:
      account: Account
      notifications: Notifications
      profile: "Profile info"
      settings: Settings
      paypal_payments: "PayPal Payments"
      stripe_payments: "Stripe Payments"
      payments: Payments
      listings: Listings
      listings_search_placeholder: "Search for a listing title"
      transactions_search_placeholder: "Search for a transaction title or other party involved"
      transactions: Transactions
  listings:
    bubble_listing_not_visible:
      listing_not_visible: "You do not have permission to view this listing."
    comment:
      wrote: wrote
      send_private_message: "Send private message to %{person}"
      delete: delete
      are_you_sure: "Are you sure you want to delete the comment?"
    comment_form:
      ask_a_question: "Comment on the listing or ask for more details. All the other users will be able to see your comment."
      log_in: "log in"
      send_comment: "Send comment"
      to_send_a_comment: "to send a new comment."
      write_comment: "Write a new comment:"
      you_cannot_send_a_new_comment_because_listing_is_closed: "You cannot send new comments because this listing is closed."
      you_must: "You must"
      subscribe_to_comments: "Notify me of new comments and updates"
    deleting_a_listing_cannot_be_undone: "Deleting a listing cannot be undone. Are you sure you want to proceed?"
    edit:
      edit_listing: "Edit listing"
    edit_links:
      close_listing: "Close listing"
      edit_listing: "Edit listing"
      reopen_listing: "Reopen listing"
      move_to_top: "Move to top of homepage"
      show_in_updates_email: "Show in the next newsletter"
      show_in_updates_email_loading: Loading...
      show_in_updates_email_error: "Couldn't reach server. Try again after page refresh."
      show_in_updates_email_success: "This listing will be shown in the next automatic update email sent to the users"
      listing_is_pending: "Listing is pending approval"
      listing_is_rejected: "Listing is rejected"
      approve_listing: "Approve listing"
      reject_listing: "Reject listing"
      delete_listing: "Delete listing"
    map:
      open_in_google_maps: "Open in Google Maps"
    error:
      something_went_wrong: "Something went wrong, error code: %{error_code}"
      something_went_wrong_plain: "Something went wrong"
      create_failed_to_connect_to_booking_service: "Listing creation failed: Failed to connect to the booking service. Please try again."
      update_failed_to_connect_to_booking_service: "Listing update failed: Failed to connect to the booking service. Please try again."
    follow_links:
      follow: "Get emails about new comments"
      unfollow: "Don't get emails about new comments"
    form:
      custom_field_partials:
        dropdown:
          select_one___: "Select one..."
      departure_time:
        at: At
        departure_time: "Departure time"
      departure_time_radio_buttons:
        repeated: "Repeated (add times and days in the field 'detailed description')"
      description:
        detailed_description: "Detailed description"
        youtube_info: "If your description contains YouTube links, the videos will be shown below the description."
        youtube_info_markdown: "You can %{link}. If your description contains YouTube links, the videos will be shown below the description."
      destination:
        destination: Destination
      form_content:
        favor: "a service"
        housing: "a space"
        item: "an item"
        offer_something: "Offer something"
        request_something: "Request something"
        rideshare: "a ride"
        i_want_to_offer: "I want to offer..."
        i_want_to_request: "I need..."
      googlemap:
        googlemap_copy: "End Points From Map"
        googlemap_description: Mapview
        googlemap_updatemap: "Update Map"
      images:
        image: Image
        best_result: "For best results, use JPG, GIF or PNG images that are %{width}x%{height} pixels"
        no_file_selected: "No file selected"
        remove_image: "Remove image"
        select_file: "Select file"
        add_more: "+ Add more"
        removing: Removing...
        processing: Processing...
        loading_image: Loading...
        image_uploading_in_progress: "Image upload in progress..."
        processing_takes_a_while: "All images uploaded! Processing them will take a bit of time, but it's ok to save the listing and move on."
        this_may_take_a_while: "this only takes a second"
        percentage_loaded: "%{percentage}%"
        uploading_failed: "Image uploading failed"
        image_processing_failed: "Image processing failed"
        file_too_large: "The file is too large"
        accepted_formats: "The image format must be either GIF, JPG or PNG."
        images_not_uploaded_confirm: "All images have not finished uploading. Do you really want to continue?"
      location:
        location: Location
      price:
        price: Price
        per: per
        per_day: "per day"
        mass: "piece, kg, l, m2, ..."
        time: "hour, day, month, ..."
        long_time: "week, month, ..."
        after_service_fee_you_will_get: "After %{service_name} and payment processor fees you will get %{sum_with_currency}"
        no_service_fee_you_will_get_paypal_text: "%{paypal_fee_info_link} will be deducted from the price."
        no_service_fee_you_will_get_payment_text: "%{payment_fee_info_link} will be deducted from the price."
        after_service_fee_you_will_get_payment_text: "Once someone makes an order, you'll receive this amount minus %{payment_fee_info_link}"
        payment_fee_info_link_text: "%{service_name} fee and a payment processing fee"
        delivery: "Delivery method"
        shipping: Shipping
        shipping_price: "Shipping fee"
        shipping_price_additional: "Additional items"
        pickup: Pickup
      origin:
        location: Location
        origin: Origin
        the_exact_location: "The exact location will not be shown to other users."
      send_button:
        save_listing: "Post listing"
        submit_for_review: "Submit for review"
        will_be_reviewed: "All listings on %{service_name} will be reviewed before publishing. Once your listing has been approved, you will be notified by email and it will be visible to all."
        we_noticed_youre_an_admin: "We noticed you're an admin of %{service_name}. Your changes will be automatically applied and will not need a review or approval."
      share_type:
        select: Select
        borrow: Borrowing
        buy: Buying
        give_away: "Giving away"
        lend: Lending
        offer_type: "Offer type"
        receive: "Accepting for free"
        rent: Renting
        rent_out: "Renting out"
        request_type: "Request type"
        sell: Selling
        share_for_free: "Sharing for free"
        accept_for_free: "Accepting for free"
        trade: Swapping
      tag_list:
        comma_separate: "(comma separate)"
        tags: Tags
      title:
        listing_title: "Listing title"
      valid_until:
        valid_until: "Expiration date"
      valid_until_radio_buttons:
        for_the_time_being: "For the time being"
      privacy:
        privacy: Privacy
        private: "Private (only users who are logged in can see)"
        public: "Public (visible to users who are not logged in)"
    help_texts:
      help_share_type_title: "Type of the offer or request"
      help_tags_title: Tags
      help_valid_until_title: "Expiration date"
    index:
      all_categories: "All categories"
      all_offer_types: "All offer types"
      all_request_types: "All request types"
      category: Category
      did_not_found_what_you_were_looking_for: "Didn't find what you need?"
      favors: Services
      housing: Spaces
      items: Items
      list_view: "List view"
      listings: Listings
      map_view: "Map view"
      offer_something: "Let others know!"
      offer_type: "Offer type"
      offers: Offers
      request_something: "Request something!"
      request_type: "Request type"
      requests: Requests
      rideshare: Rideshare
      you_have_something_others_do_not: "Have something to offer?"
      feed_title: "%{listing_type} in %{service_name} %{optional_category}"
    left_panel_link:
      borrows: Borrowing
      buys: Buying
      favors: Services
      give_aways: "Giving away"
      housings: Spaces
      items: Items
      lends: Lending
      receives: "Taking for free"
      rent_outs: "Renting out"
      rents: Renting
      rideshares: Rideshare
      sells: Selling
      share_for_frees: "Sharing for free"
      accept_for_frees: "Accepting for free"
      trades: Swapping
    listing_actions:
      booking_from: From
      booking_to: To
      how_paypal_works: "How PayPal Works"
      payment_help: "Payment help"
      unable_load_availability: "Could not load availability information. Please try again later."
      booking_date: "Booking date"
      select_one: "Select one"
      start_time: "Start time"
      end_time: "End time"
      marketplace_fees_may_apply: "%{service_name} fees may apply"
    new:
      listing: listing
      selected_category: "Category: %{category}"
      selected_subcategory: "Subcategory: %{subcategory}"
      selected_transaction_type: "Listing type: %{transaction_type}"
      select_category: "Select category"
      select_subcategory: "Select subcategory"
      select_transaction_type: "Select listing type"
      you_need_to_fill_payout_details_before_accepting: "You need to fill in payout details before you can post a listing. Go to %{payment_settings_link} to fill in the details."
      contact_admin_link_text: "contact the %{service_name} team"
      community_not_configured_for_payments: "%{service_name} hasn't been configured for payments, so you cannot post new listings yet. Please %{contact_admin_link} for details."
      payment_settings_link: "payment settings"
      community_not_configured_for_payments_admin: "%{service_name} hasn't been configured for payments, so you cannot post new listings yet. Go to %{payment_settings_link} to fill in the payment details."
      you_are_now_posting_a_listing_on_behalf_of: "You are now posting a listing on behalf of %{name}"
    quantity:
      hour: "Number of hours:"
      day: "Number of days:"
      night: "Number of nights:"
      week: "Number of weeks:"
      month: "Number of months:"
      unit: "Number of units:"
      custom: "Quantity:"
      person: "Number of people:"
    quantity_placeholder: Quantity
    please_comment: Comment
    reply_link:
      listing_closed: "Listing is closed"
    show:
      add_your_phone_number: "Add your phone number"
      add_profile_picture: "Add profile picture"
      comments: "Public discussion"
      contact_by_phone: "Contact by phone:"
      contact: Contact
      favor_offer: "Service offer"
      favor_request: "Service request"
      inquiry: Announcement
      item_offer_trade: "Swap offer"
      item_request_trade: "Swap request"
      no_description: "This listing doesn't have a description"
      no_image: "No image"
      no_reviews: "No reviews received"
      offer: Offer
      listing_created: Created
      open_until: "Open until %{date}"
      feedback: Feedback
      qr_code: "QR code"
      request: Request
      rideshare_offer: "Rideshare offer"
      rideshare_request: "Rideshare request"
      send_private_message: "Send private message"
      tags: Tags
      time: time
      times: times
      times_viewed: Viewed
      processing_uploaded_image: "(Processing uploaded image...)"
      listing_created_at: "Listing created"
      price:
        per_quantity_unit: "per %{quantity_unit}"
        per_day: "per day"
      delivery: "Delivery method"
      shipping: "Shipping (+%{price})"
      shipping_no_price: Shipping
      shipping_price_additional: "Shipping (+%{price}, additional items: +%{shipping_price_additional})"
      pickup: Pickup
      pickup_no_price: Pickup
      youtube_video_player: "YouTube video player"
    unit_types:
      piece: piece
      hour: hour
      day: day
      night: night
      week: week
      month: month
      unit: unit
      person: person
    verification_required:
      verification_required: "Verification required"
  listing_conversations:
    preauthorize:
      dates_not_available: "Selected dates are not available"
      error_in_checking_availability: "Could not check availability for the selected dates"
      details: Details
      by: "%{listing} by %{author}"
      payment: Payment
      exp: "Exp:"
      you_will_be_charged: "You will be charged only if %{author} accepts the transaction. %{author} needs to accept the transaction within %{expiration_period} days. If %{author} declines or does not respond, no charge is made."
      day: day
      days: days
      night: night
      nights: nights
      invalid_parameters: "Invalid values for new transaction"
      select_delivery_method: "You should select a delivery method"
    transaction_agreement_checkbox:
      read_more: View.
    stripe_payment:
      payment: Payment
      pay_with_card: "Pay with credit or debit card"
      address: "Shipping address"
      address_country: "Country *"
      address_name: "First and last names *"
      address_city: "City *"
      address_state: State
      address_street1: "Street address line 1 *"
      address_street2: "Street address line 2"
      address_postal_code: "ZIP / Postal code *"
  mapview:
    index:
      all_categories: "All categories"
      all_offer_types: "All offer types"
      all_request_types: "All request types"
      category: Category
      did_not_found_what_you_were_looking_for: "Didn't find what you need?"
      favors: Services
      housing: Spaces
      items: Items
      list_view: "List view"
      map_view: "Map view"
      offer_something: "Let others know!"
      offer_type: "Offer type"
      offers: Offers
      request_something: "Request something!"
      request_type: "Request type"
      requests: Requests
      rideshare: Rideshare
      you_have_something_others_do_not: "Have something to offer?"
    please_comment: Comment
  mercury:
    content_too_long: "Inserted content was too long."
  okl:
    member_id: "Member id"
    member_id_or_email: "Member id or email"
  paypal_accounts:
    payout_info_title: "Receiving funds"
    paypal_account_email_connected: "<del>Connect PayPal account</del> Completed!"
    payout_info_paypal: "%{service_name} uses PayPal as its payment provider. A %{create_paypal_account_link} is required in order to accept payments for your listings, and must be connected to %{service_name}."
    paypal_billing_agreement_made: "<del>Grant %{service_name} permission to charge a transaction fee</del> Completed!"
    commission_permission_needed: "You will also need to grant %{service_name} permission to charge a transaction fee."
    create_paypal_account_link_text: "PayPal account"
    connected_account: "PayPal account '%{email}' connected successfully."
    paypal_receive_funds_info_label_australia_only: "Your PayPal account needs to be able to accept payments. This might require a Premier or Business account."
    paypal_receive_funds_info_label: "Your PayPal account needs to be able to accept payments. This might require a Business account."
    paypal_receive_funds_info_australia_only: "If you see an error when trying to connect your account to %{service_name}, either %{upgrade_paypal_account_link}, or (if you are an individual), create a new Premier account. Both account types are completely free."
    paypal_receive_funds_info: "If you see an error when trying to connect your account to %{service_name}, %{upgrade_paypal_account_link}. It's free and easy. If you're an individual, PayPal recommends using your name as the Business name."
    upgrade_paypal_account_link_text: "log in and upgrade your PayPal account to a business account"
    admin_account_not_connected: "Using %{service_name}'s payment system in order to receive payments is not possible since payments have not been set up. Please %{contact_admin_link} for details."
    contact_admin_link_text: "contact the %{service_name} team"
    you_are_ready_to_accept_payments: "You are ready to accept payments!"
    commission: "%{commission} %"
    not_now: "I do not want to connect PayPal account now"
    new:
      payout_info_you_need_to_connect: "In order to accept payments, you need to connect your PayPal account with %{service_name}."
      payout_info_text: "To connect your account, please complete the following steps."
      contact_admin_link_text: "contact the %{service_name} team"
      admin_account_not_connected: "Connecting your PayPal account is not possible since %{service_name} has not set up payments. Please %{contact_admin_link} for details."
      paypal_account_email: "Connect your PayPal account"
      paypal_account_email_placeholder: "Your PayPal email address"
      paypal_account_email_info_text: "If you don't have a PayPal account, you can create one by %{create_paypal_account}. If you get an error message when connecting your PayPal account, upgrade your PayPal account to a business account. Upgrading is free and easy. If you are an individual, you can use your first and last name as your \"business name\". To upgrade your account, %{upgrade_paypal_account} and find the upgrade link."
      create_paypal_account: "clicking here"
      upgrade_paypal_account: "log in to your PayPal account"
      paypal_account_billing_agreement: "Grant %{service_name} permission to charge a transaction fee"
      follow_steps: "Follow the steps below to start receiving funds:"
      connect_paypal_account_title: "Connect your PayPal account"
      connect_paypal_account_title_with_step: "Step %{current_step}/%{total_steps}: Connect your PayPal account"
      connect_paypal_account_instructions: "Click on the button below to log in to PayPal and connect your PayPal account with %{service_name}."
      connect_paypal_account: "Connect your PayPal account"
      paypal_account_billing_agreement_with_step: "Step %{current_step}/%{total_steps}: Grant permission to charge a transaction fee"
      paypal_account_billing_agreement_info_both: "After you make a sale on %{service_name}, a service fee (%{commission_from_seller} of the total item price, excluding shipping, minimum fee %{minimum_commission}) will be charged from your PayPal account. Permission to do this is required in order to accept payments in %{service_name}. The fee does not include %{paypal_info_link}."
      paypal_account_billing_agreement_info_fixed: "After you make a sale on %{service_name}, a service fee of %{minimum_commission} will be charged from your PayPal account. Permission to do this is required in order to accept payments in %{service_name}. The fee does not include %{paypal_info_link}."
      paypal_account_billing_agreement_info_relative: "After you make a sale on %{service_name}, a service fee (%{commission_from_seller} of the total item price, excluding shipping) will be charged from your PayPal account. Permission to do this is required in order to accept payments in %{service_name}. The fee does not include %{paypal_info_link}."
      paypal_account_billing_agreement_info_none: "%{service_name} does not currently charge a service fee. If service fees are enabled, you will need to grant %{service_name} permission to charge a service fee in order to accept payments. The fee does not include %{paypal_info_link}."
      paypal_info_link_text: "PayPal's payment processing fee"
      billing_agreement_description: "Grant %{service_name} permission to charge a transaction fee."
      billing_agreement: "Grant permission"
      permissions_not_granted: "Permissions to connect with your PayPal account were not granted."
      could_not_fetch_redirect_url: "Could not fetch redirect URL to connect with PayPal."
      paypal_not_enabled: "PayPal payments are not enabled."
      billing_agreement_canceled: "The billing agreement was canceled"
      billing_agreement_not_accepted: "You did not accept the billing agreement in PayPal."
      billing_agreement_wrong_account: "PayPal accounts did not match. Please use the same PayPal account that you connected in the first step."
      something_went_wrong: "Something went wrong. Please try again. If the problem persists, please contact the %{service_name} team."
      account_not_verified: "You have not verified your PayPal account. You need to go to paypal.com and verify your account before you can continue."
      account_restricted: "Your PayPal account is restricted and cannot be connected. Please log in to paypal.com to find out more or get in touch with PayPal customer support to resolve the issue."
    paypal_account_connected_title: "PayPal account connected"
    paypal_account_connected: "The PayPal account <%{email}> has been connected with %{service_name}."
    change_account: "Change PayPal account"
    missing: "You have open listings but your Paypal account is not set up to receive payments. Connect your Paypal account and grant %{service_name} permission to charge a transaction fee from your %{settings_link}."
    from_your_payment_settings_link_text: "payment settings"
    redirect_message: "Redirecting you to PayPal. If nothing happens, click %{redirect_link}."
    redirect_link_text: here
    paypal_account_all_set_up: "Hooray, everything is set up!"
    can_receive_payments: "You can now receive payments for your listings."
    paypal_account_connected_summary: "PayPal account <%{email}> connected successfully"
    paypal_permission_granted_summary: "Permission for transaction fees granted"
  paypal:
    pay_with_paypal: "Proceed to payment"
    checkout_with: "Checkout with"
    or_pay_with_paypal: or
    checkout_with_paypal: "Checkout with PayPal"
    cancel_succesful: "PayPal payment successfully canceled"
    transaction:
      commission_payment_name: "Commission payment for %{listing_title}"
      commission_payment_description: "Marketplace %{service_name} took this commission from transaction regarding %{listing_title}"
    wait_while_loading: "Please wait."
    chatting_with_paypal: "We are chatting with PayPal."
  people:
    edit_links:
      activate: Activate
      deactivate: Deactivate
    help_texts:
      feedback_description_title: Feedback
      help_invitation_code_title: "You need an invite to join"
      terms_title: "%{service_name} terms of use"
      invite_only_help_text: "Select this option if you want that new members can join only if they are invited by an existing user."
      invite_only_help_text_title: Invite-only
    inactive_notification:
      this_person_is_not_active_in_kassi: "This user is no longer active in %{service_name}"
      inactive_description: "This user has stopped using %{service_name}. You cannot contact this user, give feedback to them or comment their listings."
    new:
      create_new_account: "Create account"
      email: "Email address"
      email_is_in_use: "The email you gave is already in use."
      email_is_in_use_or_not_allowed: "This email is not allowed or it is already in use. If you can't get in, contact us."
      email_not_allowed: "This email is not allowed in %{service_name}. Please use an email address that is allowed. If you still cannot get in, contact us."
      invalid_username_or_email: "Email is invalid or already in use"
      email_restriction_instructions:
        one: "The access to %{service_name} is restricted. To join you need a '%{allowed_emails}' email address."
        other: "The access to %{service_name} is restricted. You need an email address that proves that you are entitled to join."
      family_name: "Last name"
      given_name: "First name"
      i_accept_the_terms_and_privacy: "I accept the %{terms} and %{privacy}"
      admin_emails_consent: "I agree to receive occasional emails from the %{service_name} team and understand that I can change my mind at any time"
      invalid_invitation_code: "The invitation code is not valid."
      invitation_code: "Invitation code"
      not_required: ", not required"
      notification_is_mandatory: "You must pick at least one email address for receiving notifications. If you don't want to receive any emails from %{service_name}, check your email notification settings."
      password_again: "Confirm password"
      show_my_name_to_others: "Show my real name to other %{service_name} users"
      sign_up: "Create a new %{service_name} account"
      terms: "Terms of Use"
      privacy: "Privacy policy"
      visible_only_to_you: "visible only to you and the %{service_name} team"
      visible_to_everybody: "visible to everybody"
      create_account_with_provider: "Sign up with %{provider}"
      OR: OR
      signup_with_email: "Sign up with email"
      this_field_will_be_publicly_visible: "(This field will be publicly visible)"
    profile_feedback:
      grade: "grade:"
      and_gave_following_feedback: "and gave the following feedback"
    profile_listings:
      no_image: "No image"
      manage_listings: "Manage all my listings"
    show:
      contact: "Contact %{person}"
      about_me: "About me:"
      add_description: "Share something about yourself"
      add_location: "Add location"
      add_phone_number: "Add phone number"
      address: "Location:"
      as_expected: "As expected"
      edit_profile_info: "Edit profile"
      exceeded_expectations: "Exceeded expectations"
      positive: positive
      hide_description: "Show less"
      less_than_expected: "Worse than expected"
      phone_number: "Phone number:"
      show_all_feedback: "Show all feedback"
      show_all_testimonials: "Show all feedback"
      show_full_description: "Show more"
      slightly_better_than_expected: "Exceeded expectations"
      slightly_less_than_expected: "Worse than expected"
      what_are_these: "What are these?"
      review: "received review"
      reviews: "received reviews"
      listing: listing
      listings: listings
      open_listing: "open listing"
      open_listings: "open listings"
      no_listings: "No listings"
      no_open_listings: "No open listings"
      no_reviews: "No reviews"
      show_all_listings: "Show all listings"
      show_all_open_listings: "Show all open listings"
      show_all_reviews: "Show all reviews"
      admin_actions: "Admin actions"
      post_listing_as: "Post listing as"
    followed_people:
      you_follow_plural: "You follow %{count} people"
      you_follow_singular: "You follow %{count} person"
      they_follow_plural: "%{count} followed people"
      they_follow_singular: "%{count} followed person"
      show_all_followed_people: "Show all followed people"
      no_followed_people: "No followed people"
    follow_button:
      following: Following
      follow: Follow
      unfollow: Unfollow
  sessions:
    new:
      create_new_account: "Create a new account"
      i_forgot_my_password: "Forgot password"
      login: "Log in"
      login_to_kassi: "Log in to %{service_name}"
      connect_your_facebook_to_kassi: "Connect your Facebook account to %{service_name}"
      facebook_account: "Facebook account:"
      log_in_to_link_account: "If you already have a %{service_name} account, log in to link it with your Facebook account."
      you_can_also_create_new_account: "If you don't have an account in %{service_name}, %{accont_creation_link} to create one with your Facebook login."
      account_creation_link_text: "click here"
      cancle_facebook_connect: "If you don't want to link this account, you can %{cancel_link}."
      facebook_cancel_link_text: cancel
      log_in_with_your_provider_account: "Log in with %{provider}"
      or_sign_up_with_your_username: "...or with your email:"
      we_will_not_post_without_asking_you: "We will never post to Facebook without asking you."
    password_forgotten:
      email: Email
      password_recovery_instructions: "Enter your email address to reset your password."
      request_new_password: "Request new password"
      change_your_password: "Change your password"
    confirmation_pending:
      welcome_to_kassi: "Welcome to %{service_name}!"
      check_your_email: "Check your inbox"
      resend_confirmation_instructions: "Resend confirmation instructions"
      your_current_email_is: "Your email is %{email}."
      change_email: Change
      confirm_your_email: "Please confirm your email address"
      account_confirmation_instructions: "You will soon receive an email with a link to confirm your email address. Don't forget to check your spam folder! After confirming your address, you can join %{service_name}."
      account_confirmation_instructions_title_admin: "Confirm your email address"
      before_full_access_you_need_to_confirm_email: "Before we can give you full access to your marketplace, there's just one more thing we need to do: confirm your email address."
      before_confirmation_only_access_admin_dashboard: "Before confirmation you can only access the %{admin_dashboard_link}."
      admin_dashboard_link_text: "Admin panel"
      account_confirmation_instructions_admin: "You should have received an email at %{email_address} with a confirmation link. If you don't see it, check your spam folder or click the button below to resend the email. Once it arrives, open the included link to confirm your address, after which you'll get full access to your marketplace. If you need any help, don't hesitate to %{support_link}."
      contact_support_link_text: "contact Sharetribe support"
  settings:
    account:
      change: Change
      confirm_new_password: "Confirm new password"
      delete_account: "Delete account"
      delete_account_button: "Permanently delete my account"
      delete_account_confirmation_popup: "Are you sure you really want to delete your user account and permanently lose all data related to it? Account deletion cannot be reversed."
      email_addresses: "Email addresses"
      new_email: "New email address"
      delete_personal_information: "If you delete your account, your personal information (name, phone number, address, email, profile picture, etc.) will be deleted permanently and can't be recovered. All the listings you have created will be removed. You won't be able to reactivate your account."
      delete_information_others_involved: "Information where other members are involved (conversations with other people, transactions you've made, reviews you've given to others, etc) is not removed when you delete your account. However, your name will no longer be displayed next to this information."
      unfinished_transactions: "Your account can't be deleted because you have ongoing transactions. Please complete all transactions before deleting your account."
      only_admin: "Your account can't be deleted because you are the only administrator of the marketplace."
      new_password: "New password"
      save: Save
      these_fields_are_shown_only_to_you: "Username is shown in your profile unless you have given your name. Other information is only shown to you."
      email_already_confirmed: "Your email address is already confirmed."
      email:
        address_title: Address
        remove_title: Remove
        remove_confirmation: "Are you sure you want to remove this email address?"
        receive_notifications_title_desktop: "Receive notifications"
        receive_notifications_title_mobile: "Receive notifications"
        receive_notifications_new_title_mobile: "Receive notifications"
        add_new_with_plus: "+ Add new email address"
        add_new_cancel: Cancel
        confirmation_title_mobile: "Confirmation:"
        confirmation_title_desktop: Confirmation
        confirmation_resend: Resend
        status_confirmed: Confirmed
        status_pending: Pending
    notifications:
      email_from_admins: "I agree to receive occasional emails from the %{service_name} team"
      i_want_to_get_email_notification_when: "I want to get an email notification when..."
      newsletters: "Emails from administrators"
      community_updates: Newsletters
      email_about_confirm_reminders: "...I have forgotten to confirm an order as completed"
      email_about_new_comments_to_own_listing: "...someone comments on my listing"
      email_about_new_messages: "...someone sends me a message"
      email_about_new_received_testimonials: "...someone gives me feedback"
      email_about_testimonial_reminders: "...I have forgotten to give feedback on an order"
      email_daily_community_updates: "Send me a <b>daily</b> newsletter if there are new listings"
      email_weekly_community_updates: "Send me a <b>weekly</b> newsletter if there are new listings"
      do_not_email_community_updates: "Don't send me newsletters"
      email_when_conversation_accepted: "...someone accepts my offer or request"
      email_when_conversation_rejected: "...someone rejects my offer or request"
      email_about_completed_transactions: "...someone marks my order as completed"
      email_about_new_payments: "...I receive a new payment"
      email_about_new_listings_by_followed_people: "...someone I follow posts a new listing"
      unsubscribe_succesful: "Unsubscribe successful"
      unsubscribe_info_text: "You will no longer receive these emails. Check your %{settings_link} to choose what kind of emails you want to receive from %{service_name}, or return to the %{homepage_link}."
      settings_link: settings
      homepage_link: homepage
      unsubscribe_unsuccesful: "Error in unsubscribing"
      unsuccessful_unsubscribe_info_text: "The unsubscribe link has expired. Log in to change your email subscription settings."
    profile:
      about_you: "About you"
      city: City
      family_name: "Last name"
      given_name: "First name"
      first_name_with_initial: "(only first letter shown to other users)"
      first_name_only: "(not shown to other users)"
      display_name: "Display name"
      display_name_description: "If you represent an organization, you can use its name as your display name. Display name is shown to other users instead of your first and last name."
      location_description: "You can provide either your street address or only a city or zip/postal code. It’s good to also add your country when adding your location. Examples: \"10117 Berlin, Germany\" or \"2000 Sand Hill Road, CA, USA\"."
      profile_picture_description: "The profile picture should be in a square format (1:1 ratio), for example, 800x800 pixels. Otherwise, it will be cropped to fit."
      phone_number: "Phone number"
      profile_picture: "Profile picture"
      postal_code: "Postal code"
      profile_page: "in your profile page"
      profilemap: Mapview
      street_address: Location
      these_fields_are_shown_in_your: "Some of this information is visible to all %{service_name} users"
      visible_to_everybody: "visible to everybody"
      visible_to_registered_users: "(visible to users that have logged in)"
      default_in_listing: "(used only as a default when creating a new listing)"
      invisible: "(not shown to other users)"
      image_is_processing: "Hang on tight. We are processing your profile picture. It will be ready in a minute or two."
      shown_in_your_public_profile: "(shown in your public profile)"
      editing_profile_of: "You are now editing the profile of %{name}"
      format_markdown_link: "format your description using Markdown"
      format_markdown: "You can %{link}."
      username: Username
      username_description: "Your username is used as part of the unique URL of your profile page. You can only use letters and numbers for your username, without spaces. When you change your username, your URL will automatically change and your previous URL will not be redirected. The old username will become available for other users."
    save_information: "Save information"
  shipping_address:
    shipping_address: "Shipping address"
  tag_cloud:
    tag_used:
      with_tag: "With tag"
      without_tag: "Without tag"
  terms:
    show:
      accept_terms: "Accepting %{service_name} terms of use"
      here: "by clicking here"
      i_accept_new_terms: "I accept the new terms"
      i_accept_terms: "I accept the terms"
      terms: "%{service_name} terms of use"
      terms_have_changed: "Terms of use have changed"
      you_can_view_the_new_terms: "You can view the new terms"
      you_need_to_accept: "Welcome to %{service_name}! This seems to be the first time you are using the service. Before starting you must first accept the"
      you_need_to_accept_new_terms: "%{service_name} terms of use have changed. You have to accept the new terms in order to continue using %{service_name}. The new terms are intended to enable the upkeep of the service after the research project has ended."
  testimonials:
    index:
      all_testimonials: "All feedback"
      feedback_altogether: "Feedback altogether: "
      loading_more_testimonials: "Loading more testimonials"
      no_testimonials: "No received feedback."
    new:
      as_expected: "As expected"
      exceeded_expectations: "Much better than expected"
      give_feedback_to: "Give feedback to %{person}"
      grade: "What is your overall feeling?"
      less_than_expected: "Worse than expected"
      send_feedback: "Send feedback"
      slightly_better_than_expected: "Slightly better than expected"
      slightly_less_than_expected: "Slightly worse than expected"
      textual_feedback: "How did things go?"
      this_will_be_shown_in_profile: "The feedback you give will be visible to other members in the profile page of %{person}. It helps them to evaluate whether %{person} is a trustworthy person."
      positive: Positive
      negative: Negative
      default_textual_feedback: "Everything went smoothly, thanks a lot!"
    testimonial:
      about_listing: "about listing"
  date:
    formats:
      long_with_abbr_day_name: "%a, %b %d, %Y"
    first_day_of_week: 0
  datepicker:
    days:
      sunday: Sunday
      monday: Monday
      tuesday: Tuesday
      wednesday: Wednesday
      thursday: Thursday
      friday: Friday
      saturday: Saturday
    days_short:
      sunday: Sun
      monday: Mon
      tuesday: Tue
      wednesday: Wed
      thursday: Thu
      friday: Fri
      saturday: Sat
    days_min:
      sunday: Su
      monday: Mo
      tuesday: Tu
      wednesday: We
      thursday: Th
      friday: Fr
      saturday: Sa
    months:
      january: January
      february: February
      march: March
      april: April
      may: May
      june: June
      july: July
      august: August
      september: September
      october: October
      november: November
      december: December
    months_short:
      january: Jan
      february: Feb
      march: Mar
      april: Apr
      may: May
      june: Jun
      july: Jul
      august: Aug
      september: Sep
      october: Oct
      november: Nov
      december: Dec
    today: Today
    clear: Clear
    format: mm/dd/yyyy
  time:
    formats:
      short: "%b %e, %Y at %H:%M"
      shorter: "%b %e at %H:%M"
      short_date: "%b %e, %Y"
      hours_only: "%l:%M %P"
  timestamps:
    day_ago: "%{count} day ago"
    days_ago: "%{count} days ago"
    hour_ago: "%{count} hour ago"
    hours_ago: "%{count} hours ago"
    minute_ago: "%{count} minute ago"
    minutes_ago: "%{count} minutes ago"
    month_ago: "%{count} month ago"
    months_ago: "%{count} months ago"
    seconds_ago: "%{count} seconds ago"
    year_ago: "%{count} year ago"
    years_ago: "%{count} years ago"
    days_since:
      one: "%{count} day"
      other: "%{count} days"
    time_to:
      seconds:
        one: "%{count} second"
        other: "%{count} seconds"
      minutes:
        one: "%{count} minute"
        other: "%{count} minutes"
      hours:
        one: "%{count} hour"
        other: "%{count} hours"
      days:
        one: "%{count} day"
        other: "%{count} days"
  transactions:
    initiate:
      booked_days: "Booked days:"
      booked_nights: "Booked nights:"
      booked_days_label:
        one: "Booked day:"
        other: "Booked days:"
      booked_nights_label:
        one: "Booked night:"
        other: "Booked nights:"
      booked_hours_label:
        one: "Booked hour:"
        other: "Booked hours:"
      price_per_day: "Price per day:"
      price_per_night: "Price per night:"
      price_per_hour: "Price per hour:"
      price_per_unit: "Price per unit:"
      quantity: "Quantity:"
      subtotal: "Subtotal:"
      shipping-price: "Shipping:"
      stripe-fee: "Stripe Fee (estimated):"
      duration_in_hours:
        one: "(1 hour)"
        other: "(%{count} hours)"
      start_end_time: "%{start_time} to %{end_time}"
    price_per_quantity: "Price per %{unit_type}:"
    price: "Price:"
    quantity: "Quantity: %{quantity}"
    unit_price: "Unit price: %{unit_price}"
    total: "Total:"
    total_to_pay: "Payment total:"
  unit:
    day: day
    days: days
  web:
    listings:
      errors:
        availability:
          something_went_wrong: "We're not able to display availability information. Try to reload the page."
          saving_failed: "We're not able to save availability changes. Try to reload the page."
        working_hours:
          required: required
          overlaps: overlaps
          covers: covers
      pricing_units:
        piece: piece
        hour: hour
        day: day
        night: night
        week: week
        month: month
      edit_availability_header: Availability
      save_and_close_availability_editing: "Save and close"
      confirm_discarding_unsaved_availability_changes_explanation: "You have unsaved changes to your availability information. If you proceed, these changes will be lost."
      confirm_discarding_unsaved_availability_changes_question: "Are you sure you want to discard your changes?"
      edit_listing_availability: "Edit listing availability"
      working_hours:
        default_schedule: "Default schedule"
        i_am_available_on: "I'm available on..."
        start_time: "Start time"
        end_time: "End time"
        add_another_time_slot: "+ Add another time slot"
        save: Save
    no_listings:
      sorry: "Sorry, no listings could be found for your search criteria."
      try_other_search_terms: "Maybe try other search terms?"
    listing_card:
      add_picture: "Add picture"
      no_picture: "No picture"
    search:
      page: Page
      page_of_pages: "of %{total_number_of_pages}"
    topbar:
      menu: Menu
      more: More
      search_placeholder: Search...
      search_location_placeholder: Location
      user: User
      inbox: Inbox
      profile: Profile
      manage_listings: "My listings"
      settings: Settings
      logout: "Log out"
      login: "Log in"
      signup: "Sign up"
      admin_dashboard: "Admin panel"
      language: Language
      listings: "My listings"
    utils:
      km: km
      mi: mi
    branding:
      powered_by: "%{service_name} is powered by the %{sharetribe_link} marketplace platform."
      create_own: "Want to create your own online marketplace website like %{service_name}? %{learn_more}."
      learn_more: "Learn more"
  will_paginate:
    models:
      person:
        zero: users
        one: user
        few: users
        other: users
      transaction:
        zero: transactions
        one: transaction
        few: transactions
        other: transactions
      listing:
        zero: listing
        one: listing
        few: listings
        other: listings
    previous_label: "&#8592; Previous"
    next_label: "Next &#8594;"
    page_gap: "&hellip;"
    page_entries_info:
      single_page:
        zero: "No %{model} found"
        one: "Displaying 1 %{model}"
        other: "Displaying all %{count} %{model}"
      single_page_html:
        zero: "No %{model} found"
        one: "Displaying <b>1</b> %{model}"
        other: "Displaying <b>all&nbsp;%{count}</b> %{model}"
      multi_page: "Displaying %{model} %{from} - %{to} of %{count} in total"
      multi_page_html: "Displaying %{model} <b>%{from}&nbsp;-&nbsp;%{to}</b> of <b>%{count}</b> in total"
    person:
      community_members_entries_info:
        single_page:
          zero: "No %{model} found"
          one: "Displaying %{accepted_count} accepted %{accepted_model} and %{other_count} other %{other_model}"
          other: "Displaying %{accepted_count} accepted %{accepted_model} and %{other_count} other %{other_model}"
        single_page_html:
          zero: "No %{model} found"
          one: "Displaying <b>%{accepted_count}</b> accepted %{accepted_model} and %{other_count} other %{other_model}"
          other: "Displaying <b>%{accepted_count}</b> accepted %{accepted_model} and %{other_count} other %{other_model}"
        multi_page: "Displaying %{model} %{from} - %{to} of %{accepted_count} accepted %{accepted_model} and %{other_count} other %{other_model}"
        multi_page_html: "Displaying %{model} <b>%{from}&nbsp;-&nbsp;%{to}</b> of <b>%{accepted_count}</b> accepted %{accepted_model} and %{other_count} other %{other_model}"
  stripe_accounts:
    admin_account_not_connected: "Using %{service_name}'s payment system in order to receive payments is not possible since payments have not been set up. Please %{contact_admin_link} for details."
    contact_admin_link_text: "contact the %{service_name} team"
    you_are_ready_to_accept_payments: "You are ready to accept payments!"
    commission: "%{commission} %"
    pay_with_stripe: "Pay with Stripe using %{card}"
    add_and_pay: "Confirm payment"
    card_not_stored: "Your payment is securely processed by Stripe. %{service_name} does not store your credit/debit card information."
    missing_payment: "You have open listings but your account is not set up to receive money. To configure your payment preferences, visit %{settings_link}"
    stripe_bank_connected: "Bank account details configured successfully!"
    stripe_can_accept: "You are now all set to receive money to your bank account"
    stripe_credit_card: "Credit card"
    paypal: PayPal
    paypal_connected: "PayPal account connected successfully!"
    paypal_can_accept: "You are now all set to receive money to your PayPal account"
    paypal_connected_give_permission: "To complete setup and start receiving funds to your PayPal account <%{email}>, please grant permission to charge a transaction fee."
    stripe_account_restricted: "Online payments to your account are restricted or will be restricted soon!"
    stripe_account_restricted_info: "You should edit your bank account details to provide more information to the payment provider."
    stripe_account_restricted_soon: "Online payments to your account will be restricted soon."
    stripe_account_restricted_soon_info: "You should edit your bank account details to provide more information to the payment provider."
    stripe_account_pending_verification: "Account details saved successfully. Waiting for account verification from the payment provider."
    stripe_account_pending_verification_info: "Check back later to make sure that everything is in order."
    form_new:
      need_info: "We need some information about you to be able to send you money."
      select_country: "Select country..."
      legal_name: "Legal name"
      first_name: "First name"
      last_name: "Last name"
      first_name_kana: "First name kana"
      last_name_kana: "Last name kana"
      first_name_kanji: "First name kanji"
      last_name_kanji: "Last name kanji"
      country: "Country of residence"
      birth_date: "Birth date"
      ssn_last_4: "SSN Last 4"
      personal_id_number: "Personal ID number"
      address_country: "Country of residence"
      address_state: State
      address_province: Province
      address_city: City
      address_postal_code: "Postal code"
      address_line1: "Street address"
      tos_link: "By adding your payout details you accept the %{stripe_link}."
      tos_link_title: "Stripe Connected Account Agreement"
      save_details: "Save details"
      edit: "Edit details"
      cancel: Cancel
      gender: Gender
      phone_number: "Phone number"
      phone_info_text: "The phone number should start with the country code, for example"
      address_kana_postal_code: "Postal code kana"
      address_kana_state: "State kana"
      address_kana_city: "City kana"
      address_kana_town: "Town kana"
      address_kana_line1: "Street address kana"
      address_kanji_postal_code: "Postal code kanji"
      address_kanji_state: "State kanji"
      address_kanji_city: "City kanji"
      address_kanji_town: "Town kanji"
      address_kanji_line1: "Street address kanji"
      male: male
      female: female
    form_bank:
      bank_account_number: "Bank account number"
      bank_routing_number: "Routing number"
      bank_routing_1: "Bank code"
      bank_routing_2: "Branch code"
      bank_currency: "Bank account currency"
      update_also_bank_account: "Update also Bank account"
      bank_account_same_country: "Use a bank account located in my country of residence"
      bank_country: "Bank account country"
      bank_holder_name: "Bank account holder name"
      messages:
        account_number: "Account number"
        routing_number: "Routing number"
        bank_code: "Bank code"
        branch_code: "Branch code"
        transit_number: "Transit number"
        institution_number: "Institution number"
        format_varies_by_bank: "Format varies by bank"
        bsb: BSB
        error_message: "Invalid format"
        clearing_code: "Clearing code"
        sort_code: "Sort code"
        must_match: "must be in the following format:"
        a_dash: "a dash"
        digits: digits
        digits_or_chars: "digits or A-Z chars"
    form_verification:
      personal_id_number: "Personal ID Number"
      document: "Proof of identity (passport, government-issued ID)"
      document_back: "Proof of identity (passport, government-issued ID) (back of document)"
      send_verification: "Send Verification"
      need_verification: "Need additional verification"
      additional_document: "A document showing address, either a passport, local ID card, or utility bill from a well-known utility company"
      additional_document_back: "A document showing address, either a passport, local ID card, or utility bill from a well-known utility company (back of document)"
      files_need_to_be: "Files need to be JPEGs or PNGs smaller than 5MB. It is not possible to verify PDFs. Files should be in color, be rotated with the image right-side up, and have all information clearly legible."
    form_pin:
      social_insurance_number: "Social Insurance Number (SIN)"
      social_security_number: "Social Security Number (SSN)"
      ssn_last_4: "Last 4 digits of Social Security Number (SSN)"
      hong_kong_identity_card: "Hong Kong Identity Card Number (HKID)"
      singapore_identity_card: "National Registration Identity Card (NRIC) or Foreign Identification Number (FIN)"
      mexico_id_number: "Federal taxpayer registration number (RFC)"
      messages:
        social_insurance_number: "must be valid Social Insurance Number (SIN)"
  payment_settings:
    title: "Payout preferences"
    bank_account: "Bank account"
    paypal: PayPal
    bank_account_details: "To receive money to your bank account, you need to provide your bank details. Your customers will be able to pay with their credit card."
    add_bank_details: "Add bank details"
    can_accept_stripe_and_paypal: "You can receive money to your bank account or your PayPal account."
    to_accept_paypal: "To receive money to your PayPal account, you need to connect your PayPal account. Your customers will be able to pay with PayPal."
    connect_paypal: "Connect PayPal account"
    wrong_setup: "There is something wrong with the payment system setup in this marketplace: Stripe Connect has not been enabled. Please contact the team to let them know that they should enable Stripe Connect in their Stripe Dashboard."
    invalid_bank_account_number: "Please check that your bank account is entered correctly and matches your country."
    invalid_postal_code: "Invalid postal code for %{country}"
  seo_sections:
    you_can_use_variables: "You can use the following variables: %{vars}"
    placeholder:
      search_results: "Search results - %{variable}"
      search_results_for: "Search results for: %{placeholder1} on %{placeholder2}"
      listing_description: "%{title} for %{price} by %{author} on %{marketplace}"
      listing_description_without_price: "%{title} by %{author} on %{marketplace}"
      category_description: "%{category} on %{marketplace}"
      profile_title: "Profile of %{user} - %{marketplace}"
      profile_description: "Learn more about %{user} on %{marketplace}"
  activemodel:
    attributes:
      landing_page_version/section/base:
        id: "Section unique name"
        title: Title
        paragraph: Paragraph
        button_title: Text
        button_path: URL
        button_path_string: URL
        background_image: "Background image"
        background_image_variation: "Background image variation"
        background_color: "Background color"
        background_color_string: "Background color"
      landing_page_version/section/listings:
        listing_1_id: "Listing 1 ID"
        listing_2_id: "Listing 2 ID"
        listing_3_id: "Listing 3 ID"
      landing_page_version/section/video:
        text: Text
        youtube_video_id: "YouTube video ID"
      landing_page_version/section/hero:
        cta_button_text: Text
        cta_button_url: URL
  canada_states:
    AB: Alberta
    BC: "British Columbia"
    MB: Manitoba
    NB: "New Brunswick"
    NL: "Newfoundland and Labrador"
    NS: "Nova Scotia"
    NT: "Northwest Territories"
    NU: Nunavut
    "ON": Ontario
    PE: "Prince Edward Island"
    QC: Quebec
    SK: Saskatchewan
    YT: "Yukon Territory"<|MERGE_RESOLUTION|>--- conflicted
+++ resolved
@@ -1769,11 +1769,7 @@
     new_ident_notification:
       subject: 'Your marketplace address was changed'
       h1_body: 'The URL address of %{community_name} has been changed.'
-<<<<<<< HEAD
-      p_line1: 'Your marketplace address has been changed'
-=======
       p_line1: 'Your marketplace address has been changed.'
->>>>>>> c52c7a11
       p_line2: 'Old URL: %{link}'
       p_line3: 'New URL: %{link}'
       p_line4: 'New Admin panel URL: %{link}'
