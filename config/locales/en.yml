en:
  number:
    currency:
      format:
        separator: "."
        delimiter: ","
        format: "%u%n"
  admin:
    categories:
      edit:
        edit_listing_category: "Edit category '%{category}'"
      index:
        listing_categories: "Listing categories"
        create_a_new_category: "+ Create a new category"
        remove_category_confirmation: "Are you sure you want to remove the category '%{category_name}'? This cannot be undone."
        saving_order: "Saving category order"
        save_order_successful: "Successfully saved category order"
        save_order_error: "An error occurred while saving category order. Please refresh the page and try again."
      new:
        new_listing_category: "New listing category"
      form:
        category_name:
          category_title: "Category title"
        category_parent:
          category_parent: "Parent category"
          no_parent: "No parent"
        category_transaction_types:
          transaction_types: "Order types"
          transaction_types_description: "Order types determine what kind of order process is allowed with listings in this category. For example, is it only selling, or are renting and giving away for free also allowed."
          select_all: "Select all"
          clear_all: "Clear all"
        buttons:
          save: Save
          cancel: Cancel
      remove:
        remove_category: "Remove category"
        remove_category_name: "Remove category '%{category_name}'"
        warning_remove_effects: "Warning! Removing category '%{category_name}' will have the following effects:"
        warning_listing_will_be_moved:
          one: "There is %{count} listing in the category. It will be moved to the selected category."
          other: "There are %{count} listings in the category. They will be moved to the selected category."
        warning_custom_field_will_be_moved:
          one: "There is %{count} custom field in the category. It will be moved to the selected category."
          other: "There are %{count} custom field in the category. They will be moved to the selected category."
        warning_subcategory_will_be_removed:
          one: "There is %{count} subcategory in the category. It will be removed."
          other: "There are %{count} subcategories in the category. They will be removed."
        warning_with_subcategories_listing_will_be_moved:
          one: "There is %{count} listing in the category and subcategories. It will be moved to the selected category."
          other: "There are %{count} listings in the category and subcategories. They will be moved to the selected category."
        warning_with_subcategories_custom_field_will_be_moved:
          one: "There is %{count} custom field in the category and subcategories. It will be moved to the selected category."
          other: "There are %{count} custom field in the category and subcategories. They will be moved to the selected category."
        select_new_category: "Select a new category where the items listed above will be moved:"
        buttons:
          remove: Remove
          cancel: Cancel
    communities:
      edit_details:
        community_details: "Basic details"
        community_look_and_feel: Design
        edit_community: "Basic details"
        enabled_languages: "Enabled languages"
        enabled_languages_description: "The set of languages available for users. The first one is used as default."
        default_language: "Default language"
        language_selection_disabled: "Language selection is disabled for your marketplace because you are using following unofficial languages: %{languages}. Please contact Sharetribe support if you want to modify your language settings."
        community_name: "Marketplace name"
        edit_community_name_description: "The name of your marketplace. This is shown to users in emails and various other places."
        community_slogan: "Marketplace slogan"
        community_slogan_display: "Display the slogan in the homepage"
        edit_community_slogan_description: "This is shown on the homepage of the marketplace for the users who are not logged in. %{see_how_it_looks_like}."
        edit_community_slogan_description_hideable: "This is shown in browsers, search engines and social media. You can also display it on on the homepage of your marketplace for the users who are not logged in. %{see_how_it_looks_like}."
        community_description: "Marketplace description"
        community_description_display: "Display the description in the homepage"
        edit_community_description_description: "This is shown on the homepage of the marketplace for the users who are not logged in. %{see_how_it_looks_like}."
        edit_community_description_description_hideable: "This is shown in browsers, search engines and social media. You can also display it on on the homepage of your marketplace for the users who are not logged in. %{see_how_it_looks_like}."
        community_search_placeholder: "Search help text"
        edit_community_search_placeholder_description: "This is shown on the homepage of the marketplace as a placeholder text in the search bar. %{see_how_it_looks_like}."
        private_community_homepage_content: "Private marketplace homepage content"
        edit_private_community_homepage_content_description: "This content is shown on the homepage of private marketplaces to users who are not logged in. Here you can describe your marketplace and the process to join it. You can also add images, videos and HTML content here. %{see_how_it_looks_like}."
        update_information: "Save settings"
        invite_people: "Invite new users"
        edit_signup_info: "Signup info"
        edit_signup_info_description: "This is an info text that can be shown to users in the signup page. There you can give the users instructions for signing up, information like where to get an invite, etc. By default there are no instructions."
        edit_info: "Edit information"
        see_how_it_looks_like: "See how it looks"
        verification_to_post_listings_info_content: "Info text to non-verified users"
        verification_to_post_listings_info_content_description: "You currently require your users to be verified manually by you before they can post listings. Here you can set the default text that is shown to non-verified users when they try to post a new listing."
        verification_to_post_listings_info_content_default: "%{service_name} requires people to be verified manually by admin before they can post listings. You have not yet been verified. Please %{contact_admin_link} to be verified."
        contact_admin_link_text: "contact the %{service_name} team"
        save: "Save settings"
        transaction_agreement: "Transaction agreement"
        transaction_agreement_checkbox: "Require buyers to accept an agreement before starting a transaction"
        transaction_agreement_checkbox_header: "Agreement label"
        transaction_agreement_checkbox_label_description: "This text will be shown next to a checkbox in the checkout form. The user needs to check the box to proceed with the transaction. An example label would be something like \"By clicking this box I accept the agreement.\""
        transaction_agreement_text_header: "Agreement text"
        transaction_agreement_description: "This is the content of the actual agreement that the user needs to accept. The agreement content is displayed when the user clicks the \"%{read_more}\" link next to the agreement label."
        terms_privacy_policy_and_static_content: "Terms, privacy policy and static content"
        terms_privacy_policy_and_static_content_infotext: "You can edit up to four pages of static content. Users can find the pages by clicking the \"About\" link in the top bar."
      edit_look_and_feel:
        edit_community_look_and_feel: "Edit marketplace \"%{community_name}\" look and feel"
        community_logo: Logo
        community_logo_icon: "Logo for social networks and mobile devices"
        community_logo_icon_mobile: "Square logo"
        community_cover_photo: "Cover photo"
        small_community_cover_photo: "Small cover photo"
        favicon: Favicon
        favicon_info_text: "Favicon will replace the default Sharetribe logo. The dimensions should be 32x32 pixels and the uploaded image will be resized to these dimensions."
        community_custom_color1: "Marketplace main color"
        community_slogan_color: "Marketplace slogan color"
        community_slogan_color_instructions_text: "You can change the color of the slogan on the homepage by entering a hex color value. The slogan is shown to users that are not logged in. %{colorpicker} can help you choose the color and give you the hex color code. You can then copy the code here. %{see_how_it_looks_like}."
        community_description_color: "Marketplace description color"
        community_description_color_instructions_text: "You can change the color of the description on the homepage by entering a hex color value. The description is shown to users that are not logged in. %{colorpicker} can help you choose the color and give you the hex color code. You can then copy the code here. %{see_how_it_looks_like}."
        new_listing_button_custom_color: "Post a new listing button color"
        logo_instructions_text_with_dimensions: "The logo size should be %{width}x%{height} pixels. It will be shown to users with bigger screens."
        logo_instructions_text_with_dimensions_no_placing: "The logo size should be %{width}x%{height} pixels."
        logo_icon_instructions_text_with_dimensions: "This square logo will be shown when people share your site in Facebook, when they view your site on a mobile device or when they bookmark your site to the home screen of their mobile device. The dimensions should be (at least) %{width}x%{height} pixels."
        logo_icon_instructions_text_with_dimensions_no_placing: "This square logo will be shown when people share your site in Facebook or when they bookmark your site to the home screen of their mobile device. The dimensions should be (at least) %{width}x%{height} pixels."
<<<<<<< HEAD
        logo_mobile_icon_instructions_text_with_dimensions: "This square logo will be shown when you perform some actions as an admin and when people bookmark your site to the home screen of their mobile device. The dimensions should be (at least) 600x600 pixels."
=======
        logo_mobile_icon_instructions_text_with_dimensions: "This square logo will be shown when you perform some actions as an admin and when people bookmark your site to the home screen of their mobile device. The dimensions should be (at least) %{width}x%{height} pixels."
>>>>>>> 5c1dd162
        cover_photo_visibility: "Cover photo is shown in the homepage for users who are not logged in."
        cover_photo_instructions_text_with_dimensions: "The photo will be resized to %{width}x%{height} pixels size and taller images will be cut in the middle. %{see_how_it_looks_like}."
        we_have_you_covered: "We have you covered"
        cover_photo_ready_made: "Are you looking for some ready-made and optimized cover pictures? Or would you like some inspiration and websites where to find great cover pictures? %{link}!"
        small_cover_photo_visibility: "Small cover photo is shown in all pages except in the homepage for users who are not logged in."
        small_cover_photo_instructions_text_with_dimensions: "The photo will be resized to %{width}x%{height} pixels size and taller images will be cut in the middle."
        main_content_width: "When choosing cover photos please note that the page main content is %{main_width} pixels wide at most. Remember to also check how your cover photo looks on the smaller screens (e.g. by using a more narrow browser window)."
        custom_color1_instructions_text: "You can change the main color of the user interface by entering a hex color value. %{link} can help you choose the color and give you the hex color code. You can then copy the code here."
        new_listing_button_instructions_text: "You can change the color of the Post a new listing button by entering a hex color value. %{link_to_colorpicker} can help you choose the color and give you the hex color code. You can then copy the code here."
        default_browse_view: "Default browse view"
        default_browse_view_instructions_text: "Default browse view is used on the homepage to set how the listings are displayed by default."
        grid: Grid
        list: List
        map: Map
        name_display_type: "Name display type"
        name_display_type_instructions_text: "Choose how the name of each user is shown on the site."
        full_name: "Full name (First Last)"
        first_name_with_initial: "First name with initial (First L)"
        first_name_only: "First name only (First)"
        invalid_color_code: "Color code should contain 6 numbers or letters A-F, for example D96E21"
        custom_head_script: "Custom script"
        custom_head_script_instructions_text: "This script is injected inside the <head> tag of every page and can be used to insert custom CSS, JavaScript or HTML. Please note that future changes to Sharetribe may render your script incompatible."
        current_image: "Current image:"
      edit_text_instructions:
        edit_text_instructions: "Instruction texts"
      edit_welcome_email:
        welcome_email_content: "Welcome email content"
        welcome_email_content_description: "The message below will be sent to every new user when they join. You can customize the message to fit your marketplace. By clicking '%{send_test_message_link}' you can send a preview message to your email address, so you can see how it looks in an email client."
        edit_message: "Edit message"
        send_test_message: "Send test message"
      outgoing_email:
        title: "Outgoing email address"
        info: "This name and address is used for emails sent from your marketplace to members."
        read_more: "Read more about outgoing email address"
        sender_address: "Sender address: %{sender_address}"
        sender_address_default: "Sender address: not set (using default address %{sender_address})"
        need_to_change: "If you need to change the email address, please %{contact_support_link}."
        contact_support_link_text: "contact Sharetribe support"
        set_sender_address: "Set sender address"
        sender_name_label: Name
        sender_name_placeholder: "Sender name"
        sender_email_label: "Email address"
        sender_email_placeholder: sender-email@example.com
        amazon_ses_notification: "You will receive an email from %{email_sender} to confirm your e-mail address. The email subject is '%{email_subject}'. Follow the instructions to verify your email."
        this_is_how_it_will_look: "This is how it will look:"
        send_verification_button: "Send verification email"
        change_sender_email: "change sender email"
        successfully_saved: "Sender address saved successfully. The verification email will be sent soon."
        successfully_saved_name: "Sender name updated successfully."
        set_sender_name: "Change sender name"
        change_sender_name: "Change sender name"
        change_sender_prompt: "%{change_name_link} or %{change_email_link}"
        status: "Status: %{status}"
        status_verified: "Verified - in use"
        status_error: "An error occurred. Please refresh the page."
        status_requested: "Unverified - verification email sent to %{email} %{time_ago}. %{resend_link}"
        status_expired: "Verification of %{email} expired. %{resend_link}"
        status_resent: "Verification email resent to %{email}. %{resend_link}"
        resend_link: Resend
        invalid_email_error: "Invalid email format for '%{email}'"
        invalid_email_domain: "The '%{email}' email address is using an unsupported email provider: '%{domain}'. %{invalid_email_domain_read_more_link}"
        invalid_email_domain_read_more_link: "Read the Help Center article for more information."
        unknown_error: "Something went wrong"
        white_label_offer: "Set your own email address as the sender and remove all Sharetribe branding from outgoing email messages by %{upgrade_pro_plan_link}."
        upgrade_plan_link: "upgrading to the Pro plan or higher"
        verification_sent_from: "The verification email was sent from %{verification_sender_name}."
        follow_the_instructions: "Please follow the instructions in the email to verify your address."
      getting_started:
        getting_started: "Get started"
      available_languages:
        cs: Czech
        da-DK: Danish
        de: German
        en: English
        en-AU: "English (Australia)"
        en-GB: "English (United Kingdom)"
        es: Spanish
        es-ES: "Spanish (Spain)"
        fi: Finnish
        fr: French
        fr-CA: "French (Canada)"
        el: Greek
        it: Italian
        ja: Japanese
        ko: Korean
        nb: "Norwegian Bokmål"
        nl: Dutch
        pl: Polish
        pt-BR: "Portuguese (Brazil)"
        pt-PT: Portuguese
        ru: Russian
        sv: Swedish
        th-TH: "Thai (Thailand)"
        tr-TR: Turkish
        vi: Vietnamese
        zh: Chinese
        zh-TW: "Chinese (Taiwan)"
      settings:
        settings: Settings
        general: General
        access: "Access and contact preferences"
        join_with_invite_only: "Allow new users to join only with an invite from a registered user"
        users_can_invite_new_users: "Allow all registered users, and not only admins, to invite new users"
        private: "Allow only registered users to see listings and user profiles (make marketplace private)"
        require_verification_to_post_listings: "Allow only users verified by admins to post new listings"
        allow_free_conversations: "Allow users to message each other freely"
        search_preferences: "Search preferences"
        search_and_location_preferences: "Search and location preferences"
        default_search_type: "Search type: %{select_search_type}"
        keyword_search: "Keyword search"
        keyword_and_location_search: "Keyword and location search"
        location_search: "Location search"
        select_distance_unit: "Show distance in %{distance_units_selector}"
        km: km
        miles: miles
        show_only_nearby: "Show only nearby listings with location search"
        allow_users_to_add_location: "Allow users to add location to their profile and listings, and show a map view on the search page"
        listing_preferences: "Listing preferences"
        transaction_preferences: "Order preferences"
        show_listing_publishing_date: "Display publishing date of the listing on the listing page"
        show_category_in_listing_list: "Display listing type in list view"
        listing_comments_in_use: "Allow users to post comments to listings (viewable to all other users)"
        email_preferences: "Email preferences"
        automatic_newsletters: "Send automatic daily / weekly newsletters to all users (unless they opt out)"
        email_admins_about_new_members: "Send admins an email whenever a new user signs up"
        google_analytics_key: "Google Analytics tracking ID"
        twitter_handle: "Twitter handle (used with tweet button in listing page)"
        update_settings: "Save settings"
        automatically_confirmed_no_escrow: "Order will be automatically marked as completed %{days_dropdown} days after the payment has been made"
        automatically_confirmed_no_escrow_stripe_info: "For transactions processed by Stripe, payments to sellers are delayed until the order is marked as completed. %{learn_more}."
        buyer_transaction_fees_are_only_supported_with_stripe: "Buyer transaction fees are only supported with Stripe. You will not be able to use PayPal if you configure a Buyer transaction fee with Stripe."
        automatic_newsletter_frequency: "Send automatic newsletter: %{frequency_dropdown}"
        newsletter_daily: Daily
        newsletter_weekly: Weekly
        delete_marketplace_title: "Delete marketplace"
        type_marketplace_domain: "Type your marketplace domain (%{domain}) to the text field below:"
        type_marketplace_domain_placeholder: "Type your marketplace domain here"
        once_you_delete: "Once you delete the marketplace, you will not be able to access it anymore. Be careful."
        are_you_sure: "Are you sure?"
        i_understand_button: "I understand that by clicking this button my marketplace will be deleted"
        last_community_updates: "Please note that after deletion, you and your marketplace users may still receive the last marketplace update emails."
        you_will_be_redirected_to: "After you have deleted your marketplace you will be redirected to %{destination}. You will not be able to access your marketplace anymore."
        delete_this_marketplace: "Delete this marketplace"
        payment_preferences: "Payment system"
        pre_approved_listings: "Review all listings before they are published"
        email_admins_about_new_transactions: "Send admins an email whenever a new transaction starts"
      manage_members:
        manage_members: Users
        email: Email
        name: Name
        display_name: "Display name"
        join_date: Joined
        admin: Admin
        posting_allowed: "Posting allowed"
        ban_user: Disable
        saving_user_status: Saving...
        save_user_status_successful: Saved
        export_all_as_csv: "Export all as CSV"
        save_user_status_error: "Saving failed. Please refresh the page and try again."
        ban_user_confirmation: "This disables the user account from the marketplace and prevents them from accessing the site again with this account. Are you sure you want to proceed?"
        unban_user_confirmation: "This enables the user account in the marketplace and allows them to access the site again with this account. Are you sure you want to proceed?"
        ban_me_error: "You cannot disable your own account."
        search: Search
        search_by_name_email: "Search for a name, email or display name"
        reset_search: "Show all"
        for_search_terms: "for: %{terms}"
        this_makes_the_user_an_admin: "This makes the user an admin. You should notify the user about their responsibilities and that they should review the Sharetribe terms of use. Are you sure you want to proceed?"
        status_filter:
          all: "All statuses"
          selected: "Selected statuses: %{count}"
          selected_js: "Selected statuses: "
          admin: Admin
          banned: Disabled
          posting_allowed: "Posting allowed"
          accepted: Accepted
          unconfirmed: Unconfirmed
          pending: Pending
        this_user_hasnt_confirmed_their_email_address: "This user hasn't confirmed their email address. It might be possible that the user didn't receive the confirmation email. Click the resend button if you want to send it again."
        unconfirmed_user: "Unconfirmed user: %{name}"
        resend: Resend
        cancel: Cancel
        user_didnt_complete_the_signup_process: "This user signed up through social login but didn't complete the signup process. After connecting a social login account, users still need to accept your terms of use and fill any mandatory user fields."
        pending_user: "Pending: %{name}"
      new_layout:
        new_layout: "New layout"
        description_roadmap_new: "When new layout components are made available for your marketplace, you can choose whether you want to start using the new component or continue using the old one. You can toggle the selection at any point from this page. It's recommended to always be using the new version, as the old components might be phased out at some point. In case a component you're currently using is going to be phased out, you will be contacted in advance."
        enabled_for_you: "Enabled for you"
        enabled_for_all: "Enabled for all"
        new_topbar: "New top bar (visible on every page)"
        searchpage: "New search page (requires the new top bar)"
        new_email_templates: "New email templates"
      social_media:
        social_media: "Social media"
        logo: "Social media image"
        logo_info: "This image will be shown in social media for Facebook, for Twitter, and for LinkedIn when someone shares your website. For the best results, it should have a 2:1 aspect ratio and a minimum size of %{width}x%{height} pixels."
        social_media_title: "Social media title"
        social_media_title_info: "This text will be shown in social media for Facebook, for Twitter, and for LinkedIn when someone shares your website. You can preview how it looks %{facebook_preview_link}, %{twitter_preview_link} and %{linkedin_preview_link}."
        link_for_facebook: "for Facebook"
        link_for_linkedin: "for LinkedIn"
        link_for_twitter: "for Twitter"
        social_media_description: "Social media description"
        twitter_handle: "Twitter handle"
        twitter_handle_info_text: "Username of the Twitter account of your marketplace (if you have one). It will be mentioned when people use the tweet button on the listing page."
        twitter_handle_info_text_with_instructions: "Username of the Twitter account of your marketplace (if you have one). It will be mentioned when people use the tweet button on the listing page. %{instructions_link}."
        twitter_instructions_link_text: "Read more"
        twitter_handle_placeholder: username
        invalid_twitter_handle: "Twitter handle should contain only at maximum 15 alphanumeric (letters A-Z and numbers 0-9) characters."
        facebook_connect: "Facebook Login"
        facebook_developers_dashboard: "Facebook Developers Dashboard"
        facebook_connect_info_text: "In order to enable Facebook Login, create an application for your marketplace in the %{dashboard_link}. Add the generated ID and secret key of the application here."
        facebook_connect_info_text_with_instructions: "In order to enable Facebook Login, create an application for your marketplace in the %{dashboard_link}. Add the generated ID and secret key of the application here. %{instructions_link}"
        facebook_instructions_link_text: "See instructions for configuring Facebook Login."
        facebook_connect_id: "Facebook App ID"
        invalid_facebook_connect_id: "App ID should contain only numbers."
        facebook_connect_secret: "Facebook App Secret"
        invalid_facebook_connect_secret: "App Secret should contain only numbers and letters from a to f."
        enable_facebook_login: "Allow users to log in with their Facebook account"
        save: "Save settings"
        add_another_image: "Add another image"
        google_connect: "Google Sign-In"
        google_instructions_link_text: "See instructions for configuring Google Sign-In."
        google_developers_console: "Google Developers Console"
        google_connect_info_text_with_instructions: "In order to enable Google Sign-In, create a project for your marketplace in the %{dashboard_link}. Add the generated ID and secret key of the project here. %{instructions_link}"
        google_connect_info_text: "In order to enable Google Sign-In, create a project for your marketplace in the %{dashboard_link}. Add the generated ID and secret key of the project here."
        enable_google_login: "Allow users to log in with their Google account"
        google_connect_id: "Google Client ID"
        google_connect_secret: "Google Client secret"
        linkedin_connect: "LinkedIn Sign In"
        linkedin_instructions_link_text: "See instructions for configuring LinkedIn Sign In."
        linkedin_developers_dashboard: "LinkedIn Developers Dashboard"
        linkedin_connect_info_text_with_instructions: "In order to enable LinkedIn Sign In, create an app for your marketplace in the %{dashboard_link}. Add the generated ID and secret key of the app here. %{instructions_link}"
        linkedin_connect_info_text: "In order to enable LinkedIn Sign In, create an app for your marketplace in the %{dashboard_link}. Add the generated ID and secret key of the application here."
        enable_linkedin_login: "Allow users to log in with their LinkedIn account"
        linkedin_connect_id: "LinkedIn Client ID"
        linkedin_connect_secret: "LinkedIn Client Secret"
      seo_settings:
        seo: SEO
        title: "Homepage or Custom Landing Page"
        meta_title_label: "Homepage or Custom Landing Page title meta tag"
        meta_title_info: "The content of this tag is suggested to search engines and displayed on results pages as the clickable headline. %{link} %{vars}."
        meta_title_link_text: "Learn more about meta tags."
        meta_description_label: "Homepage or Custom Landing Page description meta tag"
        meta_description_info: "The content of this tag is suggested to search engines and appears underneath the blue clickable links in a search engine results page. %{link} %{vars}."
        meta_description_link_text: "Learn more about meta tags."
        search_title: "Search results page"
        search_meta_title_label: "Search results page title meta tag"
        search_meta_title_info: "The content of this tag is suggested to search engines and displayed on results pages as the clickable headline. %{link} %{vars}."
        search_meta_title_link_text: "Learn more about meta tags."
        search_meta_description_label: "Search results page description meta tag"
        search_meta_description_info: "The content of this tag is suggested to search engines and appears underneath the blue clickable links in a search engine results page. %{link} %{vars}."
        search_meta_description_link_text: "Learn more about meta tags."
        listing_title: "Listing page"
        listing_meta_title_label: "Listing page title meta tag"
        listing_meta_title_info: "The content of this tag is suggested to search engines and displayed on results pages as the clickable headline. %{link} %{vars}."
        listing_meta_title_link_text: "Learn more about meta tags."
        listing_meta_description_label: "Listing page description meta tag"
        listing_meta_description_info: "The content of this tag is suggested to search engines and appears underneath the blue clickable links in a search engine results page. %{link} %{vars}."
        listing_meta_description_link_text: "Learn more about meta tags."
        category_title: "Category page"
        category_meta_title_label: "Category page title meta tag"
        category_meta_title_info: "The content of this tag is suggested to search engines and displayed on results pages as the clickable headline. %{link} %{vars}."
        category_meta_title_link_text: "Learn more about meta tags."
        category_meta_description_label: "Category page description meta tag"
        category_meta_description_info: "The content of this tag is suggested to search engines and appears underneath the blue clickable links in a search engine results page. %{link} %{vars}."
        category_meta_description_link_text: "Learn more about meta tags."
        profile_title: "Profile page"
        profile_meta_title_label: "Profile page title meta tag"
        profile_meta_title_info: "The content of this tag is suggested to search engines and displayed on results pages as the clickable headline. %{link} %{vars}."
        profile_meta_title_link_text: "Learn more about meta tags."
        profile_meta_description_label: "Profile page description meta tag"
        profile_meta_description_info: "The content of this tag is suggested to search engines and appears underneath the blue clickable links in a search engine results page. %{link} %{vars}."
        profile_meta_description_link_text: "Learn more about meta tags."
        sitemap_label: Sitemap
        sitemap_info: "Sitemaps are an easy way to inform search engines about pages on your site that are available for crawling. %{link}."
        sitemap_info_link_text: "Learn more about the XML Sitemap file"
        sitemap_info_public: "A sitemap is automatically generated for your marketplace: it references up to the 500 most recent listings in your website. You can access your sitemap at %{link}."
        sitemap_info_private: "As your marketplace is private, there is no sitemap."
        robots_label: Robots.txt
        robots_info: "Robots.txt is a text file to instruct web robots (typically search engine robots) how to crawl pages on your website. %{link}."
        robots_info_link_text: "Learn more about the robots.txt file"
        robots_info_2: "A robots.txt file is automatically generated for your marketplace. You can access your robots.txt at %{link}."
        save: "Save settings"
      analytics:
        analytics: Analytics
        google_analytics_key: "Google Analytics tracking ID"
        google_analytics_key_info_text: "Tracking ID of your Google Analytics account."
        google_analytics_key_info_text_with_instructions: "Tracking ID of your Google Analytics account. %{instructions_link}."
        google_analytics_instructions_link_text: "Read more about connecting Google Analytics"
        sharetribe_analytics: "Sharetribe analytics"
        sharetribe_analytics_info_text_with_instructions: "To improve Sharetribe's services and support, Sharetribe tracks marketplace members activity. Personal data is not collected and this information is not shared outside the Sharetribe team. This tracking can be disabled entirely. %{instructions_link}"
        sharetribe_analytics_instructions_link_text: "Read more about Sharetribe's analytics."
        end_user_analytics: "Allow Sharetribe to track members activity in order to improve Sharetribe's services"
        save: "Save settings"
      logo_link:
        title: "Logo link"
        info: "You can customize the link of the logo (and the default home button of the top bar menu). By default the logo takes users to the homepage or Custom Landing Page."
        url: URL
        placeholder: "https://www.example.com"
      menu_links:
        menu_links: "Custom menu links"
        menu_links_display: "Menu links display"
        save: "Save settings"
        add_menu_link: "Add a new link to menu"
        title_placeholder: "Link title"
        url_placeholder: "https://example.com/en"
        title: Title
        language: Language
        url: URL
        empty: "You don't have any additional menu links"
        max_number_of_links: "Maximum number of links displayed in the top bar: %{select_max_number}"
        all: All
        max_number_of_links_info: "Link to %{about_page} is always displayed as the first menu link"
        about_page: "about page"
      default_menu_links:
        title: "Default menu links"
        about_link_title: About
        contact_link_title: "Contact us"
        invite_link_title: "Invite new members"
        info: "By default, the links to the following pages are not displayed anywhere else in your marketplace: %{about_link}, %{contact_link}, %{invite_link}."
        display_about: "Display link to <i>About</i> and other static pages"
        display_contact: "Display link to <i>Contact us</i> page"
        display_invite: "Display link to <i>Invite new members</i> page"
      topbar:
        topbar: "Top bar"
        new_listing_button_label: "Post a new listing button text"
        invalid_post_listing_button_label: "Please provide a valid text for \"Post a new listing\" button"
      transactions:
        export_all_as_csv: "Export all as CSV"
        processing_export: "Processing export to CSV..."
        transactions: Transactions
        search_by_title_parties: "Search for a transaction title or parties involved"
        search: Search
        reset_search: "Show all"
        status_filter:
          all: "All statuses"
          selected: "Selected statuses: %{count}"
          selected_js: "Selected statuses: "
          free: "Free transaction"
          confirmed: Completed
          paid: Paid
          canceled: Canceled
          preauthorized: Preauthorized
          rejected: Rejected
          payment_intent_requires_action: Pending
          payment_intent_action_expired: Expired
        headers:
          conversation: "Conversation thread"
          listing: Listing
          status: Status
          sum: Sum
          started: Started
          last_activity: "Latest activity"
          initiated_by: Starter
          other_party: Seller
        status:
          conversation: Conversation
          free: "Free transaction"
          pending: Pending
          preauthorized: Preauthorized
          accepted: Accepted
          rejected: Rejected
          paid: Paid
          confirmed: Completed
          canceled: Canceled
          initiated: "Waiting PayPal payment"
          pending_ext: "Waiting PayPal payment"
          none:
            free: "Free transaction"
          paypal:
            free: Conversation
            pending: Pending
            preauthorized: Preauthorized
            accepted: Accepted
            rejected: Rejected
            paid: Paid
            confirmed: Completed
            canceled: Canceled
            initiated: "Waiting PayPal payment"
            pending_ext: "Waiting PayPal payment"
          stripe:
            free: Conversation
            pending: Pending
            preauthorized: Preauthorized
            accepted: Accepted
            rejected: Rejected
            paid: Paid
            confirmed: Completed
            canceled: Canceled
            initiated: "Waiting Stripe payment"
            pending_ext: "Waiting Stripe payment"
            payment_intent_requires_action: Pending
            payment_intent_action_expired: Expired
            payment_intent_failed: "Stripe payment failed"
        not_available: "Not available"
      conversations:
        conversations: Conversations
        headers:
          started_from: "Started from"
          status: Status
          started: Started
          last_activity: "Latest Activity"
          initiated_by: Starter
          other_party: Seller
        participants: "Conversation: %{starter} with %{author}"
        profile: "%{author}'s Profile"
        search_by_keyword: "Search for a name, email or keyword"
        search: Search
        reset_search: "Show all"
        for_keyword: "for: <b>%{keyword}</b>"
      testimonials:
        testimonials: Reviews
        no_testimonials_found: "No reviews found"
        displaying_xx_reviews: "Displaying <b>%{count}</b> reviews in transactions %{tx_from} - %{tx_to} of <b>%{all_count}</b> reviews in total"
        search_keyword: "Search for a name, email or keyword"
        search: Search
        reset_search: "Show all"
        for_keyword: "for: <b>%{keyword}</b>"
        headers:
          transaction: Transaction
          author: Author
          receiver: Receiver
          status: Status
          grade: Grade
          text: Text
        status:
          waiting: "Waiting for review"
          skipped: Skipped
          published: Published
          blocked: Blocked
        status_filter:
          selected: "Selected filters: %{count}"
          all: Filters
          published: Published
          positive: Positive
          negative: Negative
          skipped: Skipped
          waiting: Waiting
          blocked: Blocked
          selected_js: "Selected filters: "
        form:
          review_text: "Review text"
          save: Save
          cancel: Cancel
          delete_review: "Delete review"
          block_review: "Block review"
          confirm_modify: "Are you sure you want to modify/delete this review? Once you edit/delete a review it is not possible to recover any of the old data."
          deleting_info: "Deleting a review allows its author to leave another one for the same transaction."
          blocking_info: "Blocking the review after deletion prevents its author from leaving another one for the same transaction."
          unskip: Unskip
          if_you_unskip_the_review: "If you unskip the review, the user will be able to post one."
          they_will_not_be_notified_automatically: "They will not be notified automatically."
      invitations:
        invitations: Invitations
        used:
          "yes": "Yes"
          "no": "No"
        headers:
          sent_by: "Sent by"
          message: Message
          sent_to: "Sent to"
          used: Used
          date_sent: "Date sent"
      listings:
        listings: Listings
        search_by_title_author_category: "Search for a listing title, author or category name"
        search: Search
        reset_search: "Show all"
        export_all_as_csv: "Export all as CSV"
        processing_export: "Processing export to CSV..."
        status:
          all: "All statuses"
          selected_js: "Selected statuses: "
          open: Open
          closed: Closed
          expired: Expired
          approval_pending: Pending
          approval_rejected: Rejected
        headers:
          title: Title
          author: Author
          created: Created
          updated: Updated
          category: Category
          status: Status
        open: Open
        closed: Closed
        expired: Expired
        approved: Approved
        approval_pending: Pending
        approval_rejected: Rejected
        form:
          this_listing_has_not_not_been_approved_yet: "This listing has not been approved yet. You can now decide to approve or reject the listing. If you approve the listing it will be public and visible to all users. If you reject the listing it will not be public."
          approve: Approve
          reject: Reject
          cancel: Cancel
      user_fields:
        user_fields: "User fields"
      footer:
        footer: Footer
        offer_pro: "Configure and remove all Sharetribe branding from the footer of your marketplace by %{upgrade_pro_plan_link}."
        upgrade_plan_link: "upgrading to the Pro plan or higher"
        menu_links: "Footer links"
        language: Language
        title: Title
        url: URL
        add: "Add a new link to the footer"
        save: "Save settings"
        footer_style: "Footer style"
        footer_copyright: "Footer copyright"
        footer_enabled: "Footer enabled"
        social_links: "Footer social links"
        title_placeholder: "Link title"
        url_placeholder: "https://example.com/username"
        style:
          dark: Dark
          light: Light
          marketplace_color: "Marketplace Color"
          logo: Logo
        social:
          title: Title
          url: URL
      domain:
        domain: Domain
        marketplace_domain: "Marketplace domain"
        offer_pro: "Configure your own custom domain by %{upgrade_pro_plan_link}."
        upgrade_pro_plan_link: "upgrading to the Pro plan or higher"
        your_marketplace_address_is: "Your marketplace address is: %{address}"
        would_you_like_to_change_address: "Would you like to change your marketplace address? %{contact_us}!"
        contact_us: "Contact us"
        you_can_now_use_a_custom_domain: "With your current plan, you can now enable a custom domain. Let's move forward with the setup. %{contact_us}!"
        would_you_like_to_change_domain: "Would you like to change your marketplace custom domain? %{contact_us}!"
      landing_pages:
        landing_pages: "Landing Page"
        info_1: "The landing page is perhaps the most important page of your marketplace. It is the first page that visitors see - sort of like the front door of your house. You have only a few seconds to convince new vistiors that they should explore your site. The page needs to be appealing and your value proposition should be clear and enticing."
        info_2: "Visit the %{help_link} to find out more about how to edit your landing page"
        info_2_help_center: help center
        info_3: "If you want to have a completely customized landing page for your marketplace, you can purchase it as add-on for $99 per month."
        info_4: "Read more about custom landing pages"
        editor_title: "Landing Page Editor"
        editor_info: "Here you can edit the sections of your Landing Page. At the moment it is only possible to use one language for the landing page. The hero and footer sections' position cannot be altered"
        preview: "Preview landing page"
        set_live: "Set live"
        add_new_section: "Add new section:"
        select_section_type: "Select section type..."
        this_version_is_not_released: This version is not released as there are no changes
        latest_version_released: "The latest version of your landing page has been released! %{link}!"
        check_it_out: Check it out
        form:
          save: Save
          cancel: Cancel
        sections:
          identifier: "Section ID"
          kind: "Section type"
          variation: Variation
          new: "New section"
          edit: "Edit section %{section_id}"
          remove_section_confirmation: "Are you sure you want to remove the section '%{section_id}' and all its data? This cannot be undone."
          info_single_column: "Info 1 column"
          info_multi_column_2: "Info 2 columns"
          info_multi_column_3: "Info 3 columns"
          listings: Listings
          categories: Categories
          hero: Hero
          locations: Locations
          video: Video
          new_section:
            categories: "New categories section"
            footer: "New footer section"
            hero: "New hero section"
            info_single_column: "New single column section"
            info_multi_column_2: "New 2 column section"
            info_multi_column_3: "New 3 column section"
            listings: "New listings section"
            locations: "New locations section"
            video: "New video section"
          edit_section:
            categories: "Edit categories section"
            footer: "Edit footer section"
            hero: "Edit hero section"
            info_single_column: "Edit single column section"
            info_multi_column_2: "Edit 2 column section"
            info_multi_column_3: "Edit 3 column section"
            listings: "Edit listings section"
            locations: "Edit locations section"
            video: "Edit video section"
    landing_page_versions:
      sections:
        content:
          title: Section content
        hero:
          hero_title: Hero
          hero_description: "Set the background image for the Hero section. The slogan and description are set from the %{link}"
          basic_details_tab: basic details tab
        footer:
          footer_title: Footer
          footer_style: "Footer style"
          style_dark: Dark
          style_light: Light
          style_marketplace_color: "Marketplace color"
          style_logo: Logo
        cta_button:
          cta_button: "Call-to-action button"
          cta_enabled: Show a button
          cta_text: Text
          cta_url: URL
          text_placeholder: "Click me!"
          url_placeholder: "https://example.com"
        background_selector:
          title: Background
        background_image_overlay:
          background_image: "Background image"
          background_image_info: "This image will be shown as the background image for the section. For the best results, it should have a minimum size of 1600x1200 pixels."
          add_another_image: "Add another image"
          current_image: "Current image: %{filename}"
          file_not_selected: "Not selected"
          background_image_overlay: "Background image overlay"
          background_image_overlay_info: "This allows you to determine how dark or light your background image is going to be displayed. \"Transparent\" means no overlay at all."
          overlay_dark: Dark
          overlay_light: Light
          overlay_transparent: Transparent
        background_style:
          background_style: "Background style"
          style_image: Image
          style_color: Color
          style_none: None
        background_color:
          background_color: "Background color"
          background_color_info: "You can choose the background color of this section by entering a hex color value. <a href=\"https://www.webfx.com/web-design/color-picker/\" target=\"_blank\">WebFx</a> can help you choose the color andgive you the hex color code. You can then copy the code here."
        categories:
          add: "+ Add a new category to this section"
          category: Category
          empty: "You don't have any included categories"
          image: Image
          include_title: "Categories to feature"
          info_text: "You can feature 3 to 7 categories. Please add an image to each category and select one of the categories from your marketplace. For best results the recommended image size is 1000 x 667 pixels."
          need_at_least_3_categories: "You should have at least 3 categories in this section"
          need_at_most_7_categories: "You should have at most 7 categories in this section"
        category:
          add_another_image: "Add another image"
          category: Category
          current_image: "Current image: %{filename}"
          file_not_selected: "Not selected"
          image: Image
          image_required: "You should add an image to this category"
          select_category: "Select category"
        locations:
          add: "+ Add a new location to this section"
          location: Location
          empty: "You don't have any included locations"
          image: Image
          include_title: "Locations to feature"
          info_text: "You can feature 3 to 7 locations. Please add an image to each location and provide location search url for your marketplace. For best results the recommended image size is 1000 x 667 pixels."
          need_at_least_3_locations: "You should have at least 3 locations in this section"
          need_at_most_7_locations: "You should have at most 7 locations in this section"
        location:
          add_another_image: "Add another image"
          location: Location
          current_image: "Current image: %{filename}"
          file_not_selected: "Not selected"
          image: Image
          image_required: "You should add an image to this location"
          title: Title
          title_placeholder: "Location text"
          url: URL
          url_placeholder: "Location link URL"
        multi_column:
          main_title: "Main title"
          column_header: "Column %{index}"
          column_title: "Column %{index} title"
          web_viewer: web viewer
          column_icon_info: "You can choose your icon from this %{link}. Once you select the icon copy the Directory path and paste it here. i.e. 01-Interface Essential/01-Home/house-2.svg "
          column_icon: "Column %{index} icon"
          column_paragraph: "Column %{index} paragraph"
          column_button: "Column %{index} button"
          column_button_text: "Button text"
          column_button_url: "https://www.sharetribe.com"
        listings:
          you_need_to_add_the_listing_ids: "You need to add the listing ids of the listings that you want to include in this section. To find the listing id, simply go to the listing page and look at the listing URL. The listing id is the number that comes right after the main URL. In the example https://www.example.com/en/listings/123456-listing-title, the listing is would be 123456."
        video:
          text: Text
          autoplay: "Autoplay options"
          autoplay_no: "No autoplay"
          autoplay_muted: "Muted autoplay"
          info: 'This text will be displayed when you select the "No Autoplay" option or when the video is paused.'
          youtube_video_id_info: "You can get your video ID from the video's URL. It is normally the last part of the URL. So if your URL is https://www.youtube.com/watch?v=UffchBUUIoI the ID would be <b>UffchBUUIoI</b>"
    custom_fields:
      edit:
        edit_listing_field: "Edit listing field '%{field_name}'"
      edit_price:
        description: "The minimum and maximum price only affect the filter. They do not set a limit for listing prices."
        edit_price_field: "Edit listing field 'Price'"
        show_price_filter_homepage: "Show price filter on homepage"
        price_min: "Filter minimum price"
        price_max: "Filter maximum price"
      edit_location:
        edit_location_field: "Edit listing field 'Location'"
        this_field_is_required: "This field is required"
        the_location_feature_can_be_enabled: "The location feature can be enabled from the %{link} section in your marketplace settings."
      edit_expiration:
        edit_expiration_field: "Edit listing field 'Expiration date'"
        enable: "Enable expiration date"
      form:
        field_required:
          this_field_is_required: "Make it mandatory to fill in this field when creating a new listing"
          this_field_is_required_checkbox: "Make it mandatory to fill in this field when creating a new listing (user has to select at least one option)"
        search_filter:
          search_filter: "Display a filter based on this field on the homepage"
          date_cant_be_filtered: "There's no filter available for date field."
          text_cant_be_filtered: "There's no filter for text field. The main text search searches from text fields."
      index:
        listing_fields: "Listing fields & filters"
        listing_fields_help: "Here you can edit the fields that users have to fill in when they create a new listing. Please note that some fields are predefined and cannot be edited."
        add_new_field: "Add new field:"
        remove_field_confirmation: "Are you sure you want to remove the field '%{field_name}' and all its data? This cannot be undone."
        cancel: Cancel
        save: Save
        field_title: "Field title"
        field_type: "Field type"
        categories: "Listing categories where the field is used"
        select_all: "Select all"
        clear_all: "Clear all"
        options: Options
        add_option: "+ Add option"
        saving_order: "Saving field order"
        save_order_successful: "Successfully saved field order"
        save_order_error: "An error occurred while saving field order. Please refresh the page and try again."
        select_one: "Select field type..."
        continue: Continue
        minimum_value: Minimum
        maximum_value: Maximum
        allow_decimals: "Allow decimals"
      new:
        new_listing_field: "New listing field"
      field_types:
        text: Text
        number: Number
        dropdown: Dropdown
        checkbox_group: "Checkbox group"
        date: Date
        file: File
        location: Location
    person_custom_fields:
      saving_failed: "User field saving failed"
      index:
        user_fields: "User fields"
        field_title: "Field title"
        field_type: "Field type"
        signup: Signup
        public: Public
        add_new_field: "Add new field:"
        save: Save
        cancel: Cancel
        minimum_value: Minimum
        maximum_value: Maximum
        allow_decimals: "Allow decimals"
        add_option: "Add option"
      new:
        new_user_field: "New user field"
      form:
        field_required:
          this_field_is_required: "Make it mandatory to fill this field when signing up to the marketplace"
          this_field_is_required_checkbox: "Make it mandatory to fill this field when signing up to the marketplace (user has to select at least one option)"
          this_field_is_public: "Show this field in the public profile page"
      edit:
        edit_user_field: "Edit user field '%{field_name}'"
    emails:
      new:
        send_email_to_members: "Email users"
        send_email_to_members_title: "Send email to your users"
        send_email: "Send the email"
        send_email_or: or
        send_test_email: "Send a test email to yourself"
        test_sent: "Test email was sent to your inbox"
        send_email_article_title: "this article"
        send_email_article_text: "You can learn more about the user segments in %{article_link}."
        recipients:
          title: "Who do you want to email?"
          options:
            all_users: "All users"
            posting_allowed: "Users who are allowed to post listings"
            with_listing: "Users who have posted at least one listing"
            with_listing_no_payment: "Users who have posted at least one listing but haven't added their payment details"
            with_payment_no_listing: "Users who have added their payment details but haven't posted a listing"
            no_listing_no_payment: "Users who haven't posted a listing and haven't added their payment details"
        email_subject: "Email subject"
        email_content: "Email content"
        email_content_placeholder: "What do you want to say to your users?"
        email_language: "Language of the email receivers"
        any_language: "Any language"
        message_will_be_sent_only_to_people_with_this_language: "The email will be sent only to the users who are using %{service_name} in the language you choose."
        email_sent: "Email sent."
        to_improve_email_deliverability: "To improve email deliverability the email subject is generated automatically and cannot be changed."
        email_subject_text: "A new message from the %{service_name} team"
        firstname_cannot_be_removed: "\"Firstname\" cannot be removed and will be replaced by the actual first name of each recipient."
        hello_firstname: "Hello Firstname,"
        hello_firstname_text: "Hello %{person},"
    left_hand_navigation:
      general: General
      users_and_transactions: Manage
      configure: Configure
      emails_title: Emails
      subscription: Subscription
      preview: "Preview site"
      whats_new: "What's new?"
    listing_shapes:
      availability_title: Availability
      read_more: "Read more about automatic availability management."
      read_more_availability_management: "Read more about availability management."
      allow_providers_to_manage_availability: "Allow sellers to manage their availability from a calendar"
      per_hour_availability: "\"Per hour\" availability"
      per_day_availability: "\"Per day\" availability"
      per_night_availability: "\"Per night\" availability"
      pricing_units_disabled_info: "Pricing units cannot be used when availability calendar is enabled."
      can_not_find_name: "Can not find order type with given name: %{name}"
      index:
        listing_shapes: "Order types"
        description: "Order types determine how the order process works in your site. You can decide whether your users are renting or selling, or perhaps just posting announcements and communicating via direct messages."
        read_more_about_order_types: "Read more about order types"
        add_new_shape: "Add new order type: "
        select_template: "Select template..."
        all_categories: "All categories"
        no_categories: "No categories"
        category_count: "%{category_count} categories"
        header:
          listing_shape_name: "Order type name"
          listing_shape_categories: "Categories where it's used"
        order:
          saving_order: "Saving order"
          save_order_successful: "Successfully saved order type order"
          save_order_error: "An error occurred while saving order. Please refresh the page and try again."
      templates:
        selling_products: "Selling products"
        renting_products: "Renting products"
        offering_services: "Offering services"
        giving_things_away: "Giving things away"
        requesting: Requesting
        announcement: "Posting announcements"
        custom: Custom
      new:
        create_listing_shape: "Create order type"
        create: Create
        cancel: Cancel
        create_success: "New order type '%{shape}' created"
        create_failure: "Could not create new order type. Error: %{error_msg}"
      edit:
        edit_listing_shape: "Edit order type '%{shape}'"
        update: Save
        cancel: Cancel
        update_success: "Changes to order type '%{shape}' saved"
        update_failure: "Could not save changes. Error: %{error_msg}"
        delete: "Delete order type"
        confirm_delete_order_type:
          one: "There is %{count} listing with this order type. If you delete the order type, this listing will be closed. Are you sure you want to delete the order type?"
          other: "There are %{count} listings with this order type. If you delete the order type, those listings will be closed. Are you sure you want to delete the order type?"
        can_not_delete_last: "You can't delete this order type because it's the only type in your marketplace."
        can_not_delete_only_one_in_categories: "You can't delete this order type because in following categories this order type is the only one in use: %{categories}"
      listing_shape_name: Name
      listing_shape_name_placeholder: "E.g. Sell"
      action_button_label: "Checkout button label"
      action_button_placeholder: "E.g. Buy"
      open_listings_warning:
        one: "There is %{count} open listing with this order type. If you change any of the settings below, that listing will retain the old settings. The listing can be changed to the new settings by editing it manually. If you don't want to have the listing with the old settings visible on your site, you can close it by clicking the button below."
        other: "There are %{count} open listings with this order type. If you change any of the settings below, those listings will retain the old settings. Those listings can be changed to the new settings by editing them manually. If you don't want to have any listings with the old settings visible on your site, you can close them by clicking the button below."
      close_listings_action:
        one: "Close %{count} listing"
        other: "Close %{count} listings"
      confirm_close_listings_action:
        one: "Are you sure you want to close %{count} listing?"
        other: "Are you sure you want to close %{count} listings?"
      successfully_closed: "Successfully closed listings"
      successfully_deleted: "Successfully deleted order type '%{order_type}'"
      pricing_and_checkout_title: "Pricing & checkout"
      online_payments_label: "Allow sellers to accept payments online"
      shipping_label: "Allow sellers to define a shipping fee"
      price_label: "Allow sellers to add a price to their listings"
      units_title: "Pricing units"
      units_desc: "If you have enabled pricing units, the listing price is displayed as \"price per pricing unit\". An example: \"$39 per hour\"."
      units:
        piece: "Per piece"
        hour: "Per hour"
        day: "Per day"
        night: "Per night"
        week: "Per week"
        month: "Per month"
        unit: "Per unit"
      can_not_find: "Can't find order type with id: %{id}"
      add_custom_unit: "+ Add a custom pricing unit…"
      delete_custom_unit: delete
      custom_unit_form:
        title: "New pricing unit"
        label_heading: Label
        selector_label_heading: "Selector label"
        label_placeholder: "eg. \"kg\", \"30 minutes\", \"person\", \"class\""
        selector_placeholder: "eg. \"Number of people\", \"Amount in kg\""
        per: Per
        unit_type:
          heading: "Unit type"
          quantity_label: "Quantity (per piece, per kg, per person, per 2 hour tour...)"
          time_label: "Time (per 30 minutes, per 2 weeks, per year...)"
    paypal_accounts:
      marketplace_paypal_integration: "Payment system preferences"
      preferences_updated: "Payment system preferences updated"
      contact_support_link_text: "contact support"
      integration_info_text: "The payment system of your marketplace is powered by PayPal. To allow your users to pay using your marketplace, you must connect your PayPal account. Once you have connected your PayPal account, you can choose a minimum transaction size and a possible commission fee."
      link_paypal_personal_account_label: "Are you providing products or services yourself?"
      link_paypal_personal_account: "If so, you will also need to connect your PayPal account to %{personal_payment_preferences_link}."
      link_stripe_personal_account: "If so, you will also need to add your payout details to %{personal_payment_preferences_link}."
      link_paypal_and_stripe_personal_account: "If so, you will also need to connect your PayPal or Stripe account to %{personal_payment_preferences_link}."
      personal_payment_preferences_link_text: "your personal marketplace account"
      read_more_about_paypal: "Read more about the payment system"
      edit_payment_settings: "Edit payment settings"
      supported_currencies_information_text: "Sharetribe's online payment system supports 24 currencies. If your currency is not on the list, please %{contact_support_link}. If you change the marketplace currency, existing listings will retain their old currency. You need to edit those listings individually to convert them to the new currency."
      currency_change_warning_text: "Heads up: if you move forward with this currency change, don't forget to ask your sellers to manually edit their existing listings to get the currency update."
      marketplace_currency_label: "Marketplace currency:"
      minimum_listing_price_label: "Minimum transaction size:"
      transaction_fee_label: "Seller transaction fee:"
      minimum_transaction_fee_label: "Seller minimum transaction fee:"
      save_settings: "Save settings"
      minimum_listing_price_below_tx_fee: "The minimum transaction size has to be greater than or equal to the minimum transaction fee: %{minimum_transaction_fee}."
      minimum_listing_price_below_min: "The minimum transaction size has to be greater than the minimum commission %{minimum_commission}."
    payment_preferences:
      title: "Payment system preferences"
      general_settings: "1. General settings"
      connect_a_payment_provider: "2. Connect a payment provider"
      contact_support: "contact support"
      no_payments_link_text: here
      your_country: "Your country:"
      you_cannot_use_online_payments: "You cannot use online payments in %{country_name} with %{currency}. Please choose a different currency or %{support_link} to change your country. You can read more about supported countries and currencies %{help_link}. In the future we might add more payment providers and support more currencies"
      which_to_choose: "Which one to choose?"
      you_can_use_stripe_or_paypal: "You can use either Stripe, PayPal or both as your payment providers. %{choose_link}"
      you_can_use_stripe_only: "You can use Stripe as your payment provider. %{read_more_link}"
      read_more_stripe: "Read more about Stripe payments."
      you_can_use_paypal_only: "You can use PayPal as your payment provider. %{read_more_link}"
      read_more_paypal: "Read more about PayPal payments."
      read_more_about_paypal_and_stripe: "Read more about online payments, Stripe and PayPal"
      general_settings_updated: "Payment system general settings updated"
      transaction_fee_settings_updated: "Transaction fee settings updated"
      choose_popup_text: |-
          If you want to allow your users to accept online payments, you need to choose the currency for your marketplace and then connect at least one of the two payment providers supported by Sharetribe: Stripe and PayPal. You can also choose to use both, which means your users will be able to accept payments with either payment method.
          You can create a new account with either service if you don't have one already. Once you have connected an account, you can choose a possible fee you're charging from each transaction.
          What's the difference between Stripe and PayPal? Stripe allows you to delay payout to the seller up to 3 months and offers one payment method (credit/debit card). Stripe also allows your sellers to receive money directly to their bank account simply by providing their bank details. PayPal provides two payment methods (credit card and PayPal account) and offers a protection program for buyers and sellers. It requires your sellers to create a PayPal Business Account to accept payments.
          If you use Stripe, its fees will be deducted from your transaction fee, so remember to set a high enough minimum fee. If you use PayPal, its fees will be charged from the seller separately, in addition to your transaction fee. Stripe and PayPal have a bit different fee structure. In most cases Stripe's fees are a bit lower.
      invalid_api_keys: "Invalid Stripe API keys"
      missing_api_keys: "Missing Stripe API keys"
      stripe_verified: "Stripe API access verified"
      change_settings: "Change settings and fees"
      configure_stripe: "Configure Stripe"
      configure_paypal: "Configure PayPal"
      transaction_fee_settings: "Transaction fee settings"
      transaction_fee_save: Save
      stripe_fee: "Stripe's fees"
      stripe_fee_notice: "%{stripe_fee_link} will be deducted from the transaction fee you are charging."
      fee_should_be_less_than_minimum_price: "Minimum transaction fee must be lower than minimum transaction size"
      the_transaction_fee_must_be_lower_than_100: "The transaction fee must be lower than 100%"
      confirm_disable: "Are you sure you want to disable %{gateway}? If you disable it, sellers will no longer be able to receive money and buyers will no longer be able to pay through this payment method. If sellers haven't configured another payment method, buyers will not be able to buy from them."
      commission_from_buyer_label: "Buyer transaction fee:"
      minimum_buyer_transaction_fee_label: "Buyer minimum transaction fee:"
      stripe_connected:
        title: "Stripe connected"
        disable: "Disable Stripe"
        disabled: "Stripe disabled"
        enable: "Enable Stripe again"
      paypal_connected:
        title: "PayPal connected"
        disable: "Disable PayPal"
        disabled: "PayPal disabled"
        enable: "Enable PayPal again"
      cannot_enable_gateway: "Cannot enable payment gateway %{gateway}."
      cannot_disable_gateway: "Cannot disable payment gateway %{gateway}."
      cannot_enable_gateway_because_of_buyer_commission: "Cannot enable payment gateway %{gateway} because the buyer's commission is used"
      stripe_form:
        add_your_api_keys: "Add your Stripe API keys"
        how_to_get_these: "How to get these?"
        publishable_key_example: "For example: %{api_publishable_key_example}"
        secret_key_example: "For example: %{api_secret_key_example}"
        save_api_keys: "Save Stripe API keys"
        invalid_secret: "That doesn't look like a correct %{secret_key}"
        invalid_publishable: "That doesn't look like a correct %{publishable_key}"
      index:
        header: "Available Payment Settings"
        info: "You can configure available payment gateways for use in your marketplace. Currently PayPal and Stripe are supported."
        active: Active
        gateway: Gateway
        process: Process
        commission: Commission
        minimum_price: Min.price
        minimum_fee: Min.fee
        api_verified: "API verified?"
        actions: Actions
        payments_not_enabled: "Payments are not enabled for your marketplace"
    transaction_types:
      sell: Selling
      sell_w_online_payment: "Selling with online payment"
      sell_wo_online_payment: "Selling without online payment"
      rent: "Renting out"
      rent_w_online_payment: "Renting out with online payment"
      rent_wo_online_payment: "Renting out without online payment"
      give: "Giving away"
      lend: Lending
      swap: Swapping
      service: Offering
      service_w_online_payment: "Offering with online payment"
      service_wo_online_payment: "Offering without online payment"
      request: Requesting
      inquiry: Announcement
      share_for_free: "Sharing for free"
      event_w_online_payment: "Event with online payment"
      event_wo_online_payment: "Event without online payment"
      default_action_button_labels:
        sell: Buy
        rent: Rent
        request: Offer
        offer: Request
        inquiry: Contact
        book: Book
    community_transactions:
      show:
        transaction_for: "Transaction #%{transaction_id} for %{link}"
        status: 'Status:'
        next_step: 'Next step:'
        waiting_for_provider_accept_or_reject: 'Waiting for %{provider} to accept or reject the request.'
        waiting_for_fulfill_and_complete: 'Waiting for %{provider} to fulfill the order for %{listing_title} and for %{buyer} to mark the order as completed.'
        buyer: 'Buyer:'
        provider: 'Seller:'
        delivery: 'Delivery method:'
        shipping_to: 'Shipping to %{address}'
        buyer_pays: 'Buyer pays:'
        marketplace_collects: '%{service_name} collects:'
        buyer_service_fee_label: 'Commision from buyer:'
        service_fee_label: 'Commision from seller:'
        provider_receives: 'Seller receives:'
        admin_info_text: 'As an administrator of %{service_name}, you can do some actions to move this transaction forward:'
        manage_reviews: "Manage reviews"
  common:
    edit_page: "Edit page"
    default_community_slogan: "Community marketplace"
    default_community_description: "This is a place to sell, rent, swap and share goods and services with the other members of the marketplace."
    cancel: Cancel
    fields_that_are_mandatory: "Fields marked with star (*) are mandatory."
    or: or
    password: Password
    service_name: "%{service_name}"
    share_types:
      request: request
      offer: offer
      borrow: borrowing
      buy: buying
      give_away: "giving away"
      lend: lending
      receive: "taking for free"
      rent: renting
      rent_out: "renting out"
      sell: selling
      offer_to_swap: swapping
      request_to_swap: swapping
      share_for_free: "sharing for free"
      accept_for_free: "wanting to use for free"
    categories:
      item: Items
      favor: Services
      rideshare: Rideshare
      housing: Spaces
      tools: Tools
      sports: Sports
      music: Music
      books: "Books & Magazines"
      games: "Games & Toys"
      furniture: Furniture
      outdoors: "Camping & Outdoors"
      food: "Food & Kitchen"
      electronics: Electronics
      pets: "Pets & Animals"
      film: "Film & Movies"
      clothes: "Clothes & Accessories"
      garden: Garden
      travel: Travel
      other: Other
    username: Username
    username_or_email: Email
    what_is_this: "What's this?"
    removed_user: "Removed user"
    payment_fee_info:
      title: "Commission and Payment processing fee"
      stripe: Stripe
      paypal: PayPal
      info: "Payments in %{service_name} are processed by the payment gateway listed below. %{service_name} will charge a commission depending on the payment gateway. The payment gateway may also charge a fee for each payment, as described below."
    paypal_fee_info:
      title: "PayPal's payment processing fee"
      body_text: |-
          For PayPal payments, %{service_name} charges a commission of %{paypal_commission}%. The minimum transaction fee per transaction is %{minimum_transaction_fee}. PayPal's fees are not included in this commission, so in addition to %{service_name} commission, you will also pay PayPal's fees for each. PayPal's fee is between 2% and 5% of the total sales price, depending on your monthly sales volume and the country of residence of the buyer. In general, domestic purchases have lower fees than international ones, and higher monthly sales give you a discount on fees.
          You can see the exact fees by logging in to your PayPal account and going %{link_to_paypal}. After each purchase you will get a receipt displaying the exact fee.
      body_text_accept: |-
          This transaction is processed by PayPal. PayPal charges a processing fee from each payment. This fee is between 2% and 5% of the total sales price, depending on your monthly sales volume and the country of residence of the buyer. In general, domestic purchases have lower fees than international ones, and higher monthly sales give you a discount on fees.
          You can see the exact fees by logging in to your PayPal account and going %{link_to_paypal}. After each purchase you will get a receipt displaying the exact fee.
      link_to_paypal_text: here
    stripe_fee_info:
      title: "Stripe's payment processing fee"
      body_text: "For Stripe payments, %{service_name} charges a commission of %{stripe_commission}%. The minimum commission per transaction is %{minimum_transaction_fee}. Stripe's fees are included in this commission."
      link_to_stripe_text: here
  conversations:
    accept:
      details: "Order details"
      order_by: "Order by %{orderer_link}"
      accept_offer: "Accept the offer"
      accept_request: "Accept the request"
      reject_offer: "Not this time"
      reject_request: "Not this time"
      close_listing: "Close the listing %{listing_title_link}"
      update_later: "Leave the listing open"
      optional_message: "Optional message"
      price_to_pay: "Total price to be paid"
      accept: Accept
      decline: Decline
      quantity_label: "Quantity:"
      sum_label: "Subtotal:"
      service_fee_label: "%{service_name} fee:"
      buyer_service_fee_label: "%{service_name} service fee:"
      you_will_get_label: "You will get:"
      total_label: "Total:"
      total_value: "%{seller_gets}*"
      total_value_paypal: "%{seller_gets}*"
      total_value_stripe: "%{seller_gets}"
      paypal_fee: "PayPal's payment processing fee"
      paypal_fee_info: "* Excludes %{link}"
      shipping_price_label: "Shipping:"
      stripe-fee_label: "Payment processing fee"
    confirm:
      confirm_description: "If your order has been fulfilled you should confirm it as done. Then you can give feedback to the other party."
      cancel_description: "If your order was not fulfilled, you can mark it as 'canceled'. You can still give feedback to the other party and describe what happened."
      cancel_payed_description: "If your request was accepted but you're having second thoughts, you can still cancel the request before the payment."
      canceling_payed_transaction: "Cancel transaction"
      confirm: "Mark completed"
      cancel: Cancel
      continue: Continue
      give_feedback_to: "Give feedback to %{person_link}"
      do_not_give_feedback: "Skip feedback"
    details:
      day: day
      days: days
      price_per_day: "Price per day: %{price}"
    index:
      loading_more_messages: "Loading more messages"
      message_partitive: message
      messages_partitive: messages
      no_received_messages: "No messages"
      no_sent_messages: "No sent messages"
    conversation:
      accepted_request: "Request accepted."
      accepted_offer: "Offer accepted."
      rejected_request: "Request rejected."
      rejected_offer: "Offer rejected."
      confirmed_request: "Order completed."
      confirmed_offer: "Offer completed."
      canceled_request: "Order canceled."
      canceled_offer: "Offer canceled."
      message_from: "Message from %{person}"
      about_listing: "About listing %{listing_title}"
      free_message: "Direct message"
      message_content_not_available: "Message content not available"
    message:
      accepted_request: "accepted the request"
      received_payment: "accepted the request, received payment for %{sum}"
      received_payment_wo_sum: "accepted the request, received payment"
      accepted_offer: "accepted the offer"
      rejected_request: "rejected the request, canceled the payment"
      rejected_offer: "rejected the offer"
      confirmed_request: "marked the order as completed"
      confirmed_offer: "marked the offer as completed"
      canceled_request: "canceled the order"
      canceled_offer: "canceled the offer"
      paid: "paid %{sum}"
      payment_preauthorized: "Payment authorized: %{sum}"
      payment_preauthorized_wo_sum: "Payment authorized"
      stripe:
        held_payment: "Accepted the request. Payment for %{sum} is being held by %{service_name} until the order is marked as completed."
        held_payment_wo_sum: "Accepted the request. Payment is being held by %{service_name} until the order is marked as completed."
        confirmed_request: "Marked the order as completed. The payment has now been transferred to %{author_name} bank account or will be transferred soon."
    new:
      message: Message
      message_to: "Message to %{author_name}"
      optional_message_to: "Optional message to %{author_name}"
      send_message: "Send message"
      send: Send
      this_message_is_private: "This message is private between you and %{person}. %{person} will be notified of this message by email."
      you_will_get_notified_of_acceptance: "You will get an email notification when %{person} accepts or rejects your proposal."
      you_will_get_notified: "You will get an email notification when %{person} answers you."
      title: Title
      send_message_to_user: "Send message to %{person}"
      about_listing: "About listing %{listing_title}"
      author_has_to_accept_request: "%{author_name} needs to accept the request before you can pay"
    show:
      in_response_to_listing: "about listing"
      message_sent_by: "Message sent by"
      message_sent_to: "Message sent to"
      send_reply: "Send reply"
      write_a_reply: "Write a reply:"
      conversation_about_listing: "With %{person} about %{listing}"
      conversation_with_user: "With %{person}"
      conversation_with: "Conversation with %{person}"
      last_message_at: "(latest message %{time})"
      price: "Price: %{price}"
      sum: "Total: %{sum}"
      total: "Total: %{total}"
    status:
      payment_errored: "Payment failed. Please try again."
      payment_errored_starter: "Payment failed. Please try again. If the problem continues, please contact Sharetribe support."
      payment_errored_author: "Payment failed. Please contact %{starter_name} and ask them to try the payment again."
      cancel_payed_transaction: Cancel
      feedback_given: "Feedback given"
      feedback_skipped: "Feedback skipped"
      give_feedback: "Give feedback"
      offer_accepted: Accepted
      offer_rejected: Rejected
      offer_canceled: Canceled
      offer_confirmed: Completed
      offer_paid: "Payment successful"
      offer_preauthorized: "Payment successful"
      offer_waiting_for_payment: "Waiting for %{requester_name} to pay"
      pay: Pay
      preauthorized: "Payment successful"
      paid: "Payment successful"
      pending_external:
        paypal:
          multicurrency: "We couldn't process the PayPal payment because your PayPal account has not been set up to receive money in %{currency}. Go to %{paypal_url} and log in to your account to manually accept or reject the payment."
          verify: "You cannot accept this transaction because you haven't verified your PayPal account. Go to %{paypal_url} to verify your account."
          intl: "We couldn't process the PayPal payment because your PayPal account does not have a withdrawal mechanism. Go to %{paypal_url} and log in to your account to manually accept or reject the payment."
      waiting_for_current_user_to_deliver_listing: "Waiting for you to fulfill the order for %{listing_title}"
      waiting_for_listing_author_to_deliver_listing: "Waiting for %{listing_author_name} to fulfill the order for %{listing_title}"
      request_accepted: Accepted
      request_rejected: Rejected
      request_confirmed: Completed
      request_canceled: Canceled
      request_paid: "Payment successful"
      request_preauthorized: "Payment authorized"
      skip_feedback: "Skip feedback"
      waiting_for_listing_author_to_accept_offer: "Waiting for %{listing_author_name} to accept the offer"
      waiting_for_listing_author_to_accept_request: "Waiting for %{listing_author_name} to accept the request. As soon as %{listing_author_name} accepts, you will be charged."
      waiting_for_you_to_accept_request: "Waiting for you to accept the request"
      waiting_confirmation_from_requester: "Waiting for %{requester_name} to mark the order completed"
      waiting_confirmation_from_you: "Waiting for you to mark the order completed"
      waiting_payment_from_requester: "Waiting for %{requester_name} to pay"
      waiting_payment_from_you: "Waiting for you to pay"
      waiting_feedback_from_you: "Waiting for you to give feedback"
      pending_external_inbox:
        paypal:
          multicurrency: "Waiting for you to accept the PayPal payment"
          intl: "Waiting for you to accept the PayPal payment"
          unknown_reason: "Payment is pending. Log in to your PayPal account to see more details."
          verify: "Waiting for you to verify your PayPal account"
      stripe:
        waiting_confirmation_from_requester: "Waiting for %{requester_name} to mark the order completed. Once the order is marked as completed, the payment will be released to your bank account."
    status_link:
      accept_offer: "Accept offer"
      accept_request: "Accept request"
      reject_offer: "Not this time"
      reject_request: "Not this time"
      accept_preauthorized_offer: "Accept offer"
      accept_preauthorized_request: "Accept request"
      reject_preauthorized_offer: "Not this time"
      reject_preauthorized_request: "Not this time"
      confirm: "Mark completed"
      cancel: Cancel
  feedback:
    feedback_subject: "New feedback from %{service_name}"
    feedback_body: "%{author_name_and_email} has sent the following feedback from %{service_name}"
    unlogged_user: "Unlogged user"
    anonymous_user: "Anonymous user"
  community_memberships:
    access_denied:
      access_denied: "Access denied"
      you_are_banned_in_this_community: "The %{service_name} team has disabled your account. If you want to message the %{service_name} team, you can %{link_to_contact_page}."
      contact_page_link: "contact them"
    new:
      welcome_fb_user: "Welcome to %{service_name}, %{name}!"
      fb_join_accept_terms: "There's one more step to join %{service_name}: you need to accept the terms of use."
      join_community: "Join %{service_name}"
      you_can_join: "You can join %{service_name} by accepting the terms of use and clicking 'Join %{service_name}' below."
      you_can_join_email_confirmation: "To join %{service_name} you need to have a valid email address that ends with %{email_ending}. You can join by filling in your email address, accepting the terms of use and clicking 'Join %{service_name}' below, and confirming your email."
      you_can_join_email_confirmation_multiple_addresses: "%{service_name} has email restrictions. You can only join if you have an allowed email address. You can join by filling in your email address, accepting the terms of use of %{service_name} and clicking 'Join %{service_name}' below."
      you_can_join_with_invite_only: "You have to have an invitation from another member to join %{service_name}. If you have an invitation code, you can join by typing the code to the field below, accepting the terms of use and clicking 'Join %{service_name}' below."
      if_want_to_view_content: "If you want to view the content in %{service_name} without joining it as a member you need to"
      log_out: "log out"
      join_community_button: "Join %{service_name}"
    give_consent:
      invitation_code_invalid_or_used: "The invitation code was invalid or already used."
      email_not_allowed: "This email is not allowed in %{service_name}."
      email_not_available: "The email you gave is already in use."
      consent_not_given: "The terms were not accepted."
  emails:
    accept_reminder:
      remember_to_accept_offer: "Remember to accept or reject an offer from %{sender_name}"
      remember_to_accept_request: "Remember to accept or reject a request from %{sender_name}"
      you_can_accept_or_reject_offer_at: "You can accept or reject the offer at"
      you_can_accept_or_reject_request_at: "You can accept or reject the request at"
      you_have_not_yet_accepted_or_rejected_offer: "You have not yet accepted or rejected the offer %{title} you received %{date}."
      you_have_not_yet_accepted_or_rejected_request: "You have not yet accepted or rejected the request %{title} you received %{date}."
      show_thread: "Show conversation"
    branding:
      powered_by: "%{service_name} is powered by the %{sharetribe_link} marketplace platform."
      create_own: "Want to create your own online marketplace website like %{service_name}? %{learn_more}."
      learn_more: "Learn more"
    confirm_reminder:
      you_have_not_yet_confirmed_or_canceled_request: "You have not yet completed or canceled the order %{request_link}. If the order has been completed, you should confirm that. After that you can give feedback to %{other_party_given_name}."
      remember_to_confirm_request: "Remember to confirm or cancel a request"
      if_will_not_happen_you_should_cancel: "If you think this order will not be completed for one reason or another, you can %{cancel_it_link}."
      cancel_it_link_text: "cancel it"
      automatic_confirmation: "If you don't confirm or cancel the order within %{days_to_automatic_confirmation} days after the request was accepted, we will mark it automatically as completed."
    confirm_reminder_v2:
      headline: "Hi %{name}, you have not yet completed or canceled the order %{request_link}."
      you_have_not_yet_confirmed_or_canceled_request: "If the order has been completed, you should confirm that. After that you can give feedback to %{other_party_given_name}."
    payment_settings_reminder:
      remember_to_add_payment_details: "Remember to add your payment details to receive payments"
      you_have_added_listing_with_payment: "You have added a listing %{listing_link} with payment. However, you haven't yet added your payment details. In order to receive the payment you have to add your payment information."
      please_go_to_payment_settings: "Please go to your %{payment_settings_link} and fill in the required payment information."
      payment_settings_link: "payment settings"
    payment_settings_reminder_v2:
      hi: "Hi there,"
      fill_payout_details: "Fill the payout details"
      you_have_added_listing_with_payment: "You have added a listing %{listing_link} with payment. We noticed that you haven't yet added your payment details. In order to receive the payment you need to provide your payment information."
    transaction_confirmed:
      here_is_a_message_from: "Here's a message from %{other_party_given_name}:"
      request_marked_as_confirmed: "Order completed - remember to give feedback"
      request_marked_as_canceled: "Order canceled"
      has_marked_request_as_confirmed: "%{other_party_full_name} has marked the order about '%{request}' completed. You can now give feedback to %{other_party_given_name}."
      has_marked_request_as_canceled: "%{other_party_full_name} has canceled the order about '%{request}'. You can still give feedback to %{other_party_given_name}."
      giving_feedback_is_good_idea: "Giving feedback is always a good idea. If everything went well, you should let others know that %{other_party_given_name} can be trusted. If there were any problems, it's good to mention those as well."
      give_feedback_to: "Give feedback to %{other_party_given_name}"
      stripe:
        has_marked_request_as_confirmed: "%{other_party_full_name} has marked the order about '%{request}' completed. The payment for this transaction has now been released to your bank account. You can now give feedback to %{other_party_given_name}."
      team_title: 'the %{service_name} team'
    transaction_confirmed_v2:
      headline_stripe_confirmed: "Hi %{recipient}, %{other_party_full_name} has marked the order about %{listing_link} completed."
      headline_confirmed: "Hi %{recipient}, %{other_party_full_name} has marked the order about %{listing_link} completed."
      headline_canceled: "Hi %{recipient}, %{other_party_full_name} has canceled the order about %{listing_link}."
      stripe:
        has_marked_request_as_confirmed: "The payment for this transaction has now been released to your bank account. You can now give feedback to %{other_party_given_name}."
      has_marked_request_as_confirmed: "You can now give feedback to %{other_party_given_name}."
      has_marked_request_as_canceled: "You can still give feedback to %{other_party_given_name}."
      team_title: 'the %{service_name} team'
    transaction_automatically_confirmed:
      subject: "Order automatically completed - remember to give feedback"
      we_have_marked_request_as_confirmed: "We have marked the order about '%{request}' completed. The order was automatically completed because %{days_passed} days have passed since the request was accepted."
    transaction_automatically_confirmed_v2:
      headline: "Hi %{name}!"
      we_have_marked_request_as_confirmed: "We have marked the order about '%{request}' completed."
      order_automatically_confirmed: "The order was automatically completed because %{days_passed} days have passed since the request was accepted."
    booking_transaction_automatically_confirmed:
      subject: "Order automatically completed - remember to give feedback"
      we_have_marked_request_as_confirmed: "We have marked the order about '%{request}' completed. The request was automatically completed because one day has passed since the booking period ended."
    booking_transaction_automatically_confirmed_v2:
      headline: "Hi %{name}!"
      we_have_marked_request_as_confirmed: "We have marked the order about '%{request}' completed."
      order_automatically_confirmed: "The request was automatically completed because one day has passed since the booking period ended."
    automatically_confirmed_footer:
      giving_feedback_is_good_idea: "You can now give feedback to %{other_party_given_name}. Giving feedback is always a good idea. If everything went well, you should let others know that %{other_party_given_name} can be trusted. If there were any problems, it's good to mention those as well."
      give_feedback_to: "Give feedback to %{other_party_given_name}"
      show_thread: "Show conversation"
    confirmation_instructions:
      confirmation_instructions_signature: "Best regards,<br/>The %{service_name} team"
      need_to_confirm: "To join %{service_name}, confirm your email address by clicking the button below."
      confirmation_link_text: "Confirm my address"
      or_paste_link: "Alternatively, you can copy the following link to your browser's address bar:"
    confirmation_instructions_v2:
      headline: "Hi %{name}, confirm your email to join %{service_name}!"
      need_to_confirm: "Confirm your email address to complete your %{service_name} account. It's easy - just click the button below!"
      confirmation_link_text: "Confirm %{email}"
      or_paste_link: "Can't click the button? Here's the link for your convenience:"
    common:
      hey: "Hello %{name},"
      kassi_team: "The %{service_name} team"
      thanks: "Thanks,"
      dont_want_to_receive_these_emails: "Don't want to receive these emails?"
      edit_your_email_settings_here: "Edit your email settings here"
      message_not_displaying_correctly: "Is this email not displaying correctly?"
      view_it_in_your_browser: "View it in your browser"
      or: or
      unsubscribe_from_these_emails_info: "You have received this email because you are a member of %{service_name}."
      unsubscribe_from_these_emails: "unsubscribe from these emails"
      unsubscribe_from_invitation_emails_info: "You have received this email because a member of %{service_name} has invited you to join them."
      unsubscribe_from_invitation_emails: "Unsubscribe from invitation emails to join %{service_name}"
      best_regards: "Best regards from %{service_name}"
    conversation_status_changed:
      has_accepted_your_offer: "%{accepter} has accepted your offer %{listing}."
      has_accepted_your_request: "%{accepter} has accepted your request %{listing}."
      has_rejected_your_offer: "%{accepter} has rejected your offer %{listing}."
      has_rejected_your_request: "%{accepter} has rejected your request %{listing}."
      view_thread: "View conversation"
      your_offer_was_accepted: "Your offer was accepted"
      your_offer_was_rejected: "Your offer was rejected"
      your_request_was_accepted: "Your request was accepted"
      your_request_was_rejected: "Your request was rejected"
      you_can_now_pay_to: "You can now pay the requested amount to %{payment_receiver}."
      pay_now: "Pay now"
      remember_to_confirm: "When the order is fulfilled, remember to mark it as completed. If the order is not fulfilled your have %{days_to_automatic_confirmation} days to cancel it. Otherwise it will be automatically marked as completed."
    conversation_status_changed_v2:
      has_accepted_your_request: "Hi %{starter}, your request was accepted."
      has_accepted_your_request_text: "%{accepter} has accepted your request %{listing}."
      has_rejected_your_request: "Hi %{starter}, unfortunately your request was declined."
      has_rejected_your_request_text: "%{accepter} has rejected your request %{listing}."
    invitation_to_kassi:
      hi: Hi!
      you_have_been_invited_to_kassi: "%{inviter} has invited you to %{service_name}."
      here_is_a_message_from: "Here is a personal message from %{inviter}:"
      join_now: "Join now"
      invitation_code: "Invitation code: %{code}"
    invitation_to_kassi_v2:
      headline: Hi there!
    new_comment:
      has_commented_your_listing_in_kassi: "%{author} has commented on your listing '%{listing}'."
      view_comment: "View comment"
      you_have_a_new_comment: "%{author} has commented on your listing in %{service_name}"
      listing_you_follow_has_a_new_comment: "%{author} has commented on a listing you follow in %{service_name}"
      has_commented_listing_you_follow_in_kassi: "%{author} has commented on the listing '%{listing}' you are following in %{service_name}."
    new_comment_v2:
      headline: "Hi %{name}!"
    new_message:
      view_message: "View message"
      has_sent_you_a_message_in_kassi: "%{sender} has sent you a message in %{service_name}."
      you_have_a_new_message: "A new message in %{service_name} from %{sender_name}"
    new_message_v2:
      hi: "Hi %{name}, you have a message!"
      reply: "Reply to %{sender}"
    new_payment:
      new_payment: "You have received a new payment"
      price_per_unit_type: "Price per %{unit_type}"
      quantity: "Quantity:"
      you_have_received_new_payment: "You have been paid <b>%{payment_sum}</b> for <b>%{listing_title}</b> by %{payer_full_name}. Here is your receipt."
      listing_per_unit_title: "%{title}, per %{unit_type}"
    payment_receipt_to_seller:
      payment_gateway_fee: "Payment processing fee:"
      shipping_total: "Shipping:"
      product: "Product:"
      price_payer_paid: "Price %{payer_full_name} paid:"
      subtotal: "Subtotal:"
      service_fee: "%{service_name} service fee:"
      buyer_service_fee: "%{service_name} service fee:"
      you_will_get: "Total:"
      new_payment: "You have received a new payment"
      price_per_unit_type: "Price per %{unit_type}"
      quantity: "Quantity:"
      you_have_received_new_payment: "You have been paid <b>%{payment_sum}</b> for <b>%{listing_title}</b> by %{payer_full_name}. Here is your receipt."
      stripe:
        you_have_received_new_payment: "The amount of <b>%{payment_sum}</b> has been paid for <b>%{listing_title}</b> by %{payer_full_name}. The money is being held by %{service_name} until the order is marked as completed. Here is your receipt."
    payment_receipt_to_seller_v2:
      headline: "Hi %{seller_name}, You have been paid %{payment_sum} for %{listing_link} by %{payer_name}."
      main_text: "Here is your receipt."
      main_text_stripe: "The money is being held by %{service_name} until the order is marked as completed. Here is your receipt."
      price_breakdown: "Price breakdown"
    payment_receipt_to_payer:
      receipt_of_payment: "Receipt of payment"
      you_have_made_new_payment: "You have paid <b>%{payment_sum}</b> for <b>%{listing_title}</b> to %{recipient_full_name}. Here is a receipt of the payment."
      product: Product
      price_per_unit_type: "Price per %{unit_type}"
      duration: Duration
      quantity: Quantity
      subtotal: Subtotal
      buyer_service_fee: "%{service_name} service fee:"
      total: Total
      price: Price
      service_fee: "Service fee"
      stripe_gateway_fee: "Stripe's fee:"
      paypal_gateway_fee: "PayPal's fee:"
      money_will_be_transferred: "The money will be transferred to %{recipient_name} when a) you have marked the request completed or b) %{automatic_confirmation_days} days have passed since you paid."
    payment_receipt_to_payer_v2:
      headline: "Hi %{payer_name}, here is your receipt for %{listing_link}."
      you_have_made_new_payment: "You have paid <b>%{payment_sum}</b> for <b>%{listing_title}</b>."
      main_text: "Here is your receipt."
      main_text_stripe: "The money is being held by %{service_name} until the order is marked as completed. Here is your receipt."

    paypal_new_payment:
      paypal_gateway_fee: "PayPal's fee:"
      shipping_total: "Shipping:"
    braintree_new_payment:
      product: "Product:"
      price_payer_paid: "Price %{payer_full_name} paid:"
      service_fee: "%{service_name} service fee:"
      you_will_get: "Total:"
    receipt_to_payer:
      receipt_of_payment: "Receipt of payment"
      you_have_made_new_payment: "You have paid <b>%{payment_sum}</b> for <b>%{listing_title}</b> to %{recipient_full_name}. Here is a receipt of the payment."
      product: Product
      price_per_unit_type: "Price per %{unit_type}"
      duration: Duration
      quantity: Quantity
      subtotal: Subtotal
      total: Total
      price: Price
      buyer_service_fee: "%{service_name} service fee"
      stripe_gateway_fee: "Stripe's fee:"
      paypal_gateway_fee: "PayPal's fee:"
      money_will_be_transferred: "The money will be transferred to %{recipient_name} when a) you have marked the request completed or b) %{automatic_confirmation_days} days have passed since you paid."
      listing_per_unit_title: "%{title}, per %{unit_type}"
      stripe:
        you_have_made_new_payment: "You have paid <b>%{payment_sum}</b> for <b>%{listing_title}</b>. The money is being held by %{service_name} and will be released to %{recipient_full_name} once you mark the order as completed. Here is a receipt of the payment."
    new_testimonial:
      has_given_you_feedback_in_kassi: "%{name} has given you feedback in %{service_name}"
      you_can_give_feedback_to: "You haven't yet given feedback to %{name}."
      view_feedback: "View feedback"
    new_testimonial_v2:
      headline: "Hi %{name}, you got feedback!"
    new_update_to_listing:
      listing_you_follow_has_been_updated: "Listing you follow has been updated"
      has_updated_listing_you_follow_in_kassi: "%{author} has updated the listing '%{listing}' you are following in %{service_name}."
      view_changes: "View changes"
    community_updates:
      added_offer: "%{name_link} added a listing:"
      added_request: "%{name_link} added a listing:"
      added_listing: "%{name_link} added a listing:"
      update_mail_title: "%{title_link} update"
      title_link_text: "%{community_name}"
      intro_paragraph: "Here are some of the things that happened on %{community_link} during the past %{time_since_last_update}."
      intro_paragraph_link_text: "%{community_name}"
      reduce_email_footer_text: "Too much email? %{settings_link} or %{unsubscribe_link}."
      settings_link_text: "Edit your email settings here"
      unsubscribe_link_text: unsubscribe
    community_updates_v2:
      headline: "Hi %{user_name}, check out the latest activity on %{service_name}"
      intro_paragraph: "Here are some highlights that happened on %{service_name} during the past %{time_since_last_update}."
    newsletter:
      hi: "Hi %{name},"
      newest_offers: "What people currently offer to others"
      newest_requests: "What people currently need"
      text_version_text: "Could you share something that others might need? Or do you need something that others might have? Add an offer or a request or check everything that the others are offering or requesting at %{url}"
    reset_password_instructions:
      change_my_password: "Change my password"
      reset_password_instructions: "<p>You have indicated that you have forgotten your password in the %{service_name} service.</p><p>If you need to reset your password, click the following link: %{password_reset_link}</p><br/><p>If you didn't request this, please ignore this email. Your password won't change until you access the link above and create a new one.</p>"
    testimonial_reminder:
      remember_to_give_feedback_to: "Reminder: remember to give feedback to %{name}"
      you_have_not_given_feedback_yet: "You have not yet given feedback to %{name} about event '%{event}'. Remember to give feedback on how %{given_name} performed in the event."
    testimonial_reminder_v2:
      headline: "Hi %{name}, remember leave feedback to %{other_name}!"
      you_have_not_given_feedback_yet: "Giving feedback is always a good idea. If everything went well, let othersknoww that %{name} can be trusted. If there were any problems, it's good to mention those as well"
      leave_feedback: "Leave feedback for %{other_party_name}"
    transaction_preauthorized:
      subject: "%{requester} is interested and has authorized payment for %{listing_title} published in %{service_name}"
      transaction_requested_by_user: "Great news! %{requester} is interested in \"%{listing_title}\" and has authorized payment for this listing."
      you_have_time_to_accept: "You need to accept or reject the request within %{payment_expires_in}."
      if_you_do_accept: "If you accept the request within this timeframe, you will receive the money immediately to your account."
      if_you_do_accept_stripe: "If you accept the request within this timeframe, the payment will go through. You will receive the money directly to your bank account after you have delivered %{listing_title} to %{requester}."
      if_you_do_not_accept: "If you reject the request or don't accept it within this timeframe, the transaction will be automatically canceled, %{requester} will not be charged and you will not get paid."
      click_here_to_reply: "Click here to respond to the request"
    transaction_preauthorized_v2:
      headline: "Hi %{seller_name}, %{requester} is interested  and has authorized payment for %{listing_link}."
    transaction_preauthorized_reminder:
      subject: "Remember to accept the request from %{requester} about listing %{listing_title}"
      remember_to_accept: "Remember to accept the request from %{requester} about listing \"%{listing_title}\". %{requester} has already paid for the listing. You have to accept the request in order to receive the payment."
      one_day_left: "If you don't accept the request within one day the request will be automatically rejected and you will not get paid."
      click_here_to_reply: "Click here to respond to the request"
    transaction_preauthorized_reminder_v2:
      headline: "Hi %{seller_name}, remember to accept the request from %{requester} about %{listing_link}."
      remember_to_accept: "%{requester} has already paid for the listing. You have to accept the request in order to receive the payment."
    welcome_email:
      welcome_email_subject: "Welcome to %{service_name}"
      welcome_to_marketplace: "Welcome to %{service_name}! Glad to have you on board."
      love_marketplace_crew: "Love,<br /><i>%{service_name} crew</i>"
      welcome_email_footer_text: "What kind of emails do you want to receive from %{service_name}? %{settings_link}"
      settings_link_text: "Check your settings"
    new_listing_by_followed_person:
      subject: "%{author_name} has posted a new listing in %{service_name}"
      has_posted_a_new_listing: "%{author_name} has posted a new listing:"
      you_are_receiving_this_because: "You received this notification because you follow %{author_name}."
      view_listing: "View listing"
    new_listing_by_followed_person_v2:
      headline: "Hi %{name}, %{author} just added a new listing!"
      has_posted_a_new_listing: "%{author_name} has posted a new listing:"
      you_are_receiving_this_because: "You received this notification because you follow %{author_name}."
      view_listing: "View %{title}"
      cant_click: "Can't click the button? Here's the link for your convenience:"
    new_member_notification:
      subject: "New member in %{community}"
      new_member_has_joined: "A new member has joined %{community}. They may still have to confirm their email address."
      this_is_automatic_message: "This is an automatic message sent to administrators of %{community}."
      person_name: "Name:"
      person_email: "Email:"
    new_member_notification_v2:
      headline: "%{user_name} joined %{community}."
      new_member_has_joined: "%{name} (%{email}) has joined %{community}. They may still have to confirm their email address."
      view_profile: "View profile"
    listing_submited_for_review:
      subject: "New listing to review: \"%{listing_title}\" by %{author_name} in %{community}"
      there_is_a_new_listing_to_review: "There is a new listing to review: \"%{listing_title}\" by %{author_name}. You now have to approve or reject that listing."
      review_the_listing: "Review the new listing"
      this_is_automatic_message: "This is an automatic message sent to administrators of %{community}."
    listing_approved:
      subject: "The %{community} team has approved your listing \"%{listing_title}\""
      listing_has_been_approved: "Great news! Your listing \"%{listing_title}\" has been reviewed and approved by the %{community} team. It has been published."
      view_the_listing: "View the listing"
    listing_rejected:
      subject: "The %{community} team has rejected your listing \"%{listing_title}\""
      listing_has_been_rejected: "Unfortunately the %{community} team has rejected your listing \"%{listing_title}\" after reviewing it carefully. You can %{contact_link} to learn more or edit your listing and submit it for a new review."
      contact_link: "contact the %{community} team"
      edit_the_listing: "Edit the listing"
    edited_listing_submited_for_review:
      subject: "Edited listing to review: \"%{listing_title}\" by %{author_name} in %{community}"
      there_is_a_edited_listing_to_review: "There is an edited listing to review: \"%{listing_title}\" by %{author_name}. You now have to approve or reject that listing."
      review_the_listing: "Review the edited listing"
    new_transaction:
      subject: "New transaction in %{service_name}"
      there_is_a_new_transaction: "There is %{link} in %{service_name}."
      a_new_transaction: "a new transaction"
      listing: "Listing: %{title}"
      sum: "Sum: %{amount}"
      starter: "Starter: %{name}"
      provider: "Seller: %{name}"
    new_transaction_v2:
      subject: "New transaction in %{service_name}"
      there_is_a_new_transaction: "There is %{link} in %{service_name}."
      a_new_transaction: "a new transaction"
      listing: "Listing:"
      sum: "Sum:"
      starter: "Starter:"
      provider: "Seller:"
      view_transaction: "View transaction"
  error_messages:
    booking:
      booking_failed_payment_voided: "Booking failed due to an unexpected error. Please try again later. You haven't been charged."
      double_booking_payment_voided: "Unfortunately the dates you chose are no longer available. Please choose different dates. You haven’t been charged."
    onboarding:
      server_rendering: "Getting started guide failed to load. We have been informed about the situation and we are fixing it."
    listings:
      departure_time: "Departure time must be between current time and one year from now."
      share_type: "You must select one."
      valid_until: "This date must be between current time and 6 months from now."
      price: "Price must be a whole number."
      minimum_price: "Minimum price is %{minimum_price} %{currency}."
    testimonials:
      you_must_explain_not_neutral_feedback: "If you want to give non-neutral feedback, you must explain why."
      you_must_select_a_grade: "Remember to tell whether your experience was positive or negative."
    transaction_agreement:
      required_error: "You need to accept the agreement"
    paypal:
      transaction_cannot_complete: "Transaction cannot complete. This is most likely caused by the credit card failing bank authorization. Please, try purchasing again with an alternative payment method."
      buyer_cannot_pay_error: "The payment has been declined by PayPal. Please contact their Customer Service for more information: %{customer_service_link}"
      pending_review_error: "The payment was submitted but was flagged by PayPal as 'requiring a review'. When PayPal completes the review, the payment will be automatically authorized."
      seller_express_checkout_disabled: "PayPal Express Checkout has been disabled for the listing author's PayPal account. Please contact the author and let them know that there's an issue with their PayPal account, and advise them to contact PayPal Customer Service."
      seller_express_checkout_disabled_no_free: "PayPal Express Checkout has been disabled for the listing author's PayPal account. Please ask the %{service_name} team to contact the listing author and advise them to contact PayPal Customer Service."
      generic_error: "An error occurred during the payment process. Could not finalize your PayPal payment."
      cancel_error: "An error occurred during cancellation. Could not finalize cancel."
      accept_authorization_error: "An error occurred while trying to accept preauthorized Paypal payment. Please, try again."
      reject_authorization_error: "An error occurred while trying to reject preauthorized Paypal payment. Please, try again."
    stripe:
      generic_error: "An error occurred during the payment process. Could not finalize your Stripe payment."
      accept_authorization_error: "An error occurred while trying to accept preauthorized Stripe payment. Please, try again."
      reject_authorization_error: "An error occurred while trying to reject preauthorized Stripe payment. Please, try again."
  error_pages:
    back_to_kassi_front_page: "Back to the front page"
    error_404:
      if_you_believe: "If you believe that the address is correct and it should be working, please help us locate the error by letting us know what address caused the error and what should be seen on the page with the form below."
      page_can_not_be_found: "Page not found!"
      page_you_requested_can_not_be_found: "The page you requested cannot be found. Are you sure you spelled the address correctly?"
    error_404_title: "page not found"
    error_410:
      page_removed: "Page removed"
      page_you_requested_has_been_removed: "The page you requested has been removed."
      page_removed_reason: "There are a few possible reasons for this. For example, a user might have removed their account or a listing might have been removed."
    error_410_title: "page removed"
    error_500:
      temporary_unavailable: "Marketplace temporarily unavailable"
      unable_to_process: "The service is unable to process your request right now. Please try again in few moments."
      we_hate_this: "We hate when this happens! We have been informed about the situation and we are fixing it."
      refer_to_error_id: "If you wish to contact the support regarding this issue, please include an error ID \"%{error_id}\" in your message."
    error_500_title: "page loading failed"
    error_description: "Error description"
    no_javascript:
      javascript_is_disabled_in_your_browser: "Javascript is disabled in your browser"
      kassi_does_not_currently_work_without_javascript: "%{service_name} does not work properly without javascript. Try to enable javascript from your browser's preferences and then reload this page again."
      contact_us: "contact us"
      send_feedback: "Send message"
      your_feedback_to_admins: "Your message to the %{service_name} team"
    send: Send
    your_email_address: "Your email address"
  errors:
    messages:
      invalid_date: "is not a valid date"
      invalid_time: "is not a valid time"
      invalid_datetime: "is not a valid datetime"
      is_at: "must be at %{restriction}"
      before: "must be before %{restriction}"
      on_or_before: "must be on or before %{restriction}"
      after: "must be after %{restriction}"
      on_or_after: "must be on or after %{restriction}"
      positive_number: "Insert a number."
      from_must_be_less_than_till: "\"Start time\" must be less than \"End time\""
      section_with_this_id_already_exists: "This identifier is in use. Please choose another one."
      listing_with_this_id_does_not_exist: "This listing id is not one of yours. Maybe you made a typo? Please verify and try again."
      presence: "Can't be blank"
  event_feed_events:
    accept:
      has_accepted_lend_item: "%{offerer_name} agreed to lend %{listing_title} to %{requester_name} %{time_ago}."
      has_accepted_borrow_item: "%{offerer_name} agreed to lend %{listing_title} to %{requester_name} %{time_ago}."
      has_accepted_rent_out_item: "%{offerer_name} agreed to rent %{listing_title} to %{requester_name} %{time_ago}."
      has_accepted_rent_item: "%{offerer_name} agreed to rent %{listing_title} to %{requester_name} %{time_ago}."
      has_accepted_give_away_item: "%{offerer_name} agreed to give %{listing_title} to %{requester_name} %{time_ago}."
      has_accepted_receive_item: "%{offerer_name} agreed to give %{listing_title} to %{requester_name} %{time_ago}."
      has_accepted_sell_item: "%{offerer_name} agreed to sell %{listing_title} to %{requester_name} %{time_ago}."
      has_accepted_buy_item: "%{offerer_name} agreed to sell %{listing_title} to %{requester_name} %{time_ago}."
      has_accepted_trade_item: "%{offerer_name} agreed to swap %{listing_title} with %{requester_name} %{time_ago}."
      has_accepted_sell_housing: "%{offerer_name} agreed to sell %{listing_title} to %{requester_name} %{time_ago}."
      has_accepted_buy_housing: "%{offerer_name} agreed to sell %{listing_title} to %{requester_name} %{time_ago}."
      has_accepted_rent_out_housing: "%{offerer_name} agreed to rent %{listing_title} to %{requester_name} %{time_ago}."
      has_accepted_rent_housing: "%{offerer_name} agreed to rent %{listing_title} to %{requester_name} %{time_ago}."
      has_accepted_favor: "%{offerer_name} agreed to offer %{listing_title} to %{requester_name} %{time_ago}."
      has_accepted_rideshare: "%{offerer_name} agreed on sharing a ride %{listing_title} with %{requester_name} %{time_ago}."
    join:
      joined_kassi: "%{name} joined %{service_name} %{time_ago}."
    login:
      logged_in_to_kassi: "%{name} logged in to %{service_name} %{time_ago}."
    comment:
      commented: "%{commenter_name} commented on listing %{listing_title} %{time_ago}."
      offer_partitive: offer
      request_partitive: request
  header:
    about: About
    home: Home
    members: Community
    new_listing: "New listing"
    mobile_version: "Mobile version"
    offers: Offers
    requests: Requests
    search_kassi: "Search %{service_name}"
    create_new_marketplace: "Create a new marketplace"
    contact_us: "Contact us"
    profile: Profile
    manage_listings: "My listings"
    invite: "Invite new members"
    login: "Log in"
    signup: "Sign up"
    menu: Menu
  homepage:
    additional_private_listings_slate:
      additionally_one_private_offer_exists: "Additionally  there is <b>one other offer</b>,"
      additionally_one_private_request_exists: "Additionally  there is <b>one other request</b>,"
      additionally_some_private_offers_exist: "Additionally there are <b>%{number_of_listings} other offers</b>,"
      additionally_some_private_requests_exist: "Additionally there are <b>%{number_of_listings} other requests</b>,"
    blank_slate:
      add_first: "Add one!"
      but_that_is_visible_only_to_registered_members: "but that is visible only to registered members."
      but_those_are_visible_only_to_registered_members: "but those are visible only to registered members."
      create_new_account_for_yourself: "Create yourself a new account"
      examples_of_what_you_could_offer_to_others: "What could you offer to others"
      examples_of_what_you_could_request_to_others: "What could you request from the others"
      favor_offer_list: "computer assistance, clothes repair, baking, bike fixing"
      favor_request_list: "babysitting, piano lessons, walking dogs, mowing lawn"
      favors_to_offer: "Help: "
      favors_to_request: "Help: "
      item_offer_list: "tools, sports equipment, costumes, camping equipment"
      item_request_list: "tools, sports equipment, costumes, camping equipment"
      items_to_offer: "Goods to lend: "
      items_to_request: "Goods to borrow: "
      log_in: "log in!"
      no_offers_visible_unless_logged_in: "No item, service or rideshare offers visible to users who are not logged in."
      no_open_offers_currently: "No open item, service or rideshare offers."
      no_open_requests_currently: "No open item, service or rideshare requests."
      no_requests_visible_unless_logged_in: "No item, service or rideshare requests visible to users who are not logged in."
      one_private_offer_exists: "There is already <b>one offer</b>,"
      one_private_request_exists: "There is already <b>one request</b>,"
      ride_offer: "Take others' kids to their hobbies"
      ride_request: "A ride to work"
      some_private_offers_exist: "There are already <b>%{number_of_listings} offers</b>,"
      some_private_requests_exist: "There are already <b>%{number_of_listings} requests</b>,"
    custom_filters:
      update_view: "Update view"
      min: "Min:"
      max: "Max:"
    event_feed:
      latest_events: "What's going on"
    grid_item:
      processing_uploaded_image: "(Processing uploaded image...)"
    index:
      no_listings_with_your_search_criteria: "Sorry, no listings could be found for your search criteria. Maybe try other search terms?"
      no_listings_notification: "No listings. %{add_listing_link}."
      add_listing_link_text: "Add new listing"
      open_listing: "open listing"
      open_listings: "open listings"
      private_listing_notification_log_in: "log in"
      is: is
      are: are
      what_do_you_need: "What are you looking for?"
      post_new_listing: "Post a new listing"
      are_offering: offer
      add_news_item: "Add an article"
      lend_rent_help_carpool: "Sell, lend, help, share rides"
      loading_more_content: "Loading more content"
      more_events: "More events..."
      news: News
      no_news: "No news"
      more_news: "More news"
      or: and
      or_see_what_the_others: "...or see what the others"
      recent_events: "Recent events"
      requesting: need
      tell_it_here: "Tell it here!"
      welcome_to_new_kassi: "Welcome to new %{service_name}!"
      no_reviews: "No reviews"
      no_image: "No image"
      filter: Filter
      this_is_private_community: "You need to sign up before you can view the content."
    invitation_form:
      email: "Email address(es)"
      message: "A personal message"
      send_invitation: "Send invitation"
      add_email_addresses_description: "Add the email addresses of the people you are inviting to the field below. To add multiple email addresses, separate them with comma."
      add_lots_of_email_addresses: "As you are an administrator, here is a tip: if you plan to send lots of invitations, you should use an emailing tool. Check out %{this_article_link} to find out resources about suitable email services."
      this_article_link: "this article"
      invitation_emails_field_placeholder: "friend1@example.com, friend2@example.com, ..."
      invitation_message_field_placeholder: "I joined this amazing marketplace. You should too!"
      errors_in_emails: "Check that the email addresses you added are valid and don't contain any unusual characters. If you added multiple addresses, make sure they are separated with comma."
    list_item:
      review: review
      reviews: reviews
      distance_away: "%{distance} %{distance_unit} away"
    news_item:
      show_less: "Show less"
      show_more: "Show more"
    profile_info_empty_notification:
      add_your_info: "Add your contact info"
      add_a_profile_picture: "Add a profile picture"
      you_have_not_added_your_info: "You have not added your contact information. Please do, so others can get in touch with you more easily. Also add a profile picture so it's easier for others to trust you."
      add_your_info_link: "Add your info now"
    recent_listing:
      please_offer: Offer
      comment: comment
      comments: comments
    filters:
      show: "Filter:"
      search: Search
      map: "Show map"
      list: "Show list"
      map_button: Map
      grid_button: Grid
      list_button: List
      all_listing_types: "All listing types"
      all_categories: "All categories"
    errors:
      search_engine_not_responding: "Search is currently unavailable. Try searching again soon."
  infos:
    about:
      default_about_text_title: "What is Sharetribe?"
      default_about_text: "This marketplace is powered by Sharetribe platform. With Sharetribe you can easily create your own marketplace website. It's free and only takes a minute. %{click_here_link} to learn more!"
      click_here_link_text: "Click here"
    how_to_use:
      default_title: "How it works"
      default_content: "Here you can find information about how %{marketplace_name} works."
  landing_page:
    hero:
      search: Search
      signup: "Sign up"
      search_placeholder: "What are you looking for?"
      search_location_placeholder: Location
    listings:
      no_listing_image: "No picture"
  layouts:
    admin:
      admin: "%{service_name} admin panel"
    branding:
      powered_by: "%{service_name} is powered by the %{sharetribe_link} marketplace platform."
      create_own: "Want to create your own online marketplace website like %{service_name}? %{learn_more}."
      learn_more: "Learn more"
    no_tribe:
      inbox: Inbox
      settings: Settings
      feedback: "Contact the %{service_name} team"
    application:
      join_this_community: "Join marketplace"
      read_more: "Read more"
      feedback: "Your message to the %{service_name} team"
      dont_use_to_contact_support: "We noticed you're an admin of %{service_name}. This form is what your users use to contact you. You cannot use this form to contact Sharetribe support. You can do that via the support widget in the bottom right corner of the admin panel instead."
      feedback_forum: "feedback forum"
      feedback_handle: Feedback
      give_feedback: "Contact us"
      or_check_our: "...or check our"
      send_feedback_to_admin: "Send message"
      to_see_what_others_have_suggested: "to see what other users have suggested, and vote for the ideas there."
      your_email_address: "Your email address (to contact you)"
      connect: "Sign up"
      invite_your_friends: "Invite friends!"
      invite_your_neighbors: "Invite neighbors!"
      invite_your_friends_description: "The more people there are in %{service_name}, the more useful it is."
      invite_your_friends_invite_only_description: "People cannot join %{service_name} unless they are invited."
      join_without_facebook: "...or alternatively %{join_without_facebook_link}"
      join_without_facebook_link: "sign up without using Facebook"
    conversations:
      messages: Messages
      notifications: Notifications
      received: Received
      sent: Sent
    global-header:
      select_language: "Select language"
    infos:
      about: About
      how_to_use: "How it works"
      info_about_kassi: "Information about %{service_name}"
      news: News
      register_details: "Privacy policy"
      terms: "Terms of use"
    logged_in:
      admin: Admin
      go_to_your_profile_page: Profile
      hi: Hi
      login: "Log in"
      logout: "Log out"
      notifications: Notifications
      requests: "Friend requests"
      settings: Settings
      sign_up: "Create account"
    logged_in_messages_icon:
      messages: Messages
    logged_in_notifications_icon:
      notifications: Notifications
    markdown_help:
      title: "Formatting help using Markdown"
      description: "Markdown is a simple way to format text that looks great on any device. It doesn’t do anything fancy like change the font size, color, or type — just the essentials, using keyboard symbols you already know."
      formatting: Formatting
      result: Result
      h1: H1
      h2: H2
      h3: H3
      italic: italic
      bold: bold
      underline: underline
      strikethrough: strikethrough
      inline_link: "Inline link"
      list: List
      one: One
      two: Two
      three: Three
    mobile_logged_in:
      admin: Admin
      go_to_your_profile_page: Profile
      hi: Hi
      login: "Log in"
      logout: "Log out"
      notifications: Notifications
      requests: "Friend requests"
      settings: Settings
      sign_up: "Sign up"
    notifications:
      listing_could_not_be_saved: "Listing could not be saved. Please try again. If the problem persists, please %{contact_admin_link}."
      contact_admin_link_text: "contact the %{service_name} team"
      test_welcome_email_delivered_to: "A test email was sent to %{email}."
      something_went_wrong: "Something went wrong"
      community_updated: "Details updated."
      community_update_failed: "Detail update failed."
      account_creation_succesful_you_still_need_to_confirm_your_email: "Your account was created successfully. Now you need to confirm your email address."
      community_joined_succesfully_you_still_need_to_confirm_your_email: "Thanks for joining %{service_name}. Now you need to confirm your email address."
      comment_cannot_be_empty: "Comment cannot be empty"
      comment_sent: "Comment sent"
      confirmation_link_is_wrong_or_used: "The confirmation link is already used or otherwise broken. Try logging in, or send feedback if the problem persists."
      additional_email_confirmed: "The email you entered is now confirmed."
      could_not_get_email_from_social_network: "Could not get email address from %{provider} and can't create an account without email."
      social_network_email_unconfirmed: "The email address '%{email}' associated with your %{provider} account is already used but it hasn't been confirmed yet. Please confirm the email address before logging in with %{provider}."
      create_new_listing: "Create another listing"
      create_one_here: "create one here"
      email_confirmation_sent_to_new_address: "Email confirmation is now sent to the new address."
      email_not_found: "The email you gave was not found from %{service_name} database."
      error_with_session: "Error with session."
      feedback_considered_spam: "Feedback not saved, due to its formatting. Try again or use the feedback forum."
      feedback_not_saved: "Feedback could not be sent."
      feedback_saved: "Thanks a lot for your message! We'll get back to you as soon as possible."
      feedback_sent_to: "Feedback sent to %{target_person}."
      feedback_skipped: "Feedback skipped"
      invitation_cannot_be_sent: "Invitation could not be sent"
      invitation_cannot_unsubscribe: "Cannot unsubscribe from invitation emails"
      invitation_limit_reached: "You were trying to send too many invitations. Daily limit reached."
      invitation_sent: "Invitation sent successfully"
      invitation_successfully_unsubscribed: "Successfully unsubscribed from invitation emails"
      inviting_new_users_is_not_allowed_in_this_community: "Inviting new users is not allowed."
      login_again: "Please log in again."
      login_failed: "Login failed. Please enter the correct credentials."
      account_creation_successful: "Welcome to %{service_name}, %{person_name}!"
      account_deleted: "Your account is now deleted."
      login_successful: "Welcome, %{person_name}!"
      logout_successful: "You have now been logged out of %{service_name}. See you soon!"
      news_item_created: "Article created"
      news_item_creation_failed: "Article creation failed"
      news_item_update_failed: "Article update failed"
      news_item_updated: "Article updated"
      news_item_deleted: "Article removed"
      offer_accepted: "Offer accepted"
      offer_confirmed: "Offer completed"
      offer_closed: "Offer closed"
      listing_created_successfully: "Listing created successfully. %{new_listing_link}."
      offer_rejected: "Offer rejected"
      offer_canceled: "Offer canceled"
      listing_updated_successfully: "Listing updated successfully"
      listing_updated_availability_management_enabled: "Listing updated successfully. Availability management enabled."
      listing_updated_availability_management_disabled: "Listing updated successfully. Availability management disabled."
      listing_deleted: "Listing deleted"
      only_kassi_administrators_can_access_this_area: "Please log in with an admin account to access this area"
      only_listing_author_can_close_a_listing: "Only listing author can close a listing"
      only_listing_author_can_edit_a_listing: "Only listing author can edit a listing"
      payment_successful: "Payment successful"
      payment_canceled: "Payment canceled"
      error_in_payment: "Error in payment. If you didn't complete the payment yet, try again. If you did, please send us feedback."
      cannot_receive_payment: "The seller can't receive the payment due some error. Please contact the %{service_name} team to clarify the situation"
      payment_waiting_for_later_accomplishment: "When you have paid, we'll notify the seller and you will get a receipt in email"
      password_recovery_sent: "Instructions to change your password were sent to your email."
      person_activated: "User activated"
      person_deactivated: "User deactivated"
      person_updated_successfully: "Information updated"
      poll_answered: "Poll answered"
      poll_could_not_be_answered: "Poll could not be answered"
      poll_created: "Poll created"
      poll_creation_failed: "Poll creation failed"
      poll_update_failed: "Poll update failed"
      poll_updated: "Poll updated"
      poll_deleted: "Poll removed"
      read_more: "Read more!"
      registration_considered_spam: "Registration did not work, please contact us from header menu and mention \"email2 error\"."
      reply_cannot_be_empty: "You can't send an empty message"
      reply_sent: "Reply sent successfully"
      request_accepted: "Request accepted"
      request_confirmed: "Order completed"
      request_rejected: "Request rejected"
      request_canceled: "Order canceled"
      message_sent: "Message sent"
      message_not_sent: "Sending the message failed. Please try again."
      this_content_is_not_available_in_this_community: "This content is not available."
      unknown_error: "Unknown error. Please use the Contact us link to send details about what happened."
      update_error: "An error occurred when trying to update your information, please try again"
      you_are_not_allowed_to_give_feedback_on_this_transaction: "You are not authorized to give feedback on this event"
      you_are_not_authorized_to_do_this: "You are not authorized to do this"
      you_are_not_authorized_to_view_this_content: "You are not authorized to view this content"
      listing_closed: "This listing has been closed"
      send_instructions: "You will receive an email with instructions on how to reset your password in a few minutes."
      you_cannot_reply_to_a_closed_offer: "You cannot reply to a closed offer"
      you_cannot_send_message_to_yourself: "You cannot send a message to yourself"
      you_followed_listing: "You are now following this listing"
      you_have_already_given_feedback_about_this_event: "You have already given feedback about this event"
      you_are_now_member: "Welcome to %{service_name}!"
      you_are_already_member: "You are already a member of %{service_name}. Welcome back!"
      you_must_log_in_to_create_new_listing: "You must log in to %{service_name} to create a new listing. If you don't have an account you can %{sign_up_link}."
      additional_email_confirmed_dashboard: "Your email is now confirmed."
      you_must_log_in_to_give_feedback: "You must log in to give feedback"
      you_must_log_in_to_invite_new_users: "You must log in to invite new users to %{service_name}"
      you_must_log_in_to_send_a_comment: "You must log in to send a new comment"
      you_must_log_in_to_send_a_message: "You must log in to %{service_name} to send a message to another user."
      you_must_log_in_to_do_a_transaction: "You must log in to %{service_name} to do a transaction."
      you_must_log_in_to_view_this_content: "You must log in to view this content"
      you_must_log_in_to_view_this_page: "You must log in to view this page"
      you_must_log_in_to_view_your_inbox: "You must log in to %{service_name} to view your inbox."
      you_must_log_in_to_view_your_settings: "You must log in to %{service_name} to view your settings."
      you_must_log_in_to_add_news_item: "You must log in to %{service_name} to add a new article."
      you_must_log_in_to_change_profile_settings: "You must log in to %{service_name} to change profile settings"
      you_must_log_in_to_accept_or_reject: "You must log in to accept or reject the transaction"
      you_must_log_in_to_confirm_or_cancel: "You must log in to cancel or confirm the transaction"
      you_need_to_confirm_your_account_first: "You need to confirm your email."
      you_must_fill_all_the_fields: "You must fill all the fields"
      you_unfollowed_listing: "You are no longer following this listing"
      joining_community_failed: "Joining failed"
      can_not_delete_email: "You cannot remove the email address"
      user_does_not_have_email_to_delete: "You don't have the email address you're trying to remove"
      email_deleted: "Email removed"
      listing_author_payment_details_missing: "Please contact the author by pressing the 'Contact' button below. They need to update their payment details to receive payments."
      listing_author_payment_details_missing_no_free: "Please contact the %{service_name} team to ask them to contact and advise the listing author to update their payment details to receive payments."
      images_are_processing: "We are processing your images. Give us a minute or two and they'll be visible."
      maintenance_mode:
        zero: "The website will now go offline for maintenance"
        one: "The website will be offline for maintenance in %{count} minute"
        other: "The website will be offline for maintenance in %{count} minutes"
      automatically_logged_out_please_sign_in: "You have been automatically logged out. Please log in again."
      stripe_you_account_balance_is_not_0: "You account balance is not 0 so it cannot be deleted. This might mean that you have transactions waiting to be completed or that there is money waiting to be paid out to your bank account. Please contact the %{service_name} team to learn more."
      visit_admin: "Would you like to %{link}?"
      visit_admin_link: "visit your admin panel"
    settings:
      account: Account
      notifications: Notifications
      profile: "Profile info"
      settings: Settings
      paypal_payments: "PayPal Payments"
      stripe_payments: "Stripe Payments"
      payments: Payments
      listings: Listings
      listings_search_placeholder: "Search for a listing title"
  listings:
    bubble_listing_not_visible:
      listing_not_visible: "You do not have permission to view this listing."
    comment:
      wrote: wrote
      send_private_message: "Send private message to %{person}"
      delete: delete
      are_you_sure: "Are you sure you want to delete the comment?"
    comment_form:
      ask_a_question: "Comment on the listing or ask for more details. All the other users will be able to see your comment."
      log_in: "log in"
      send_comment: "Send comment"
      to_send_a_comment: "to send a new comment."
      write_comment: "Write a new comment:"
      you_cannot_send_a_new_comment_because_listing_is_closed: "You cannot send new comments because this listing is closed."
      you_must: "You must"
      subscribe_to_comments: "Notify me of new comments and updates"
    deleting_a_listing_cannot_be_undone: "Deleting a listing cannot be undone. Are you sure you want to proceed?"
    edit:
      edit_listing: "Edit listing"
    edit_links:
      close_listing: "Close listing"
      edit_listing: "Edit listing"
      reopen_listing: "Reopen listing"
      move_to_top: "Move to top of homepage"
      show_in_updates_email: "Show in the next newsletter"
      show_in_updates_email_loading: Loading...
      show_in_updates_email_error: "Couldn't reach server. Try again after page refresh."
      show_in_updates_email_success: "This listing will be shown in the next automatic update email sent to the users"
      listing_is_pending: "Listing is pending approval"
      listing_is_rejected: "Listing is rejected"
      approve_listing: "Approve listing"
      reject_listing: "Reject listing"
      delete_listing: "Delete listing"
    map:
      open_in_google_maps: "Open in Google Maps"
    error:
      something_went_wrong: "Something went wrong, error code: %{error_code}"
      something_went_wrong_plain: "Something went wrong"
      create_failed_to_connect_to_booking_service: "Listing creation failed: Failed to connect to the booking service. Please try again."
      update_failed_to_connect_to_booking_service: "Listing update failed: Failed to connect to the booking service. Please try again."
    follow_links:
      follow: "Get emails about new comments"
      unfollow: "Don't get emails about new comments"
    form:
      custom_field_partials:
        dropdown:
          select_one___: "Select one..."
      departure_time:
        at: At
        departure_time: "Departure time"
      departure_time_radio_buttons:
        repeated: "Repeated (add times and days in the field 'detailed description')"
      description:
        detailed_description: "Detailed description"
        youtube_info: "If your description contains YouTube links, the videos will be shown below the description."
        youtube_info_markdown: "You can %{link}. If your description contains YouTube links, the videos will be shown below the description."
      destination:
        destination: Destination
      form_content:
        favor: "a service"
        housing: "a space"
        item: "an item"
        offer_something: "Offer something"
        request_something: "Request something"
        rideshare: "a ride"
        i_want_to_offer: "I want to offer..."
        i_want_to_request: "I need..."
      googlemap:
        googlemap_copy: "End Points From Map"
        googlemap_description: Mapview
        googlemap_updatemap: "Update Map"
      images:
        image: Image
        best_result: "For best results, use JPG, GIF or PNG images that are %{width}x%{height} pixels"
        no_file_selected: "No file selected"
        remove_image: "Remove image"
        select_file: "Select file"
        add_more: "+ Add more"
        removing: Removing...
        processing: Processing...
        loading_image: Loading...
        image_uploading_in_progress: "Image upload in progress..."
        processing_takes_a_while: "All images uploaded! Processing them will take a bit of time, but it's ok to save the listing and move on."
        this_may_take_a_while: "this only takes a second"
        percentage_loaded: "%{percentage}%"
        uploading_failed: "Image uploading failed"
        image_processing_failed: "Image processing failed"
        file_too_large: "The file is too large"
        accepted_formats: "The image format must be either GIF, JPG or PNG."
        images_not_uploaded_confirm: "All images have not finished uploading. Do you really want to continue?"
      location:
        location: Location
      price:
        price: Price
        per: per
        per_day: "per day"
        mass: "piece, kg, l, m2, ..."
        time: "hour, day, month, ..."
        long_time: "week, month, ..."
        after_service_fee_you_will_get: "After %{service_name} and payment processor fees you will get %{sum_with_currency}"
        no_service_fee_you_will_get_paypal_text: "%{paypal_fee_info_link} will be deducted from the price."
        no_service_fee_you_will_get_payment_text: "%{payment_fee_info_link} will be deducted from the price."
        after_service_fee_you_will_get_payment_text: "Once someone makes an order, you'll receive this amount minus %{payment_fee_info_link}"
        payment_fee_info_link_text: "%{service_name} fee and a payment processing fee"
        delivery: "Delivery method"
        shipping: Shipping
        shipping_price: "Shipping fee"
        shipping_price_additional: "Additional items"
        pickup: Pickup
      origin:
        location: Location
        origin: Origin
      send_button:
        save_listing: "Post listing"
        submit_for_review: "Submit for review"
        will_be_reviewed: "All listings on %{service_name} will be reviewed before publishing. Once your listing has been approved, you will be notified by email and it will be visible to all."
        we_noticed_youre_an_admin: "We noticed you're an admin of %{service_name}. Your changes will be automatically applied and will not need a review or approval."
      share_type:
        select: Select
        borrow: Borrowing
        buy: Buying
        give_away: "Giving away"
        lend: Lending
        offer_type: "Offer type"
        receive: "Accepting for free"
        rent: Renting
        rent_out: "Renting out"
        request_type: "Request type"
        sell: Selling
        share_for_free: "Sharing for free"
        accept_for_free: "Accepting for free"
        trade: Swapping
      tag_list:
        comma_separate: "(comma separate)"
        tags: Tags
      title:
        listing_title: "Listing title"
      valid_until:
        valid_until: "Expiration date"
      valid_until_radio_buttons:
        for_the_time_being: "For the time being"
      privacy:
        privacy: Privacy
        private: "Private (only users who are logged in can see)"
        public: "Public (visible to users who are not logged in)"
    help_texts:
      help_share_type_title: "Type of the offer or request"
      help_tags_title: Tags
      help_valid_until_title: "Expiration date"
    index:
      all_categories: "All categories"
      all_offer_types: "All offer types"
      all_request_types: "All request types"
      category: Category
      did_not_found_what_you_were_looking_for: "Didn't find what you need?"
      favors: Services
      housing: Spaces
      items: Items
      list_view: "List view"
      listings: Listings
      map_view: "Map view"
      offer_something: "Let others know!"
      offer_type: "Offer type"
      offers: Offers
      request_something: "Request something!"
      request_type: "Request type"
      requests: Requests
      rideshare: Rideshare
      you_have_something_others_do_not: "Have something to offer?"
      feed_title: "%{listing_type} in %{service_name} %{optional_category}"
    left_panel_link:
      borrows: Borrowing
      buys: Buying
      favors: Services
      give_aways: "Giving away"
      housings: Spaces
      items: Items
      lends: Lending
      receives: "Taking for free"
      rent_outs: "Renting out"
      rents: Renting
      rideshares: Rideshare
      sells: Selling
      share_for_frees: "Sharing for free"
      accept_for_frees: "Accepting for free"
      trades: Swapping
    listing_actions:
      booking_from: From
      booking_to: To
      how_paypal_works: "How PayPal Works"
      payment_help: "Payment help"
      unable_load_availability: "Could not load availability information. Please try again later."
      booking_date: "Booking date"
      select_one: "Select one"
      start_time: "Start time"
      end_time: "End time"
      marketplace_fees_may_apply: "%{service_name} fees may apply"
    new:
      listing: listing
      selected_category: "Category: %{category}"
      selected_subcategory: "Subcategory: %{subcategory}"
      selected_transaction_type: "Listing type: %{transaction_type}"
      select_category: "Select category"
      select_subcategory: "Select subcategory"
      select_transaction_type: "Select listing type"
      you_need_to_fill_payout_details_before_accepting: "You need to fill in payout details before you can post a listing. Go to %{payment_settings_link} to fill in the details."
      contact_admin_link_text: "contact the %{service_name} team"
      community_not_configured_for_payments: "%{service_name} hasn't been configured for payments, so you cannot post new listings yet. Please %{contact_admin_link} for details."
      payment_settings_link: "payment settings"
      community_not_configured_for_payments_admin: "%{service_name} hasn't been configured for payments, so you cannot post new listings yet. Go to %{payment_settings_link} to fill in the payment details."
      you_are_now_posting_a_listing_on_behalf_of: "You are now posting a listing on behalf of %{name}"
    quantity:
      hour: "Number of hours:"
      day: "Number of days:"
      night: "Number of nights:"
      week: "Number of weeks:"
      month: "Number of months:"
      unit: "Number of units:"
      custom: "Quantity:"
      person: "Number of people:"
    quantity_placeholder: Quantity
    please_comment: Comment
    reply_link:
      listing_closed: "Listing is closed"
    show:
      add_your_phone_number: "Add your phone number"
      add_profile_picture: "Add profile picture"
      comments: "Public discussion"
      contact_by_phone: "Contact by phone:"
      contact: Contact
      favor_offer: "Service offer"
      favor_request: "Service request"
      inquiry: Announcement
      item_offer_trade: "Swap offer"
      item_request_trade: "Swap request"
      no_description: "This listing doesn't have a description"
      no_image: "No image"
      no_reviews: "No reviews received"
      offer: Offer
      listing_created: Created
      open_until: "Open until %{date}"
      feedback: Feedback
      qr_code: "QR code"
      request: Request
      rideshare_offer: "Rideshare offer"
      rideshare_request: "Rideshare request"
      send_private_message: "Send private message"
      tags: Tags
      time: time
      times: times
      times_viewed: Viewed
      processing_uploaded_image: "(Processing uploaded image...)"
      listing_created_at: "Listing created"
      price:
        per_quantity_unit: "per %{quantity_unit}"
        per_day: "per day"
      delivery: "Delivery method"
      shipping: "Shipping (+%{price})"
      shipping_no_price: Shipping
      shipping_price_additional: "Shipping (+%{price}, additional items: +%{shipping_price_additional})"
      pickup: Pickup
      pickup_no_price: Pickup
      youtube_video_player: "YouTube video player"
    unit_types:
      piece: piece
      hour: hour
      day: day
      night: night
      week: week
      month: month
      unit: unit
      person: person
    verification_required:
      verification_required: "Verification required"
  listing_conversations:
    preauthorize:
      dates_not_available: "Selected dates are not available"
      error_in_checking_availability: "Could not check availability for the selected dates"
      details: Details
      by: "%{listing} by %{author}"
      payment: Payment
      exp: "Exp:"
      you_will_be_charged: "You will be charged only if %{author} accepts the transaction. %{author} needs to accept the transaction within %{expiration_period} days. If %{author} declines or does not respond, no charge is made."
      day: day
      days: days
      night: night
      nights: nights
      invalid_parameters: "Invalid values for new transaction"
    transaction_agreement_checkbox:
      read_more: View.
    stripe_payment:
      payment: Payment
      pay_with_card: "Pay with credit or debit card"
      address: "Shipping address"
      address_country: "Country *"
      address_name: "First and last names *"
      address_city: "City *"
      address_state: State
      address_street1: "Street address line 1 *"
      address_street2: "Street address line 2"
      address_postal_code: "ZIP / Postal code *"
  mapview:
    index:
      all_categories: "All categories"
      all_offer_types: "All offer types"
      all_request_types: "All request types"
      category: Category
      did_not_found_what_you_were_looking_for: "Didn't find what you need?"
      favors: Services
      housing: Spaces
      items: Items
      list_view: "List view"
      map_view: "Map view"
      offer_something: "Let others know!"
      offer_type: "Offer type"
      offers: Offers
      request_something: "Request something!"
      request_type: "Request type"
      requests: Requests
      rideshare: Rideshare
      you_have_something_others_do_not: "Have something to offer?"
    please_comment: Comment
  mercury:
    content_too_long: "Inserted content was too long."
  okl:
    member_id: "Member id"
    member_id_or_email: "Member id or email"
  paypal_accounts:
    payout_info_title: "Receiving funds"
    paypal_account_email_connected: "<del>Connect PayPal account</del> Completed!"
    payout_info_paypal: "%{service_name} uses PayPal as its payment provider. A %{create_paypal_account_link} is required in order to accept payments for your listings, and must be connected to %{service_name}."
    paypal_billing_agreement_made: "<del>Grant %{service_name} permission to charge a transaction fee</del> Completed!"
    commission_permission_needed: "You will also need to grant %{service_name} permission to charge a transaction fee."
    create_paypal_account_link_text: "PayPal account"
    connected_account: "PayPal account '%{email}' connected successfully."
    paypal_receive_funds_info_label_australia_only: "Your PayPal account needs to be able to accept payments. This might require a Premier or Business account."
    paypal_receive_funds_info_label: "Your PayPal account needs to be able to accept payments. This might require a Business account."
    paypal_receive_funds_info_australia_only: "If you see an error when trying to connect your account to %{service_name}, either %{upgrade_paypal_account_link}, or (if you are an individual), create a new Premier account. Both account types are completely free."
    paypal_receive_funds_info: "If you see an error when trying to connect your account to %{service_name}, %{upgrade_paypal_account_link}. It's free and easy. If you're an individual, PayPal recommends using your name as the Business name."
    upgrade_paypal_account_link_text: "log in and upgrade your PayPal account to a business account"
    admin_account_not_connected: "Using %{service_name}'s payment system in order to receive payments is not possible since payments have not been set up. Please %{contact_admin_link} for details."
    contact_admin_link_text: "contact the %{service_name} team"
    you_are_ready_to_accept_payments: "You are ready to accept payments!"
    commission: "%{commission} %"
    not_now: "I do not want to connect PayPal account now"
    new:
      payout_info_you_need_to_connect: "In order to accept payments, you need to connect your PayPal account with %{service_name}."
      payout_info_text: "To connect your account, please complete the following steps."
      contact_admin_link_text: "contact the %{service_name} team"
      admin_account_not_connected: "Connecting your PayPal account is not possible since %{service_name} has not set up payments. Please %{contact_admin_link} for details."
      paypal_account_email: "Connect your PayPal account"
      paypal_account_email_placeholder: "Your PayPal email address"
      paypal_account_email_info_text: "If you don't have a PayPal account, you can create one by %{create_paypal_account}. If you get an error message when connecting your PayPal account, upgrade your PayPal account to a business account. Upgrading is free and easy. If you are an individual, you can use your first and last name as your \"business name\". To upgrade your account, %{upgrade_paypal_account} and find the upgrade link."
      create_paypal_account: "clicking here"
      upgrade_paypal_account: "log in to your PayPal account"
      paypal_account_billing_agreement: "Grant %{service_name} permission to charge a transaction fee"
      follow_steps: "Follow the steps below to start receiving funds:"
      connect_paypal_account_title: "Connect your PayPal account"
      connect_paypal_account_title_with_step: "Step %{current_step}/%{total_steps}: Connect your PayPal account"
      connect_paypal_account_instructions: "Click on the button below to log in to PayPal and connect your PayPal account with %{service_name}."
      connect_paypal_account: "Connect your PayPal account"
      paypal_account_billing_agreement_with_step: "Step %{current_step}/%{total_steps}: Grant permission to charge a transaction fee"
      paypal_account_billing_agreement_info_both: "After you make a sale on %{service_name}, a service fee (%{commission_from_seller} of the total item price, excluding shipping, minimum fee %{minimum_commission}) will be charged from your PayPal account. Permission to do this is required in order to accept payments in %{service_name}. The fee does not include %{paypal_info_link}."
      paypal_account_billing_agreement_info_fixed: "After you make a sale on %{service_name}, a service fee of %{minimum_commission} will be charged from your PayPal account. Permission to do this is required in order to accept payments in %{service_name}. The fee does not include %{paypal_info_link}."
      paypal_account_billing_agreement_info_relative: "After you make a sale on %{service_name}, a service fee (%{commission_from_seller} of the total item price, excluding shipping) will be charged from your PayPal account. Permission to do this is required in order to accept payments in %{service_name}. The fee does not include %{paypal_info_link}."
      paypal_account_billing_agreement_info_none: "%{service_name} does not currently charge a service fee. If service fees are enabled, you will need to grant %{service_name} permission to charge a service fee in order to accept payments. The fee does not include %{paypal_info_link}."
      paypal_info_link_text: "PayPal's payment processing fee"
      billing_agreement_description: "Grant %{service_name} permission to charge a transaction fee."
      billing_agreement: "Grant permission"
      permissions_not_granted: "Permissions to connect with your PayPal account were not granted."
      could_not_fetch_redirect_url: "Could not fetch redirect URL to connect with PayPal."
      paypal_not_enabled: "PayPal payments are not enabled."
      billing_agreement_canceled: "The billing agreement was canceled"
      billing_agreement_not_accepted: "You did not accept the billing agreement in PayPal."
      billing_agreement_wrong_account: "PayPal accounts did not match. Please use the same PayPal account that you connected in the first step."
      something_went_wrong: "Something went wrong. Please try again. If the problem persists, please contact the %{service_name} team."
      account_not_verified: "You have not verified your PayPal account. You need to go to paypal.com and verify your account before you can continue."
      account_restricted: "Your PayPal account is restricted and cannot be connected. Please log in to paypal.com to find out more or get in touch with PayPal customer support to resolve the issue."
    paypal_account_connected_title: "PayPal account connected"
    paypal_account_connected: "The PayPal account <%{email}> has been connected with %{service_name}."
    change_account: "Change PayPal account"
    missing: "You have open listings but your Paypal account is not set up to receive payments. Connect your Paypal account and grant %{service_name} permission to charge a transaction fee from your %{settings_link}."
    from_your_payment_settings_link_text: "payment settings"
    redirect_message: "Redirecting you to PayPal. If nothing happens, click %{redirect_link}."
    redirect_link_text: here
    paypal_account_all_set_up: "Hooray, everything is set up!"
    can_receive_payments: "You can now receive payments for your listings."
    paypal_account_connected_summary: "PayPal account <%{email}> connected successfully"
    paypal_permission_granted_summary: "Permission for transaction fees granted"
  paypal:
    pay_with_paypal: "Proceed to payment"
    checkout_with: "Checkout with"
    or_pay_with_paypal: or
    checkout_with_paypal: "Checkout with PayPal"
    cancel_succesful: "PayPal payment successfully canceled"
    transaction:
      commission_payment_name: "Commission payment for %{listing_title}"
      commission_payment_description: "Marketplace %{service_name} took this commission from transaction regarding %{listing_title}"
    wait_while_loading: "Please wait."
    chatting_with_paypal: "We are chatting with PayPal."
  people:
    edit_links:
      activate: Activate
      deactivate: Deactivate
    help_texts:
      feedback_description_title: Feedback
      help_invitation_code_title: "You need an invite to join"
      terms_title: "%{service_name} terms of use"
      invite_only_help_text: "Select this option if you want that new members can join only if they are invited by an existing user."
      invite_only_help_text_title: Invite-only
    inactive_notification:
      this_person_is_not_active_in_kassi: "This user is no longer active in %{service_name}"
      inactive_description: "This user has stopped using %{service_name}. You cannot contact this user, give feedback to them or comment their listings."
    new:
      create_new_account: "Create account"
      email: "Email address"
      email_is_in_use: "The email you gave is already in use."
      email_is_in_use_or_not_allowed: "This email is not allowed or it is already in use. If you can't get in, contact us."
      email_not_allowed: "This email is not allowed in %{service_name}. Please use an email address that is allowed. If you still cannot get in, contact us."
      invalid_username_or_email: "Email is invalid or already in use"
      email_restriction_instructions:
        one: "The access to %{service_name} is restricted. To join you need a '%{allowed_emails}' email address."
        other: "The access to %{service_name} is restricted. You need an email address that proves that you are entitled to join."
      family_name: "Last name"
      given_name: "First name"
      i_accept_the_terms_and_privacy: "I accept the %{terms} and %{privacy}"
      admin_emails_consent: "I agree to receive occasional emails from the %{service_name} team and understand that I can change my mind at any time"
      invalid_invitation_code: "The invitation code is not valid."
      invitation_code: "Invitation code"
      not_required: ", not required"
      notification_is_mandatory: "You must pick at least one email address for receiving notifications. If you don't want to receive any emails from %{service_name}, check your email notification settings."
      password_again: "Confirm password"
      show_my_name_to_others: "Show my real name to other %{service_name} users"
      sign_up: "Create a new %{service_name} account"
      terms: "Terms of Use"
      privacy: "Privacy policy"
      visible_only_to_you: "visible only to you and the %{service_name} team"
      visible_to_everybody: "visible to everybody"
      create_account_with_provider: "Sign up with %{provider}"
      OR: OR
      signup_with_email: "Sign up with email"
      this_field_will_be_publicly_visible: "(This field will be publicly visible)"
    profile_feedback:
      grade: "grade:"
      and_gave_following_feedback: "and gave the following feedback"
    profile_listings:
      no_image: "No image"
      manage_listings: "Manage all my listings"
    show:
      contact: "Contact %{person}"
      about_me: "About me:"
      add_description: "Share something about yourself"
      add_location: "Add location"
      add_phone_number: "Add phone number"
      address: "Location:"
      as_expected: "As expected"
      edit_profile_info: "Edit profile"
      exceeded_expectations: "Exceeded expectations"
      positive: positive
      hide_description: "Show less"
      less_than_expected: "Worse than expected"
      phone_number: "Phone number:"
      show_all_feedback: "Show all feedback"
      show_all_testimonials: "Show all feedback"
      show_full_description: "Show more"
      slightly_better_than_expected: "Exceeded expectations"
      slightly_less_than_expected: "Worse than expected"
      what_are_these: "What are these?"
      review: "received review"
      reviews: "received reviews"
      listing: listing
      listings: listings
      open_listing: "open listing"
      open_listings: "open listings"
      no_listings: "No listings"
      no_open_listings: "No open listings"
      no_reviews: "No reviews"
      show_all_listings: "Show all listings"
      show_all_open_listings: "Show all open listings"
      show_all_reviews: "Show all reviews"
      admin_actions: "Admin actions"
      post_listing_as: "Post listing as"
    followed_people:
      you_follow_plural: "You follow %{count} people"
      you_follow_singular: "You follow %{count} person"
      they_follow_plural: "%{count} followed people"
      they_follow_singular: "%{count} followed person"
      show_all_followed_people: "Show all followed people"
      no_followed_people: "No followed people"
    follow_button:
      following: Following
      follow: Follow
      unfollow: Unfollow
  sessions:
    new:
      create_new_account: "Create a new account"
      i_forgot_my_password: "Forgot password"
      login: "Log in"
      login_to_kassi: "Log in to %{service_name}"
      connect_your_facebook_to_kassi: "Connect your Facebook account to %{service_name}"
      facebook_account: "Facebook account:"
      log_in_to_link_account: "If you already have a %{service_name} account, log in to link it with your Facebook account."
      you_can_also_create_new_account: "If you don't have an account in %{service_name}, %{accont_creation_link} to create one with your Facebook login."
      account_creation_link_text: "click here"
      cancle_facebook_connect: "If you don't want to link this account, you can %{cancel_link}."
      facebook_cancel_link_text: cancel
      log_in_with_your_provider_account: "Log in with %{provider}"
      or_sign_up_with_your_username: "...or with your email:"
      we_will_not_post_without_asking_you: "We will never post to Facebook without asking you."
    password_forgotten:
      email: Email
      password_recovery_instructions: "Enter your email address to reset your password."
      request_new_password: "Request new password"
      change_your_password: "Change your password"
    confirmation_pending:
      welcome_to_kassi: "Welcome to %{service_name}!"
      check_your_email: "Check your inbox"
      resend_confirmation_instructions: "Resend confirmation instructions"
      your_current_email_is: "Your email is %{email}."
      change_email: Change
      confirm_your_email: "Please confirm your email address"
      account_confirmation_instructions: "You will soon receive an email with a link to confirm your email address. Don't forget to check your spam folder! After confirming your address, you can join %{service_name}."
      account_confirmation_instructions_title_admin: "Confirm your email address"
      before_full_access_you_need_to_confirm_email: "Before we can give you full access to your marketplace, there's just one more thing we need to do: confirm your email address."
      before_confirmation_only_access_admin_dashboard: "Before confirmation you can only access the %{admin_dashboard_link}."
      admin_dashboard_link_text: "admin panel"
      account_confirmation_instructions_admin: "You should have received an email at %{email_address} with a confirmation link. If you don't see it, check your spam folder or click the button below to resend the email. Once it arrives, open the included link to confirm your address, after which you'll get full access to your marketplace. If you need any help, don't hesitate to %{support_link}."
      contact_support_link_text: "contact Sharetribe support"
  settings:
    account:
      change: Change
      confirm_new_password: "Confirm new password"
      delete_account: "Delete account"
      delete_account_button: "Permanently delete my account"
      delete_account_confirmation_popup: "Are you sure you really want to delete your user account and permanently lose all data related to it? Account deletion cannot be reversed."
      email_addresses: "Email addresses"
      new_email: "New email address"
      delete_personal_information: "If you delete your account, your personal information (name, phone number, address, email, profile picture, etc.) will be deleted permanently and can't be recovered. All the listings you have created will be removed. You won't be able to reactivate your account."
      delete_information_others_involved: "Information where other members are involved (conversations with other people, transactions you've made, reviews you've given to others, etc) is not removed when you delete your account. However, your name will no longer be displayed next to this information."
      unfinished_transactions: "Your account can't be deleted because you have ongoing transactions. Please complete all transactions before deleting your account."
      only_admin: "Your account can't be deleted because you are the only administrator of the marketplace."
      new_password: "New password"
      save: Save
      these_fields_are_shown_only_to_you: "Username is shown in your profile unless you have given your name. Other information is only shown to you."
      email_already_confirmed: "Your email address is already confirmed."
      email:
        address_title: Address
        remove_title: Remove
        remove_confirmation: "Are you sure you want to remove this email address?"
        receive_notifications_title_desktop: "Receive notifications"
        receive_notifications_title_mobile: "Receive notifications"
        receive_notifications_new_title_mobile: "Receive notifications"
        add_new_with_plus: "+ Add new email address"
        add_new_cancel: Cancel
        confirmation_title_mobile: "Confirmation:"
        confirmation_title_desktop: Confirmation
        confirmation_resend: Resend
        status_confirmed: Confirmed
        status_pending: Pending
    notifications:
      email_from_admins: "I agree to receive occasional emails from the %{service_name} team"
      i_want_to_get_email_notification_when: "I want to get an email notification when..."
      newsletters: "Emails from administrators"
      community_updates: Newsletters
      email_about_confirm_reminders: "...I have forgotten to confirm an order as completed"
      email_about_new_comments_to_own_listing: "...someone comments on my offer or request"
      email_about_new_messages: "...someone sends me a message"
      email_about_new_received_testimonials: "...someone gives me feedback"
      email_about_testimonial_reminders: "...I have forgotten to give feedback on an event"
      email_daily_community_updates: "Send me a <b>daily</b> newsletter if there are new listings"
      email_weekly_community_updates: "Send me a <b>weekly</b> newsletter if there are new listings"
      do_not_email_community_updates: "Don't send me newsletters"
      email_when_conversation_accepted: "...someone accepts my offer or request"
      email_when_conversation_rejected: "...someone rejects my offer or request"
      email_about_completed_transactions: "...someone marks my order as completed"
      email_about_new_payments: "...I receive a new payment"
      email_about_new_listings_by_followed_people: "...someone I follow posts a new listing"
      unsubscribe_succesful: "Unsubscribe succesful"
      unsubscribe_info_text: "You will no longer receive these emails. Check your %{settings_link} to choose what kind of emails you want to receive from %{service_name}, or return to the %{homepage_link}."
      settings_link: settings
      homepage_link: homepage
      unsubscribe_unsuccesful: "Error in unsubscribing"
      unsuccessful_unsubscribe_info_text: "The unsubscribe link has expired. Log in to change your email subscription settings."
    profile:
      about_you: "About you"
      city: City
      family_name: "Last name"
      given_name: "First name"
      first_name_with_initial: "(only first letter shown to other users)"
      first_name_only: "(not shown to other users)"
      display_name: "Display name"
      display_name_description: "If you represent an organization, you can use its name as your display name. Display name is shown to other users instead of your first and last name."
      location_description: "You can provide either your street address or only a city or zip/postal code. It’s good to also add your country when adding your location. Examples: \"10117 Berlin, Germany\" or \"2000 Sand Hill Road, CA, USA\"."
      profile_picture_description: "The profile picture should be in a square format (1:1 ratio), for example, 800x800 pixels. Otherwise, it will be cropped to fit."
      phone_number: "Phone number"
      profile_picture: "Profile picture"
      postal_code: "Postal code"
      profile_page: "in your profile page"
      profilemap: Mapview
      street_address: Location
      these_fields_are_shown_in_your: "Some of this information is visible to all %{service_name} users"
      visible_to_everybody: "visible to everybody"
      visible_to_registered_users: "(visible to users that have logged in)"
      default_in_listing: "(used only as a default when creating a new listing)"
      invisible: "(not shown to other users)"
      image_is_processing: "Hang on tight. We are processing your profile picture. It will be ready in a minute or two."
      shown_in_your_public_profile: "(shown in your public profile)"
      editing_profile_of: "You are now editing the profile of %{name}"
      format_markdown_link: "format your description using Markdown"
      format_markdown: "You can %{link}."
    save_information: "Save information"
  shipping_address:
    shipping_address: "Shipping address"
  tag_cloud:
    tag_used:
      with_tag: "With tag"
      without_tag: "Without tag"
  terms:
    show:
      accept_terms: "Accepting %{service_name} terms of use"
      here: "by clicking here"
      i_accept_new_terms: "I accept the new terms"
      i_accept_terms: "I accept the terms"
      terms: "%{service_name} terms of use"
      terms_have_changed: "Terms of use have changed"
      you_can_view_the_new_terms: "You can view the new terms"
      you_need_to_accept: "Welcome to %{service_name}! This seems to be the first time you are using the service. Before starting you must first accept the"
      you_need_to_accept_new_terms: "%{service_name} terms of use have changed. You have to accept the new terms in order to continue using %{service_name}. The new terms are intended to enable the upkeep of the service after the research project has ended."
  testimonials:
    index:
      all_testimonials: "All feedback"
      feedback_altogether: "Feedback altogether: "
      loading_more_testimonials: "Loading more testimonials"
      no_testimonials: "No received feedback."
    new:
      as_expected: "As expected"
      exceeded_expectations: "Much better than expected"
      give_feedback_to: "Give feedback to %{person}"
      grade: "What is your overall feeling?"
      less_than_expected: "Worse than expected"
      send_feedback: "Send feedback"
      slightly_better_than_expected: "Slightly better than expected"
      slightly_less_than_expected: "Slightly worse than expected"
      textual_feedback: "How did things go?"
      this_will_be_shown_in_profile: "The feedback you give will be visible to other members in the profile page of %{person}. It helps them to evaluate whether %{person} is a trustworthy person."
      positive: Positive
      negative: Negative
      default_textual_feedback: "Everything went smoothly, thanks a lot!"
    testimonial:
      about_listing: "about listing"
  date:
    formats:
      long_with_abbr_day_name: "%a, %b %d, %Y"
    first_day_of_week: 0
  datepicker:
    days:
      sunday: Sunday
      monday: Monday
      tuesday: Tuesday
      wednesday: Wednesday
      thursday: Thursday
      friday: Friday
      saturday: Saturday
    days_short:
      sunday: Sun
      monday: Mon
      tuesday: Tue
      wednesday: Wed
      thursday: Thu
      friday: Fri
      saturday: Sat
    days_min:
      sunday: Su
      monday: Mo
      tuesday: Tu
      wednesday: We
      thursday: Th
      friday: Fr
      saturday: Sa
    months:
      january: January
      february: February
      march: March
      april: April
      may: May
      june: June
      july: July
      august: August
      september: September
      october: October
      november: November
      december: December
    months_short:
      january: Jan
      february: Feb
      march: Mar
      april: Apr
      may: May
      june: Jun
      july: Jul
      august: Aug
      september: Sep
      october: Oct
      november: Nov
      december: Dec
    today: Today
    clear: Clear
    format: mm/dd/yyyy
  time:
    formats:
      short: "%b %e, %Y at %H:%M"
      shorter: "%b %e at %H:%M"
      short_date: "%b %e, %Y"
      hours_only: "%l:%M %P"
  timestamps:
    day_ago: "%{count} day ago"
    days_ago: "%{count} days ago"
    hour_ago: "%{count} hour ago"
    hours_ago: "%{count} hours ago"
    minute_ago: "%{count} minute ago"
    minutes_ago: "%{count} minutes ago"
    month_ago: "%{count} month ago"
    months_ago: "%{count} months ago"
    seconds_ago: "%{count} seconds ago"
    year_ago: "%{count} year ago"
    years_ago: "%{count} years ago"
    days_since:
      one: "%{count} day"
      other: "%{count} days"
    time_to:
      seconds:
        one: "%{count} second"
        other: "%{count} seconds"
      minutes:
        one: "%{count} minute"
        other: "%{count} minutes"
      hours:
        one: "%{count} hour"
        other: "%{count} hours"
      days:
        one: "%{count} day"
        other: "%{count} days"
  transactions:
    initiate:
      booked_days: "Booked days:"
      booked_nights: "Booked nights:"
      booked_days_label:
        one: "Booked day:"
        other: "Booked days:"
      booked_nights_label:
        one: "Booked night:"
        other: "Booked nights:"
      booked_hours_label:
        one: "Booked hour:"
        other: "Booked hours:"
      price_per_day: "Price per day:"
      price_per_night: "Price per night:"
      price_per_hour: "Price per hour:"
      price_per_unit: "Price per unit:"
      quantity: "Quantity:"
      subtotal: "Subtotal:"
      shipping-price: "Shipping:"
      stripe-fee: "Stripe Fee (estimated):"
      duration_in_hours:
        one: "(1 hour)"
        other: "(%{count} hours)"
      start_end_time: "%{start_time} to %{end_time}"
    price_per_quantity: "Price per %{unit_type}:"
    price: "Price:"
    quantity: "Quantity: %{quantity}"
    unit_price: "Unit price: %{unit_price}"
    total: "Total:"
    total_to_pay: "Payment total:"
  unit:
    day: day
    days: days
  web:
    listings:
      errors:
        availability:
          something_went_wrong: "We're not able to display availability information. Try to reload the page."
          saving_failed: "We're not able to save availability changes. Try to reload the page."
        working_hours:
          required: required
          overlaps: overlaps
          covers: covers
      pricing_units:
        piece: piece
        hour: hour
        day: day
        night: night
        week: week
        month: month
      edit_availability_header: Availability
      save_and_close_availability_editing: "Save and close"
      confirm_discarding_unsaved_availability_changes_explanation: "You have unsaved changes to your availability information. If you proceed, these changes will be lost."
      confirm_discarding_unsaved_availability_changes_question: "Are you sure you want to discard your changes?"
      edit_listing_availability: "Edit listing availability"
      working_hours:
        default_schedule: "Default schedule"
        i_am_available_on: "I'm available on..."
        start_time: "Start time"
        end_time: "End time"
        add_another_time_slot: "+ Add another time slot"
        save: Save
    no_listings:
      sorry: "Sorry, no listings could be found for your search criteria."
      try_other_search_terms: "Maybe try other search terms?"
    listing_card:
      add_picture: "Add picture"
      no_picture: "No picture"
    search:
      page: Page
      page_of_pages: "of %{total_number_of_pages}"
    topbar:
      menu: Menu
      more: More
      search_placeholder: Search...
      search_location_placeholder: Location
      user: User
      inbox: Inbox
      profile: Profile
      manage_listings: "My listings"
      settings: Settings
      logout: "Log out"
      login: "Log in"
      signup: "Sign up"
      admin_dashboard: "Admin panel"
      language: Language
      listings: "My listings"
    utils:
      km: km
      mi: mi
    branding:
      powered_by: "%{service_name} is powered by the %{sharetribe_link} marketplace platform."
      create_own: "Want to create your own online marketplace website like %{service_name}? %{learn_more}."
      learn_more: "Learn more"
  will_paginate:
    models:
      person:
        zero: users
        one: user
        few: users
        other: users
      transaction:
        zero: transactions
        one: transaction
        few: transactions
        other: transactions
    previous_label: "&#8592; Previous"
    next_label: "Next &#8594;"
    page_gap: "&hellip;"
    page_entries_info:
      single_page:
        zero: "No %{model} found"
        one: "Displaying 1 %{model}"
        other: "Displaying all %{count} %{model}"
      single_page_html:
        zero: "No %{model} found"
        one: "Displaying <b>1</b> %{model}"
        other: "Displaying <b>all&nbsp;%{count}</b> %{model}"
      multi_page: "Displaying %{model} %{from} - %{to} of %{count} in total"
      multi_page_html: "Displaying %{model} <b>%{from}&nbsp;-&nbsp;%{to}</b> of <b>%{count}</b> in total"
    person:
      community_members_entries_info:
        single_page:
          zero: "No %{model} found"
          one: "Displaying %{accepted_count} accepted %{accepted_model} and %{other_count} other %{other_model}"
          other: "Displaying %{accepted_count} accepted %{accepted_model} and %{other_count} other %{other_model}"
        single_page_html:
          zero: "No %{model} found"
          one: "Displaying <b>%{accepted_count}</b> accepted %{accepted_model} and %{other_count} other %{other_model}"
          other: "Displaying <b>%{accepted_count}</b> accepted %{accepted_model} and %{other_count} other %{other_model}"
        multi_page: "Displaying %{model} %{from} - %{to} of %{accepted_count} accepted %{accepted_model} and %{other_count} other %{other_model}"
        multi_page_html: "Displaying %{model} <b>%{from}&nbsp;-&nbsp;%{to}</b> of <b>%{accepted_count}</b> accepted %{accepted_model} and %{other_count} other %{other_model}"
  stripe_accounts:
    admin_account_not_connected: "Using %{service_name}'s payment system in order to receive payments is not possible since payments have not been set up. Please %{contact_admin_link} for details."
    contact_admin_link_text: "contact the %{service_name} team"
    you_are_ready_to_accept_payments: "You are ready to accept payments!"
    commission: "%{commission} %"
    pay_with_stripe: "Pay with Stripe using %{card}"
    add_and_pay: "Confirm payment"
    card_not_stored: "Your payment is securely processed by Stripe. %{service_name} does not store your credit/debit card information."
    missing_payment: "You have open listings but your account is not set up to receive money. To configure your payment preferences, visit %{settings_link}"
    stripe_bank_connected: "Bank account details configured successfully!"
    stripe_can_accept: "You are now all set to receive money to your bank account"
    stripe_credit_card: "Credit card"
    paypal: PayPal
    paypal_connected: "PayPal account connected successfully!"
    paypal_can_accept: "You are now all set to receive money to your PayPal account"
    paypal_connected_give_permission: "To complete setup and start receiving funds to your PayPal account <%{email}>, please grant permission to charge a transaction fee."
    stripe_account_restricted: "Online payments to your account are restricted!"
    stripe_account_restricted_info: "You should edit your bank account details to provide more information to the payment provider."
    stripe_account_restricted_soon: "Online payments to your account will be restricted soon."
    stripe_account_restricted_soon_info: "You should edit your bank account details to provide more information to the payment provider."
    stripe_account_pending_verification: "Account details saved successfully. Waiting for account verification from the payment provider."
    stripe_account_pending_verification_info: "Check back later to make sure that everything is in order."
    form_new:
      need_info: "We need some information about you to be able to send you money."
      select_country: "Select country..."
      legal_name: "Legal name"
      first_name: "First name"
      last_name: "Last name"
      first_name_kana: "First name kana"
      last_name_kana: "Last name kana"
      first_name_kanji: "First name kanji"
      last_name_kanji: "Last name kanji"
      country: Country
      birth_date: "Birth date"
      ssn_last_4: "SSN Last 4"
      personal_id_number: "Personal ID number"
      address_country: Country
      address_state: State
      address_province: Province
      address_city: City
      address_postal_code: "Postal code"
      address_line1: "Street address"
      tos_link: "By adding your payout details you accept the %{stripe_link}."
      tos_link_title: "Stripe Connected Account Agreement"
      save_details: "Save details"
      edit: "Edit details"
      cancel: Cancel
      gender: Gender
      phone_number: "Phone number"
      address_kana_postal_code: "Postal code kana"
      address_kana_state: "State kana"
      address_kana_city: "City kana"
      address_kana_town: "Town kana"
      address_kana_line1: "Street address kana"
      address_kanji_postal_code: "Postal code kanji"
      address_kanji_state: "State kanji"
      address_kanji_city: "City kanji"
      address_kanji_town: "Town kanji"
      address_kanji_line1: "Street address kanji"
      male: male
      female: female
    form_bank:
      bank_account_number: "Bank account number"
      bank_routing_number: "Routing number"
      bank_routing_1: "Bank code"
      bank_routing_2: "Branch code"
      bank_currency: "Bank account currency"
      update_also_bank_account: "Update also Bank account"
      messages:
        account_number: "Account number"
        routing_number: "Routing number"
        bank_code: "Bank code"
        branch_code: "Branch code"
        transit_number: "Transit number"
        institution_number: "Institution number"
        format_varies_by_bank: "Format varies by bank"
        bsb: BSB
        error_message: "Invalid format"
        clearing_code: "Clearing code"
        sort_code: "Sort code"
        must_match: "must be in the following format:"
        a_dash: "a dash"
        digits: digits
        digits_or_chars: "digits or A-Z chars"
    form_verification:
      personal_id_number: "Personal ID Number"
      document: "Proof of identity (passport, government-issued ID)"
      send_verification: "Send Verification"
      need_verification: "Need additional verification"
      additional_document: "A document showing address, either a passport, local ID card, or utility bill from a well-known utility company"
    form_pin:
      social_insurance_number: "Social Insurance Number (SIN)"
      social_security_number: "Social Security Number (SSN)"
      ssn_last_4: "Last 4 digits of Social Security Number (SSN)"
      hong_kong_identity_card: "Hong Kong Identity Card Number (HKID)"
      singapore_identity_card: "National Registration Identity Card (NRIC) or Foreign Identification Number (FIN)"
      messages:
        social_insurance_number: "must be valid Social Insurance Number (SIN)"
  payment_settings:
    title: "Payout preferences"
    bank_account: "Bank account"
    paypal: PayPal
    bank_account_details: "To receive money to your bank account, you need to provide your bank details. Your customers will be able to pay with their credit card."
    add_bank_details: "Add bank details"
    can_accept_stripe_and_paypal: "You can receive money to your bank account or your PayPal account."
    to_accept_paypal: "To receive money to your PayPal account, you need to connect your PayPal account. Your customers will be able to pay with PayPal."
    connect_paypal: "Connect PayPal account"
    wrong_setup: "There is something wrong with the payment system setup in this marketplace: Stripe Connect has not been enabled. Please contact the team to let them know that they should enable Stripe Connect in their Stripe Dashboard."
    invalid_bank_account_number: "Please check that your bank account is entered correctly and matches your country."
    invalid_postal_code: "Invalid postal code for %{country}"
  seo_sections:
    you_can_use_variables: "You can use the following variables: %{vars}"
    placeholder:
      search_results: "Search results - %{variable}"
      search_results_for: "Search results for: %{placeholder1} on %{placeholder2}"
      listing_description: "%{title} for %{price} by %{author} on %{marketplace}"
      listing_description_without_price: "%{title} by %{author} on %{marketplace}"
      category_description: "%{category} on %{marketplace}"
      profile_title: "Profile of %{user} - %{marketplace}"
      profile_description: "Learn more about %{user} on %{marketplace}"
  activemodel:
    attributes:
      landing_page_version/section/base:
        id: "Section unique name"
        title: Title
        paragraph: Paragraph
        button_color: "Button color"
        button_color_hover: "Button color hover"
        button_title: Text
        button_path: URL
        button_path_string: URL
        background_image: "Background image"
        background_image_variation: "Background image variation"
        background_color: "Background color"
        background_color_string: "Background color"
        icon_color: "Icon color"
      landing_page_version/section/listings:
        listing_1_id: "Listing 1 ID"
        listing_2_id: "Listing 2 ID"
        listing_3_id: "Listing 3 ID"
      landing_page_version/section/video:
        text: Text
        youtube_video_id: "YouTube video ID"
  canada_states:
    AB: Alberta
    BC: British Columbia
    MB: Manitoba
    NB: New Brunswick
    NL: Newfoundland and Labrador
    NS: Nova Scotia
    NT: Northwest Territories
    NU: Nunavut
    'ON': Ontario
    PE: Prince Edward Island
    QC: Quebec
    SK: Saskatchewan
    YT: Yukon Territory
<|MERGE_RESOLUTION|>--- conflicted
+++ resolved
@@ -116,11 +116,7 @@
         logo_instructions_text_with_dimensions_no_placing: "The logo size should be %{width}x%{height} pixels."
         logo_icon_instructions_text_with_dimensions: "This square logo will be shown when people share your site in Facebook, when they view your site on a mobile device or when they bookmark your site to the home screen of their mobile device. The dimensions should be (at least) %{width}x%{height} pixels."
         logo_icon_instructions_text_with_dimensions_no_placing: "This square logo will be shown when people share your site in Facebook or when they bookmark your site to the home screen of their mobile device. The dimensions should be (at least) %{width}x%{height} pixels."
-<<<<<<< HEAD
-        logo_mobile_icon_instructions_text_with_dimensions: "This square logo will be shown when you perform some actions as an admin and when people bookmark your site to the home screen of their mobile device. The dimensions should be (at least) 600x600 pixels."
-=======
         logo_mobile_icon_instructions_text_with_dimensions: "This square logo will be shown when you perform some actions as an admin and when people bookmark your site to the home screen of their mobile device. The dimensions should be (at least) %{width}x%{height} pixels."
->>>>>>> 5c1dd162
         cover_photo_visibility: "Cover photo is shown in the homepage for users who are not logged in."
         cover_photo_instructions_text_with_dimensions: "The photo will be resized to %{width}x%{height} pixels size and taller images will be cut in the middle. %{see_how_it_looks_like}."
         we_have_you_covered: "We have you covered"
