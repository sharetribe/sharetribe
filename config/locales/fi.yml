--- conflicted
+++ resolved
@@ -168,10 +168,7 @@
       swap: Vaihdetaan
       service: Tarjotaan
       request: Tarvitaan
-<<<<<<< HEAD
       inquiry: Tiedustelu
-=======
->>>>>>> 68b8fea9
       share_for_free: "Tarjotaan käyttöön ilmaiseksi"
       default_action_button_labels:
         sell: Osta
