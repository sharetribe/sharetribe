fi:
  admin:
    communities:
      edit_details:
        community_details: "Yhteisön tiedot"
        community_look_and_feel: "Yhteisön ulkoasu"
        edit_community: "Muokkaa yhteisön \"%{community_name}\" tietoja"
        community_name: "Yhteisön nimi:"
        community_slogan: "Yhteisön slogan:"
        community_description: "Yhteisön kuvaus:"
        update_information: "Päivitä tiedot"
        invite_people: "Kutsu ihmisiä yhteisöön"
      edit_look_and_feel:
        edit_community_look_and_feel: "Muokkaa yhteisön \"%{community_name}\" ulkoasua"
        community_logo: "Peruslogo"
        community_logo_icon: "Ikonilogo"
        community_cover_photo: Kansikuva
        community_custom_color1: Pääväri
        logo_instructions_text: "Peruslogon koon tulee olla 168x40 pikseliä."
        logo_icon_instructions_text: "Ikonilogon koon tulee olla 40x40 pikseliä."
        cover_photo_instructions_text: "Kansikuva muutetaan 1600x195 pikselin kokoon ja korkeammat kuvat leikataan tarvittaessa keskeltä."
        custom_color1_instructions_text: "Voit vaihtaa käyttöliittymän päävärin. Värin valintaan tarvitset värin hex-koodin. Sen selville saamisessa auttaa esimerkiksi <a href=\"http://www.colorpicker.com/?colorcode=D96E21\" target=\"_blank\">ColorPicker.com</a>, josta voit kopioida sopivan värin koodin."
        invalid_color_code: "Värikoodin tulisi sisältää 6 merkkiä, ja vain numeroita tai kirjaimia A-F, esimerkiksi: D96E21"
      edit_welcome_email:
        welcome_email_content: "Tervetulosähköpostin sisältö"
        welcome_email_content_description: "Alla oleva viesti lähetetään automaattisesti kaikille uusille käyttäjille näiden liittyessä. Voit muokata viestin sisältöä vastaamaan yhteisösi kuvausta. Klikkaamalla '%{send_test_message_link}' -linkkiä voit lähettää viestin omaan sähköpostiosoitteeseesi."
        edit_message: "Muokkaa viestiä"
        send_test_message: "Lähetä testiviesti"
    emails:
      new:
        send_email_to_members: "Lähetä sähköpostia jäsenille"
        send_email_to_members_title: "Lähetä sähköpostiviesti kaikille tämän yhteisön jäsenille"
        email_subject: "Viestin otsikko"
        email_content: "Viestin sisältö"
        email_content_placeholder: "Mitä haluat kertoa jäsenille?"
        email_language: "Viestin saajan kieli"
        any_language: "Kaikki kielet"
        send_email: "Lähetä viesti"
        message_will_be_sent_only_to_people_with_this_language: "Tämä viesti lähetetään vain niille jäsenille, jotka käyttävät %{service_name_partitive} valitsemallasi kielellä."
        email_sent: "Viesti lähetetty."
    news_items:
      index:
        news_items: "Uusimmat uutiset"
        create_news_item: "Lisää uutinen"
        no_news: "Ei uutisia"
        loading_more_news: "Ladataan lisää uutisia"
      new:
        new_news_item: "Uutisen lisäys"
        edit_news_item: "Uutisen muokkaus"
        index_news_item: "Uutisen lisäys"
        title: "Otsikko:"
        content: "Teksti:"
        save_news_item: "Tallenna uutinen"
      news_item:
        edit_news_item: Muokkaa
        delete_news_item: Poista
    polls:
      index:
        polls: Kyselyt
        create_poll: "Luo uusi kysely"
        no_polls: "Ei kyselyitä"
      edit_poll_links:
        close_poll: Sulje
        open_poll: Avaa
        edit_poll: Muokkaa
        delete_poll: Poista
      new:
        add_option: "Lisää vastausvaihtoehto"
        new_poll: "Kyselyn luonti"
        edit_poll: "Kyselyn muokkaus"
        title: "Otsikko:"
        save_poll: "Tallenna kysely"
      new_option:
        option: Vastausvaihtoehto
        remove_option: "Poista vastausvaihtoehto"
      poll_status:
        open: Avoinna
        closed: Suljettu
      show:
        edit_poll: "Muokkaa kyselyä"
  common:
    edit_page: "Muokkaa sivua"
    default_community_slogan: "Lainaa, myy, auta, jaa"
    default_community_description: "%{service_name} on verkkotori, jossa yhteisön jäsenet voivat jakaa tavaroita, palveluita, kyytejä ja tiloja."
    cancel: Peruuta
    fields_that_are_mandatory: "Tähdellä (*) merkityt tiedot ovat pakollisia."
    or: tai
    password: Salasana
    service_name: "%{service_name}"
    share_types:
      request: pyyntö
      offer: tarjous
      borrow: "halutaan lainata"
      buy: ostetaan
      give_away: annetaan
      lend: "annetaan lainaan"
      receive: "otetaan vastaan"
      rent: "halutaan vuokrata"
      rent_out: "annetaan vuokralle"
      sell: myydään
      offer_to_swap: vaihdetaan
      request_to_swap: vaihdetaan
      share_for_free: "tarjotaan käyttöön ilmaiseksi"
      accept_for_free: "halutaan käyttöön ilmaiseksi"
    categories:
      item: tavarat
      favor: palvelukset
      rideshare: kimppakyydit
      housing: tilat
      tools: työkalut
      sports: urheilu
      music: musiikki
      books: "kirjat & lehdet"
      games: "pelit & lelut"
      furniture: huonekalut
      outdoors: "ulkoilu ja retkeily"
      food: "ruoka ja ruuanlaitto"
      electronics: elektroniikka
      pets: "eläimet ja lemmikit"
      film: "elokuvat ja tv-sarjat"
      clothes: "vaatteet ja asusteet"
      garden: puutarha
      travel: matkailu
      other: muut
    username: Käyttäjätunnus
    username_or_email: "Käyttäjätunnus tai sähköposti"
    what_is_this: "Mitä tämä tarkoittaa?"
  conversations:
    accept:
      respond_to_offer: "Vastaa tarjoukseen"
      respond_to_request: "Vastaa pyyntöön"
      accept_offer: "Hyväksy tarjous"
      accept_request: "Hyväksy pyyntö"
      reject_offer: "Ei tällä kertaa"
      reject_request: "Ei tällä kertaa"
      close_listing: "Sulje ilmoitus %{listing_title_link}"
      update_later: "Älä sulje ilmoitusta"
      optional_message: "Vapaaehtoinen viesti"
      price_to_pay: "Maksettava kokonaishinta"
    confirm:
      confirm_description: "Jos olet saanut pyytämäsi asian, voit merkitä pyynnön toteutuneeksi. Tämän jälkeen voit antaa toiselle osapuolelle palautetta."
      cancel_description: "Jos et saanut pyytämäsi asiaa, voit merkitä pyynnön peruuntuneeksi. Voit silti antaa toiselle osapuolelle palautetta ja kertoa miksi pyyntö ei tällä kertaa toteutunut."
      cancel_payed_description: "Jos pyyntösi on jo hyväksytty mutta tulit toisiin ajatuksiin, voit vielä perua pyynnön ennen maksua."
      canceling_payed_transaction: "Pyynnön peruuttaminen"
      confirm: "Merkitse toteutuneeksi"
      cancel: "Ei toteutunut"
      continue: Jatka
      give_feedback_to: "Anna palautetta käyttäjälle %{person_link}"
      do_not_give_feedback: "Ohita palaute"
    index:
      loading_more_messages: "Ladataan lisää viestejä"
      message_partitive: viesti
      messages_partitive: viestiä
      no_received_messages: "Ei vastaanotettuja viestejä"
      no_sent_messages: "Ei lähetettyjä viestejä"
    conversation:
      accepted_request: "Pyyntö hyväksytty."
      accepted_offer: "Tarjous hyväksytty."
      rejected_request: "Pyyntö hylätty."
      rejected_offer: "Tarjous hylätty."
      confirmed_request: "Pyyntö toteutettu."
      confirmed_offer: "Tarjous toteutettu."
      canceled_request: "Pyyntö peruutettu."
      canceled_offer: "Tarjous peruutettu."
    message:
      accepted_request: "hyväksyi pyynnön"
      accepted_offer: "hyväksyi tarjouksen"
      rejected_request: "hylkäsi pyynnön"
      rejected_offer: "hylkäsi tarjouksen"
      confirmed_request: "merkitsi pyynnön toteutuneeksi"
      confirmed_offer: "merkitsi tarjouksen toteutuneeksi"
      canceled_request: "peruutti pyynnön"
      canceled_offer: "peruutti tarjouksen"
      paid: "maksoi %{sum}"
    new:
      offer_message_form_title: "Tarjoa %{listing} käyttäjälle %{person}"
      request_message_form_title: "Pyydä %{listing} käyttäjältä %{person}"
      favor_offer_message_form_title: "Pyydä palvelusta käyttäjältä"
      favor_request_message_form_title: "Tarjoa palvelus käyttäjälle"
      housing_offer_message_form_title: "Vastaa käyttäjälle"
      housing_request_message_form_title: "Vastaa käyttäjälle"
      item_offer_lend_message_form_title: "Lainaa %{listing} käyttäjältä %{person}"
      item_offer_sell_message_form_title: "Osta %{listing} käyttäjältä %{person}"
      item_offer_give_away_message_form_title: "Pyydä %{listing} käyttäjältä %{person}"
      item_offer_trade_message_form_title: "Vaihda %{listing} käyttäjän %{person} kanssa"
      item_offer_rent_out_message_form_title: "Vuokraa %{listing} käyttäjältä %{person}"
      item_request_borrow_message_form_title: "Lainaa %{listing} käyttäjälle %{person}"
      item_request_buy_message_form_title: "Myy %{listing} käyttäjälle %{person}"
      item_request_take_for_free_message_form_title: "Anna %{listing} käyttäjälle %{person}"
      item_request_trade_message_form_title: "Vaihda %{listing} käyttäjän %{person} kanssa"
      item_request_rent_message_form_title: "Vuokraa %{listing} käyttäjälle %{person}"
      housing_offer_sell_message_form_title: "Osta %{listing} käyttäjältä %{person}"
      housing_offer_rent_out_message_form_title: "Vuokraa %{listing} käyttäjältä %{person}"
      housing_offer_share_for_free_message_form_title: "Pyydä käyttöoikeutta tilaan %{listing} käyttäjältä %{person}"
      housing_offer_accept_for_free_message_form_title: "Tarjoa tilaa %{listing} käyttäjälle %{person}"
      housing_request_buy_message_form_title: "Myy %{listing} käyttäjälle %{person}"
      housing_request_rent_message_form_title: "Anna vuokralle %{listing} käyttäjälle %{person}"
      item_request_message_form_title: "Tarjoa tavara käyttäjälle"
      message: Viesti
      rideshare_offer_message_form_title: "Pyydä kyytiä käyttäjältä"
      rideshare_request_message_form_title: "Tarjoa kyyti käyttäjälle"
      send_message: "Lähetä viesti"
      send: Lähetä
      this_message_is_private: "Tämä viesti on yksityinen sinun ja käyttäjän %{person} välillä. %{person} saa tiedon lähettämästäsi viestistä sähköpostilla."
      you_will_get_notified_of_acceptance: "Saat sähköpostiisi tiedon, kun %{person} hyväksyy tai hylkää ehdotuksesi."
      you_will_get_notified: "Saat sähköpostiisi tiedon, kun %{person} vastaa sinulle."
      title: Otsikko
      send_message_to_user: "Lähetä viesti käyttäjälle %{person}"
    notifications:
      badgenotification:
        see_all_your_badges: "Katso kaikki ansiomerkkisi"
        you_have_earned_badge: "Olet ansainnut ansiomerkin"
      comment_to_followed_listing_notification:
        has_commented: "%{author} kommentoi"
        offer_you_follow: "seuraamaasi tarjousta"
        request_you_follow: "seuraamaasi pyyntöä"
      listing_updated_notification:
        has_updated: "on päivittänyt"
        offer_you_follow: "seuraamasi tarjouksen"
        request_you_follow: "seuraamasi pyynnön"
      comment_to_own_listing_notification:
        has_commented: "%{author} kommentoi"
        your_offer: tarjoustasi
        your_request: pyyntöäsi
      loading_more_notifications: "Ladataan lisää tiedotteita"
      no_notifications: "Ei tiedotteita."
      testimonialnotification:
        give_feedback_to: "Anna palautetta käyttäjälle %{name}"
        has_given_you_feedback_on_event: "on antanut sinulle palautetta tapahtumasta"
        see_all_the_feedback_you_have_received: "katso kaikki saamasi palautteet"
    show:
      in_response_to_listing: "liittyen ilmoitukseen"
      message_sent_by: "Viestin lähetti"
      message_sent_to: "Viesti lähetetty käyttäjälle"
      send_reply: "Lähetä viesti"
      write_a_reply: "Kirjoita vastaus:"
      conversation_about_listing: "Keskustelu käyttäjän %{person} kanssa liittyen ilmoitukseen %{listing}"
      conversation_with_user: "Keskustelu käyttäjän %{person} kanssa"
      last_message_at: "(uusin viesti %{time})"
    status:
      cancel_payed_transaction: Peruuta
      feedback_given: "Palaute annettu"
      feedback_skipped: "Palaute ohitettu"
      give_feedback: "Anna palautetta"
      offer_accepted: "Tarjous hyväksytty"
      offer_rejected: "Tarjous hylätty"
      offer_canceled: "Tarjous peruutettu"
      offer_confirmed: "Tarjous toteutunut"
      pay: "Suorita maksu"
      paid: "Maksu suoritettu"
      request_accepted: "Pyyntö hyväksytty"
      request_rejected: "Pyyntö hylätty"
      request_confirmed: "Pyyntö toteutunut"
      request_canceled: "Pyyntö peruutettu"
      skip_feedback: "Ohita palaute"
      waiting_for_listing_author_to_accept_offer: "Odottaa että %{listing_author_name} hyväksyy tarjouksen"
      waiting_for_listing_author_to_accept_request: "Odottaa että %{listing_author_name} hyväksyy pyynnön"
      waiting_confirmation_from_requester: "Odottaa että %{requester_name} merkitsee pyynnön toteutetuksi"
      waiting_payment_from_requester: "Odottaa että %{requester_name} suorittaa maksun"
    status_link:
      accept_offer: "Hyväksy tarjous"
      accept_request: "Hyväksy pyyntö"
      reject_offer: "Hylkää tarjous"
      reject_request: "Ei tällä kertaa"
      confirm: "Merkitse toteutuneeksi"
      cancel: "Ei toteutunut"
  communities:
    map_bubble:
      view_tribe: "Näytä yhteisö"
    email_confirmation_pending:
      confirmation_pending: "Ole hyvä ja vahvista sähköpostiosoitteesi"
    enter_organization_email:
      enter_your_organization_email: "Kirjoita %{community_category}sähköpostisi"
      only_people_with_verified_email_address_can_join_your_tribe: "Vain ihmiset, joilla on varmistettu %{community_category}sähköposti, voivat liittyä tähän yhteisöön."
      continue: Jatka
      tribe_exists: "Yhteisö on jo olemassa!"
      this_tribe_exists_already: "Yhteisö on jo olemassa! Haluatko liittyä siihen?"
    done:
      done: Valmis!
      tribe_created_successfully: "Olet onnistuneesti luonut uuden yhteisön."
      go_to_your_tribe: "Siirry yhteisön sivulle"
      we_will_contact_you_about_invoicing: "Otamme myöhemmin yhteyttä laskutukseen liittyen."
    index:
      find_your_local_tribe: "Löydä paikallinen yhteisösi"
      or_start_your_own: "...tai %{start_your_own_tribe_link}"
      start_your_own_tribe_link: "aloita oma!"
    select_pricing_plan:
      select_your_plan: "Valitse paketti"
      pick_one_of_the_options_below: "Valitse yksi alla olevista vaihtoehdoista."
      create_for_free: "Aloita ilmaiseksi"
      contact_us: "Ota yhteyttä"
      free_plan: "Ilmainen paketti"
      max_members: "Max. %{number} jäsentä"
      premium_plan: Palvelupaketti
      care_free_user_support: "Priorisoitu käyttäjätuki"
      create_your_tribe: "Luo yhteisö"
      professional_plan: "Mukautuva paketti"
      unlimited_members: "Rajoittamaton jäsenmäärä"
      intranet_integration: Intranet-integrointi
      no_charge: Ilmainen
      euros_per_month_premium: "%{price} euroa/kk (sis. ALV)"
      custom_domain: "Oma verkko-osoite"
      you_can_change_and_cancel: "Voit vaihtaa tai perua valitun paketin milloin vain."
      we_help_you_get_started: "Tuki aloitusvaiheessa"
      discounts_available_for_non_profits: "Tarjoamme 50% alennuksen voittoa tavoittelemattomille yhdistyksille"
    select_tribe_category_form:
      what_kind_of_tribe_do_you_want_to_create: "Millaisen yhteisön haluat luoda?"
      first_tell_us_what_kind_of_community_the_tribe_is_for_by_selecting_one_option_below: "Jos olet luomassa jakamistyhteisöä olemassa olevalle porukalle, valitse sopivin tyyppi alta."
      company: Yritys
      university: Yliopisto
      town: Kaupunki
      congregation: Seurakunta
      association: Yhdistys
      neighborhood: Kaupunginosa
      apartment_building: Taloyhtiö
      other: Muu
    new_tribe_form:
      create_a_tribe_in_a_minute: "Aloita uusi yhteisö minuutissa"
      welcome_now_create_your_tribe: "Tervetuloa %{name}! Aloita oman yhteisön luominen."
      name_of_your_tribe: "Yhteisön nimi"
      web_address_of_your_tribe: "Yhteisön nettiosoite"
      slogan_of_your_tribe: "Yhteisön iskulause"
      describe_your_tribe: "Kuvaile yhteisösi: mikä on yhteisön tarkoitus"
      create_your_tribe: "Luo yhteisö!"
      domain_invalid: "Osoitteessa saa olla vain kirjaimia (poislukien ääkköset), numeroita ja väli- ja alaviivoja."
      domain_taken: "Nimi on jo varattu. Koeta valita toinen nimi."
      address: "Yhteisön sijainti"
      select_main_language_of_your_tribe: "Valitse yhteisön ensisijainen kieli"
      language: Kieli
      restrict_tribe_to_invited_people: "Vain kutsutut käyttäjät voivat liittyä yhteisöön"
    signup_form:
      create_an_account: "Luo tunnus itsellesi"
      to_create_a_tribe_you_must_first_create_sharetribe_account: "Voit luoda uuden tunnuksen %{service_name_illative} alta tai"
      log_in_with_your_existing_account: "kirjaudu sisään olemassa olevalla tunnuksella"
      your_email: Sähköpostiosoitteesi
      your_university_email: "Yliopiston sähköpostiosoitteesi"
      your_company_email: Yrityssähköpostisi
      you_need_to_confirm: "Luodaksesi %{tribe_type}yhteisön sinun täytää vahvistaa %{tribe_type}sähköpostiosoitteesi."
      pick_username: "Valitse käyttäjätunnus"
      your_given_name: Etunimi
      your_family_name: Sukunimi
      your_password: "Valitse salasana"
      confirm_your_password: "Varmista salasana"
      email_in_use_message: "%{service_name_inessive} on jo tunnus tällä sähköpostiosoitteella. Jos sinulla on jo tunnus voit kirjautua sisään ylempänä olevasta linkistä. "
      invalid_email_ending_message: "Osoite vaikuttaa henkilökohtaiselta sähköpostilta. Sinun täytyy kirjautua %{community_category}sähköpostiosoitteella"
      log_in_here: "kirjaudu sisään tästä"
      existing_community_with_this_email: "Tälle %{community_category} on jo perustettu Sharetribe-yhteisö. Voit liittyä yhteisöön %{link}."
      here: tästä
      for_company: yritykselle
      for_university: yliopistolle
      for_town: kaupungille
      for_congregation: seurakunnalle
      for_association: yhdistykselle
      for_neighborhood: kaupunginosalle
      for_apartment_building: taloyhtiölle
      for_other: taholle
  community_memberships:
    new:
      welcome_fb_user: "Tervetuloa %{service_name_illative}, %{name}!"
      fb_join_accept_terms: "Liittyäksesi tähän yhteisöön sinun tulee vielä hyväksyä sen käyttöehdot."
      join_community: "Liittyminen yhteisöön '%{community}'"
      you_are_not_a_member_of_this_community: "Sinulla on käyttäjätunnus %{service_name_inessive}, mutta et vielä ole %{service_name}-yhteisön '%{community}' jäsen."
      you_can_join: "Voit liittyä yhteisöön hyväksymällä yhteisön käyttöehdot ja klikkaamalla alareunasta 'Liity yhteisöön' -nappia."
      you_can_join_email_confirmation: "Jotta voisit liittyä tähän yhteisöön, sinulla pitää olla voimassaoleva sähköpostiosoite, jonka pääte on %{email_ending}. Voit liittyä yhteisöön täyttämällä alla olevaan kenttään sähköpostiosoitteesi, hyväksymällä yhteisön käyttöehdot, klikkaamalla alareunasta 'Liity yhteisöön' -nappia ja klikkaamalla saapuvassa sähköpostissa olevaa vahvistuslinkkiä."
      you_can_join_email_confirmation_multiple_addresses: "Jotta voisit liittyä tähän yhteisöön, sinulla pitää olla jonkin sellaisen organisaation sähköpostiosoite, jonka jäsenille tämän yhteisön ylläpitäjä on sallinut liittymisen. Voit liittyä yhteisöön täyttämällä alla olevaan kenttään sähköpostiosoitteesi, hyväksymällä yhteisön käyttöehdot ja klikkaamalla alareunasta 'Liity yhteisöön' -nappia."
      you_can_join_with_invite_only: "Jotta voisit liittyä tähän yhteisöön, sinulla pitää olla kutsu joltakin toiselta yhteisön jäseneltä. Jos sinulla on kutsukoodi, voit liittyä tähän yhteisöön kirjoittamalla koodin alla olevaan kenttään, hyväksymällä yhteisön käyttöehdot ja klikkaamalla alareunasta 'Liity yhteisöön' -nappia."
      if_want_to_view_content: "Jos haluat nähdä mitä yhteisössä tapahtuu liittymättä siihen sinun täytyy"
      log_out: "kirjautua ulos"
      join_community_button: Liity
  dashboard:
    api:
      coming_soon: "Tulossa pian!"
    index:
      watch_the_video: "Katso video (englanninkielinen)"
      get_started: "ALOITA TÄSTÄ!"
      browse_communities_around_you: "liity lähellä olevaan yhteisöön"
      slogan: "Yhteisösi markkinapaikka verkossa."
      create_your_own: "Luo yhteisöllesi"
      sharing_website: "oma verkkotori"
      main_description: "%{service_name} on yhteisösi oma kanava, jonka avulla ihmiset voivat jakaa <br />tavaroita, palveluita ja kyytejä paikallisessa luotetussa ympäristössä."
      kassi_for_your_company: "...YRITYKSESSÄSI"
      kassi_for_your_company_description: "Haluatko tehdä yrityksestäsi yhteisöllisemmän? Haluatko auttaa työntekijöitäsi kohtaamaan toisensa ja vaihtamaan hiljaista tietoa? Haluatko vähentää yrityksesi päästöjä? %{service_name} on ratkaisu sinulle."
      kassi_for_your_city: "...KAUPUNGISSASI"
      kassi_for_your_city_description: "Haluatko tehdä kaupunginosistasi kukoistavia kyläyhteisöjä, joissa ihmiset tuntevat naapurinsa ja auttavat toisiaan tarpeen tullen? Haluatko auttaa ihmisiä parantamaan elinolosuhteitaan itse? %{service_name_genetive} avulla saavutat kaiken tämän."
      kassi_for_your_university: "...KORKEAKOULUSSASI"
      kassi_for_your_university_description: "Haluatko luoda eloisan kampusympäristön, jossa ihmiset tuntevat toisensa ja luottavat toisiinsa? Haluatko auttaa opiskelijoita ja henkilökuntaa säästämään aikaa, rahaa ja luontoa? Kokeile %{service_name_partitive} ja huomaa muutos!"
      want_kassi_for_your_community: "Haluatko %{service_name_genetive} yhteisösi käyttöön?"
      email_default_text: Sähköpostiosoitteesi
      send: Lähetä!
      or_drop_us_a_line: "...tai ota yhteyttä:"
      thanks_for_contacting_us: "Kiitos yhteydenotosta! Lähetämme sinulle mahdollisimman pian tietoa siitä, kuinka voit luoda oman %{service_name}-yhteisön."
      resources: RESURSSIT
      connect: YHTEYS
      about: TIETOA
      developers: KEHITTÄJILLE
      api: API
      blog: Blogi
      code: Lähdekoodi
      issue_tracker: Tehtävänhallinta
      product_of: "%{service_name_partitive} tekee"
      language: "Kieli:"
      new: UUTTA!
      new_text: "%{service_name} käytössä muutamissa <a href=\"http://www.sharetribe.com/fi/wdc\">Helsingin ja Lahden kaupunginosissa</a> sekä <a href=\"http://www.sharetribe.com/fi/okl\">Suomen Omakotiliiton jäsenyhdistyksissä</a>!"
      want_to_know_more: "Haluatko tietää lisää? %{read_our_faq_link} tai %{contact_us_link}."
      read_our_faq: "Lue usein kysytyt kysymykset"
      contact_us: "ota yhteyttä"
      why_you_really_should_have_a_tribe: "Miksi sinäkin tarvitset yhteisön jossa jakaa"
      an_example: "Esimerkki:"
      home: Etusivu
      faq: Tietoa
      browse_tribes: "Selaa yhteisöjä"
      pricing: Hinnat
      contact: "Ota yhteyttä"
      university_example_link: "<a href=\"http://aalto.sharetribe.com/fi\">Aalto-yliopiston Sharetribe </a>"
      company_example_link: "<a href=\"https://if.sharetribe.com/fi\">IF-vakuutusyhtiön Sharetribe </a>"
      city_example_link: "<a href=\"http://kallio.sharetribe.com/fi\">Kallion Sharetribe (Helsinki)</a>"
  emails:
    accept_reminder:
      remember_to_accept_offer: "Muista hyväksyä tai hylätä saamasi tarjous"
      remember_to_accept_request: "Muista hyväksyä tai hylätä saamasi pyyntö"
      you_can_accept_or_reject_offer_at: "Voit hyväksyä tai hylätä tarjouksen osoitteessa"
      you_can_accept_or_reject_request_at: "Voit hyväksyä tai hylätä pyynnön osoitteessa"
      you_have_not_yet_accepted_or_rejected_offer: "Et ole vielä hyväksynyt etkä hylännyt %{date} saamaasi tarjousta %{title}."
      you_have_not_yet_accepted_or_rejected_request: "Et ole vielä hyväksynyt etkä hylännyt %{date} saamaasi pyyntöä %{title}."
      show_thread: "Näytä viestiketju"
    confirm_reminder:
      you_have_not_yet_confirmed_or_canceled_request: "Et ole vielä merkinnyt käyttäjältä %{other_party_full_name} %{date} saamaasi pyyntöä '%{request_link}' toteutuneeksi tai toteutumattomaksi. Jos pyyntö on toteutettu, sinun kannattaa ilmoittaa siitä, jotta voit antaa palautetta tapahtuneesta käyttäjälle %{other_party_given_name}."
      remember_to_confirm_request: "Muista merkitä pyyntö toteutuneeksi tai toteutumattomaksi"
      if_will_not_happen_you_should_cancel: "Jos pyyntö syystä tai toisesta jää toteutumatta, voit %{cancel_it_link}."
      cancel_it_link_text: "peruuttaa sen"
    payment_reminder:
      remember_to_pay: "Maksumuistutus: %{listing_title}"
      you_have_not_yet_paid: "Et ole vielä suorittanut maksua liittyen ilmoitukseen %{listing_title}. Muista maksaa sovittu summa käyttäjälle %{other_party_name}."
      if_will_not_happen_you_should_cancel: "Voit myös halutessasi vielä %{cancel_it_link}."
      cancel_it_link_text: "peruuttaa tapahtuman"
    transaction_confirmed:
      here_is_a_message_from: "Tässä viesti käyttäjältä %{other_party_given_name}:"
      request_marked_as_confirmed: "Pyyntö merkitty toteutuneeksi - muistathan antaa palautetta"
      request_marked_as_canceled: "Pyyntö peruttu"
      has_marked_request_as_confirmed: "%{other_party_full_name} on merkinnyt pyynnön '%{request}' toteutuneeksi. Voit nyt antaa hänelle palautetta."
      has_marked_request_as_canceled: "%{other_party_full_name} on ilmoittanut, että pyyntö '%{request}' ei toteutunut. Voit silti antaa hänelle palautetta."
      giving_feedback_is_good_idea: "Palautteen antaminen kannattaa aina. Jos kaikki meni hyvin, voit palautteen avulla kertoa muille jäsenille, että %{other_party_given_name} on luotettava. Jos vastaan tuli ongelmia, niistä kannattaa myös mainita."
      give_feedback_to: "Anna palautetta käyttäjälle %{other_party_given_name}"
    confirmation_instructions:
      confirmation_instructions_signature: "Terveisin,<br/>%{service_name}-tiimi"
      welcome_to_kassi: "Tervetuloa %{service_name_illative}!"
      need_to_confirm: "Sinun täytyy vahvistaa sähköpostiosoitteesi klikkaamalla alla olevaa linkkiä"
      confirmation_link_text: "Varmista tunnukseni"
      or_paste_link: "Vaihtoehtoisesti voit kopioida seuraavan linkin selaimesi osoitepalkkiin:"
      turning_on_confirmations_in_this_community: "Otamme käyttöön sähköpostivarmistukset tässä %{service_name}-yhteisössä."
    common:
      check_your_settings: "Tarkista asetuksesi"
      hey: "Hei %{name},"
      kassi_team: "%{service_name}-tiimi"
      thanks: "Terveisin,"
      want_to_control_emails: "Mistä kaikesta haluat %{service_name_genetive} lähettävän sinulle sähköpostimuistutuksen?"
      dont_want_to_receive_these_emails: "Etkö halua saada jatkossa näitä viestejä?"
      edit_your_email_settings_here: "Muokkaa sähköpostiasetuksiasi tästä"
      message_not_displaying_correctly: "Eikö tämä viesti näy oikein sähköpostissa?"
      view_it_in_your_browser: "Katso verkkoselaimellasi"
      or: tai
      unsubscribe_from_these_emails: "lopeta tällaisten viestien vastaanotto kokonaan"
    community_starter_email:
      subject: "Sharetriben uusi ilme - käyttäjämääräraja poistettu, yhteisön ilmeen muokkaus ja paljon muuta"
    conversation_status_changed:
      has_accepted_your_offer: "%{accepter} on hyväksynyt tarjouksesi '%{listing}'."
      has_accepted_your_request: "%{accepter} on hyväksynyt pyyntösi '%{listing}'."
      has_rejected_your_offer: "%{accepter} on hylännyt tarjouksesi '%{listing}'."
      has_rejected_your_request: "%{accepter} on hylännyt pyyntösi '%{listing}'."
      view_thread: "Näytä keskustelu"
      your_offer_was_accepted: "Tarjouksesi hyväksyttiin"
      your_offer_was_rejected: "Tarjouksesi hylättiin"
      your_request_was_accepted: "Pyyntösi hyväksyttiin"
      your_request_was_rejected: "Pyyntösi hylättiin"
      you_can_now_pay_to: "Voit nyt maksaa käyttäjän %{payment_receiver} pyytämän maksun."
      pay_now: "Maksa nyt"
    invitation_to_kassi:
      hi: Hei!
      you_have_been_invited_to_kassi: "%{inviter} on kutsunut sinut %{community} -yhteisöön."
      here_is_a_message_from: "%{inviter} lähetti sinulle seuraavan saateviestin:"
      join_now: "Liity yhteisöön"
      invitation_code: "Kutsukoodi: %{code}"
    new_badge:
      you_can_view_all_your_badges_in: "Näytä ansaitut ansiomerkit"
      you_have_achieved_a_badge: "Olet ansainnut ansiomerkin '%{badge_name}'!"
    new_comment:
      has_commented_your_listing_in_kassi: "%{author} on kommentoinut ilmoitustasi '%{listing}'"
      view_comment: "Näytä kommentti"
      you_have_a_new_comment: "%{author} on kommentoinut ilmoitustasi %{service_name_inessive}"
      listing_you_follow_has_a_new_comment: "%{author} on kommentoinut seuraamaasi ilmoitusta %{service_name_inessive}"
      has_commented_listing_you_follow_in_kassi: "%{author} on kommentoinut seuraamaasi ilmoitusta '%{listing}'."
    new_message:
      conversation_title: "Viestiketjun otsikko: %{title}"
      view_message: "Näytä viesti"
      has_sent_you_a_message_in_kassi: "%{sender} on lähettänyt sinulle viestin %{service_name_inessive}."
      you_have_a_new_message: "Sinulle on uusi viesti %{service_name_inessive} käyttäjältä %{sender_name}"
    new_payment:
      new_payment: "Olet saanut uuden maksusuorituksen"
      you_have_received_new_payment: "%{payer_full_name} on maksanut sinulle <b>%{payment_sum}</b> liittyen ilmoitukseen <b>%{listing_title}</b>. Tämä on kuitti maksusta."
    receipt_to_payer:
      receipt_of_payment: "Kuitti maksusta"
      you_have_made_new_payment: "Olet maksanut käyttäjälle %{recipient_full_name} <b>%{payment_sum}</b> liittyen ilmoitukseen <b>%{listing_title}</b>. Tämä on kuitti maksusta."
    new_testimonial:
      has_given_you_feedback_in_kassi: "%{name} on antanut sinulle palautetta %{service_name_inessive}"
      you_can_give_feedback_to: "Voit antaa palautetta käyttäjälle %{name} osoitteessa"
      view_feedback: "Näytä palaute"
    new_update_to_listing:
      listing_you_follow_has_been_updated: "Seuraamasi ilmoitus on päivittynyt"
      has_updated_listing_you_follow_in_kassi: "%{author} on päivittänyt seuraamaasi ilmoitusta '%{listing}'."
      view_changes: "Näytä muutokset"
    community_updates:
      added_offer: "%{name_link} lisäsi tarjouksen:"
      added_request: "%{name_link} lisäsi pyynnön:"
      added_listing: "%{name_link} lisäsi ilmoituksen:"
      update_mail_title: "%{title_link} - uusimmat kuulumiset"
      title_link_text: "%{community_name}"
      intro_paragraph: "Tässä poimintoja siitä, mitä yhteisössä %{community_link} on tapahtunut viimeisen %{time_since_last_update} aikana."
      intro_paragraph_link_text: "%{community_name}"
      post_a_new_listing: "Lisää uusi ilmoitus!"
      reduce_email_footer_text: "Liikaa sähköpostia? %{settings_link} tai %{unsubscribe_link}."
      settings_link_text: "Säädä sähköpostit harvemmaksi"
      unsubscribe_link_text: "peruuta tämän sähköpostin tulo kokonaan"
    newsletter:
      weekly_news_from_kassi: "Viikon tapahtumat %{community}-%{service_name_inessive}"
      hi: "Hei %{name},"
      update_on_what_is_happening: "Tässä yhteenveto siitä, mitä %{community}-%{service_name_inessive} tapahtuu juuri nyt."
      newest_offers: "Muun muassa näitä tarjotaan:"
      newest_requests: "Muun muassa näitä tarvitaan"
      could_you_offer_something: "Voisitko tarjota muille jotain? Tai tarvitsetko jotain, mitä joku muu voisi tarjota?"
      add: Lisää
      an_offer: tarjous
      a_request: pyyntö
      to_kassi: "%{service_name_illative}"
      check_everything_that_others_are: "katso mitä muut"
      offering: tarjoavat
      requesting: pyytävät
      text_version_text: "Voisitko tarjota muille jotain? Tai tarvitsetko jotain, mitä joku muu voisi tarjota? Lisää tarjous tai pyyntö tai katso mitä muut tarjoavat tai pyytävät osoitteessa %{url}"
      occasional_newsletter_title: "Sharetribe uutiskirje"
    reply_to_contact_request:
      thank_you_for_your_interest: "Kiitos kiinnostuksestasi %{service_name_partitive} kohtaan!"
    reset_password_instructions:
      change_my_password: "Vaihda salasanani"
      reset_password_instructions: "<p>Olet ilmeisesti unohtanut käyttäjätunnuksesi tai salasanasi %{service_name}-palveluun. Tämä viesti auttaa sinua kirjautumaan jälleen sisään.</p><p>Käyttäjätunuksesi on: %{username}</p><p>Jos et muista salasanaasi, voit uusia sen klikkaamalla linkkiä: %{password_reset_link}</p><br/><p>Jos et itse pyytänyt tätä viestiä %{service_name}-palvelussa, sinun ei tarvitse reagoida tähän mitenkään. Salasanasi ei vaihdu, ellet itse vaihda sitä ylläolevan linkin kautta.</p>"
    testimonial_reminder:
      feedback_is_public_and_is_shown: "Palaute on julkista ja näkyy kaikille muille käyttäjille. Sen perusteella muut käyttäjät voivat arvioida, onko %{name} luotettava henkilö, ja kannattaako hänen kanssaan olla tekemisissä. Kannattaa siis aina muistaa antaa palautetta tapahtumista, ja muistuttaa myös toista osapuolta antamaan palautetta sinulle, jotta molempien pyynnöt ja tarjoukset sujuvat varmemmin myös jatkossa. Myös useimpien ansiomerkkien saamiseen vaaditaan hyväksytyn tapahtuman lisäksi positiivista palautetta toiselta osapuolelta."
      remember_to_give_feedback_to: "Muistutus: muistathan antaa palautetta käyttäjälle %{name}"
      you_have_not_given_feedback_yet: "Et ole vielä antanut palautetta käyttäjälle %{name} liittyen tapahtumaan '%{event}'"
    welcome_email:
      welcome_email_footer_text: "Millaisia sähköpostiviestejä haluat saada %{service_name_elative}? %{settings_link}"
      settings_link_text: "Tarkista sähköpostiasetuksesi"
      subject: "Tervetuloa yhteisöön %{community} - tässä muutama vinkki alkuun pääsemiseksi"
      welcome_some_tips: "Tervetuloa yhteisöön %{community_link}! Tässä muutama vinkki, joilla pääset alkuun."
      p_s_did_you_know: "P.S. Tiesitkö, että voit perustaa tällaisen verkkotorin ilmaiseksi mille tahansa paikalliselle yhteisölle johon kuulut? %{click_here_link} jos haluat tietää lisää!"
      click_here_link_text: "Klikkaa tästä"
      update_your_profile: "<strong>Päivitä käyttäjäprofiilisi.</strong> Jos lisäät oikean nimesi ja kuvasi ja kerrot jotain itsestäsi, vaikutat luotettavammalta muiden käyttäjien silmissä. Jos lisäät profiiliisi myös yhteystietosi, sinun ei tarvitse lisätä niitä erikseen jokaiseen ilmoitukseen."
      update_your_profile_link_text: "Päivitä käyttäjäprofiilisi tästä"
      add_something_you_could_offer: "<strong>Voisitko tarjota mulle jotain?</strong> Voisitko lainata sähköporaasi, tennismailaasi tai fonduepataasi? Pidätkö ompelusta, huonekalujen kokoamisesta tai tietokonehommista? Onko nurkissasi turhia tavaroita, joista haluaisit eroon? %{add_offer_link}"
      add_offer_link_text: "Lisää kaikista näistä ilmoitus %{service_name_illative}!"
      is_there_something_you_need: "<strong>Tarvitsetko jotain? </strong> Ehkä haluaisit jakaa kimppakyydin? Tai jonkin työkalun lainaan? Tai jonkun kävelyttämään koiraasi? Kokeile ensin hakea %{service_name_elative}: ehkä joku tarjoaa jo juuri sitä mitä tarvitset. Jos et löydä mitä etsit, voit %{add_request_link}."
      add_request_link_text: "lisätä uuden pyynnön"
      invite_your_friends_invite_only: "<strong>Levitä sanaa. </strong> Mitä enemmän ihmisiä %{service_name_inessive} on, sitä paremmin palvelu toimii kaikkien kannalta. Tähän yhteisöön voi liittyä ainoastaan saamalla kutsun toiselta jäseneltä. Tiedätkö jonkun, joka voisi olla kiinnostunut %{service_name_elative}? Tarjoa heille pääsy palveluun %{invite_link}. Jos haluat nähdä, keitä palvelussa on jäsenenä tällä hetkellä, %{member_list_link}."
      invite_your_friends: "<strong>Levitä sanaa. </strong> Mitä enemmän ihmisiä %{service_name_inessive} on, sitä paremmin palvelu toimii kaikkien kannalta. Tiedätkö jonkun, joka voisi olla kiinnostunut %{service_name_elative}? Kerro siitä heille %{invite_link} tai lähettämällä heille tämän linkin: %{url}. Jos haluat nähdä, keitä palvelussa on jäsenenä tällä hetkellä, %{member_list_link}."
      invite_link_text: "käyttämällä helppoa kutsulomakettamme"
      member_list_link_text: "voit selailla jäsenlistaa"
      get_mobile_app: "<strong>Lataa mobiilisovelluksemme. </strong> Tiesitkö, että voit käyttää %{service_name_partitive} myös mobiilisti? Ilmoitusten lisääminen hoituu parilla klikkauksella kännykkäkameran avulla, ja näet aina, mitä ympärilläsi tapahtuu. Jos sinulla on iPhone, voit %{app_store_link}. Jos sinulla on Android- tai Windows Phone -puhelin, %{mobile_web_link}."
      app_store_link_text: "ladata sovelluksen App Storesta"
      mobile_web_link_text: "kokeile HTML5-sovellustamme"
      go_explore: "<strong>Selaile ja tutustu! </strong> Katso mitä muut tarjoavat tai pyytävät tällä hetkellä %{service_name_inessive}. Ehkä löydät jotain mitä tarvitset. Ehkä voit tarjota apua jollekulle toiselle. Pidä hauskaa!"
      love_team: "Rakkaudella,<br /><i>%{service_name}-tiimi</i>"
      congrats_for_creating_community: "Perustit juuri yhteisön %{community} - tässä muutama vinkki alkuun pääsemiseksi"
      you_have_just_created_community: "Olet juuri perustanut yhteisön %{community_link}! Tässä muutama vinkki, joiden avulla pääset alkuun yhteisösi kanssa."
      you_now_have_admin_rights: "<b>Olet nyt tämän yhteisön ylläpitäjä. </b> Se tarkoittaa, että pystyt esimerkiksi muokkaamaan yhteisön tietoja ja ulkoasua. Voikin olla hyvä idea tehdä se heti ensimmäiseksi. Pääset muokkaamaan tietoja %{edit_community_details_link}. Jos haluaisit siirtää ylläpitäjän oikeudet jollekulle muulle, voit ilmoittaa siitä esimerkiksi vastaamalla tähän sähköpostiin."
      edit_community_details_link_text: "klikkaamalla tästä"
      add_content: "<strong>Lisää sisältöä. </strong> Paras tapa saada asiat liikkeelle on lisätä ensin itse palveluun jotain sisältöä. Näin muut yhteisöön saapuvat näkevät heti, että siellä tapahtuu jotain. Voisitko lainata sähköporaasi, tennismailaasi tai fonduepataasi? Pidätkö ompelusta, huonekalujen kokoamisesta tai tietokonehommista? Onko nurkissasi turhia tavaroita, joista haluaisit eroon? %{add_offer_link} Jos tarvitset jotain, voit %{add_request_link}."
      spread_the_word: "<strong>Levitä sanaa. </strong> Jotta saisit yhteisöön vipinää, sinun kannattaa kutsua sinne tuntemiasi ihmisiä. Muutamia ideoita: 1) Lähetä tietoa palvelusta sähköpostilistoille. 2) Jaa tämä linkki Facebookissa, Twitterissä tai muussa sosiaalisen median palvelussa: %{url}. 3) Lähetä kutsuja sähköpostitse %{invite_link}. 4) Kerro palvelusta ihmisille kasvokkain tavatassesi heitä."
      spread_the_word_invite_only: "<strong>Levitä sanaa. </strong> Olet valinnut yhteisön asetukset siten, että siihen voi liittyä ainoastaan, jos saa kutsun toiselta jäseneltä. Saadaksesi yhteisöön lisää jäseniä sinun pitää siis lähettää kutsuja tuntemillesi ihmisille. Voit lähettää kutsuja %{invite_link}."
      have_fun: "Pidä hauskaa %{service_name_genetive} parissa. Toivottavasti yhteisösi alkaa kukoistaa!"
  error_messages:
    listings:
      departure_time: "Lähtöaika ei voi olla aikaisempi kuin nykyhetki eikä yli vuoden päässä nykyhetkestä."
      share_type: "Valitse yksi vaihtoehdoista."
      valid_until: "Viimeinen voimassaolopäivä ei voi olla aikaisempi kuin nykyhetki eikä yli kuuden kuukauden päässä nykyhetkestä."
      price: "Hinnan on oltava positiivinen kokonaisluku."
      minimum_price: "Minimihinta on %{minimum_price} %{currency}."
    testimonials:
      you_must_explain_not_neutral_feedback: "Jos haluat antaa jonkin muun arvosanan kuin odotusten mukaan, sinun pitää perustella arvosanasi."
      you_must_select_a_grade: "Muistathan kertoa, oliko kokemuksesi positiivinen vai negatiivinen."
  error_pages:
    back_to_kassi_front_page: "Takaisin etusivulle"
    error_404:
      if_you_believe: "Jos arvelet, että osoite on oikein ja sillä pitäisi saada näkyviin sisältöä, auta meitä paikallistamaan virhe kertomalla alla olevalla lomakkeella, mikä osoite on kyseessä, ja mitä kyseisellä sivulla pitäisi näkyä."
      page_can_not_be_found: "Sivua ei löydy!"
      page_you_requested_can_not_be_found: "Haluamaasi osoitetta ei löydy. Oletko varma, että kirjoitit osoitteen oikein?"
    error_404_title: "sivua ei löydy"
    error_500:
      help_us_find_the_problem: "Voit auttaa virheiden etsinnässä kertomalla alla olevalla lomakkeella, missä tilanteessa virhe ilmeni."
      page_loading_failed: "Sivun lataus ei onnistunut!"
      reload_refresh: "Sivun uudelleen lataaminen (reload/refresh-nappi) auttaa useimmiten pääsemään sivulle, jolle yritit. Yritämme selvittää ongelman syyn ja korjata sen mahdollisimman pian."
    error_500_title: "sivun lataus ei onnistunut"
    error_description: "Virheen kuvaus"
    no_javascript:
      javascript_is_disabled_in_your_browser: "Javascript ei ole päällä selaimessasi"
      kassi_does_not_currently_work_without_javascript: "%{service_name} ei toimi oikein ilman javascriptiä. Kokeile asettaa javascript-tuki päälle selaimesi asetuksista ja kokeile ladata tämä sivu uudestaan."
      kassi_does_not_currently_work_without_javascript_dashboard: "%{service_name} ei valitettavasti tällä hetkellä toimi ilman javascriptiä. Kokeile asettaa javascript-tuki päälle selaimesi asetuksista ja ladata tämä sivu uudestaan. Jos ehdottomasti haluaisit käyttää %{service_name_partitive} ilman javascriptiä, %{contact_us}."
      contact_us: "ota yhteyttä"
      send_feedback: "Lähetä palaute"
      your_feedback_to_admins: "Palautteesi ylläpidolle"
    send: Lähetä
    your_email_address: Sähköpostiosoitteesi
  event_feed_events:
    accept:
      has_accepted_lend_item: "%{offerer_name} lainasi tavaran %{listing_title} käyttäjälle %{requester_name} %{time_ago}."
      has_accepted_borrow_item: "%{offerer_name} lainasi tavaran %{listing_title} käyttäjälle %{requester_name} %{time_ago}."
      has_accepted_rent_out_item: "%{offerer_name} vuokrasi tavaran %{listing_title} käyttäjälle %{requester_name} %{time_ago}."
      has_accepted_rent_item: "%{offerer_name} vuokrasi tavaran %{listing_title} käyttäjälle %{requester_name} %{time_ago}."
      has_accepted_give_away_item: "%{offerer_name} antoi tavaran %{listing_title} käyttäjälle %{requester_name} %{time_ago}."
      has_accepted_receive_item: "%{offerer_name} antoi tavaran %{listing_title} käyttäjälle %{requester_name} %{time_ago}."
      has_accepted_sell_item: "%{offerer_name} myi tavaran %{listing_title} käyttäjälle %{requester_name} %{time_ago}."
      has_accepted_buy_item: "%{offerer_name} myi tavaran %{listing_title} käyttäjälle %{requester_name} %{time_ago}."
      has_accepted_trade_item: "%{offerer_name} vaihtoi tavaran %{listing_title} käyttäjän %{requester_name} kanssa %{time_ago}."
      has_accepted_sell_housing: "%{offerer_name} myi tilan %{listing_title} käyttäjälle %{requester_name} %{time_ago}."
      has_accepted_buy_housing: "%{offerer_name} myi tilan %{listing_title} käyttäjälle %{requester_name} %{time_ago}."
      has_accepted_rent_out_housing: "%{offerer_name} vuokrasi tilan %{listing_title} käyttäjälle %{requester_name} %{time_ago}."
      has_accepted_rent_housing: "%{offerer_name} vuokrasi tilan %{listing_title} käyttäjälle %{requester_name} %{time_ago}."
      has_accepted_favor: "%{offerer_name} tarjosi palveluksen %{listing_title} käyttäjälle %{requester_name} %{time_ago}."
      has_accepted_rideshare: "%{offerer_name} sopi kyydistä %{listing_title} käyttäjän %{requester_name} kanssa %{time_ago}."
    join:
      joined_kassi: "%{name} liittyi %{community_name} %{service_name_illative} %{time_ago}."
    login:
      logged_in_to_kassi: "%{name} kirjautui sisään %{service_name_illative} %{time_ago}."
    comment:
      commented: "%{commenter_name} kommentoi ilmoitustasi %{listing_title} %{time_ago}."
      offer_partitive: tarjousta
      request_partitive: pyyntöä
  header:
    about: Tietoa
    home: Etusivu
    members: Yhteisö
    new_listing: "Uusi ilmoitus"
    mobile_version: Mobiiliversio
    offers: Tarjotaan
    requests: Tarvitaan
    search_kassi: "Hae %{service_name_elative}"
    create_new_marketplace: "Luo uusi verkkotori"
    contact_us: "Ota yhteyttä"
    profile: "Oma profiili"
  homepage:
    additional_private_listings_slate:
      additionally_one_private_offer_exists: "Lisäksi palvelussa on <b>yksi muu tarjous</b>,"
      additionally_one_private_request_exists: "Lisäksi palvelussa on <b>yksi muu pyyntö</b>,"
      additionally_some_private_offers_exist: "Lisäksi palvelussa on <b>%{number_of_listings} muuta tarjousta</b>,"
      additionally_some_private_requests_exist: "Lisäksi palvelussa on <b>%{number_of_listings} muuta pyyntöä</b>,"
    blank_slate:
      add_first: "Lisää ensimmäinen!"
      but_that_is_visible_only_to_registered_members: "mutta se on näkyvissä vain kirjautuneille käyttäjille."
      but_those_are_visible_only_to_registered_members: "mutta ne näkyvät vain kirjautuneille käyttäjille."
      create_new_account_for_yourself: "Luo itsellesi tili"
      examples_of_what_you_could_offer_to_others: "Esimerkkejä siitä mitä voisit tarjota muille"
      examples_of_what_you_could_request_to_others: "Esimerkkejä siitä mitä voisit pyytää muilta"
      favor_offer_list: "tietokoneapu, vaatteiden kunnostus, leivonta, pyörän huolto"
      favor_request_list: "lasten vahtiminen, soittotunnit, koiran ulkoilutus, ruohonleikkuu"
      favors_to_offer: "Apua: "
      favors_to_request: "Apua: "
      item_offer_list: "työkalut, urheiluvälineet, naamiaisasut, retkeilytarvikkeet"
      item_request_list: "työkalut, harrastusvälineet, naamiaisasut, retkeilytarvikkeet"
      items_to_offer: "Lainatavaroita: "
      items_to_request: "Lainatavaroita: "
      log_in: "kirjaudu sisään!"
      no_offers_visible_unless_logged_in: "Ei yhtään tarjottua palvelusta, tavaraa tai kyytiä näkyvissä kirjautumattomille käyttäjille."
      no_open_offers_currently: "Ei yhtään tarjottua palvelusta, tavaraa tai kyytiä avoinna."
      no_open_requests_currently: "Ei yhtään tavara-, palvelus- tai kyytipyyntöä avoinna."
      no_requests_visible_unless_logged_in: "Ei yhtään palvelus-, tavara- tai kyytipyyntöä näkyvissä kirjautumattomille käyttäjille."
      one_private_offer_exists: "Palvelussa on jo <b>yksi tarjous</b>,"
      one_private_request_exists: "Palvelussa on jo <b>yksi pyyntö</b>,"
      ride_offer: "Kyyditystä lasten harrastuksiin"
      ride_request: "Kyyti töihin"
      some_private_offers_exist: "Palvelussa on jo <b>%{number_of_listings} tarjousta</b>,"
      some_private_requests_exist: "Palvelussa on jo <b>%{number_of_listings} pyyntöä</b>,"
    event_feed:
      latest_events: "Mitä %{service_name_inessive} tapahtuu"
    grid_item:
      processing_uploaded_image: "(Ladatun kuvan käsittely kesken...)"
    index:
      no_listings_with_your_search_criteria: "Antamillasi hakuehdoilla ei löytynyt yhtään ilmoitusta."
      no_listings_notification: "Ei ilmoituksia. %{add_listing_link}."
      add_listing_link_text: "Lisää uusi ilmoitus"
      available_on_the_app_store: "Saatavilla App Storesta"
      private_listing_notification: "Tässä yhteisössä on yhteensä %{listing_count}. Näistä %{private_listing_count} näkyy ainoastaan yhteisön jäsenille. Jos haluat nähdä myös vain yhteisön jäsenille näkyvät ilmoitukset, sinun pitää %{log_in_link}."
      open_listing: "avoin ilmoitus"
      open_listings: "avointa ilmoitusta"
      private_listing_notification_log_in: "kirjautua sisään"
      is: "on"
      are: ovat
      what_do_you_need: "Mitä tarvitset?"
      post_new_listing: "Lisää uusi ilmoitus!"
      are_offering: tarjoavat
      add_news_item: "Lisää uutinen"
      inform_others_about_events: "Yhteisön uusimmat uutiset ja tapahtumat."
      lend_rent_help_carpool: "Myy, lainaa, auta, kyyditse"
      loading_more_content: "Ladataan lisää"
      more_events: "Lisää tapahtumia..."
      news: Uutiset
      no_news: "Ei uutisia"
      more_news: "Lisää uutisia"
      or: ja
      or_see_what_the_others: "...tai katso mitä muut"
      recent_events: "Uusimmat tapahtumat"
      requesting: tarvitsevat
      teaser_text: "%{service_name} on %{community}-yhteisön oma palvelu, jossa voit lainata, vuokrata, antaa ja myydä tavaroita, auttaa ja pyytää apua tai järjestää kimppakyytejä. Voisitko lainata muille tavaroita tai auttaa heitä?"
      tell_it_here: "Kerro se täällä!"
      welcome_to_new_kassi: "%{service_name} on uudistunut!"
      no_image: "Ei kuvaa"
      no_reviews: "Ei palautteita"
      filter: "Suodata"
    invitation_form:
      invite_your_friends: "Kutsu kaverisi %{service_name_illative}!"
      invite_your_neighbors: "Kutsu naapurisi %{service_name_illative}!"
      email: "Kutsuttavan sähköpostiosoite"
      message: "Viesti kutsuttavalle"
      send_invitation: "Lähetä kutsu"
      add_as_many_emails_as_you_want: "Lisää kutsuttavien sähköpostiosoitteet alla olevaan kenttään. Jos lisäät enemmän kuin yhden osoitteen, erota osoitteet pilkulla."
      invitation_emails_field_placeholder: "kaveri1@esimerkki.fi, kaveri2@esimerkki.fi, ..."
      invitation_message_field_placeholder: "Tämä palvelu on mahtava, kannattaa ehdottomasti liittyä!"
      errors_in_emails: "Tarkista että antamasi osoitteet ovat toimivia sähköpostiosoitteita. Jos osoitteita on useampi, tarkista että ne on erotettu pilkulla."
    list_item:
      review: "palaute"
      reviews: "palautetta"
    news_item:
      show_less: "Näytä vähemmän"
      show_more: "Näytä lisää"
    poll_form:
      poll: "Kysely:"
      comment: "Kommentti:"
      answer: Vastaa
      results: Tulokset
      poll_answer: vastaus
      poll_answers: vastausta
    profile_info_empty_notification:
      add_your_info: "Lisää tietosi"
      add_a_profile_picture: "Lisää profiilikuva"
      you_have_not_added_your_info: "Et ole lisännyt %{service_name_illative} yhteystietojasi. Lisää tietosi, niin muiden on helpompi ottaa sinuun yhteyttä. Muista myös lisätä itsestäsi kuva, niin muiden on helpompi luottaa sinuun."
      add_your_info_link: "Lisää tietosi %{service_name_illative}"
    recent_listing:
      please_offer: Tarjoa
      comment: kommentti
      comments: kommenttia
    filters:
      show: "Näytä:"
      search: Hae
      map: "Näytä kartta"
      list: "Näytä lista"
      all_listing_types: "Kaikki ilmoitustyypit"
      all_categories: "Kaikki ilmoituskategoriat"
  infos:
    about:
      default_about_text_title: "Mikä on Sharetribe?"
      default_about_text: "Tämä sivusto on luotu Sharetribe-alustalla. Sharetriben avulla kuka tahansa voi perustaa oman verkkotorin. Haluaisitko perustaa tällaisen sivuston omalle yhteisöllesi? Se on ilmaista ja onnistuu minuutissa. %{click_here_link}"
      click_here_link_text: "Lue lisää!"
  layouts:
    no_tribe:
      inbox: Postilaatikko
      settings: Asetukset
      feedback: "Ota yhteyttä"
    admin:
      admin: "%{service_name_genetive} ylläpitonäkymä"
      back_to_kassi: "Takaisin %{service_name_illative}"
      tribe_info: "Yhteisön perustiedot"
      news_items: Uutiset
      polls: Kyselyt
    application:
      join_this_community: Liity
      read_more: "Lue lisää"
      feedback: "Palaute ylläpidolle"
      default_feedback: "Tee kehitysehdotus, ilmoita virheestä, kerro mielipiteesi palvelusta tai ota yhteyttä muuten vain!"
      feedback_forum: "palautefoorumiltamme,"
      feedback_handle: Palaute
      give_feedback: "Anna palautetta %{service_name_elative}"
      keywords: "%{service_name}, Kassi, palvelus, tavara, kimppakyyti, asuminen, pyydetään, tarjotaan, lainataan, vuokrataan, vaihdetaan, ostetaan, myydään, annetaa, lahjoitetaan, annetaan, ekologisuus, yhteisö, verkkoyhteisö"
      meta_description: "%{service_name} on verkkopalvelu, jonka avulla yhdistysten ja muiden yhteisöjen jäsenet voivat tehdä toisilleen palveluksia, ostaa, myydä ja lainata tavaroita, järjestää kimppakyytejä sekä paljon muuta."
      or_check_our: "...tai tarkista"
      send_feedback_to_admin: "Lähetä palaute ylläpidolle"
      to_see_what_others_have_suggested: "mitä muut ovat sanoneet."
      your_email_address: "Sähköpostiosoitteesi (vapaaehtoinen)"
      connect: Liity
      invite_your_friends: "Kutsu kaverisi!"
      invite_your_neighbors: "Kutsu naapurisi!"
      invite_your_friends_description: "Mitä enemmän ihmisiä on mukana, sitä hyödyllisempi %{service_name} on."
      invite_your_friends_invite_only_description: "Tähän yhteisöön voi liittyä vain jos saa kutsun toiselta jäseneltä."
      join_without_facebook: "...tai vaihtoehtoisesti %{join_without_facebook_link}"
      join_without_facebook_link: "liity käyttämättä Facebook-tunnuksia"
    conversations:
      messages: Viestit
      notifications: Tiedotteet
      received: Saapuneet
      sent: Lähetetyt
    dashboard:
      title: "%{service_name} - jaa tavaroita, palveluksia ja kyytejä paikallisyhteisössäsi!"
    infos:
      about: "Tietoa palvelusta"
      how_to_use: "Miten palvelu toimii"
      info_about_kassi: "Tietoa %{service_name_elative}"
      news: Uutiset
      register_details: Rekisteriseloste
      terms: Käyttöehdot
    logged_in:
      admin: Ylläpito
      go_to_your_profile_page: Profiili
      hi: Hei
      login: "Kirjaudu sisään"
      logout: "Kirjaudu ulos"
      notifications: Tiedotteet
      requests: Kutsut
      settings: Asetukset
      sign_up: "Luo uusi tunnus"
    logged_in_messages_icon:
      messages: Viestit
    logged_in_notifications_icon:
      notifications: Tiedotteet
    mobile_logged_in:
      admin: Ylläpito
      go_to_your_profile_page: Profiili
      hi: Hei
      login: "Kirjaudu sisään"
      logout: "Kirjaudu ulos"
      notifications: Tiedotteet
      requests: Kaverikutsut
      settings: Asetukset
      sign_up: "Luo uusi tunnus"
    notifications:
      test_welcome_email_delivered_to: "Testisähköposti lähetettiin osoitteeseen %{email}."
      something_went_wrong: "Jotain meni vikaan"
      community_updated: "Yhteisön tiedot päivitetty."
      community_update_failed: "Yhteisön tietojen päivittäminen epäonnistui."
      account_creation_succesful_you_still_need_to_confirm_your_email: "Käyttäjätunnus luotu. Seuraavaksi sinun pitää vielä varmistaa sähköpostiosoitteesi."
      community_joined_succesfully_you_still_need_to_confirm_your_email: "Yhteisöön liittyminen onnistui. Seuraavaksi sinun pitää vielä varmistaa sähköpostiosoitteesi."
      comment_cannot_be_empty: "Et voi lähettää tyhjää kommenttia"
      comment_sent: "Kommentti lähetetty"
      confirmation_link_is_wrong_or_used: "Vahvistuslinkki on jo käytetty tai siinä on jokin vika. Yritä kirjautua sisään tai lähetä palautetta jos ongelma ei ratkea."
      additional_email_confirmed: "Antamasi email osoite on nyt vahvistettu."
      could_not_get_email_from_facebook: "Ei saatu sähköpostiosoitetta Facebookista, eikä uuden tunnuksen luonti onnistu ilman sitä."
      create_new_listing: "Lisää uusi ilmoitus"
      create_one_here: "luoda uuden"
      email_confirmation_sent_to_new_address: "Sähköpostivarmistus lähetetty uuteen osoitteeseen."
      email_not_found: "Antamaasi sähköpostiosoitetta ei löytynyt %{service_name_genetive} tietokannasta."
      error_with_session: "Virhe istunnon käsittelyssä."
      feedback_considered_spam: "Jokin palautteen sisällössä esti tallentamisen. Yritä uudelleen tai käydä palautefoorumia."
      feedback_not_saved: "Palautteen lähettäminen epäonnistui."
      feedback_saved: "Kiitos palautteestasi! Otamme sinuun yhteyttä mahdollisimman pian."
      feedback_sent_to: "Palaute lähetetty käyttäjälle %{target_person}."
      feedback_skipped: "Palaute ohitettu"
      invitation_cannot_be_sent: "Kutsua ei voitu lähettää"
      invitation_sent: "Kutsu lähetetty"
      inviting_new_users_is_not_allowed_in_this_community: "Uusien käyttäjien kutsuminen ei ole sallittua tässä %{service_name}-yhteisössä"
      login_again: "Kirjaudu uudestaan."
      login_failed: "Kirjautuminen epäonnistui. Syötithän tunnuksen ja salasanan oikein."
      account_creation_successful: "Tervetuloa %{service_name_illative}, %{person_name}!"
      account_deleted: "Käyttäjätilisi on nyt poistettu."
      login_successful: "Tervetuloa, %{person_name}!"
      logout_successful: "Olet kirjautunut ulos %{service_name_elative}. Tervetuloa uudestaan!"
      news_item_created: "Uutinen luotu"
      news_item_creation_failed: "Uutisen luominen epäonnistui"
      news_item_update_failed: "Uutisen muokkaus epäonnistui"
      news_item_updated: "Uutinen tallennettu"
      news_item_deleted: "Uutinen poistettu"
      offer_accepted: "Tarjous hyväksytty"
      offer_confirmed: "Tarjous merkitty toteutuneeksi"
      offer_closed: "Tarjous suljettu"
      listing_created_successfully: "Ilmoitus tallennettu. %{new_listing_link}."
      offer_rejected: "Tarjous hylätty"
      offer_canceled: "Tarjous peruttu"
      listing_updated_successfully: "Ilmoitus päivitetty onnistuneesti"
      only_kassi_administrators_can_access_this_area: "Vain %{service_name_genetive} ylläpitäjillä on pääsy tähän sisältöön"
      only_listing_author_can_close_a_listing: "Vain ilmoituksen laatija voi sulkea ilmoituksen."
      only_listing_author_can_edit_a_listing: "Vain ilmoituksen laatija voi muokata ilmoitusta."
      payment_successful: "Maksu suoritettu"
      payment_canceled: "Maksaminen peruutettu"
      error_in_payment: "Virhe maksun käsittelyssä. Jos et maksanut vielä, yritä uudelleen. Jos maksoit, ota yhteys ylläpitoon."
      cannot_receive_payment: "Toisen osapuolen tunnukselle, ei voida tällä hetkellä välittää maksuja. Ole hyvä ja ota yhteys ylläpitoon asian selvittämiseksi."
      payment_waiting_for_later_accomplishment: "Muista maksaa maksu tilisiirron tiedoilla. Tämän jälkeen saat kuitin ja tieto maksusta välittyy myyjälle."
      cannot_receive_payment: "Toisen osapuolen tunnukselle, ei voida tällä hetkellä välittää maksuja. Ole hyvä ja ota yhteys ylläpitoon asian selvittämiseksi."
      password_recovery_sent: "Ohjeet salasanan vaihtamiseen on lähetetty sähköpostiisi."
      person_activated: "Käyttäjä aktivoitu"
      person_deactivated: "Käyttäjä muutettu epäaktiiviseksi"
      person_updated_successfully: "Tiedot päivitetty"
      poll_answered: "Vastaus lähetetty"
      poll_could_not_be_answered: "Vastauksen lähettäminen ei onnistunut"
      poll_created: "Kysely luotu"
      poll_creation_failed: "Kyselyn luonti epäonnistui"
      poll_update_failed: "Kyselyn päivittäminen epäonnistui"
      poll_updated: "Kysely päivitetty"
      poll_deleted: "Kysely poistettu"
      read_more: "Lue lisää!"
      registration_considered_spam: "Rekisteröityminen ei onnistunut. Ota yhteys ylläpitoon ylälaidan palautenapilla ja mainitse \"email2 virhe\"."
      reply_cannot_be_empty: "Et voi lähettää tyhjää viestiä"
      reply_sent: "Vastaus lähetetty"
      request_accepted: "Pyyntö hyväksytty"
      request_confirmed: "Pyyntö merkitty toteutuneeksi"
      request_closed: "Pyyntö suljettu"
      request_rejected: "Pyyntö hylätty"
      request_canceled: "Pyyntö peruttu"
      message_sent: "Viesti lähetetty"
      this_content_is_not_available_in_this_community: "Pyytämääsi sivua ei löydy tästä %{service_name}-yhteisöstä."
      unknown_error: "Tuntematon virhe. Voit auttaa selvittämisessä lähettämällä palautetta siitä mitä tapahtui."
      update_error: "Tietojen päivitys ei onnistunut, yritä uudelleen hetken kuluttua"
      welcome_message: "Tervetuloa %{service_name_illative}! %{service_name} on palvelu, jonka avulla %{community}-yhteisön jäsenet voivat tehdä toisilleen palveluksia, ostaa, myydä ja lainata tavaroita, järjestää kimppakyytejä sekä paljon muuta."
      you_are_not_allowed_to_give_feedback_on_this_transaction: "Sinulla ei ole oikeuksia antaa palautetta tästä tapahtumasta"
      you_are_not_authorized_to_do_this: "Sinulla ei ole oikeuksia tähän operaatioon"
      you_are_not_authorized_to_view_this_content: "Sinulla ei ole oikeuksia tähän sisältöön"
      send_instructions: "Saat hetken kuluttua sähköpostiisi ohjeet salasanan vaihtoon."
      you_cannot_reply_to_a_closed_offer: "Et voi vastata suljettuun tarjoukseen"
      you_cannot_reply_to_a_closed_request: "Et voi vastata suljettuun pyyntöön"
      you_cannot_send_message_to_yourself: "Et voi lähettää viestiä itsellesi"
      you_followed_listing: "Aloit seurata ilmoitusta"
      you_have_already_given_feedback_about_this_event: "Olet jo antanut palautetta tästä tapahtumasta"
      you_are_now_member: "Yhteisöön liittyminen onnistui. Tervetuloa!"
      you_are_already_member: "Olet liittynyt tähän %{service_name}-yhteisöön jo aiemmin. Tervetuloa takaisin!"
      you_must_log_in_to_create_new_listing: "Sinun pitää kirjautua sisään %{service_name_illative}, jotta voisit luoda uuden tarjouksen. Jos sinulla ei ole vielä tunnusta, voit %{sign_up_link}."
      additional_email_confirmed_dashboard: "Sähköpostiosoitteesi on nyt vahvistettu."
      you_must_log_in_to_give_feedback: "Sinun on kirjauduttava sisään jotta voisit antaa palautetta"
      you_must_log_in_to_invite_new_users: "Sinun on kirjauduttava sisään jotta voisit kutsua uusia käyttäjiä"
      you_must_log_in_to_send_a_comment: "Sinun pitää kirjautua sisään jotta voisit kirjoittaa uuden kommentin"
      you_must_log_in_to_send_a_message: "Sinun pitää kirjautua sisään %{service_name_illative}, jotta voisit lähettää viestin toiselle käyttäjälle."
      you_must_log_in_to_view_this_content: "Pyytämäsi sisältö on näkyvissä ainoastaan kirjautuneille käyttäjille"
      you_must_log_in_to_view_this_page: "Sinun pitää kirjautua sivun nähdäksesi pyytämäsi sivun"
      you_must_log_in_to_view_your_inbox: "Sinun pitää kirjautua sisään %{service_name_illative}, jotta voit nähdä uusimmat viestisi."
      you_must_log_in_to_view_your_settings: "Sinun pitää kirjautua sisään %{service_name_illative}, jotta voit nähdä asetuksesi."
      you_must_log_in_to_add_news_item: "Sinun pitää kirjautua sisään %{service_name_illative}, jotta voisit luoda uuden uutisen."
      you_need_to_confirm_your_account_first: "Sinun täytyy varmistaa sähköpostiosoitteesi ennen kuin voit jatkaa."
      you_must_fill_all_the_fields: "Kaikki kentät täytyy täyttää"
      you_unfollowed_listing: "Ilmoituksen seuraaminen lopetettu"
      joining_community_failed: "Yhteisöön liittyminen epäonnistui"
    profile_extras_header:
      back_to_profile_of_person: "Takaisin käyttäjän profiiliin"
      badges: Ansiomerkit
      testimonials: "Saatu palaute"
    settings:
      account: "Tilin tiedot"
      notifications: Tiedotteet
      profile: "Profiilin tiedot"
      settings: Asetukset
  listings:
    bubble_listing_not_visible:
      listing_not_visible: "Sinulla ei ole oikeuksia nähdä tätä ilmoitusta."
    comment:
      wrote: kirjoitti
      send_private_message: "Lähetä yksityisviesti käyttäjälle %{person}"
    comment_form:
      ask_a_question: "Kommentoi ilmoitusta tai kysy lisätietoja. Kommenttisi näkyy muille käyttäjille."
      log_in: "kirjautua sisään"
      send_comment: "Lähetä kommentti"
      to_send_a_comment: "jotta voisit kommentoida ilmoitusta."
      write_comment: "Kirjoita uusi kommentti:"
      you_cannot_send_a_new_comment_because_listing_is_closed: "Et voi lähettää uutta kommenttia koska ilmoitus on suljettu."
      you_must: "Sinun täytyy"
      subscribe_to_comments: "Ilmoita minulle uusista kommenteista ja päivityksistä"
    edit:
      edit_listing: "Muokkaa ilmoitusta"
    edit_links:
      close_listing: "Sulje ilmoitus"
      edit_listing: "Muokkaa ilmoitusta"
      reopen_listing: "Avaa ilmoitus uudelleen"
    follow_links:
      follow: "Seuraa ilmoitusta"
      unfollow: "Lopeta ilmoituksen seuraaminen"
    form:
      departure_time:
        at: Kellonaika
        departure_time: Lähtöaika
      departure_time_radio_buttons:
        repeated: "Toistuva (kerro ajat ja päivät kohdassa 'tarkempi kuvaus')"
      description:
        detailed_description: "Tarkempi kuvaus"
      destination:
        destination: Määränpää
      form_content:
        favor: Apua
        housing: Tilan
        item: Tavaran
        offer_something: "Tarjoa jotain"
        request_something: "Pyydä jotain"
        rideshare: Kimppakyydin
        i_want_to_offer: "Voin tarjota muille..."
        i_want_to_request: Tarvitsen...
      googlemap:
        googlemap_copy: "Päätepisteet kartalta"
        googlemap_description: Karttanäkymä
        googlemap_updatemap: "Päivitä karttaa"
      images:
        image: Kuva
        no_file_selected: "Ei tiedostoa valittuna"
        remove_image: "Poista kuva"
        select_file: "Valitse tiedosto"
      location:
        location: Sijainti
      price:
        price: Hinta
        per: per
        mass: "kpl, kg, l, m2, ..."
        time: "tunti, päivä, ..."
        long_time: "vko, kk, ..."
        service_fee_will_be_added: "Hintaan lisätään palvelumaksu %{fee}%."
        price_excludes_vat: "Merkitse tähän alv 0 -hinta."
      origin:
        location: Sijainti
        origin: Lähtöpaikka
      send_button:
        save_listing: "Tallenna ilmoitus"
      share_type:
        select: Valitse
        borrow: "Halutaan lainata"
        buy: Ostetaan
        give_away: Annetaan
        lend: "Annetaan lainaan"
        offer_type: Tarjoustapa
        receive: "Otetaan vastaan"
        rent: "Halutaan vuokrata"
        rent_out: "Annetaan vuokralle"
        request_type: Pyyntötapa
        sell: Myydään
        share_for_free: "Tarjotaan käyttöön ilmaiseksi"
        accept_for_free: "Otetaan vastaan ilmaiseksi"
        trade: Vaihdetaan
      tag_list:
        comma_separate: "(erota pilkulla)"
        tags: Avainsanat
      title:
        favor_you_offer: "Palvelus jonka tarjoat"
        favor_you_request: "Palvelus jonka tarvitset"
        housing_you_offer: "Tila jonka tarjoat"
        housing_you_request: "Tila jonka tarvitset"
        item_you_offer: "Tavara jonka tarjoat"
        item_you_request: "Tavara jonka tarvitset"
        listing_title: "Ilmoituksen otsikko"
      valid_until:
        valid_until: Voimassa
      valid_until_radio_buttons:
        for_the_time_being: Toistaiseksi
      visibility:
        all_communities: "Kaikille %{service_name}-yhteisöilleni"
        this_community: "Vain tämän yhteisön jäsenille"
        visibility: Näkyvyys
      privacy:
        privacy: Yksityisyys
        private: "Yksityinen (näkyy vain kirjautuneille)"
        public: "Julkinen (näkyy myös kirjautumattomille)"
    help_texts:
      help_share_type_title: "Tarjous- tai pyyntötapa"
      help_tags_title: Avaisanat
      help_valid_until_title: "Viimeinen voimassaolopäivä"
    index:
      all_categories: "Kaikki kategoriat"
      all_offer_types: "Kaikki tarjoustavat"
      all_request_types: "Kaikki pyyntötavat"
      category: Kategoria
      did_not_found_what_you_were_looking_for: "Etkö löytänyt tarvitsemaasi?"
      favors: Palvelukset
      housing: Tilat
      items: Tavarat
      list_view: Listanäkymä
      listings: Ilmoitukset
      map_view: Karttanäkymä
      offer_something: "Laadi tarjous!"
      offer_type: Tarjoustapa
      offers: Tarjoukset
      request_something: "Jätä avoin pyyntö!"
      request_type: Pyyntötapa
      requests: Pyynnöt
      rideshare: Kimppakyydit
      search_verb: Hae
      you_have_something_others_do_not: "Voisitko tarjota jotain muille?"
      feed_title: "%{listing_type} %{community_name}-%{service_name_inessive} %{optional_category}"
    left_panel_link:
      borrows: "Halutaan lainata"
      buys: Ostetaan
      favors: Palvelukset
      give_aways: Annetaan
      housings: Tilat
      items: Tavarat
      lends: "Annetaan lainaan"
      receives: "Otetaan vastaan"
      rent_outs: "Annetaan vuokralle"
      rents: "Halutaan vuokrata"
      rideshares: Kimppakyydit
      sells: Myydään
      share_for_frees: "Tarjotaan käyttöön ilmaiseksi"
      accept_for_frees: "Otetaan vastaan ilmaiseksi"
      trades: Vaihdetaan
    link_labels:
      offer_this: Tarjoa
      request_this: Pyydä
      lend_this: "Tarjoa lainaksi"
      borrow_this: "Pyydä lainaksi"
      buy_this: Osta
      rent_out_this: "Tarjoa vuokralle"
      rent_this: Vuokraa
      sell_this: Myy
      link_label_for_favor_offer: "Pyydä palvelusta"
      link_label_for_favor_request: "Tarjoa apuasi"
      link_label_for_housing_offer_sell: Osta
      link_label_for_housing_offer_rent_out: Vuokraa
      link_label_for_housing_offer_share_for_free: "Pyydä käyttöoikeutta"
      link_label_for_housing_request_accept_for_free: "Tarjoa tätä tilaa"
      link_label_for_housing_request_buy: "Myy pyydetty tila"
      link_label_for_housing_request_rent: "Tarjoa vuokralle pyydetty tila"
      link_label_for_item_offer_lend: "Pyydä tämä tavara lainaan"
      link_label_for_item_offer_rent_out: "Vuokraa tämä tavara"
      link_label_for_item_offer_sell: "Osta tämä tavara"
      link_label_for_item_offer_give_away: "Pyydä tavara itsellesi"
      link_label_for_item_offer_trade: "Vaihda tämä tavara"
      link_label_for_item_request_borrow: "Tarjoa tämä tavara lainaan"
      link_label_for_item_request_rent: "Tarjoa tämä tavara vuokralle"
      link_label_for_item_request_buy: "Tarjoudu myymään tämä tavara"
      link_label_for_item_request_receive: "Anna pyydetty tavara pyytäjälle"
      link_label_for_item_request_trade: "Tarjoudu vaihtamaan tämä tavara"
      link_label_for_rideshare_offer: "Pyydä kyytiä"
      link_label_for_rideshare_request: "Tarjoa kyytiä"
    new:
      listing: ilmoitus
      offer: "Haluan tarjota muille jotain"
      request: "Tarvitsen jotain"
      selected_offer: Tarjous
      selected_request: Pyyntö
      selected_listing_type: "Ilmoitustyyppi: %{listing_type}"
      selected_category: "Kategoria: %{category}"
      selected_subcategory: "Alakategoria: %{subcategory}"
      selected_share_type: "Jakamistapa: %{share_type}"
      selected_item: Tavara
      selected_favor: Palvelus
      selected_rideshare: Kimppakyyti
      selected_housing: Tila
      selected_borrow: Lainataan
      selected_buy: Ostetaan
      selected_give_away: "Annetaan ilmaiseksi"
      selected_lend: "Annetaan lainaksi"
      selected_receive: "Otetaan vastaan ilmaiseksi"
      selected_rent: Vuokrataan
      selected_rent_out: "Annetaan vuokralle"
      selected_sell: Myydään
      selected_offer_to_swap: Vaihdetaan
      selected_request_to_swap: Vaihdetaan
      selected_share_for_free: "Annetaan käyttöön ilmaiseksi"
      selected_accept_for_free: "Otetaan vastaan ilmaiseksi"
      how_do_you_want_to_share_it: "Millä tavalla haluat jakaa sen?"
      how_do_you_want_to_get_it: "Millä tavalla haluat saada sen?"
      item: "Tavara - jotain käsinkosketeltavaa"
      favor: "Palvelus - osaamista tai aikaa"
      rideshare: "Kimppakyyti - autolla tai muulla kulkuvälineellä"
      housing: "Tila - asunto, toimistotila tai puutarha"
      borrow: "Haluan lainata sen"
      buy: "Haluan ostaa sen"
      give_away: "Annan sen pois ilmaiseksi"
      lend: "Voin lainata sen ilmaiseksi"
      receive: "Toivoisin saavani sen ilmaiseksi"
      rent: "Haluan vuokrata sen"
      rent_out: "Annan sen vuokralle maksua vastaan"
      sell: "Myyn sen"
      offer_to_swap: "Haluan vaihtaa sen johonkin muuhun"
      request_to_swap: "Haluan vaihtaa sen johonkin muuhun"
      share_for_free: "Tarjoan sen käyttöön ilmaiseksi"
      accept_for_free: "Toivoisin saavani sen käyttöön ilmaiseksi"
      what_kind_of_item: "Millaisesta tavarasta on kyse?"
      what_kind_of_favor: "Millaisesta palveluksesta on kyse?"
      what_kind_of_rideshare: "Millaisesta kyydistä on kyse?"
      what_kind_of_housing: "Millaisesta tilasta on kyse?"
      which_subcategory: "Tarkempi kuvaus"
      tools: Työkalut
      sports: Urheilu
      music: Musiikki
      books: "Kirjat & lehdet"
      games: "Pelit & lelut"
      furniture: Huonekalut
      outdoors: "Ulkoilu ja retkeily"
      food: "Ruoka ja ruuanlaitto"
      electronics: Elektroniikka
      pets: "Eläimet ja lemmikit"
      film: "Elokuvat ja tv-sarjat"
      clothes: "Vaatteet ja asusteet"
      garden: Puutarha
      travel: Matkailu
      other: Muut
      what_do_you_want_to_do: "Mitä haluat tehdä?"
      what_can_you_offer: "Mitä haluat tarjota muille?"
      what_do_you_need: "Mitä tarvitset?"
      select_category: "Valitse ilmoituskategoria"
    please_comment: Kommentoi
    reply_link:
      listing_closed: "Ilmoitus on suljettu"
    show:
      add_your_phone_number: "Lisää puhelinnumerosi"
      add_profile_picture: "Lisää profiilikuva"
      comments: "Julkinen keskustelu"
      contact_by_phone: "Puhelinnumero:"
      contact: "Ota yhteyttä"
      favor_offer: Palvelustarjous
      favor_request: Palveluspyyntö
      item_offer_trade: "Annetaan vaihtoon"
      item_request_trade: "Halutaan vaihdossa"
      no_description: "Ei kuvausta"
      no_image: "Ei kuvaa"
      no_reviews: "Ei palautteita"
      offer: Tarjous
      listing_created: Luotu
      open_until: "Avoinna %{date} asti"
      feedback: "Palaute:"
      qr_code: "QR koodi"
      request: Pyyntö
      rideshare_offer: Kyytitarjous
      rideshare_request: Kyytitarve
      send_private_message: "Lähetä yksityisviesti"
      share_types: Tarjoustavat
      share_types_offer: Tarjoustapa
      share_types_request: Pyyntötapa
      tags: Avainsanat
      time: kerta
      times: kertaa
      times_viewed: Katsottu
      processing_uploaded_image: "(Ladatun kuvan käsittely kesken...)"
    displayed_price:
      price_excludes_vat: "(alv 0)"
  mapview:
    index:
      all_categories: "Kaikki kategoriat"
      all_offer_types: "Kaikki tarjoustavat"
      all_request_types: "Kaikki pyyntötavat"
      category: Kategoria
      did_not_found_what_you_were_looking_for: "Etkö löytänyt tarvitsemaasi?"
      favors: Palvelukset
      housing: Tilat
      items: Tavarat
      list_view: Listanäkymä
      map_view: Karttanäkymä
      offer_something: "Laadi tarjous!"
      offer_type: Tarjoustapa
      offers: Tarjoukset
      request_something: "Jätä avoin pyyntö!"
      request_type: Pyyntötapa
      requests: Pyynnöt
      rideshare: Kimppakyydit
      search_verb: Hae
      you_have_something_others_do_not: "Voisitko tarjota jotain muille?"
    please_comment: Kommentoi
  news_items:
    index:
      news_from_community: "Uusimmat %{community}-yhteisön uutiset"
    news_item:
      delete_news_item: "Poista uutinen"
  okl:
    member_id: Jäsennumero
    member_id_is_your_username: "Sinun on annettava voimassaoleva Omakotiliiton jäsennumerosi, jotta voit liittyä tähän yhteisöön. Jäsennumero toimii myös käyttäjätunnuksenasi, kun kirjaudut %{service_name_illative}. Jos et ole vielä Omakotiliiton jäsen,"
    member_id_or_email: "Jäsennumero tai sähköposti"
    join_here: "liity tästä."
  payments:
    new:
      new_payment: "Uusi maksu"
      continue: Jatka
      payment_receiver: "Maksun saaja:"
      sum: "Summa:"
      commission_will_be_added: "Hintaan lisätään palvelumaksu 10%."
    form:
<<<<<<< HEAD
      total: "Yhteensä"
      including_tax: "(Sis. ALV %{tax_percentage}%)"
      service_charge: "Palvelumaksu"
      product: "Tuote"
      price: "Hinta"
      continue_to_pay: "Jatka maksamaan"
    mangopay:
      seller_registration_needed:
        seller_registration_needed: "Et voi vielä tehdä rahaan liittyvää ilmoitusta"
        seller_registration_instructions: "Ennen kuin voit tehdä ilmoituksen, josta joku voisi maksaa sinulle rahaa, sinun täytyy täyttää vielä pari lisätietoa %{link_to_settings_page}."
        settings_page_link: "profiiliisi"
=======
      total: Yhteensä
      service_charge: Palvelumaksu
      product: Tuote
      price: Hinta
      continue_to_pay: "Jatka maksamaan"
    mangopay:
      terms:
        mangopay_terms_also_included: "HUOM: Tämä verkkopalvelu käyttää maksunvälittäjänä MangoPay-palvelua ja käyttämällä tätä verkkopalvelua hyväksyt alla olevien ehtojen lisäksi myös %{mangopay_terms_link_text}."
        mangopay_terms_link_text: "MangoPayn käyttöehdot"
      seller_registration_needed:
        seller_registration_needed: "Et voi vielä tehdä rahaan liittyvää ilmoitusta"
        seller_registration_instructions: "Ennen kuin voit tehdä ilmoituksen, josta joku voisi maksaa sinulle rahaa, sinun täytyy täyttää vielä pari lisätietoa %{link_to_settings_page}."
        settings_page_link: profiiliisi
>>>>>>> 552271a8
  people:
    index:
      loading_more_members: "Ladataan lisää jäseniä"
      meet_the_people: Ihmiset
      you_are_the_only_member: "Olet tämän yhteisön ainoa jäsen."
      here_are_the_members: "Tässä ovat yhteisön %{community_name} %{count} jäsentä."
      wanna_see_more_folks: "Haluaisitko, että täällä olisi enemmän väkeä?"
      invite_people_you_know: "Kutsu tuntemasi ihmiset mukaan!"
      there_are_x_members: "Tässä yhteisössä on %{count} jäsentä."
      to_see_the_list_log_in: "Nähdäksesi listan kaikista jäsenistä sinun pitää %{log_in_link}."
      log_in_link: "kirjautua sisään"
    badge_description:
      badge_achieved_at: "Ansiomerkki ansaittu"
      you_do_not_yet_have_this_badge: "Ansiomerkkiä ei ole vielä ansaittu."
    edit_links:
      activate: Aktivoi
      deactivate: "Muuta epäaktiiviseksi"
    help_texts:
      badges_description_title: Ansiomerkit
      feedback_description_title: Palaute
      help_captcha_title: "Olethan ihminen"
      help_invitation_code_title: "Tarvitset kutsun liittyäksesi"
      terms_title: "%{service_name_genetive} käyttöehdot"
      trustcloud_description_title: TrustCloud
      trustcloud_description_text: "<p>TrustCloud on Internet-palvelu, joka auttaa mittaamaan henkilöiden luotettavuutta erilaisissa jakamispalveluissa. TrustCloud antaa pistemäärän (1-1000) perustuen henkilön toimintaan eri palveluissa. Pistemäärä kasvattaa muilta saatu hyvä palaute, omien tietojen kertominen avoimesti, sekä suuri määrä yhteyksiä esim. Facebookissa. TrustCard-korttia klikkaamalla näet lisätietoja kustakin kortista.</p><p>TrustCloud on käytössä %{service_name_inessive} tuomassa lisävarmistusta sille, että henkilö esiintyy omana itsenään, ei piiloudu tekaistun identiteetin taakse.</p><p>Voit rekisteröidä oman TrustCard-kortin, jos haluat, <a href='https://trustcloud.com/claim'>rekisteröitymällä TrustCloudiin</a> ja vahvistamalla siellä saman email osoitteen, joka sinulla on käytössä %{service_name_inessive}. TrustCloudin käyttö on täysin vapaaehtoista, mutta suosittelemme rekisteröitymistä, sillä se lisää luotettavuuttasi muiden silmissä, ja todennäköisesti siten helpottaa avun löytämistä.</p><p>Toimintasi %{service_name_inessive} ei vielä vaikuta TrustCloud-pisteisiisi, mutta tulevaisuudessa on tarkoitus, että %{service_name}-palautteetkin vaikuttavat.</p>"
      invite_only_help_text: "Valitse tämä, jos haluat, että uudet jäsenet voivat liittyä vain, jos he ovat saaneet kutsun olemassaolevalta jäseneltä."
      invite_only_help_text_title: "Kutsun vaativa yhteisö"
    inactive_notification:
      this_person_is_not_active_in_kassi: "Tämä käyttäjä ei ole enää aktiivinen %{service_name_inessive}"
      inactive_description: "Tämä käyttäjä on lopettanut %{service_name_genetive} käytön. Et voi enää lähettää hänelle viestejä, antaa hänelle palautetta tai kommentoida hänen ilmoituksiaan."
    new:
      captcha_incorrect: "reCAPTCHA varmistus epäonnistui. Kirjoita kuvassa näkyvät sanat alla olevaan kenttään."
      captcha_was_wrong: "Kirjoittamasi teksti ei vastannut kuvan sanoja."
      create_new_account: "Luo tunnus"
      email: Sähköpostiosoite
      email_is_in_use: "Antamasi sähköpostiosoite on jo käytössä."
      email_is_in_use_or_not_allowed: "Tämä osoite ei kelpaa tähän yhteisöön (tai se on jo käytössä). Käytä osoitetta, joka todistaa sinun kuuluvan tähän yhteisöön (kts. ylälaidan ohjeteksti). Jos et silti pääse sisään, lähetä palautetta ylälaidan valikon kautta."
      email_not_allowed: "Tämä osoite ei kelpaa tähän yhteisöön. Käytä osoitetta, joka todistaa sinun kuuluvan tähän yhteisöön. Jos et silti pääse sisään, lähetä palautetta ylälaidan valikon kautta."
      email_restriction_instructions:
        one: "Tämä on %{community_name}-yhteisölle rajattu %{service_name}. Liittyäksesi tarvitset '%{allowed_emails}'-sähköpostiosoitteen."
        other: "Tämä on %{community_name}-yhteisölle rajattu %{service_name}. Liittyäksesi tarvitset sellaisen organisaation sähköpostiosoitteen, jolle on myönnetty mahdollisuus liittyä tähän yhteisöön."
      enter_captcha: "Olen ihminen"
      family_name: Sukunimi
      given_name: Etunimi
      i_accept_the: Hyväksyn
      invalid_invitation_code: "Kutsukoodi ei kelpaa."
      invitation_code: "Kutsukoodi:"
      not_required: ", ei pakollinen"
      password_again: "Salasana uudelleen"
      show_my_name_to_others: "Näytä oikea nimeni muille käyttäjille"
      sign_up: "Luo uusi tunnus %{service_name_illative}"
      terms: käyttöehdot
      username_is_in_use: "Antamasi käyttäjätunnus on jo käytössä."
      username_is_invalid: "Käyttäjätunnus ei kelpaa. Sallitut merkit ovat kirjaimet a-z, numerot ja alaviiva."
      visible_only_to_you: "näkyy vain sinulle ja ylläpidolle"
      visible_to_everybody: "näkyy kaikille"
      create_account_with_facebook: "Luo uusi tunnus Facebookin avulla"
      or_create_new_account_without_facebook: "...tai luo tunnus ilman Facebookia täyttämällä alla olevat kentät."
    not_member:
      explanation_text: "Olet tällä hetkellä yhteisössä %{community}. Yritit mennä sellaisen %{service_name_genetive} käyttäjän profiiliin, joka on jonkin toisen yhteisön jäsen. %{service_name} ei vielä toistaiseksi tue käyttäjien kuulumista kerrallaan useampaan kuin yhteen yhteisöön, joten et voi nähdä tämän käyttäjän profiilia %{service_name}-yhteisön %{community} kautta. Mahdollisuus kuulua useampaan kuin yhteen yhteisöön lisätään palveluun myöhemmin."
      read_more_about_kassi_communities: "Lue lisää %{service_name_genetive} yhteisöistä"
      this_user_does_not_belong_to_this_community: "Tämä käyttäjä ei ole %{community}-yhteisön jäsen"
    profile_badge:
      active_member_bronze: "Aktiivi (pronssi)"
      active_member_bronze_description: "Tämä oli jo kolmas tapahtumasi %{service_name_inessive}! Sinusta on selvästi kuoriutumassa todellinen aktiivi. Jatka samaan malliin!"
      active_member_gold: "Aktiivi (kulta)"
      active_member_gold_description: "Kahdeskymmenesviides tapahtuma %{service_name_inessive}, mahtavaa! Kuulut %{service_name}-aktiivien terävimpään kärkeen. Sinunlaisesi pitävät palvelun pyörät pyörimässä. Kiitos ja kumarrus!"
      active_member_silver: "Aktiivi (hopea)"
      active_member_silver_description: "Onneksi olkoon kymmenennen tapahtumasi johdosta! Sinun ansiostasi tavarat ja palvelukset kiertävät tehokkaasti. Hienoa!"
      chauffer_bronze: "Kuski (pronssi)"
      chauffer_bronze_description: "Olet antanut jo kaksi kertaa kyydin toiselle käyttäjälle, hienoa!"
      chauffer_gold: "Kuski (kulta)"
      chauffer_gold_description: "15 kyyditystä! Suosit kimppakyytejä aina kun mahdollista. Oikea asenne, ympäristö kiittää!"
      chauffer_silver: "Kuski (hopea)"
      chauffer_silver_description: "6 tarjottua kyytiä, mainiota! Otat mielelläsi kyytiin matkaseuraa ollessasi autolla liikenteessä."
      commentator_bronze: "Kommentaattori (pronssi)"
      commentator_bronze_description: "Keskustelet mielelläsi muiden %{service_name_genetive} käyttäjien kanssa. Olet jättänyt kolme kommenttia %{service_name_inessive} oleviin pyyntöihin ja tarjouksiin."
      commentator_gold: "Kommentaattori (kulta)"
      commentator_gold_description: "30 kommenttia jätetty! Liikut %{service_name_genetive} yhteisössä kuin kotonasi, tutustut innokkaasti uusiin ihmisiin ja vaihdat ajatuksia näiden kanssa."
      commentator_silver: "Kommentaattori (hopea)"
      commentator_silver_description: "10 kommenttia jätetty! Olet aktiivinen keskustelija."
      enthusiast_bronze: "Innokas (pronssi)"
      enthusiast_bronze_description: "Olet käyttänyt %{service_name_partitive} jo viitenä päivänä. Sinusta alkaa pikku hiljaa tulla %{service_name_genetive} vakioasiakas."
      enthusiast_gold: "Innokas (kulta)"
      enthusiast_gold_description: "Et malta pysyä poissa %{service_name_elative}: olet käynyt palvelussa jo satana päivänä!"
      enthusiast_silver: "Innokas (hopea)"
      enthusiast_silver_description: "%{service_name} on osa päivittäistä elämänrytmiäsi: käyntikertoja on takana jo kuukauden päivät."
      first_transaction: "Ensimmäinen tapahtuma"
      first_transaction_description: "Onnea ensimmäisen tapahtumasi johdosta! Ensimmäinen hyväksytty pyyntösi tai tarjouksesi on vahvistettu ja siitä on annettu palautetta."
      generous_bronze: "Antelias (pronssi)"
      generous_bronze_description: "Olet lahjoittanut tai lainannut jo kaksi kertaa tavaroitasi jollekulle toiselle."
      generous_gold: "Antelias (kulta)"
      generous_gold_description: "Mikä on sinun, on myös muiden. Olet lainannut tai antanut %{service_name_inessive} tavaran jollekulle toiselle jo 15 kertaa, upeaa!"
      generous_silver: "Antelias (hopea)"
      generous_silver_description: "Jaat mielelläsi tavarasi muiden kanssa. 6 annettua tai lainattua tavaraa, hienoa!"
      helper_bronze: "Auttaja (pronssi)"
      helper_bronze_description: "Olet tarjonnut jo kaksi kertaa apuasi toiselle käyttäjälle, mainiota!"
      helper_gold: "Auttaja (kulta)"
      helper_gold_description: "Olet oikea partiolainen: aina valmiina auttamaan, kun joku tarvitsee apua. Olet auttanut muita jo 15 kertaa!"
      helper_silver: "Auttaja (hopea)"
      helper_silver_description: "Tarjoat aktiivisesti apua muille: jo 6 tehtyä palvelusta!"
      jack_of_all_trades: Jokapaikanhöylä
      jack_of_all_trades_description: "Olet todellinen monitaituri! Olet ollut mukana resurssinvaihdoissa viidessä eri roolissa. Jatka samaan malliin ja kerää kaikki kahdeksan: tavaroiden tarjoaja, palvelusten tarjoaja, kyytien tarjoaja, asunnontarjoaja, tavaroiden tarvitsija, palveluksentarvitsija, kyydintarvitsija ja asunnontarvitsija."
      lender_bronze: "Lainaaja (pronssi)"
      lender_bronze_description: "Olet asettanut kolme tavaraa lainattavaksi %{service_name_illative}, mainiota!"
      lender_gold: "Lainaaja (kulta)"
      lender_gold_description: "Antaisit lähimmäisellesi vaikka paidan päältäsi. Olet listannut 25 tavaraa, jotka voisit lainata muille, mahtavaa!"
      lender_silver: "Lainaaja (hopea)"
      lender_silver_description: "Kaapeissasi on paljon tavaroita, jotka voisit hyvin jakaa muiden kanssa: olet asettanut jo 10 lainatavaraa tarjolle %{service_name_illative}."
      listing_freak_bronze: "Ilmoittaja (pronssi)"
      listing_freak_bronze_description: "Sinulla on viisi avointa pyyntöä ja/tai tarjousta listattuna %{service_name_illative}. Hienoa! Löytyisikö kaapistasi tai taitovalikoimastasi vielä jotakin, mistä olisi iloa muille?"
      listing_freak_gold: "Ilmoittaja (kulta)"
      listing_freak_gold_description: "40 avointa pyyntöä ja/tai tarjousta, mahtavaa! Lukeudut %{service_name_genetive} ahkerimpien sisällöntuottajien joukkoon."
      listing_freak_silver: "Ilmoittaja (hopea)"
      listing_freak_silver_description: "20 avointa pyyntöä ja/tai tarjousta, kiitettävää listausaktiivisuutta!"
      moneymaker_bronze: "Tienaaja (pronssi)"
      moneymaker_bronze_description: "%{service_name_inessive} voi ansaita myös rahaa! Olet myynyt tai vuokrannut jo kaksi tavaraa."
      moneymaker_gold: "Tienaaja (kulta)"
      moneymaker_gold_description: "15 myytyä tai vuokrattua tavaraa! %{service_name} on sinulle todella hyvä bisnes!"
      moneymaker_silver: "Tienaaja (hopea)"
      moneymaker_silver_description: "Saat %{service_name_elative} mukavan lisän tienesteihisi. Jo kuusi myytyä tai vuokrattua tavaraa."
      rookie: Tulokas
      rookie_description: "Olet lisännyt ensimmäistä kertaa pyynnön tai tarjouksen %{service_name_illative}. Tästä se lähtee!"
      santa: Joulupukki
      santa_description: "Onkos täällä kilttejä lapsia? Olet lahjoittanut vähintään yhden tavaran toiselle käyttäjälle joulukuussa."
      taxi_stand_bronze: "Taksitolppa (pronssi)"
      taxi_stand_bronze_description: "Olet laittanut kolme kertaa kyytitarjouksen %{service_name_illative}."
      taxi_stand_gold: "Taksitolppa (kulta)"
      taxi_stand_gold_description: "Päivystät jatkuvasti valmiina tarjoamaan kyytejä kanssaihmisillesi. 25 kyytitarjousta, upeaa!"
      taxi_stand_silver: "Taksitolppa (hopea)"
      taxi_stand_silver_description: "Kymmenen kyytitarjousta, hienoa! Ihmiset tietävät, että sinun puoleesi kannattaa kääntyä, jos on vailla kyytiä."
      volunteer_bronze: "Vapaaehtoinen (pronssi)"
      volunteer_bronze_description: "Haluat päästä hyödyntämään osaamistasi auttamalla muita. Sinulla on kolme avointa palvelustarjousta %{service_name_inessive}."
      volunteer_gold: "Vapaaehtoinen (kulta)"
      volunteer_gold_description: "Et tiedä mitään parempaa kuin muiden auttaminen. Olet listannut profiiliisi 25 eri palvelustarjousta, hienoa!"
      volunteer_silver: "Vapaaehtoinen (hopea)"
      volunteer_silver_description: "Sinulla on paljon annettavaa muille: olet listannut jo 10 avointa palvelustarjousta!"
    profile_feedback:
      as_expected: "Vastasi odotuksia"
      exceeded_expectations: "Ylitti täysin odotukset"
      grade: "arvio:"
      and_gave_following_feedback: "ja antoi seuraavan palautteen"
      less_than_expected: "Ei vastannut lainkaan odotuksia"
      slightly_better_than_expected: "Ylitti jossain määrin odotukset"
      slightly_less_than_expected: "Ei täysin vastannut odotuksia"
    profile_listings:
      show_also_closed: "Näytä myös suljetut"
      show_only_open: "Näytä vain avoimet"
    show:
      contact: "Lähetä yksityisviesti"
      about_me: "Tietoa minusta:"
      add_description: "Kerro jotain itsestäsi"
      add_location: "Lisää sijainti"
      add_phone_number: "Lisää puhelinnumero"
      address: "Osoite:"
      as_expected: "Vastasi odotuksia"
      edit_profile_info: "Muokkaa tietojasi"
      exceeded_expectations: "Ylitti odotukset"
      positive: positiivista
      hide_description: "Vähemmän tekstiä"
      joined_this_community: "Liittyi tähän yhteisöön %{time_ago}"
      was_last_seen: "Viimeksi aktiivinen %{time_ago}"
      was_invited_by: "Liittyi yhteisöön käyttäjän %{inviter_name} kutsumana"
      less_than_expected: "Ei vastannut odotuksia"
      phone_number: "Puhelinnumero:"
      show_all_badges: "Näytä kaikki ansiomerkit"
      show_all_feedback: "Näytä kaikki palautteet"
      show_all_testimonials: "Näytä kaikki palautteet"
      show_full_description: "Näytä koko teksti"
      slightly_better_than_expected: "Ylitti odotukset"
      slightly_less_than_expected: "Ei vastannut odotuksia"
      what_are_these: "Mitä nämä ovat?"
      review: "saatu palaute"
      reviews: "saatua palautetta"
      badge: ansiomerkki
      badges: ansiomerkkiä
      listing: ilmoitus
      listings: ilmoitusta
      open_listing: "avoin ilmoitus"
      open_listings: "avointa ilmoitusta"
      no_listings: "Ei ilmoituksia"
      no_open_listings: "Ei avoimia ilmoituksia"
      no_reviews: "Ei palautteita"
      no_badges: "Ei ansiomerkkejä"
      show_all_listings: "Näytä kaikki ilmoitukset"
      show_all_open_listings: "Näytä kaikki avoimet ilmoitukset"
      show_all_reviews: "Näytä kaikki palautteet"
      trustcloud: TrustCard
  search:
    show:
      all_results: Kaikista
      loading_more_search_results: "Ladataan lisää hakutuloksia"
      offers: Tarjouksista
      requests: Pyynnöistä
      search: Haku
      search_results: Hakutulokset
      search_returned_no_results: "Antamallasi hakusanalla ei löytynyt tuloksia."
      search_verb: Hae
  sessions:
    new:
      create_new_account: "Luo uusi tunnus"
      i_forgot_my_password: "Käyttäjätunnus tai salasana unohtunut"
      login: "Kirjaudu sisään"
      login_to_kassi: "Kirjaudu sisään %{service_name_illative}"
      connect_your_facebook_to_kassi: "Yhdistä Facebook-tilisi %{service_name_illative}"
      facebook_account: "Facebook-tilisi:"
      log_in_to_link_account: "Jos sinulla on jo tunnus %{service_name_inessive}, kirjaudu sisään alla olevan lomakkeen avulla yhdistääksesi tunnuksesi Facebook-tiliin."
      you_can_also_create_new_account: "Jos sinulla ei ennestään ole tunnusta %{service_name_inessive}, %{accont_creation_link} luodaksesi uuden tunnuksen Facebook-tiedoillasi."
      account_creation_link_text: "klikkaa tästä"
      cancle_facebook_connect: "Jos et halua yhdistää tätä tunnusta, voit %{cancel_link}."
      facebook_cancel_link_text: "perua yhdistämisen"
      log_in_with_your_facebook_account: "Kirjaudu Facebook-tililläsi"
      or_sign_up_with_your_username: "...tai sitten käyttäjätunnuksellasi ja salasanallasi:"
      we_will_not_post_without_asking_you: "Emme koskaan postaa puolestasi Facebookiin kysymättä ensin sinulta."
    password_forgotten:
      email: Sähköposti
      password_recovery_instructions: "Anna sähköpostiosoitteesi, niin sinulle lähetetään käyttäjätunnuksesi ja ohjeet salasanan vaihtamiseen."
      request_new_password: "Pyydä uusi salasana"
      change_your_password: "Vaihda salasanasi"
    confirmation_pending:
      welcome_to_kassi: "Tervetuloa %{service_name_illative}!"
      check_your_email: "Tarkista sähköpostilaatikkosi (tarvittaessa myös roskapostikansio)"
      get_started: "Alkuun pääseminen"
      getting_started_instructions: "Kun olet varmistanut tunnuksesi, on hyvä lisätä kuva ja haluamasi tiedot <a href=\"%{profile_url}\">profiiliisi</a>, tai voit myös jatkaa suoraan lisäämällä %{service_name_illative} <a href=\"/fi/listings/new/offer\">tarjouksen</a> jostain, mitä voisit mahdollisesti lainata, vuokrata, myydä tai tehdä yhteisön jäsenille. Tai jos tarvitset jotain tiettyä tavaraa tai apua, jätä siitä <a href=\"/fi/listings/new/request\">pyyntö</a>."
      resend_confirmation_instructions: "Lähetä uusi varmistusähköposti"
      your_current_email_is: "Nykyinen osoitteesi: <strong>%{email}</strong>"
      change_email: Vaihda?
      confirm_your_email: "Ole hyvä ja vahvista sähköpostiosoitteesi"
      account_confirmation_instructions: "Saat pian sähköpostin, jossa on linkki, jota sinun on klikattava varmistaaksesi sähköpostiosoitteesi. Varmistuksen jälkeen voit liittyä tähän yhteisöön."
      account_confirmation_instructions_dashboard: "Saat pian sähköpostin, jossa linkki, jolla voit vahvistaa syöttämäsi sähköpostiosoitteen."
  settings:
    account:
      change: Vaihda
      confirm_new_password: "Uusi salasana uudestaan"
      delete_account: "Käyttäjätilin poisto"
      delete_account_button: "Poista tilini pysyvästi"
      delete_account_confirmation_popup: "Oletko aivan varma, että haluat pysyvästi poistaa käyttäjätilisi ja kaikki siihen liittyvät tiedot? Poistoa ei voi peruuttaa."
      email: "Sähköpostiosoite:"
      instructions_to_delete_account: "Jos poistat käyttäjätilisi, samalla poistetaan kaikki profiilin tiedot, ilmoitukset, viestit, palautteet ym "
      contact_admin: "otathan yhteyttä ylläpitoon"
      new_email: "Uusi sähköpostiosoite"
      new_password: "Uusi salasana"
      save: Tallenna
      these_fields_are_shown_only_to_you: "Käyttäjätunnus näytetään profiilissasi, jos et ole syöttänyt nimeäsi. Muut tiedot näytetään vain sinulle."
    notifications:
      email_from_admins: "Tämän yhteisön ylläpitäjä voi lähettää minulle sähköpostia"
      i_want_to_get_email_notification_when: "Haluan saada tiedotteen sähköpostilla, kun..."
      newsletters: Uutiskirjeet
      community_updates: Tapahtumapäivitykset
      email_about_accept_reminders: "...olen unohtanut hyväksyä pyynnön tai tarjouksen"
      email_about_confirm_reminders: "...olen unohtanut merkitä pyynnön toteutuneeksi"
      email_about_new_badges: "...olen ansainnut uuden ansiomerkin"
      email_about_new_comments_to_own_listing: "...joku kommentoi pyyntöäni tai tarjoustani"
      email_about_new_messages: "...joku lähettää minulle viestin"
      email_about_new_received_testimonials: "...joku antaa minulle palautetta"
      email_about_testimonial_reminders: "...olen unohtanut antaa palautetta tapahtumasta"
      email_daily_community_updates: "Lähetä viesti <b>päivittäin</b>, jos yhteisöissäni on uusia ilmoituksia"
      email_weekly_community_updates: "Lähetä viesti <b>viikoittain</b>, jos yhteisöissäni on uusia ilmoituksia"
      do_not_email_community_updates: "Älä lähetä minulle sähköpostia uusimmista ilmoituksista"
      email_newsletters: "Lähetä minulle silloin tällöin ilmestyvä %{service_name}-uutiskirje"
      email_when_conversation_accepted: "...joku hyväksyy pyyntöni tai tarjoukseni"
      email_when_conversation_rejected: "...joku hylkää pyyntöni tai tarjoukseni"
      email_about_completed_transactions: "...joku merkitsee pyyntöni tai tarjoukseni toteutetuksi"
      email_about_new_payments: "...saan tililleni uuden maksun"
      email_about_payment_reminders: "...olen unohtanut maksaa maksun"
      unsubscribe_succesful: "Tämä sähköpostitiedote on kytketty pois"
      unsubscribe_info_text: "Et jatkossa enää saa tämäntyyppistä sähköpostia. Tarkista %{settings_link}, niin voit valita mistä asioista haluat sähköpostiviestin tai palaa %{homepage_link}."
      settings_link: asetuksesi
      homepage_link: etusivulle
      unsubscribe_unsuccesful: "Sähköpostin poiskytkentä epäonnistui"
      unsuccessful_unsubscribe_info_text: "Linkki, jota klikkasit saattaa olla vanhentunut, tai kyse voi olla ohjelmistovirheestä. Laita palautetta ylälaidan valikosta, niin voimme poistaa sinut postilistalta, tai kirjaudu sisään, niin voit itse vaihtaa sähköpostiasetuksesi."
    profile:
      about_you: "Tietoa sinusta"
      city: Kaupunki
      family_name: Sukunimi
      given_name: Etunimi
      location_description: "Sijainti voi olla joko tarkka katuosoite tai vaikkapa vain postinumero. Täytäthän ainakin postinumerosi. Voit myös valita sijainnin alla olevalta kartalta."
      phone_number: Puhelinnumero
      profile_picture: Profiilikuva
      postal_code: Postinumero
      profile_page: profiilisivullasi
      profilemap: Karttanäkymä
      street_address: Sijainti
      these_fields_are_shown_in_your: "Nämä tiedot näytetään kaikille %{service_name_genetive} käyttäjille"
      visible_to_everybody: "näytetään kaikille"
      visible_to_registered_users: "(näytetään kirjautuneille käyttäjille)"
    save_information: "Tallenna tiedot"
  sms:
    or_check_the_offer_in_kassi: " tai katsoa tarjouksen: %{listing_url}"
    parsing_error: "Viestin tulkinta epäonnistui. Tarkista viestin muotoon liittyvät ohjeet ja yritä uudestaan."
    pay: maksa|maksu
    payment_delivered: "Maksettu käyttäjälle %{receiver} %{amount} euroa. Maksu + välityspalkkio on lisätty puhelinlaskuusi summalla %{amount_plus_commission} euroa."
    potential_ride_share_offer: "%{author_name} tarjoaa %{service_name_inessive} kyytiä välille %{origin} - %{destination} %{start_time}."
    request: ^pyyntö$|^p$
    rideshare: kyyti
    you_can_call_him_at: "Voit soittaa hänelle: %{phone_number}"
    you_can_pay_gas_money_to_driver: "Voit maksaa bensarahaa lähettämällä 'kassi maksa %{driver} Xe', missä X on maksettava summa. Tuo summa + 5% komissio lisätään puhelinlaskuusi."
    category_not_supported: "Tähän kategoriaan ei vielä voi ilmoittaa tekstiviestillä."
    check_the_offer_in_kassi: "Katso tarjous %{service_name_inessive}: %{listing_url}"
    listing_created: "Kiitos viestistä, ilmoituksesi on nyt lisätty %{service_name_illative}."
    offer: ^tarjous$|^t$
  tag_cloud:
    tag_used:
      with_tag: Avainsanalla
      without_tag: "Ilman avainsanaa"
  terms:
    show:
      accept_terms: "%{service_name_genetive} käyttöehtojen hyväksyminen"
      here: "klikkaamalla tästä"
      i_accept_new_terms: "Hyväksyn uudet käyttöehdot"
      i_accept_terms: "Hyväksyn käyttöehdot"
      terms: "%{service_name_genetive} käyttöehdot"
      terms_have_changed: "Käyttöehdot ovat muuttuneet"
      you_can_view_the_new_terms: "Voit nähdä uudet ehdot"
      you_need_to_accept: "Tervetuloa %{service_name_illative}! Tämä näyttäisi olevan ensimmäinen kerta, kun käytät palvelua. Ennen käytön aloittamista sinun täytyy vielä hyväksyä"
      you_need_to_accept_new_terms: "%{service_name_genetive} käyttöehdot ovat muuttuneet. Sinun täytyy hyväksyä uudet ehdot, jotta voit jatkaa palvelun käyttöä. Uusien ehtojen tarkoituksena on mahdollistaa palvelun ylläpito tutkimusprojektin loppumisen jälkeen."
  testimonials:
    index:
      all_testimonials: "Kaikki palautteet"
      feedback_altogether: "Palautteita yhteensä: "
      loading_more_testimonials: "Ladataan lisää palautteita"
      no_testimonials: "Ei saatuja palautteita."
    new:
      as_expected: "Vastasi odotuksia"
      exceeded_expectations: "Ylitti täysin odotukset"
      give_feedback_to: "Anna palautetta käyttäjälle %{person}"
      grade: "Millainen kokemus oli?"
      less_than_expected: "Ei vastannut lainkaan odotuksia"
      send_feedback: "Lähetä palaute"
      slightly_better_than_expected: "Ylitti osin odotukset"
      slightly_less_than_expected: "Ei täysin vastannut odotuksia"
      textual_feedback: "Miten tapahtuma sujui?"
      this_will_be_shown_in_profile: "Antamasi palaute näkyy muille yhteisön jäsenille käyttäjän %{person} profiilisivulla. Palautteen avulla muut jäsenet voivat arvoida käyttäjän %{person} luotettavuutta."
      positive: Positiivinen
      negative: Negatiivinen
      default_textual_feedback: "Kaikki meni hienosti, paljon kiitoksia!"
    testimonial:
      about_listing: "liittyen ilmoitukseen"
  time:
    formats:
      short: "%e. %b %Y kello %H:%M"
      shorter: "%e. %b klo %H:%M"
      sms: "%e.%m. klo %H:%M"
  timestamps:
    day_ago: "%{count} päivä sitten"
    days_ago: "%{count} päivää sitten"
    hour_ago: "%{count} tunti sitten"
    hours_ago: "%{count} tuntia sitten"
    minute_ago: "%{count} minuutti sitten"
    minutes_ago: "%{count} minuuttia sitten"
    month_ago: "%{count} kuukausi sitten"
    months_ago: "%{count} kuukautta sitten"
    seconds_ago: "%{count} sekuntia sitten"
    year_ago: "%{count} vuosi sitten"
    years_ago: "%{count} vuotta sitten"
    days_since:
      one: päivän
      other: "%{count} päivän"<|MERGE_RESOLUTION|>--- conflicted
+++ resolved
@@ -1257,19 +1257,6 @@
       sum: "Summa:"
       commission_will_be_added: "Hintaan lisätään palvelumaksu 10%."
     form:
-<<<<<<< HEAD
-      total: "Yhteensä"
-      including_tax: "(Sis. ALV %{tax_percentage}%)"
-      service_charge: "Palvelumaksu"
-      product: "Tuote"
-      price: "Hinta"
-      continue_to_pay: "Jatka maksamaan"
-    mangopay:
-      seller_registration_needed:
-        seller_registration_needed: "Et voi vielä tehdä rahaan liittyvää ilmoitusta"
-        seller_registration_instructions: "Ennen kuin voit tehdä ilmoituksen, josta joku voisi maksaa sinulle rahaa, sinun täytyy täyttää vielä pari lisätietoa %{link_to_settings_page}."
-        settings_page_link: "profiiliisi"
-=======
       total: Yhteensä
       service_charge: Palvelumaksu
       product: Tuote
@@ -1283,7 +1270,6 @@
         seller_registration_needed: "Et voi vielä tehdä rahaan liittyvää ilmoitusta"
         seller_registration_instructions: "Ennen kuin voit tehdä ilmoituksen, josta joku voisi maksaa sinulle rahaa, sinun täytyy täyttää vielä pari lisätietoa %{link_to_settings_page}."
         settings_page_link: profiiliisi
->>>>>>> 552271a8
   people:
     index:
       loading_more_members: "Ladataan lisää jäseniä"
