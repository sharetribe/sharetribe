sv:
  number:
    currency:
      format:
        separator: ","
        delimiter: " "
        format: "%n %u"
  admin:
    categories:
      edit:
        edit_listing_category: "Redigera kategori %{category}"
      index:
        listing_categories: Annonskategorier
        create_a_new_category: "+Skapa en ny kategori"
        remove_category_confirmation: "Är du säker på att du vill ta bort kategori %{category_name}?"
        saving_order: "Spara kategoriordning"
        save_order_successful: "Kategoriordning sparad"
        save_order_error: "Ett fel inträffade när kategoriordningen sparades. Ladda om sidan och försök igen."
      new:
        new_listing_category: "Ny annonskategori"
      form:
        category_name:
          category_title: Kategorititel
        category_parent:
          category_parent: Moderkategori
          no_parent: "Ingen moderkategori"
        category_transaction_types:
          transaction_types: Ordertyper
          transaction_types_description: "Ordertyper avgör vilka typ av transaktioner som tillåts med annonser i denna kategori. T ex är det bara försäljning, eller är det uthyrning och ge bort också tillåtet."
          select_all: "Välj alla"
          clear_all: "Rensa allt"
        buttons:
          save: Spara
          cancel: Avbryt
      remove:
        remove_category: "Ta bort kategori"
        remove_category_name: "Ta bort kategori %{category_name}"
        warning_remove_effects: "Varning! När du tar bort kategori %{category_name} så kommer det att ha följande effekt:"
        warning_listing_will_be_moved:
          one: "Det är %{count} annons i kategorin. Den kommer att flyttas till vald kategori."
          other: "Det är %{count} annonser i kategorin. De kommer att flyttas till vald kategori."
        warning_custom_field_will_be_moved:
          one: "Det är %{count} anpassat fält i kategorin. Den kommer att flyttas till vald kategori."
          other: "Det är %{count} anpassade fält i kategorin. De kommer att bli flyttade till vald kategori."
        warning_subcategory_will_be_removed:
          one: "Det är %{count} underkategori i kategorin. Den kommer att tas bort."
          other: "Det är %{count} underkategorier i kategorin. De kommer att tas bort."
        warning_with_subcategories_listing_will_be_moved:
          one: "Det är %{count} annons i kategorin och underkategorierna. Den kommer att flyttas till vald kategori."
          other: "Det är %{count} annonser i kategorin och underkategorierna. De kommer att flyttas till vald kategori."
        warning_with_subcategories_custom_field_will_be_moved:
          one: "Det är %{count} anpassat fält i kategorin och underkategorierna. Den kommer att flyttas till vald kategori."
          other: "Det är %{count} anpassade fält i kategorin och underkategorierna. De kommer att flyttas till vald kategori."
        select_new_category: "Välj en ny kategori dit objekten ovan kommer att flyttas:"
        buttons:
          remove: "Ta bort"
          cancel: Avbryt
    communities:
      edit_details:
        community_details: "Grundläggande detaljer"
        community_look_and_feel: Design
        edit_community: "Grundläggande detaljer"
        enabled_languages: "Aktiverade språk"
        enabled_languages_description: "Tillgängliga språk för användarna. Det första används som standard."
        default_language: Standardspråk
        language_selection_disabled: "Språkval är inaktiverad för din marknadsplats eftersom du använder ett inofficiellt språk: %{languages}. Vänligen kontakta Sharetribesupporten om du vill ändra dina språkinställningar."
        community_name: Marknadsplatsnamn
        edit_community_name_description: "Namnet på din marknadsplats. Detta ser användarna i e-postmeddelanden och på många andra ställen."
        community_slogan: "Marknadsplats slogan"
        edit_community_slogan_description: "Detta visas på startsidan av marknadsplatsen och för användarna som inte är inloggade. %{see_how_it_looks_like}"
        community_description: "Marknadsplats beskrivning"
        edit_community_description_description: "Detta visas på startsidan av marknadsplatsen och för användarna som inte är inloggade. %{see_how_it_looks_like}"
        community_search_placeholder: "Sök hjälp text"
        edit_community_search_placeholder_description: "Detta visas på startsidan av marknadsplatsen som en text i sökfältet. %{see_how_it_looks_like}"
        private_community_homepage_content: "Privat marknadsplats startsidans innehåll"
        edit_private_community_homepage_content_description: "Detta visas på startsidan av den privata marknadsplatsen för användarna som inte är inloggade. Här kan du beskriva din marknadsplats och processen hur man går med. Du kan även lägga till bilder, videos och HTML-innehåll här. %{see_how_it_looks_like}"
        update_information: "Spara inställningar"
        invite_people: "Bjud in nya användare"
        edit_signup_info: Registreringsinformation
        edit_signup_info_description: "Detta är en infotext som kan visas till användarna på registreringssidan. Där kan du ge användarna instruktioner för hur man registrerar sig, information hur du får en inbjudan osv. Som standard så finns det inga instruktioner."
        edit_info: "Redigera information"
        see_how_it_looks_like: "Se hur det fungerar"
        verification_to_post_listings_info_content: "Info text till ej verifierade användare"
        verification_to_post_listings_info_content_description: "Du kräver just nu att användarna ska godkännas manuellt av dig innan de kan skapa annonser. Här kan du ändra standardtexten som visas för icke-verifierade medlemmar när de försöker skapa en annons."
        verification_to_post_listings_info_content_default: "%{service_name} kräver att man godkänns manuellt av admin innan man kan skapa en annons. Du har ännu inte blivit verifierad. Vänligen %{contact_admin_link} för att bli verifierad."
        contact_admin_link_text: "Kontakta admin"
        save: "Spara inställningar"
        transaction_agreement: Transaktionsavtal
        transaction_agreement_checkbox: "Kräver att användarna accepterar villkoren innan transaktion"
        transaction_agreement_checkbox_header: Avtal
        transaction_agreement_checkbox_label_description: "Denna text kommer att visas bredvid kryssrutan vid checkout. Användaren behöver kryssa i denna ruta för att gå vidare med betalningen. Ett exempel skulle vara något i stil med \"Genom att bocka i denna ruta så accepterar du användarvillkoren.\""
        transaction_agreement_text_header: Avtalstext
        transaction_agreement_description: "Detta är innehållet av avtalet som användarna måste acceptera. Avtalets innehåll syns när användaren klickar på %{read_more} länken."
      edit_look_and_feel:
        edit_community_look_and_feel: "Redigera marknadsplatsen \"%{community_name}\""
        community_logo: Logotyp
        community_logo_icon: "Logotyp för sociala nätverk och mobila enheter"
        community_cover_photo: Omslagsbild
        small_community_cover_photo: "Liten omslagsbild"
        favicon: Favicon
        favicon_info_text: "Favicon kommer att ersätta Sharetribes standardlogotyp. Dimensionerna ska vara 32x32 pixlar och den uppladdade bilden kommer att skalas till den dimensionen."
        community_custom_color1: Huvudfärg
        community_slogan_color: "Färgen för marknadsplatsens slogan"
        community_slogan_color_instructions_text: "Du kan ändra färgen på slogan som syns på hemsidan genom att skriva in ett hex-värde. Slogan visas åt alla som inte är inloggade. %{colorpicker} kan hjälpa dig att välja en färg och kopiera koden här. %{see_how_it_looks_like}"
        community_description_color: "Färgen för marknadsplatsens beskrivning"
        community_description_color_instructions_text: "Du kan ändra färgen på beskrivningen som syns på hemsidan genom att skriva in ett hex-värde. Beskrivningen visas åt alla som inte är inloggade. %{colorpicker} kan hjälpa dig att välja en färg och kopiera koden här. %{see_how_it_looks_like}"
        new_listing_button_custom_color: "Skapa en ny annons knapp färg"
        logo_instructions_text_with_dimensions: "Desktoplogotypens storlek ska vara %{width}x%{height}px. Den kommer att visas för användare med större skärm."
        logo_instructions_text_with_dimensions_no_placing: "Logotypens storlek skall vara %{height}x%{width}pixlar"
        logo_icon_instructions_text_with_dimensions: "Denna fyrkantiga logotyp kommer att visas när folk delar din sida på Facebook, när de ser din sida på en mobil enhet eller när de lägger ett bokmärke av din sida till hemmaskärmen på mobila enheter. Dimensionerna måste vara (minst) %{width}x%{height}px."
        logo_icon_instructions_text_with_dimensions_no_placing: "Denna fyrkantiga logotyp kommer att visas när folk delar din sida på Facebook, när de ser din sida på en mobil enhet eller när de lägger ett bokmärke av din sida till hemmaskärmen på mobila enheter. Dimensionerna måste vara (minst) %{width}x%{height}px."
        cover_photo_visibility: "Omslagsbild visas på startsidan för ej inloggade användare."
        cover_photo_instructions_text_with_dimensions: "Bilden kommer att skalas ner till %{width}x%{height} pixlar och större bilder kommer att beskäras i mitten. %{see_how_it_looks_like}."
        small_cover_photo_visibility: "Liten omslagsbild visas på alla sidor förutom på startsidan för ej inloggade användare."
        small_cover_photo_instructions_text_with_dimensions: "Bilden kommer att skalas ner till %{width}x%{height} pixlar och större bilder kommer att beskäras i mitten."
        main_content_width: "När du väljer en omslagsbild så notera att huvudsidans innehåll är %{main_width} pixlar brett som mest. Kom även ihåg att se hur omslagsbilden ser ut på mindre skärmar (t ex så kan du göra din webbläsares fönster mindre)."
        custom_color1_instructions_text: "Du kan ändra huvudfärgen på användargränssnittet genom att skriva in ett hex-värde. <a href=\"http://www.colorpicker.com/?colorcode=D96E21\" target=\"_blank\" rel=\"noreferrer\">ColorPicker.com</a> kan hjälpa dig att välja en färg och kopiera koden här."
        new_listing_button_instructions_text: "Du kan ändra färgen på \"Skapa ny annons\" knappen genom att sätta in ett hex färgvärde. %{link_to_colorpicker} kan hjälpa dig att välja färg och ge dig hexvärdet. Du kan sedan kopiera koden hit."
        default_browse_view: "Standard bläddervy"
        default_browse_view_instructions_text: "Standard visningsläge används på startsidan för att se hur annonserna visas som standard."
        grid: Rutnätsvy
        list: Lista
        map: Karta
        name_display_type: "Namn visningstyp"
        name_display_type_instructions_text: "Välj hur namnet för varje användare ska synas på sidan."
        full_name: "Fullständigt namn (förnamn, efternamn)"
        first_name_with_initial: "Förnamn med initialer"
        first_name_only: "Bara förnamn"
        invalid_color_code: "Färgkod bör innehålla 6 siffror eller bokstäver A-F t ex D96E21"
        custom_head_script: "Anpassat script"
        custom_head_script_instructions_text: "Detta script finns under <head> taggen för varje sida och kan användas för att lägga in anpassad CSS, Javascript eller HTML. Vänligen notera att framtida ändringar av Sharetribe kan göra ditt script inkomplett."
      edit_text_instructions:
        edit_text_instructions: Instruktionstext
      edit_welcome_email:
        welcome_email_content: "Innehåll för välkomstmail"
        welcome_email_content_description: "Detta meddelande nedan kommer att skickas till alla nya medlemmar när de går med. Du kan skräddarsy meddelandet så att det passar din marknadsplats. Genom att klicka '%{send_test_message_link}' så kan du förhandsgranska meddelandet till din e-postadress så du kan se hur det ser ut."
        edit_message: "Redigera meddelande"
        send_test_message: "Skicka testmeddelande"
      outgoing_email:
        title: "Utgående e-postadress"
        info: "Detta namn och adress används för e-post som skickas från din marknadsplats till dina medlemmar."
        read_more: "Läs mer om utgående e-postadress"
        sender_address: "Avsändaradress: %{sender_address}"
        sender_address_default: "Avsändaradress: inte inställd (använd standardadress %{sender_address})"
        need_to_change: "Om du behöver ändra e-postadressen vänligen %{contact_support_link}."
        contact_support_link_text: "kontakta vår support"
        set_sender_address: "Ställ in avsändaradress"
        sender_name_label: Namn
        sender_name_placeholder: Avsändarnamn
        sender_email_label: E-postadress
        sender_email_placeholder: dinmail@exempel.com
        amazon_ses_notification: "Du kommer få ett email från %{email_sender} för att bekräfta din emailadress. E-postens ämne kommer att vara %{email_subject}. Följ instruktionerna i mejlet för att bekräfta din email."
        this_is_how_it_will_look: "Så här kommer det se ut:"
        send_verification_button: "Skicka verifikationsmail"
<<<<<<< HEAD
        change_sender_email: ~
        successfully_saved: "Avsändaradress sparades korrekt. Verifikationsmailet kommer att skickas snart."
        successfully_saved_name: ~
        set_sender_name: ~
        change_sender_name: ~
        change_sender_prompt: ~
=======
        change_sender_email: "ändra avsändaradress"
        successfully_saved: "Avsändaradress sparades korrekt. Verifikationsmailet kommer att skickas snart."
        successfully_saved_name: "Avsändar namn uppdaterat."
        set_sender_name: "Ändra avsändarnamn"
        change_sender_name: "Ändra avsändarnamn"
        change_sender_prompt: "%{change_name_link} eller %{change_email_link}"
>>>>>>> 42ecec67
        status: "Status: %{status}"
        status_verified: "Verifierad - används"
        status_error: "Ett fel inträffade. Vänligen ladda om sidan."
        status_requested: "Overifierad - verifikationsmail skickades till %{email}%{time_ago}.%{resend_link}"
        status_expired: "Verifikation på %{email} har gått ut. %{resend_link}"
        status_resent: "Verifikationsmail skickades till %{email}.%{resend_link}"
        resend_link: "Skicka igen"
        invalid_email_error: "Felaktig e-postformat för %{email}"
        invalid_email_domain: "E-postadressen %{email} använder en otillåten e-postleverantör: %{domain}. %{invalid_email_domain_read_more_link}"
        invalid_email_domain_read_more_link: "Vänligen läs kunskapsbasartikeln för mer information."
        unknown_error: "Någonting gick fel"
        white_label_offer: "Sätt din egen e-postadress som avsändare och avlägsna all Sharetribe branding från utgående emails genom att %{upgrade_pro_plan_link}."
        upgrade_plan_link: "uppgradera till Pro planen eller högre"
        verification_sent_from: "Verifikationsmailet skickades från %{verification_sender_name}."
        follow_the_instructions: "Vänligen följ instruktionerna i mailet för att verifiera din adress."
      getting_started:
        getting_started: Kom-igång-guide
      available_languages:
        en: Engelska
        en-AU: "Engelska (Australien)"
        en-GB: "Engelska (Storbritannien)"
        fr: Franska
        fr-CA: "Franska (Kanada)"
        es: "Spanska (Chile)"
        es-ES: Spanska
        pt-PT: Portugisiska
        pt-BR: "Brasiliansk portugisiska"
        nb: Norska
        sv: Svenska
        da-DK: Danska
        fi: Finska
        ru: Ryska
        de: Tyska
        el: Grekiska
        nl: Holländska
        tr-TR: Turkiska
        zh: Kinesiska
        ja: Japanska
        it: Italienska
      settings:
        settings: Inställningar
        general: Allmänt
        access: Åtkomst
        join_with_invite_only: "Användare kan bara gå med denna marknadsplats med en inbjudan från en annan användare"
        users_can_invite_new_users: "Alla användare kan bjuda in nya användare till denna marknadsplats"
        private: "Denna marknadsplats är privat (bara registrerade medlemmar kan se innehållet)"
        require_verification_to_post_listings: "Bara användare som är verifierade av admin kan skapa nya annonser"
        search_preferences: "Sök inställningar"
        default_search_type: "Söktyp:%{select_search_type}"
        keyword_search: Nyckelordssökning
        keyword_and_location_search: "Nyckelord och platssökning"
        location_search: Platssökning
        select_distance_unit: "Visa distans i %{distance_units_selector}"
        km: km
        miles: mil
        show_only_nearby: "Visa endast närliggande annonser med platssökningen"
        listing_preferences: Annonsinställningar
        transaction_preferences: Transaktionsinställningar
        show_listing_publishing_date: "Visa publiceringsdatum på annonsen på annonssidan"
        show_category_in_listing_list: "Visa annonstyp på annonssidan"
        listing_comments_in_use: "Tillåt att användare kan skriva kommentarer till annonser (detta visas för alla andra användare)."
        email_preferences: E-postinställningar
        automatic_newsletters: "Skicka automatiskt dagliga/veckovis nyhetsbrev till alla användare (såvida de inte vill)"
        email_admins_about_new_members: "Skicka admin ett e-postmeddelande när nya användare registrerar sig"
        google_analytics_key: "Google Analytics tracking ID"
        twitter_handle: "Twitter handtag (används med twitterknappen på annonssidan)"
        update_settings: "Spara inställningar"
        automatically_confirmed_no_escrow: "Transaktionen kommer automatiskt att markeras som klar %{days_dropdown} dagar efter att betalningen gjorts"
        automatic_newsletter_frequency: "Skicka automatiskt nyhetsbrev: %{frequency_dropdown}"
        newsletter_daily: Dagligen
        newsletter_weekly: Veckovis
        delete_marketplace_title: "Ta bort marknadsplatsen"
        type_marketplace_domain: "Skriv in din marknadsplats domän %{domain} i textrutan nedan:"
        type_marketplace_domain_placeholder: "Skriv in din marknadsplats domän här"
        once_you_delete: "När du tar bort din marknadsplats så kommer du inte att kunna komma åt den längre. Var försiktig!"
        are_you_sure: "Är du säker?"
        i_understand_button: "Jag förstår att min marknatsplats kommer att tas bort när jag klickar på denna knapp"
        last_community_updates: "Vänligen notera att efter borttagning så kan du och dina marknadsplatsanvändare fortfarande få de sista uppdateringsmailen från din marknadsplats."
        you_will_be_redirected_to: "Efter att du har tagit bort din marknadsplats så kommer du skickas vidare till %{destination}. Du kommer inte att kunna komma in på din marknadsplats längre."
        delete_this_marketplace: "Ta bort denna marknadsplats"
        payment_preferences: Betalningssystem
      manage_members:
        manage_members: "Hantera användare"
        email: E-post
        name: Namn
        display_name: "Synligt namn"
        join_date: Anslöt
        admin: Admin
        posting_allowed: "Inlägg tillåtet"
        ban_user: "Spärra användare"
        saving_user_status: Sparar...
        save_user_status_successful: Sparad
        export_all_as_csv: "Exportera alla som CSV"
        save_user_status_error: "Ett fel inträffade när sidan sparades. Försök igen eller ladda om sidan."
        ban_user_confirmation: "Detta tar bort medlemmen från marknadsplatsen och förhindrar att dem ska komma åt sidan igen med deras konto. Är du säker att du vill fortsätta?"
<<<<<<< HEAD
        unban_user_confirmation: ~
        ban_me_error: "Du kan inte bannlysa dig själv."
        search: ~
        search_by_name_email: ~
        reset_search: ~
        for_search_terms: ~
=======
        unban_user_confirmation: "Detta tar bort spärrningen av användaren och ger dem igen tillgång till din marknadsplats. Är du säker du vill fortsätta?"
        ban_me_error: "Du kan inte bannlysa dig själv."
        search: Sök
        search_by_name_email: "Sök efter namn, epostadress eller synligt namn"
        reset_search: "Visa alla"
        for_search_terms: "för: %{terms}"
>>>>>>> 42ecec67
      new_layout:
        new_layout: "Ny layout"
        description_roadmap_new: "När nya layout komponenter blir tillgängliga för din marknadsplats kan du välja om du vill börja använda den nya komponenten eller fortsätta använda den gamla. Du kan ändra detta när som helst från denna sida. Det rekommenderas att alltid använda den nya versionen, för den gamla kan tas bort i något skede. Om en komponent tas bort som du använder kommer du bli meddelad i förhand."
        enabled_for_you: "Aktiverad för dig"
        enabled_for_all: "Aktiverad för alla"
        new_topbar: "Nya menyn (synlig på varje sida)"
        searchpage: "Ny sök sida (kräver den nya menyn)"
      social_media:
        social_media: "Social media"
        twitter_handle: "Twitter användarnamn"
        twitter_handle_info_text: "Användarnamn på ditt Twitterkonto på din marknadsplats (om du har någon). Detta kommer nämnas när folk använder tweetknappen på annonssidan."
        twitter_handle_info_text_with_instructions: "Användarnamnet på Twitterkontot på din marknadsplats (om du har ett). Det kommer att nämnas när folk använder tweetknappen på annonssidan. %{instructions_link}."
        twitter_instructions_link_text: "Läs mer"
        twitter_handle_placeholder: användarnamn
        invalid_twitter_handle: "Twitternamnet ska innehålla max 15 tecken (siffror 0-9 och bokstäver A-Z)."
        facebook_connect: Facebook
        facebook_connect_info_text: "För att aktivera Facebook inloggning, skapa en applikation för din marknadsplats på <a href='https://developers.facebook.com/'>Facebook developers dashboard</a>. Lägg till ID och säkerhetsnyckeln för applikationen här."
        facebook_connect_info_text_with_instructions: "För att aktivera Facebook inloggning, skapa en applikation för din marknadsplats på <a href='https://developers.facebook.com/'>Facebook developers dashboard</a>. Lägg till ID och säkerhetsnyckeln för applikationen här.%{instructions_link}"
        facebook_instructions_link_text: "Se instruktioner för att konfigurera Facebook Connect."
        facebook_connect_id: "Facebook klient ID"
        invalid_facebook_connect_id: "Klient-ID ska bara innehålla nummer."
        facebook_connect_secret: "Facebook klientsäkerhet"
        invalid_facebook_connect_secret: "Klientsäkerhet ska bara innehålla nummer och bokstäver från a till f."
        save: "Spara inställningar"
      analytics:
        analytics: Analytics
        google_analytics_key: "Google Analytics tracking ID"
        google_analytics_key_info_text: "Tracking ID för ditt Google Analytics konto."
        google_analytics_key_info_text_with_instructions: "Tracking ID för ditt Google Analytics konto.%{instructions_link}."
        google_analytics_instructions_link_text: "Läs mer om att koppla Google Analytics"
        save: "Spara inställningar"
      menu_links:
        menu_links: Menylänkar
        save: "Spara inställningar"
        add_menu_link: "Lägg till en ny länk till menyn"
        title_placeholder: Länktitel
        url_placeholder: "http://exempel.se/sv"
        title: Titel
        language: Språk
        url: URL
        empty: "Du har inga ytterligare menylänkar"
        max_number_of_links: "Max antal länkar som visas I menyn: %{select_max_number}"
        all: Alla
        max_number_of_links_info: "Link till %{about_page} visas alltid först i menyn"
        about_page: "\"om\" sidan"
      topbar:
        topbar: Menyn
        new_listing_button_label: "Skapa en ny annons knapptext"
        invalid_post_listing_button_label: "Vänligen ge en giltig text för \"skapa en ny annons\" knappen"
      transactions:
        export_all_as_csv: "Exportera alla som CSV"
        transactions: "Visa transaktioner"
        headers:
          conversation: Konversationstråd
          listing: Annons
          status: Status
          sum: Summa
          started: Startade
          last_activity: "Senaste aktivitet"
          initiated_by: Startar
          other_party: Motpart
        status:
          free: Konversation
          pending: Väntar
          preauthorized: Auktoriserad
          accepted: Godkänt
          rejected: Nekad
          paid: Betald
          confirmed: Bekräftad
          canceled: Avbruten
          initiated: "Väntar på PayPal betalning"
          pending_ext: "Väntar på PayPal betalning"
          none:
            free: Konversation
          paypal:
            free: Konversation
            pending: Väntar
            preauthorized: Förauktoriserad
            accepted: Accepterad
            rejected: Avslagen
            paid: Betald
            confirmed: Bekräftad
            canceled: Avbryten
            initiated: "Väntar på PayPal betalning"
            pending_ext: "Väntar på PayPal betalning"
          stripe:
            free: Konversation
            pending: Väntar
            preauthorized: "Väntar på PayPal betalning"
            accepted: Accepterad
            rejected: Avslagen
            paid: Betald
            confirmed: Bekräftad
            canceled: Avbryten
            initiated: "Väntar på Stripe betalning"
            pending_ext: "Väntar på Stripe betalning"
        not_available: "Inte tillgänglig"
    custom_fields:
      edit:
        edit_listing_field: "Redigera annonsfält %{field_name}"
      edit_price:
        description: "Det minimala och maximala priset inverkar bara på filtret. De sätter inte en gräns för annonspriserna"
        edit_price_field: "Redigera prisfält"
        show_price_filter_homepage: "Visa prisfilter på startsidan"
        price_min: Minimipris
        price_max: Maxpris
      edit_location:
        edit_location_field: "Redigera platsfält"
        this_field_is_required: "Detta fält måste fyllas i"
      edit_expiration:
        edit_expiration_field: "Ändra annonsfältet \"Utgångsdatum\""
        enable: "Aktivera utgångsdatum"
      form:
        field_required:
          this_field_is_required: "Detta fält måste fyllas i"
          this_field_is_required_checkbox: "Detta fält krävs (användaren måste välja minst ett alternativ)"
        search_filter:
          search_filter: "Visa ett filter baserat på detta fält på första sidan"
          date_cant_be_filtered: "Det finns inget filter tillgängligt för datumfältet."
          text_cant_be_filtered: "Det finns inget skilt filter för textfältet. Det vanliga sökfältet söker även igenom textfält."
      index:
        listing_fields: "Annonsfält och filter"
        listing_fields_help: "Här kan du redigera fälten som användarna behöver fylla i när de skapar en ny annons. Notera att det är några fält som är fördefinierade och inte går att ändra."
        add_new_field: "Lägg till ett nytt fält:"
        remove_field_confirmation: "Är du säker på att du vill ta bort fält %{field_name}?"
        cancel: Avbryt
        save: Spara
        field_title: Fältnamn
        field_type: "Typ av fält"
        categories: "Annonskategorier där fältet används"
        select_all: "Välj alla"
        clear_all: "Rensa allt"
        options: Val
        add_option: "+ Lägg till alternativ"
        saving_order: "Spara fältordning"
        save_order_successful: "Fältordning har sparats"
        save_order_error: "Ett fel inträffade när fältordningen sparades. Ladda om sidan och försök igen."
        select_one: "Välj fälttyp..."
        continue: Fortsätt
        minimum_value: Lägsta
        maximum_value: Högsta
        allow_decimals: "Tillåt decimaler"
      new:
        new_listing_field: "Nytt annonsfält"
      field_types:
        text: Text
        number: Nummer
        dropdown: Rullgardin
        checkbox_group: Kryssrutor
        date: Datum
    emails:
      new:
        send_email_to_members: "Skicka e-post till användare"
        send_email_to_members_title: "Skicka e-post till alla dina användare"
        send_email: "Skicka e-postmeddelandet"
        send_email_or: eller
        send_test_email: "Skicka ett test e-post till dig själv"
        test_sent: "Test e-posten skickades till din inbox"
        send_email_article_title: "denna artikel"
        send_email_article_text: "Du kan lära dig mer om användarsegment i %{article_link}"
        recipients:
          title: "Vem vill du skicka e-post till?"
          options:
            all_users: "Alla användare"
            with_listing: "Användare som har skapat åtminstone en annons"
            with_listing_no_payment: "Användare som har skapat åtminstone en annons men inte satt till sin betalinformation"
            with_payment_no_listing: "Användare som har satt till sin betalinformation men inte skapat en annons"
            no_listing_no_payment: "Användare som inte har skapat en annons eller satt till sin betalningsinformation"
        email_subject: "E-post ämne"
        email_content: "E-post innehåll"
        email_content_placeholder: "Vad vill du säga till dina användare?"
        email_language: "Språk på e-postmottagarna"
        any_language: "Alla språk"
        message_will_be_sent_only_to_people_with_this_language: "Notera: e-postameddelandet skickas bara till de användare som använder %{service_name} på det språk du valt."
        email_sent: "Meddelandet skickat."
    left_hand_navigation:
      general: Allmänt
      users_and_transactions: "Användare & transaktioner"
      configure: Konfiguration
      emails_title: E-post
      subscription: Prenumeration
      preview: "Förhandsvisa sida"
    listing_shapes:
      availability_title: Tillgänglighet
      read_more: "Läs mer om automatisk tillgänglighetshantering"
      read_more_availability_management: "Läs mer om tillgänglighetshantering. "
      allow_providers_to_manage_availability: "Tillåt säljare att hantera sin tillgänglighet i en kalender"
      per_day_availability: "\"Per dag\" tillgänglighet"
      per_night_availability: "\"Per natt\" tillgänglighet"
      pricing_units_disabled_info: "Prissättningsenheter kan inte användas när tillgänglighets kalendern är aktiverad."
<<<<<<< HEAD
      can_not_find_name: ~
=======
      can_not_find_name: "Kan inte hitta ordertyp med namnet: %{name}"
>>>>>>> 42ecec67
      index:
        listing_shapes: Ordertyper
        description: "Ordertyper bestämmer hur orderprocessen fungerar på din sida. Du kan välja om dina användare ska hyra, sälja eller kanske bara skicka meddelanden och kommunicera via gratismeddelanden."
        read_more_about_order_types: "Läs mer om ordertyper"
        add_new_shape: "Lägg till ny ordertyp: "
        select_template: "Välj mall..."
        all_categories: "Alla kategorier"
        no_categories: "Inga kategorier"
        category_count: "%{category_count} kategorier"
        header:
          listing_shape_name: "Ordertyp namn"
          listing_shape_categories: "Kategorier där det används"
        order:
          saving_order: "Sparar ordning"
          save_order_successful: "Ordning sparad"
          save_order_error: "Ett fel inträffade när fältordningen sparades. Ladda om sidan och försök igen."
      templates:
        selling_products: "Produkter att sälja"
        renting_products: "Produkter att hyra"
        offering_services: Tjänster
        giving_things_away: "Ge bort saker"
        requesting: Förfrågan
        announcement: Inläggsmeddelande
        custom: Anpassad
      new:
        create_listing_shape: "Skapa ordertyp"
        create: Skapa
        cancel: Avbryt
        create_success: "Ny ordertyp %{shape} skapad"
        create_failure: "Kunde inte skapa ny ordertyp. Fel: %{error_msg}"
      edit:
        edit_listing_shape: "Ändra ordertyp %{shape}"
        update: Spara
        cancel: Avbryt
        update_success: "Ändringar till ordertyp %{shape} sparade"
        update_failure: "Kunde inte spara ändringar. Fel: %{error_msg}"
        delete: "Ta bort ordertyp"
        confirm_delete_order_type:
          one: "Det är %{count} annons med denna ordertyp. Om du tar bort ordertypen så kommer annonsen att stängas. Är du säker på att du vill ta bort ordertypen?"
          other: "Det är %{count} annonser med denna ordertyp. Om du tar bort ordertypen så kommer annonserna att stängas. Är du säker på att du vill ta bort ordertypen?"
        can_not_delete_last: "Du kan inte ta bort denna typ eftersom det är den enda i din marknadsplats."
        can_not_delete_only_one_in_categories: "Du kan inte ta bort denna ordertyp eftersom det är den enda ordertyp som används i följande kategori: %{categories}"
      listing_shape_name: Namn
      listing_shape_name_placeholder: "T ex sälja"
      action_button_label: "Utchecknings knapp namn"
      action_button_placeholder: "T ex köpa"
      open_listings_warning:
        one: "Det finns %{count} öppnad annons med denna ordertyp. Om du ändrar något av dessa inställningar nedan så kommer annonsen att ha dom gamla inställningarna. Annonsen kan ändras till de nya inställningarna genom att ändra den manuellt. Om du inte vill ha annonsen med de gamla inställningarna synliga på din sida så kan du välja att stänga den genom att klicka på knappen nedan."
        other: "Det finns %{count} öppnade annonser med denna ordertyp. Om du ändrar något av dessa inställningar nedan så kommer annonserna att ha dom gamla inställningarna. Annonserna kan ändras till de nya inställningarna genom att ändra dessa manuellt. Om du inte vill ha annonserna med de gamla inställningarna synliga på din sida så kan du välja att stänga dem genom att klicka på knappen nedan."
      close_listings_action:
        one: "Stäng %{count} annons"
        other: "Stäng %{count} annonser"
      confirm_close_listings_action:
        one: "Är du säker på att du vill stänga %{count} annonsen?"
        other: "Är du säker på att du vill stänga %{count} annonserna?"
      successfully_closed: "Annonser stängda"
      successfully_deleted: "Ordertyp %{order_type} borttagen"
      pricing_and_checkout_title: "Priser och utcheckning"
      online_payments_label: "Tillåt att säljare använder onlinebetalningssystem"
      shipping_label: "Låt säljare att definiera en fraktavgift"
      price_label: "Tillåt säljare att lägga till ett pris till deras annonser"
      units_title: Prissättningsenhet
      units_desc: "Om du har aktiverat prissättningsenhet så visas annonsens pris som \"pris per prisenhet\". Ett exempel: \"$39 per timme\"."
      units:
        piece: "Per styck"
        hour: "Per timme"
        day: "Per dag"
        night: "Per natt"
        week: "Per vecka"
        month: "Per månad"
      can_not_find: "Det går inte att hitta ordertyp med id: %{id}"
      add_custom_unit: "+ Lägg till en anpassningsbar prisenhet..."
      delete_custom_unit: "ta bort"
      custom_unit_form:
        title: "Ny prisenhet"
        label_heading: Etikett
        selector_label_heading: "Välj etikett"
        label_placeholder: "ex. \"kg\", \"30 minuter\", \"person\", \"klass\""
        selector_placeholder: "ex. \"Antal personer\", \"Summa i kg\""
        per: per
        unit_type:
          heading: Enhetstyp
          quantity_label: "Kvantitet (per styck, per kg, per person, per 2 timmar...)"
          time_label: "Tid (per 30 minuter, per 2 veckor, per år...)"
    paypal_accounts:
      marketplace_paypal_integration: "Betalningssystem inställningar"
      preferences_updated: "Betalningsinställningarna uppdaterade"
      contact_support_link_text: "Kontakta support"
      integration_info_text: "Betalningssystemet på din marknadsplats drivs av PayPal. Om du vill att dina användare skall kunna göra betalningar på din marknadsplats måste du koppla ditt PayPal-konto. När du har kopplat ditt PayPal konto kan du välja lägsta annonspriset och avgiften som du ska ta i transaktionsavgift från varje transaktion."
      link_paypal_personal_account_label: "Säljer du produkter eller tjänster?"
      link_paypal_personal_account: "Om du gör det måste du ansluta ditt PayPal konto till %{personal_payment_preferences_link}."
      link_stripe_personal_account: "Isåfall behöver du även ansluta ditt Stripe konto till %{personal_payment_preferences_link}"
      link_paypal_and_stripe_personal_account: "Isåfall behöver du även ansluta ditt PayPal konto till %{personal_payment_preferences_link}"
      personal_payment_preferences_link_text: "Ditt personliga marknadsplats konto"
      read_more_about_paypal: "Läs mer om Sharetribes betalningssystem"
      edit_payment_settings: "Redigera betalnings inställningarna"
      supported_currencies_information_text: "Sharetribes betalsystem stöder 24 valutor. Om din valuta inte finns med i listan vänligen %{contact_support_link}. Om du ändrar marknadsplatsens valuta kommer aktiva annonser bibehålla den gamla valutan. Du måste redigera alla dessa annonser skilt för att uppdatera valutan."
      currency_change_warning_text: "OBS: om du slutför ändringen av valuta, glöm inte att be dina säljare att manuellt uppdatera sina annonser för att ändra till den nya valutan"
      marketplace_currency_label: "Marknadsplatsens valuta:"
      minimum_listing_price_label: "Lägsta annonspris:"
      transaction_fee_label: "Transaktionsavgift:"
      minimum_transaction_fee_label: "Lägsta transaktionskostnad:"
      save_settings: "Spara inställningar"
      minimum_listing_price_below_tx_fee: "Lägsta annonspriset måste minst vara samma som lägsta transaktionsavgiften: %{minimum_transaction_fee}"
      minimum_listing_price_below_min: "Lägsta annonspriset måste vara större än det lägsta transaktionsavgiften %{minimum_commission}."
    payment_preferences:
      title: "Betalningssystem inställningar"
      general_settings: "1. Allmänna inställningar"
      connect_a_payment_provider: "Anslut en betalningssystem"
      contact_support: "kontakta supporten"
      no_payments_link_text: här
      your_country: "ditt land:"
      you_cannot_use_online_payments: "Du kan inte använd online betalningar i %{country_name} med %{currency}. välj en annan valuta eller %{support_link} för att ändra ditt land. Du kan läsa mer om land och valutor vi stöder i %{help_link}"
      which_to_choose: "Vilken ska väljas?"
      you_can_use_stripe_or_paypal: "Du kan antingen använda Stripe, PayPal eller båda som betalningssystem. %{choose_link}"
      you_can_use_stripe_only: "Du kan använda Stripe som ditt betalsystem. %{read_more_link}"
      read_more_stripe: "Läs mera om Stripe betalningar"
      you_can_use_paypal_only: "Du kan använda PayPal som ditt betalsystem. %{read_more_link}"
      read_more_paypal: "Läs mera om PayPal betalningar."
      read_more_about_paypal_and_stripe: "Läs mera om online betalningar, Stripe och PayPal"
      general_settings_updated: "Betalningssystemets inställningar är nu uppdaterade"
      transaction_fee_settings_updated: "Transaktionsavgift inställningar uppdaterade"
      choose_popup_text: |-
          Om du vill låta dina användare ta emot online betalningar måste du först välja valuta för din marknadsplats och sedan koppla minst en av de två betaltjänsterna Sharetribe erbjuder: Stripe och PayPal. Du kan också välja att använda båda vilket betyder att användare kan välja om de använder endera eller båda betaltjänsterna.
          Du kan skapa ett nytt konto med endera tjänsterna om du inte redan har ett. När du har kopplat ett konto kan du välja om du tar en transaktionsavgift från alla transaktioner.
          Vad är skillnaden mellan Stripe och PayPal? Stripe tillåter dig att fördröja betalningen i upp till tre månader och erbjuder en typ av betalningsmetod (kredit och debit kort betalningar). Stripe låter dessutom dina säljare få sina inkomster rakt till sina bankkonton genom att lägga till sina bankuppgifter. PayPal erbjuder två betalningsmetoder (kreditkort och PayPal), samt ett "buyer protection" program köpare och säljare. PayPal kräver att dina säljare kopplar sina Business PayPal konton för att ta emot betalningar. 
          Om du använder Stripe kommer deras avgifter bli avdragna från din transaktionsavgift, kom därför ihåg att sätt en tillräckligt hög lägsta avgift. Om du använder PayPal kommer deras processeringsavgift bli tagen från försäljaren i tillägg till din transaktionsavgift. Stripe och PayPal har en aning olika avgiftsstrukturer. I de flesta fall är stripes avgifter en aning lägre.
      invalid_api_keys: "Ogiltig Stripe API nyckel"
      missing_api_keys: "Saknar Stripe API nyckel"
      stripe_verified: "Stripe API åtkomst verifierad"
      change_settings: "Ändra inställningar"
      configure_stripe: "Konfigurera Stripe"
      configure_paypal: "Konfigurera PayPal"
      transaction_fee_settings: "Transaktionsavgift inställningar"
      transaction_fee_save: Spara
      stripe_fee: "Stripes avgifter"
      stripe_fee_notice: "%{stripe_fee_link} kommer dras av från transaktionsavgiften du tar."
      fee_should_be_less_than_minimum_price: "Lägsta annonspriset måste vara lägre än lägsta transaktionsavgiften"
      confirm_disable: "Är du säker du vill inaktivera %{gateway}? Om du inaktiverar detta betalningssystem kommer dina försäljare inte kunna ta emot pengar och köpare kommer inte kunna göra köp via detta betalningssystem. Om dina försäljare inte har aktiverat det andra betalsystemet kommer användare inte kunna köpa från dem."
      stripe_connected:
        title: "Stripe är kopplat"
        disable: "Inaktivera Stripe"
        disabled: "Stripe är inaktiverat"
        enable: "Aktivera Stripe igen"
      paypal_connected:
        title: "PayPal är kopplat"
        disable: "Inaktivera PayPal"
        disabled: "PayPal är inaktiverat"
        enable: "Aktivera PayPal igen"
      cannot_enable_gateway: "Kan inte aktivera betalningssystemet %{gateway}"
      cannot_disable_gateway: "Kan inte inaktivera betalningssystemet %{gateway}"
      stripe_form:
        add_your_api_keys: "Lägg till dina Stripe API nycklar"
        how_to_get_these: "Hur får jag dessa?"
        publishable_key_example: "Till exempel: %{api_publishable_key_example}"
        secret_key_example: "Till exempel: %{api_secret_key_example}"
        save_api_keys: "Spara Stripe API nycklar"
        invalid_secret: "Det där ser inte ut som en riktig %{secret_key}"
        invalid_publishable: "Det där ser inte ut som en riktig %{publishable_key}"
      index:
        header: "Tillgängliga Betal Inställningar"
        info: "Du kan konfigurera tillgängliga betaltjänster för användning i din marknadsplats. Marknadsplatsen stöder PayPal och Stripe."
        active: Aktiv
        gateway: Gateway
        process: Process
        commission: Provision
        minimum_price: Min.pris
        minimum_fee: Min.avgift
        api_verified: "API bekräftad?"
        actions: Handlingar
        payments_not_enabled: "Online betalningar är inte aktiverad för din marknadsplats"
    transaction_types:
      sell: Säljer
      rent: "Hyr ut"
      give: "Ge bort"
      lend: "Låna ut"
      swap: Byta
      service: Erbjudande
      request: Förfrågan
      inquiry: Meddelande
      share_for_free: Dela
      default_action_button_labels:
        sell: Köp
        rent: Hyr
        request: Erbjudande
        offer: Förfrågan
        inquiry: Kontakt
  common:
    edit_page: "Redigera sida"
    default_community_slogan: "Gemensam marknadsplats"
    default_community_description: "Detta är en plats för att sälja, hyra ut, byta och dela saker och tjänster med andra medlemmar på marknadsplatsen."
    cancel: Avbryt
    fields_that_are_mandatory: "Fält markerade med (*) är obligatoriska."
    or: eller
    password: Lösenord
    service_name: "%{service_name}"
    share_types:
      request: förfrågan
      offer: erbjudande
      borrow: lånar
      buy: köper
      give_away: "ger bort"
      lend: "lånar ut"
      receive: "tar emot utan avgift"
      rent: hyr
      rent_out: "hyr ut"
      sell: säljer
      offer_to_swap: byta
      request_to_swap: byta
      share_for_free: "dela gratis"
      accept_for_free: "vill använda gratis"
    categories:
      item: Objekt
      favor: Tjänster
      rideshare: Samåkning
      housing: Utrymmen
      tools: Verktyg
      sports: Sport
      music: Musik
      books: "Böcker & Magasin"
      games: "Spel & Leksaker"
      furniture: Möbler
      outdoors: "Camping & Utomhus"
      food: "Mat & Kök"
      electronics: Elektronik
      pets: "Husdjur & Djur"
      film: Filmer
      clothes: "Kläder & accessoarer"
      garden: Trädgård
      travel: Resor
      other: Övrigt
    username: Användarnamn
    username_or_email: "E-postadress eller användarnamn"
    what_is_this: "Vad är detta?"
    removed_user: "Borttagen användare"
    payment_fee_info:
      title: Betalningshanteringsavgift
      title_paypal: "PayPal's hanteringsavgift"
      stripe: Stripe
      paypal: PayPal
      info: "Betalningar i %{service_name} hanteras antingen av Stripe eller PayPal. Båda tar en avgift för varje betalning."
    paypal_fee_info:
      title: "PayPals avgift för betalningshantering"
      body_text: |-
          PayPal tar ut en administrativ avgift från varje betalning. Denna avgift är mellan 2% och 5% av det totala försäljningspriset (inklusive frakten), beroende på din månatliga försäljningsvolym och hemland för köparen. I allmänhet, inhemska inköp har lägre avgifter än de internationella, och ju högre månatlig försäljning ger dig en rabatt på avgifterna.
          Du kan se de exakta avgifterna genom att logga in på ditt PayPal-konto och gå %{link_to_paypal}. Efter varje köp kommer du att få ett kvitto som visar den exakta avgiften.
      body_text_accept: |-
          Denna transaktion är processerad via PayPal. PayPal tar ut en administrativ avgift från varje betalning. Denna avgift är mellan 2% och 5% av det totala försäljningspriset, beroende på din månatliga försäljningsvolym och hemland för köparen. Generellt så har inhemska köp lägre avgifter än internationella och ju mer du säljer varje månad desto bättre rabatt på avgifterna får du. 
          Du kan se dina exakta avgifter genom att logga in på ditt PayPalkonto och gå %{link_to_paypal}. Efter varje köp så kommer du att få ett kvitto som visar den exakta avgiften.
      link_to_paypal_text: här
    paypal_only_fee_info:
      title: "PayPal's betalningshanteringsavgift"
      body_text: |-
          Betalningr i %{service_name} är processerade via PayPal. PayPal tar ut en administrativ avgift från varje betalning. Denna avgift är mellan 2% och 5% av det totala försäljningspriset, beroende på din månatliga försäljningsvolym och hemland för köparen. Generellt så har inhemska köp lägre avgifter än internationella och ju mer du säljer varje månad desto bättre rabatt på avgifterna får du. 
          Du kan se dina exakta avgifter genom att logga in på ditt PayPalkonto och gå %{link_to_paypal}. Efter varje köp så kommer du att få ett kvitto som visar den exakta avgiften.
      link_to_paypal_text: här
    stripe_fee_info:
      title: "Stripes betalningshanteringsavgift"
      body_text: "För Stripe betalningar tar %{service_name} en transaktionsavgift på%{stripe_commission}. Stripes hanteringsavgift är inkluderad i denna avgift."
      link_to_stripe_text: här
  conversations:
    accept:
      details: Orderinformation
      order_by: "Order av %{orderer_link}"
      accept_offer: "Acceptera erbjudande"
      accept_request: "Acceptera förfrågan"
      reject_offer: "Inte den här gången"
      reject_request: "Inte den här gången"
      close_listing: "Stäng annonsen %{listing_title_link}"
      update_later: "Lämna annonsen öppen"
      optional_message: "Valfritt meddelande"
      price_to_pay: "Totalt pris att betala"
      accept: Acceptera
      decline: Avböj
      quantity_label: "Antal:"
      sum_label: "Delsumma:"
      service_fee_label: "%{service_name} avgift:"
      you_will_get_label: "Du kommer att få:"
      total_label: "Totalt:"
      total_value: "%{seller_gets}*"
      total_value_paypal: "%{seller_gets}*"
      total_value_stripe: "%{seller_gets}"
      paypal_fee_info: "* Inkluderar inte <a id='%{fee_info_link_id}' href='#'>PayPal's administrationsavgift</a>"
      payment_fee_info: "* Inkluderar inte <a id='%{fee_info_link_id}' href='#'> Hanteringsavgift </a>"
      shipping_price_label: "Frakt:"
      stripe-fee_label: Betalningshanteringsavgift
    confirm:
      confirm_description: "Om din förfrågan har uppfyllts ska du bekräfta den som klar. Då kan du ge din feedback till den andra parten."
      cancel_description: "Om din förfrågan inte har uppfyllts så kan du markera som \"hände inte\". Du kan ändå ge feedback till den andra parten och beskriva vad som hände."
      cancel_payed_description: "Om din förfrågan var accepterad men du har några andra funderingar, så kan du fortfarande avbryta förfrågan innan betalning."
      canceling_payed_transaction: "Avbryt transaktion"
      confirm: "Markera klar"
      cancel: Avbryt
      continue: Forsätt
      give_feedback_to: "Lämna feedback till %{person_link}"
      do_not_give_feedback: "Hoppa över feedback"
    details:
      day: dag
      days: dagar
      price_per_day: "Pris per dag: %{price}"
    index:
      loading_more_messages: "Laddar fler meddelanden"
      message_partitive: meddelande
      messages_partitive: meddelanden
      no_received_messages: "Inga mottagna meddelanden"
      no_sent_messages: "Inga skickade meddelanden"
    conversation:
      accepted_request: "Förfrågan accepterad."
      accepted_offer: "Erbjudande accepterades."
      rejected_request: "Förfrågan avslagen."
      rejected_offer: "Erbjudande nekades."
      confirmed_request: "Förfrågan klar."
      confirmed_offer: "Erbjudande klar."
      canceled_request: "Förfrågan avbruten."
      canceled_offer: "Erbjudande avbrutet."
      message_from: "Meddelande från %{person}"
      about_listing: "Angående annons %{listing_title}"
      free_message: "Gratis meddelande"
      message_content_not_available: "Meddelandets innehåll är inte tillgängligt"
    message:
      accepted_request: "Acceptera förfrågan"
      received_payment: "accepterade förfrågan, mottog betalningen för %{sum}"
      accepted_offer: "acceptera erbjudandet"
      rejected_request: "avslagit förfrågan"
      rejected_offer: "avslagit erbjudandet"
      confirmed_request: "Markerat förfrågan som klar"
      confirmed_offer: "markerat erbjudandet som klar"
      canceled_request: "avbröt förfrågan"
      canceled_offer: "avbröt erbjudandet"
      paid: "Betalt %{sum}"
      payment_preauthorized: "Betalning godkänd: %{sum}"
    new:
      message: Meddelande
      message_to: "Meddelande till %{author_name}"
      optional_message_to: "Valfritt meddelande till %{author_name}"
      send_message: "Skicka meddelande"
      send: Skicka
      this_message_is_private: "Detta meddelande är privat mellan dig och %{person}. %{person} kommer att bli notifierad om detta meddelande via e-post."
      you_will_get_notified_of_acceptance: "Du kommer att få en e-postavisering när %{person} accepterar eller avböjer ditt förslag."
      you_will_get_notified: "Du kommer att få en e-postavisering när %{person} svarar dig."
      title: Namn
      send_message_to_user: "Skicka meddelande till %{person}"
      about_listing: "Angående annons %{listing_title}"
      author_has_to_accept_request: "%{author_name} måste acceptera förfrågan innan du kan betala"
    show:
      in_response_to_listing: "angående annonsen"
      message_sent_by: "Meddelande skickades av"
      message_sent_to: "Meddelandet har skickats till"
      send_reply: "Skicka svar"
      write_a_reply: "Skriv ett svar"
      conversation_about_listing: "Med %{listing} om %{person}"
      conversation_with_user: "Med %{person}"
      conversation_with: "Konversation med %{person}"
      last_message_at: "(senaste meddelande %{time})"
      price: "Pris: %{price}"
      sum: "Totalt: %{sum}"
      total: "Totalt: %{total}"
    status:
      payment_errored: "Betalning misslyckades. Vänligen försök igen."
      payment_errored_starter: "Betalning misslyckades. Vänligen försök igen. Om problemet kvarstår, vänligen kontakta vår support."
      payment_errored_author: "Betalningen misslyckades. Vänligen kontakta %{starter_name} och be honom att försöka betala igen."
      cancel_payed_transaction: Avbryt
      feedback_given: "Feedback skickat"
      feedback_skipped: "Ingen feedback"
      give_feedback: "Ge feedback"
      offer_accepted: Godkänt
      offer_rejected: Avslagen
      offer_canceled: Avbruten
      offer_confirmed: Klar
      offer_paid: "Betalning lyckad"
      offer_preauthorized: "Betalning lyckad"
      offer_waiting_for_payment: "Väntar på att %{requester_name} ska betala"
      pay: Betala
      preauthorized: "Betalning lyckad"
      paid: "Betalning lyckad"
      pending_external:
        paypal:
          multicurrency: "Vi kunde inte genomföra PayPal betalningen eftersom ditt PayPal konto inte har ställts in för att ta emot betalning med %{currency}. Gå till %{paypal_url} och logga in på ditt konto för att manuellt acceptera eller avböja betalningen."
          verify: "Det gick inte att acceptera transaktionen eftersom du inte har verifierat ditt PayPal konto. gå till %{paypal_url} och verifiera ditt konto."
          intl: "Vi kunde inte genomföra PayPal betalningen eftersom ditt PayPal konto inte har uttagningsförfarande. Gå till %{paypal_url} och logga in på ditt konto för att manuellt acceptera eller avböja betalningen."
      waiting_for_current_user_to_deliver_listing: "Väntar på att du ska skicka %{listing_title}"
      waiting_for_listing_author_to_deliver_listing: "Väntar på att %{listing_author_name} ska skicka %{listing_title}"
      request_accepted: Godkänt
      request_rejected: Avslagen
      request_confirmed: Klar
      request_canceled: Avbruten
      request_paid: "Betalning lyckad"
      request_preauthorized: "Betalning lyckad"
      skip_feedback: "Hoppa över feedback"
      waiting_for_listing_author_to_accept_offer: "Väntar på att %{listing_author_name} ska acceptera erbjudandet"
      waiting_for_listing_author_to_accept_request: "Väntar på att %{listing_author_name} ska acceptera förfrågan. Så snart %{listing_author_name} accepterar så kommer du att bli debiterad."
      waiting_for_you_to_accept_request: "Väntar på att du ska acceptera förfrågan"
      waiting_confirmation_from_requester: "Väntar på att %{requester_name} ska markera förfrågan klar"
      waiting_confirmation_from_you: "Väntar på att du ska markera förfrågan som klar"
      waiting_payment_from_requester: "Väntar på att %{requester_name} ska betala"
      waiting_payment_from_you: "Väntar på att du ska betala"
      waiting_feedback_from_you: "Väntar på att du ska ge feedback"
      pending_external_inbox:
        paypal:
          multicurrency: "Väntar på att du ska acceptera PayPal betalningen"
          intl: "Väntar på att du ska acceptera PayPal betalningen"
          unknown_reason: "Betalning väntar. Logga in till ditt PayPal-konto för att se mer information."
          verify: "Väntar på att du ska verifiera ditt PayPal konto"
    status_link:
      accept_offer: "Anta erbjudande"
      accept_request: "Acceptera förfrågan"
      reject_offer: "Inte den här gången"
      reject_request: "Inte den här gången"
      accept_preauthorized_offer: "Anta erbjudande"
      accept_preauthorized_request: "Acceptera förfrågan"
      reject_preauthorized_offer: "Inte den här gången"
      reject_preauthorized_request: "Inte den här gången"
      confirm: "Markera klar"
      cancel: Avbryt
  feedback:
    feedback_subject: "Ny feedback från %{service_name}"
    feedback_body: "%{author_name_and_email} har skickat följande feedback från %{service_name}"
    unlogged_user: "Ej inloggad användare"
    anonymous_user: "Anonym användare"
  community_memberships:
    access_denied:
      access_denied: "Åtkomst nekad"
      you_are_banned_in_this_community: "Administratören har hindrat dig från att komma åt %{service_name}. Om du vill så kan du skicka ett meddelande till admin %{link_to_contact_page}."
      contact_page_link: feedback
    new:
      welcome_fb_user: "Välkommen till %{service_name}, %{name}!"
      fb_join_accept_terms: "Det är ett mer steg för att gå med i %{service_name}: du behöver godkänna användarvillkoren."
      join_community: "Gå med %{service_name}"
      you_can_join: "Du kan gå med %{service_name} genom att acceptera användarvillkoren och klicka 'Gå med %{service_name}' nedan."
      you_can_join_email_confirmation: "För att gå med %{service_name} så behöver du en giltig e-postadress som slutar med %{email_ending}. Du kan gå med genom att fylla i din e-postadress, acceptera användarvillkoren och genom att klicka 'Gå med %{service_name}' nedan, och senare bekräfta din e-postadress."
      you_can_join_email_confirmation_multiple_addresses: "%{service_name} har e-post restriktioner. Du kan bara gå med om du har en tillåten e-postadress. Du kan gå med genom att skriva in din e-postadress, acceptera användarvillkoren %{service_name} och klicka 'Gå med %{service_name}' nedan."
      you_can_join_with_invite_only: "Du behöver en inbjudan från en annan medlem för att gå med %{service_name}. Om du har en inbjudningskod så kan du gå med genom att skriva in koden nedan, acceptera användarvillkoren och klicka 'Gå med %{service_name}' nedan."
      if_want_to_view_content: "Om du vill se detta innehåll på %{service_name} utan att bli medlem så måste du"
      log_out: "logga ut"
      join_community_button: "Gå med %{service_name}"
    give_consent:
      invitation_code_invalid_or_used: "Inbjudningskoden är inte giltig eller har redan använts."
      email_not_allowed: "Denna epost är inte tillåten i %{service_name}."
      email_not_available: "E-postadressen du angivit är redan i användning."
      consent_not_given: "Villkoren godkändes inte."
  emails:
    accept_reminder:
      remember_to_accept_offer: "Kom ihåg att anta eller avslå ett erbjudande från %{sender_name}"
      remember_to_accept_request: "Kom ihåg att anta eller avslå en förfrågan från %{sender_name}"
      you_can_accept_or_reject_offer_at: "Du kan anta eller avslå erbjudanden på"
      you_can_accept_or_reject_request_at: "Du kan anta eller avslå förfrågan på"
      you_have_not_yet_accepted_or_rejected_offer: "Du har inte antagit eller avslagit erbjudandet om '%{title}' som du tog emot den %{date}."
      you_have_not_yet_accepted_or_rejected_request: "Du har inte antagit eller avslagit förfrågan om '%{title}' som du tog emot den %{date}."
      show_thread: "Visa konversation"
    branding:
      powered_by: "%{service_name} använder %{sharetribe_link} marknadsplats platform."
      create_own: "Vill du skapa din egeb online marknadsplats som %{service_name}? %{learn_more}."
      learn_more: "Lär dig mera"
    confirm_reminder:
      you_have_not_yet_confirmed_or_canceled_request: "Du har inte än bekräftat eller avbrutit förfrågan %{request_link}. Om förfrågan är klar så måste du bekräfta det. Efter det så kan du lämna feedback till %{other_party_given_name}."
      remember_to_confirm_request: "Kom ihåg att godkänna eller avbryta din förfrågan"
      if_will_not_happen_you_should_cancel: "Om du tror att förfrågan inte skulle bli klar för någon anledning så kan du %{cancel_it_link}."
      cancel_it_link_text: "avbryt den"
      automatic_confirmation: "Om du inte accepterar eller avbryter förfrågan inom %{days_to_automatic_confirmation} dagar efter förfrågan var accepterad så kommer den automatiskt markeras som klar."
    payment_settings_reminder:
      remember_to_add_payment_details: "Kom ihåg att ange betalningsdetaljer för att få betalt."
      you_have_added_listing_with_payment: "Du har skapat annons %{listing_link} med betalning. Men du har inte angett dina betalningsdetaljer. För att du ska kunna få betalt så måste du lägga till betalningsinformationen."
      please_go_to_payment_settings: "Vänligen gå till %{payment_settings_link} för att fylla i betalningsinformationen som krävs."
      payment_settings_link: betalningsinställningar
    transaction_confirmed:
      here_is_a_message_from: "Här är ett meddelande från %{other_party_given_name}:"
      request_marked_as_confirmed: "Förfrågan klar - kom ihåg att ge feedback"
      request_marked_as_canceled: "Förfrågan avbruten"
      has_marked_request_as_confirmed: "%{other_party_full_name} har markerat denna förfrågan om %{request} som klar. Du kan nu ge feedback till %{other_party_given_name}."
      has_marked_request_as_canceled: "%{other_party_full_name} har avbrutit förfrågan om %{request}. Du kan fortfarande ge feedback till %{other_party_given_name}."
      giving_feedback_is_good_idea: "Att ge feedback är alltid en bra idé. Om något gick bra så borde du låta andra få veta att %{other_party_given_name} är trovärdig. Om det blev något problem så är det bra att nämna det också."
      give_feedback_to: "Ge feedback till %{other_party_given_name}"
    transaction_automatically_confirmed:
      subject: "Förfrågan är klar - kom ihåg att ge feedback"
      we_have_marked_request_as_confirmed: "Vi har markerat förfrågan om %{request} klar. Förfrågan blev automatisk klar eftersom %{days_passed} har passerat sedan förfrågan accepterades."
    booking_transaction_automatically_confirmed:
      subject: "Förfrågan är klar - kom ihåg att ge feedback"
      we_have_marked_request_as_confirmed: "Du har markerat förfrågan om %{request} som klar. Förfrågan blev automatiskt klar eftersom en dag har passerat sen bokningsperioden slutade."
    automatically_confirmed_footer:
      giving_feedback_is_good_idea: "Du kan nu ge feedback till %{other_party_given_name}. Att ge feedback är alltid en bra idé. Om något gick bra så borde du låta andra få veta att %{other_party_given_name} är trovärdig. Om det blev något problem så är det bra att nämna det också."
      give_feedback_to: "Ge feedback till %{other_party_given_name}"
      show_thread: "Visa konversation"
    confirmation_instructions:
      confirmation_instructions_signature: "Vänliga hälsningar,<br/>%{service_name} teamet"
      need_to_confirm: "Du behöver bekräfta din email adress genom att klicka på knappen nedan för att gå med i%{service_name}."
      confirmation_link_text: "Bekräfta min e-postadress"
      or_paste_link: "Alternativt så kan du kopiera följande länk till adressfältet i din webbläsare:"
    common:
      hey: "Hej %{name},"
      kassi_team: "%{service_name}gänget"
      thanks: "Tack,"
      dont_want_to_receive_these_emails: "Vill du inte ta emot dessa mail?"
      edit_your_email_settings_here: "Ändra dina e-postinställningar här"
      message_not_displaying_correctly: "Syns inte e-postmeddelandet korrekt?"
      view_it_in_your_browser: "Se den i din webbläsare."
      or: eller
      unsubscribe_from_these_emails: "avsluta prenumeration från dessa e-postmeddelanden"
    conversation_status_changed:
      has_accepted_your_offer: "%{accepter} har antagit ditt erbjudande angående %{listing}"
      has_accepted_your_request: "%{accepter} har antagit din förfrågan %{listing}."
      has_rejected_your_offer: "%{accepter} har avslagit ditt erbjudande angående %{listing}."
      has_rejected_your_request: "%{accepter} har avslagit din förfrågan om erbjudande av %{listing}."
      view_thread: "Visa konversation"
      your_offer_was_accepted: "Ditt erbjudande är antaget"
      your_offer_was_rejected: "Ditt erbjudande avslogs"
      your_request_was_accepted: "Din förfrågan avslogs"
      your_request_was_rejected: "Din förfrågan avslogs"
      you_can_now_pay_to: "Du kan nu betala det begärda beloppet till %{payment_receiver}."
      pay_now: "Betala nu"
      remember_to_confirm: "När förfrågan är uppfylld, kom ihåg att markera den som klar. Om förfrågan inte är uppfylld så har du %{days_to_automatic_confirmation} dagar som du kan avbryta den. Annars vill den automatiskt markeras som klar."
    invitation_to_kassi:
      hi: Hej!
      you_have_been_invited_to_kassi: "%{inviter} har bjudit in dig till %{service_name}."
      here_is_a_message_from: "Här är ett personligt meddelande från %{inviter}:"
      join_now: "Gå med nu"
      invitation_code: "Inbjudningskod: %{code}"
    new_comment:
      has_commented_your_listing_in_kassi: "%{author} har kommenterat din annons %{listing}."
      view_comment: "Visa kommentar"
      you_have_a_new_comment: "%{author} har kommenterar ditt inlägg i %{service_name}"
      listing_you_follow_has_a_new_comment: "%{author} har kommenterat en annons du följer på %{service_name}"
      has_commented_listing_you_follow_in_kassi: "%{author} har kommenterat annonsen %{listing} som du följer på %{service_name}."
    new_message:
      view_message: "Visa meddelande"
      has_sent_you_a_message_in_kassi: "%{sender} har skickat ett meddelande i %{service_name}."
      you_have_a_new_message: "Du har ett nytt meddelande i %{service_name} från %{sender_name}"
    new_payment:
      new_payment: "Du har fått en ny inbetalning"
      price_per_unit_type: "Pris per %{unit_type}"
      quantity: Antal
      you_have_received_new_payment: "Du har fått <b>%{payment_sum}</b> betalt för <b>%{listing_title}</b> av %{payer_full_name}. Här är ditt kvitto."
    payment_receipt_to_seller:
      payment_gateway_fee: Betalningshanteringsavgift
      shipping_total: "Leverans:"
      product: "Produkt:"
      price_payer_paid: "Pris %{payer_full_name} betald:"
      service_fee: "%{service_name} serviceavgift:"
      you_will_get: "Totalt:"
      new_payment: "Du har fått en ny inbetalning"
      price_per_unit_type: "Pris per %{unit_type}"
      quantity: "Antal:"
      you_have_received_new_payment: "Du har fått <b>%{payment_sum}</b> betalt för <b>%{listing_title}</b> av %{payer_full_name}. Här är ditt kvitto."
    payment_receipt_to_payer:
      receipt_of_payment: "Kvitto för betalning"
      you_have_made_new_payment: "Du har betalat <b>%{payment_sum}</b> för <b>%{listing_title}</b> till %{recipient_full_name}. Här är ett kvitto av betalningen."
      product: Produkt
      price_per_unit_type: "Pris per %{unit_type}"
      duration: Varaktighet
      quantity: "Antal:"
      subtotal: "Delsumma:"
      total: Totalt
      price: Pris
      service_fee: Serviceavgift
      stripe_gateway_fee: "Stripes avgift:"
      paypal_gateway_fee: "PayPals avgift:"
      money_will_be_transferred: "Pengarna kommer att överföras till %{recipient_name} när a) du har markerat förfrågan som klar eller b)%{automatic_confirmation_days} dagar har passerat sedan du betalade."
    paypal_new_payment:
      paypal_gateway_fee: "PayPals avgift:"
      shipping_total: "Frakt:"
    braintree_new_payment:
      product: "Produkt:"
      price_payer_paid: "Pris %{payer_full_name} betalt:"
      service_fee: "%{service_name} serviceavgift:"
      you_will_get: "Totalt:"
    receipt_to_payer:
      receipt_of_payment: "Kvitto för betalning"
      you_have_made_new_payment: "Du har betalat <b>%{payment_sum}</b> för <b>%{listing_title}</b> till %{recipient_full_name}. Här är ett kvitto av betalningen."
      product: Produkt
      price_per_unit_type: "Pris per %{unit_type}"
      duration: Varaktighet
      quantity: "Antal:"
      subtotal: "Delsumma:"
      total: Totalt
      price: Pris
      service_fee: Serviceavgift
      stripe_gateway_fee: "Stripes avgift:"
      paypal_gateway_fee: "PayPals avgift:"
      money_will_be_transferred: "Pengarna kommer att överföras till %{recipient_name} när a) du har markerat förfrågan som klar eller b)%{automatic_confirmation_days} dagar har passerat sedan du betalade."
    new_testimonial:
      has_given_you_feedback_in_kassi: "%{name} har givit dig feedback på %{service_name}"
      you_can_give_feedback_to: "Du har inget gett feedback till %{name}."
      view_feedback: "Visa feedback"
    new_update_to_listing:
      listing_you_follow_has_been_updated: "Annonser som du följer"
      has_updated_listing_you_follow_in_kassi: "%{author} har uppdaterat annonsen %{listing} som du följer på %{service_name}."
      view_changes: "Visa ändringar"
    community_updates:
      added_offer: "%{name_link} skapade en annons:"
      added_request: "%{name_link} skapade en annons:"
      added_listing: "%{name_link} skapade en annons:"
      update_mail_title: "%{title_link} nyheter"
      title_link_text: "%{community_name}"
      intro_paragraph: "Här är några saker som har hänt på %{community_link} under de senaste %{time_since_last_update}."
      intro_paragraph_link_text: "%{community_name}"
      reduce_email_footer_text: "För många e-postmeddelanden? %{settings_link} eller %{unsubscribe_link}"
      settings_link_text: "Ändra dina e-postinställningar här"
      unsubscribe_link_text: avprenumerera
    newsletter:
      hi: "Hej %{name},"
      newest_offers: "Vad folk har att erbjuda andra"
      newest_requests: "Vad folk behöver just nu"
      text_version_text: "Kan du dela med dig något som andra kanske behöver? Eller behöver du något som andra har? Lägg ett erbjudande eller förfrågan eller kolla vad de andra har att erbjuda %{url}."
    reset_password_instructions:
      change_my_password: "Ändra mitt lösenord"
      reset_password_instructions: "<p>Du har angett att du antingen har glömt ditt lösenord eller användarnamn på %{service_name}.</p><p>Ditt användarnamn är: %{username}</p><p>Om du behöver återställa ditt lösenord, klicka här: %{password_reset_link}</p><br/><p>Om du inte begärde detta, vänligen ignorera detta e-postmeddelande. Ditt lösenord kommer ej att bytas om du inte klickar på länken ovan och väljer ett nytt.</p>"
    testimonial_reminder:
      remember_to_give_feedback_to: "Kom ihåg att lämna feedback till %{name}"
      you_have_not_given_feedback_yet: "Du har ännu inte lämnat någon feedback till %{name} angående händelsen '%{event}'. Kom ihåg att ge feedback om hur %{given_name} utfört händelsen."
    transaction_preauthorized:
      subject: "%{requester} har efterfrågat och betalat för %{listing_title}"
      transaction_requested_by_user: "%{requester} har efterfrågat och betalat för \"%{listing_title}\""
      you_have_time_to_accept: "Du måste acceptera eller avböja förfrågan inom %{payment_expires_in} dagar. Om du inte accepterar detta inom tidsramen så kommer automatiskt förfrågan att avböjas och du kommer inte att få någon betalning."
      if_you_do_accept: "Om du bekräftar betalningen inom denna tidsram kommer du omedelbart få betalningen till ditt konto."
      if_you_do_accept_stripe: "Om du accepterar förfrågan innom denna tidsram kommer betalningen gå igenom. Du kommer att få pengarna direkt till ditt bank konto efter att du har levererat %{listing_title} till %{requester}."
      if_you_do_not_accept: "Om du avslår förfrågan eller inte accepterar den inom denna tidsram kommer transaktionen automatiskt att avslås. %{requester} kommer inte att måsta betala och du kommer inte få betalt."
      click_here_to_reply: "Klicka här för att svara på förfrågan"
    transaction_preauthorized_reminder:
      subject: "Kom ihåg att acceptera förfrågan från %{requester} angående annonsen %{listing_title}"
      remember_to_accept: "Kom ihåg att acceptera förfrågan från %{requester} angående annonsen %{listing_title}. %{requester} har redan betalat för annonsen. Du måste acceptera förfrågan för att få betalt.."
      one_day_left: "Om du inte accepterar förfrågan inom en dag så kommer den automatiskt att avslås och du får inte någon betalning."
      click_here_to_reply: "Klicka här för att svara på förfrågan"
    welcome_email:
      welcome_email_subject: "Välkommen till %{service_name}"
      welcome_to_marketplace: "Välkommen till %{service_name}! Kul att ha dig ombord."
      love_marketplace_crew: "Vänligen,<br /><i>%{service_name} teamet</i>"
      welcome_email_footer_text: |-
          Vilken typ av e-postmeddelanden vill du få från %{service_name}?
          %{settings_link}
      settings_link_text: "Kontrollera dina inställningar"
    new_listing_by_followed_person:
      subject: "%{author_name} har skapat en ny annons på %{service_name}"
      has_posted_a_new_listing: "%{author_name} har skapat en ny annons:"
      you_are_receiving_this_because: "Du har fått ett meddelande eftersom du följer %{author_name}."
      view_listing: "Visa annons"
    new_member_notification:
      new_member_has_joined: "En ny användare har gått med i %{community}. De måste kanske ännu bekräfta sin e-postadress."
      this_is_automatic_message: "Detta är ett automatisk meddelande skickat åt administratörerna av %{community}."
      person_name: "Namn:"
      person_email: "E-post:"
  error_messages:
    booking:
      booking_failed_payment_voided: "Bokningen misslyckades på grund av ett oväntat fel. Vänligen försök igen senare. Du har inte blivit debiterad."
      double_booking_payment_voided: "Tyvärr är de datum du valde inte längre tillgängliga. Vänligen välj andra datum.  You haven't been charged."
    onboarding:
      server_rendering: "Kom igång guiden kunde inte laddas. Vi har blivit informerade om situationen och arbetar med att åtgärda det."
    listings:
      departure_time: "Avgångstid måste vara mellan nuvarande tid och ett år från nu."
      share_type: "Du måste välja en:"
      valid_until: "Detta datum måste vara mellan aktuell tid och 6 månader från nu."
      price: "Pris måste vara ett helttal."
      minimum_price: "Minimum pris är %{minimum_price} %{currency}."
    testimonials:
      you_must_explain_not_neutral_feedback: "Om du vill ge en icke-neutral feedback, måste du förklara varför."
      you_must_select_a_grade: "Kom ihåg att berätta om din erfarenhet var positiv eller negativ."
    transaction_agreement:
      required_error: "Du behöver acceptera avtalet"
    paypal:
      transaction_cannot_complete: "Transaktionen kan inte slutföras. Detta är antagligen på grund av att kreditkortets bankauktorisation misslyckades. Vänligen försök igen med en annan betalningsmetod."
      buyer_cannot_pay_error: "Betalningen har avslagits av PayPal. Vänligen kontakta deras kundtjänst för mer information: %{customer_service_link}"
      pending_review_error: "Betalningen gick iväg men flaggas av PayPal som \"kräver en översyn\". När PayPal avslutar översynen kommer betalningen bli godkänd."
      seller_express_checkout_disabled: "PayPal Express Checkout har blivit avstängd för annonsörens PayPal konto. Vänligen kontakta annonsören och meddela om problemet samt be dem kontakta PayPals kundtjänst."
      generic_error: "Ett fel uppstod i betalningsprocessen. Kunde inte slutföra din PayPal betalning."
      cancel_error: "Ett fel inträffade. Det gick ej att slutföra."
      accept_authorization_error: "Ett fel uppstod vid försök att acceptera PayPal betalningen. Försök igen."
      reject_authorization_error: "Ett fel uppstod vid försök att avbryta PayPal betalningen. Vänligen försök igen."
    stripe:
      generic_error: "Ett fel uppstod i betalningsprocessen. Kunde inte slutföra din Stripe betalning."
  error_pages:
    back_to_kassi_front_page: "Tillbaka till startsidan"
    error_404:
      if_you_believe: "Om du tror att adressen är korrekt och att det borde fungera, vänligen hjälp oss att hitta felet genom att låta oss veta vilken adress som skapade felmeddelandet."
      page_can_not_be_found: "Sidan hittades inte!"
      page_you_requested_can_not_be_found: "Sidan som du begärde hittades inte. Är du säker på att du skrev adressen korrekt?"
    error_404_title: "sidan hittades inte"
    error_410:
      page_removed: "Sida borttagen"
      page_you_requested_has_been_removed: "Sidan du sökte har blivit borttagen."
      page_removed_reason: "Det finns några anledningar till detta. T ex, en användare har kanske tagit bort sitt konto eller annonsen har tagits bort."
    error_410_title: "sidan borttagen"
    error_500:
      temporary_unavailable: "Marknadsplatsen är inte tillgänglig för tillfället"
      unable_to_process: "Tjänsten kan inte behandla din begäran just nu. Försök igen senare."
      we_hate_this: "Vi gillar inte när detta händer! Vi har blivit informerade om situationen och vi åtgärdar det."
      refer_to_error_id: "Om du vill kontakta supporten om det här problemet, vänligen inkludera fel-ID %{error_id} i ditt meddelande."
    error_500_title: "sidan laddades inte"
    error_description: Felbeskrivning
    no_javascript:
      javascript_is_disabled_in_your_browser: "Javascript har avaktiverats i din webbläsare"
      kassi_does_not_currently_work_without_javascript: "Tyvärr %{service_name} fungerar inte utan Javascript. Försök att aktivera Javascript i din webbläsare och ladda om sidan."
      contact_us: "kontakta oss"
      send_feedback: "Skicka meddelande"
      your_feedback_to_admins: "Ditt meddelande till %{service_name} -teamet"
    send: Skicka
    your_email_address: "Din e-postadress"
  errors:
    messages:
      invalid_date: "är inget giltigt datum"
      invalid_time: "är ingen giltig tid"
      invalid_datetime: "är inget giltig datum/tid"
      is_at: "måste vara %{restriction}"
      before: "måste vara före %{restriction}"
      on_or_before: "måste vara exakt på eller före %{restriction}"
      after: "måste vara efter %{restriction}"
      on_or_after: "måste vara exakt på eller efter %{restriction}"
      positive_number: "Lägg in ett nummer."
  event_feed_events:
    accept:
      has_accepted_lend_item: "%{offerer_name} gick med på att låna ut %{listing_title} till %{requester_name} %{time_ago}."
      has_accepted_borrow_item: "%{offerer_name} gick med på att låna ut %{listing_title} till %{requester_name} %{time_ago}."
      has_accepted_rent_out_item: "%{offerer_name} gick med på att hyra ut %{listing_title} till %{requester_name} %{time_ago}."
      has_accepted_rent_item: "%{offerer_name} gick med på att hyra ut %{listing_title} till %{requester_name} %{time_ago}."
      has_accepted_give_away_item: "%{offerer_name} gick med på att ge %{listing_title} till %{requester_name} %{time_ago}."
      has_accepted_receive_item: "%{offerer_name} gick med på att ge %{listing_title} till %{requester_name} %{time_ago}."
      has_accepted_sell_item: "%{offerer_name} gick med på att sälja %{listing_title} till %{requester_name} %{time_ago}."
      has_accepted_buy_item: "%{offerer_name} gick med på att sälja %{listing_title} till %{requester_name} %{time_ago}."
      has_accepted_trade_item: "%{offerer_name} gick med på att byta %{listing_title} med %{requester_name} %{time_ago}."
      has_accepted_sell_housing: "%{offerer_name} gick med på att sälja %{listing_title} till %{requester_name} %{time_ago}."
      has_accepted_buy_housing: "%{offerer_name} gick med på att sälja %{listing_title} till %{requester_name} %{time_ago}."
      has_accepted_rent_out_housing: "%{offerer_name} gick med på att hyra ut %{listing_title} till %{requester_name} %{time_ago}."
      has_accepted_rent_housing: "%{offerer_name} gick med på att hyra ut %{listing_title} till %{requester_name} %{time_ago}."
      has_accepted_favor: "%{offerer_name} gick med på att erbjuda %{listing_title} till %{requester_name} %{time_ago}."
      has_accepted_rideshare: "%{offerer_name} gick med på att dela en åktur %{listing_title} med %{requester_name} %{time_ago}."
    join:
      joined_kassi: "%{name} gick med %{service_name} %{time_ago}"
    login:
      logged_in_to_kassi: "%{name} loggade in på %{service_name} %{time_ago}"
    comment:
      commented: "%{commenter_name} kommenterade annons %{listing_title} %{time_ago}."
      offer_partitive: erbjudande
      request_partitive: Förfrågan
  header:
    about: Om
    home: Hem
    members: Community
    new_listing: "Nytt objekt"
    mobile_version: Mobilversion
    offers: Erbjudanden
    requests: Begäran
    search_kassi: "Sök %{service_name}"
    create_new_marketplace: "Skapa en ny marknadsplats"
    contact_us: "Kontakta oss"
    profile: Profil
    manage_listings: "Hantera annonser"
    invite: "Bjud in nya medlemmar"
    login: "Logga in"
    signup: "Bli medlem"
    menu: Meny
  homepage:
    additional_private_listings_slate:
      additionally_one_private_offer_exists: "Dessutom så finns det <b>ett annat erbjudande</b>,"
      additionally_one_private_request_exists: "Dessutom  så finns det <b>en annan förfrågan</b>,"
      additionally_some_private_offers_exist: "Dessutom så finns det <b>%{number_of_listings} andra erbjudanden</b>,"
      additionally_some_private_requests_exist: "Dessutom så finns det <b>%{number_of_listings} andra förfrågningar</b>,"
    blank_slate:
      add_first: "Lägg till en!"
      but_that_is_visible_only_to_registered_members: "men det är endast synligt för registrerade medlemmar."
      but_those_are_visible_only_to_registered_members: "men de syns bara för registrerade medlemmar."
      create_new_account_for_yourself: "Skapa dig ett nytt konto"
      examples_of_what_you_could_offer_to_others: "Vad kan du erbjuda till andra?"
      examples_of_what_you_could_request_to_others: "Vad kan du begära från de andra?"
      favor_offer_list: "datorhjälp, laga kläder, baka, cykellagning"
      favor_request_list: "barnpassning, piano lektioner, gå med hundar, gräsklippning"
      favors_to_offer: "Hjälp: "
      favors_to_request: "Hjälp: "
      item_offer_list: "verktyg, sportutrustning, kostymer, campingutrustning"
      item_request_list: "verktyg, sportutrustning, kostymer, campingutrustning"
      items_to_offer: "Varor att låna: "
      items_to_request: "Varor att låna: "
      log_in: "logga in!"
      no_offers_visible_unless_logged_in: "Ingen produkt, tjänst eller samåkningserbjudanden är synliga för icke inloggade användare."
      no_open_offers_currently: "Inga öppna objekt, service eller samåknings erbjudanden."
      no_open_requests_currently: "Inga öppna objekt, service eller samåknings erbjudanden."
      no_requests_visible_unless_logged_in: "Ingen produkt, tjänst eller samåkningsförfrågan är synliga för icke inloggade användare."
      one_private_offer_exists: "Detta är redan <b>ett erbjudande</b>,"
      one_private_request_exists: "Detta är redan <b>ett erbjudande</b>,"
      ride_offer: "Följa barn till fritidsaktiviteter"
      ride_request: "Skjuts till arbetet"
      some_private_offers_exist: "Det finns redan <b>%{number_of_listings} erbjudanden</b>,"
      some_private_requests_exist: "Det finns redan <b>%{number_of_listings} förfrågningar</b>,"
    custom_filters:
      update_view: Uppdatera
      min: "Minst:"
      max: "Max:"
    event_feed:
      latest_events: "Vad är på gång"
    grid_item:
      processing_uploaded_image: "(Behandlar uppladdad bild...)"
    index:
      no_listings_with_your_search_criteria: "Vi kunde inte hitta några resultat som matchade dina sökkriterier."
      no_listings_notification: "Inga annonser %{add_listing_link}"
      add_listing_link_text: "Lägg till annons"
      open_listing: "öppnad annons"
      open_listings: "öppnade annonser"
      private_listing_notification_log_in: "logga in"
      is: är
      are: är
      what_do_you_need: "Vad letar du efter?"
      post_new_listing: "Skapa annons"
      are_offering: erbjudande
      add_news_item: "Lägg till en artikel"
      lend_rent_help_carpool: "Sälj, låna, hjälp, erbjud skjuts"
      loading_more_content: "Laddar innehåll"
      more_events: "Fler händelser ..."
      news: Nyheter
      no_news: "Inga nyheter"
      more_news: "Mer nyheter"
      or: och
      or_see_what_the_others: "...eller se vad de andra"
      recent_events: "Senaste händelser"
      requesting: behöver
      tell_it_here: "Berätta det här!"
      welcome_to_new_kassi: "Välkommen till nya %{service_name}!"
      no_reviews: "Inga recensioner"
      no_image: "Ingen bild"
      filter: Filtrera
      this_is_private_community: "Du behöver registrera dig för att se detta innehåll."
    invitation_form:
      email: E-postadress(er)
      message: "Ett personligt meddelande"
      send_invitation: "Skicka inbjudan"
      add_email_addresses_description: "Lägg till de e-postadresser i fältet nedan till personer som du vill bjuda in. Om du lägger till flera e-postadresser, använd kommatecken för att separera dem."
      add_lots_of_email_addresses: "Om du planerar att skicka många inbjudningar, så rekommenderar vi att du använder e-postverktyget. Kolla in %{this_article_link} för att hitta lämpliga e-posttjänster."
      this_article_link: "denna artikel"
      invitation_emails_field_placeholder: "kompis1@exempel.com, kompis2@exempel.com, ..."
      invitation_message_field_placeholder: "Jag gick med denna fantastiska marknadsplats. Det borde du också göra!"
      errors_in_emails: "Kontrollera att e-postadresserna som du la till är giltiga. Om du la till flera adresser, kontrollera så att de är separerade med kommatecken."
    list_item:
      review: granska
      reviews: recensioner
      distance_away: "%{distance} %{distance_unit} bort"
    news_item:
      show_less: "Visa mindre"
      show_more: "Visa mer"
    profile_info_empty_notification:
      add_your_info: "Lägg till kontaktinfo"
      add_a_profile_picture: "Lägg till en profilbild"
      you_have_not_added_your_info: "Du har inte lagt till dina kontaktuppgifter. Vänligen gör detta så andra kan kontakta dig lättare. Lägg även till en profilbild så är det enklare för användarna att lita på dig."
      add_your_info_link: "Lägg till din information nu"
    recent_listing:
      please_offer: Erbjudande
      comment: kommentera
      comments: kommentarer
    filters:
      show: "Filtrera:"
      search: Sök
      map: "Visa karta"
      list: "Visa lista"
      map_button: Karta
      grid_button: Rutnätsvy
      list_button: Lista
      all_listing_types: "Alla annonstyper"
      all_categories: "Alla kategorier"
    errors:
      search_engine_not_responding: "Sökfunktionen kan för tillfället inte nås. Försök igen senare."
  infos:
    about:
      default_about_text_title: "Vad är Sharetribe?"
      default_about_text: "Denna marknadsplats drivs av Sharetribe. Med Sharetribe så kan du enkelt skapa din egen marknadsplatssida. Det är gratis och det tar bara några minuter. %{click_here_link} för att läsa mer!"
      click_here_link_text: "Klicka här"
    how_to_use:
      default_title: "Hur det fungerar"
      default_content: "Här hittar du information om hur %{marketplace_name} fungerar."
  landing_page:
    hero:
      search: Sök
      signup: "Gå med"
      search_placeholder: "Vad letar du efter?"
      search_location_placeholder: Plats
    listings:
      no_listing_image: "Ingen bild"
  layouts:
    admin:
      admin: "%{service_name} admin panel"
    branding:
      powered_by: "%{service_name} använder %{sharetribe_link} marknadsplats platform."
      create_own: "Vill du skapa din egen online marknadsplats som %{service_name}? %{learn_more}."
      learn_more: "Lär dig mera"
    no_tribe:
      inbox: Inkorg
      settings: Inställningar
      feedback: "Kontakta team %{service_name}"
    application:
      join_this_community: "Gå med marknadsplatsen"
      read_more: "Läs mer"
      feedback: "Ditt meddelande till %{service_name} -teamet"
      dont_use_to_contact_support: "Vi lade märke till att du är en admin för %{service_name}. Detta formulär är till för att dina användare skall kunna kontakta dig. Du kan inte använda detta formulär för att kontakta Sharetribes kundtjänst. Använd chatten i högra hörnet istället."
      feedback_forum: "forum för feedback"
      feedback_handle: Feedback
      give_feedback: "Kontakta oss"
      or_check_our: "...eller kolla vår"
      send_feedback_to_admin: "Skicka meddelande"
      to_see_what_others_have_suggested: "för att se vad andra användare har föreslagit, rösta på idéerna där."
      your_email_address: "Din e-postadress (för att kontakta dig)"
      connect: "Gå med"
      invite_your_friends: "Bjud in vänner!"
      invite_your_neighbors: "Bjud in grannar!"
      invite_your_friends_description: "Ju fler personer det är på %{service_name}, destu mer användbart är det."
      invite_your_friends_invite_only_description: "Folk kan inte gå med %{service_name} om de inte är inbjudna."
      join_without_facebook: "...eller alternativt %{join_without_facebook_link}"
      join_without_facebook_link: "registrera dig utan att använda Facebook"
    conversations:
      messages: Meddelanden
      notifications: Notifieringar
      received: Mottaget
      sent: Skickat
    global-header:
      select_language: "Välj språk"
    infos:
      about: Om
      how_to_use: "Hur det fungerar"
      info_about_kassi: "Information om %{service_name}"
      news: Nyheter
      register_details: Sekretess
      terms: Användarvillkor
    logged_in:
      admin: Admin
      go_to_your_profile_page: Profil
      hi: Hej
      login: "Logga in"
      logout: "Logga ut"
      notifications: Notifikationer
      requests: Vänförfrågningar
      settings: Inställningar
      sign_up: "Skapa konto"
    logged_in_messages_icon:
      messages: Meddelanden
    logged_in_notifications_icon:
      notifications: Aviseringar
    mobile_logged_in:
      admin: Admin
      go_to_your_profile_page: Profil
      hi: Hej
      login: "Logga in"
      logout: "Logga ut"
      notifications: Aviseringar
      requests: Vänförfrågningar
      settings: Inställningar
      sign_up: "Gå med"
    notifications:
      listing_could_not_be_saved: "Annonsen kunde inte sparas. Vänligen försök igen. Om problemet kvarstår, vänligen %{contact_admin_link}."
      contact_admin_link_text: "kontakta admin"
      test_welcome_email_delivered_to: "Ett testmeddelande skickades till %{email}."
      something_went_wrong: "Någonting gick snett"
      community_updated: "Detaljer uppdaterade."
      community_update_failed: "Detaljer uppdaterades inte."
      account_creation_succesful_you_still_need_to_confirm_your_email: "Ditt konto skapades korrekt. Nu behöver du bekräfta din e-postadress."
      community_joined_succesfully_you_still_need_to_confirm_your_email: "Tack för att du anslöt dig till %{service_name}. Nu behöver du bekräfta din e-postadress."
      comment_cannot_be_empty: "Kommentar kan inte vara tomt"
      comment_sent: "Kommentar skickad"
      confirmation_link_is_wrong_or_used: "Bekräftelselänken har redan används eller är trasig. Försök logga in eller skicka oss feedback om problemet kvarstår."
      additional_email_confirmed: "E-postadressen du skrev in är nu bekräftad."
      could_not_get_email_from_facebook: "Kunde inte hitta någon e-postadress från Facebook. Det går inte att skapa ett konto utan e-postadress."
      facebook_email_unconfirmed: "E-postadressen %{email} som är kopplat till ditt Facebook konto används redan men har inte blivit bekräftad. Vänligen bekräfta e-postadressen innan du loggar in via Facebook."
      create_new_listing: "Skapa en ny annons"
      create_one_here: "skapa ett här"
      email_confirmation_sent_to_new_address: "E-postbekräftelse har nu skickats till den nya adressen."
      email_not_found: "Den e-postadress du gav oss hittades inte från %{service_name} databasen."
      error_with_session: "Fel med session."
      feedback_considered_spam: "Feedbacken sparades inte på grund av formatet. Försök igen eller använd feedbacks forumet."
      feedback_not_saved: "Feedback kunde inte skickas."
      feedback_saved: "Tack så mycket för ditt meddelande! Vi återkommer så fort vi kan."
      feedback_sent_to: "Feedback skickades till %{target_person}."
      feedback_skipped: "Feedback skippades"
      invitation_cannot_be_sent: "Inbjudan kunde inte skickas"
      invitation_limit_reached: "Du försökte skicka för många inbjudningar. Dagliga gränsen är nådd."
      invitation_sent: "Inbjudan skickades"
      inviting_new_users_is_not_allowed_in_this_community: "Bjuda in nya användare är inte tillåtet."
      login_again: "Var vänlig logga in igen."
      login_failed: "Inloggning misslyckades. Vänligen använd rätt upgifter."
      account_creation_successful: "Välkommen till %{service_name}, %{person_name}!"
      account_deleted: "Ditt konto är nu borttaget."
      login_successful: "Välkommen, %{person_name}!"
      logout_successful: "Du har blivit utloggad från %{service_name}. Ses snart!"
      news_item_created: "Artikel skapad"
      news_item_creation_failed: "Skapandet av artikel misslyckades"
      news_item_update_failed: "Uppdatering av artikel misslyckades"
      news_item_updated: "Artikel uppdaterad"
      news_item_deleted: "Artikel borttagen"
      offer_accepted: "Erbjudande accepterades"
      offer_confirmed: "Erbjudande bekräftat"
      offer_closed: "Erbjudande stängt"
      listing_created_successfully: "Annonsen skapades. %{new_listing_link}."
      offer_rejected: "Erbjudandet nekades"
      offer_canceled: "Erbjudande avbrutet"
      listing_updated_successfully: "Annons uppdaterades"
      listing_updated_availability_management_enabled: "Annonsen uppdaterades framgångsrikt. Tillgänglighetshantering har blivit aktiverat."
      listing_updated_availability_management_disabled: "Annonsen uppdaterades framgångsrikt. Tillgänglighetshantering har blivit inaktiverad."
      only_kassi_administrators_can_access_this_area: "Bara %{service_name} admin har åtkomst till denna sida"
      only_listing_author_can_close_a_listing: "Bara ägaren av annonsen kan stänga annonsen"
      only_listing_author_can_edit_a_listing: "Bara ägaren av annonsen kan redigera annonsen"
      payment_successful: "Betalning lyckad"
      payment_canceled: "Avbruten betalning"
      error_in_payment: "Fel på betalning. Om du inte har slutfört betalningen ännu så försök igen. Om du slutförde, vänligen skicka oss ett meddelande."
      cannot_receive_payment: "Den andra parten kan inte ta emot betalningen på grund av något fel. Vänligen kontakta administratören för att reda ut situationen"
      payment_waiting_for_later_accomplishment: "När du har betalt så kommer vi att meddela säljaren och du kommer att få ett kvitto via e-post."
      password_recovery_sent: "Instruktioner för att byta lösenord skickades till din e-post."
      person_activated: "Användare aktiverad"
      person_deactivated: "Användare avaktiverad"
      person_updated_successfully: "Information uppdaterades"
      poll_answered: "Svar på omröstning"
      poll_could_not_be_answered: "Omröstning kunde inte besvaras"
      poll_created: "Omröstning skapad"
      poll_creation_failed: "Skapandet av omröstning misslyckades"
      poll_update_failed: "Omröstningsuppdateringen misslyckades"
      poll_updated: "Omröstning uppdaterad"
      poll_deleted: "Omröstning borttagen"
      read_more: "Läs mer!"
      registration_considered_spam: "Registrering lyckades inte. Vänligen skicka oss feedback från huvudmenyn och skriv in \"email2 error\"."
      reply_cannot_be_empty: "Du kan inte skicka ett tomt meddelande"
      reply_sent: "Svar skickades"
      request_accepted: "Förfrågan accepterad"
      request_confirmed: "Förfrågan klar"
      request_rejected: "Förfrågan avslagen"
      request_canceled: "Förfrågan avbruten"
      message_sent: "Meddelande skickat"
      message_not_sent: "Misslyckades att skicka meddelande. Vänligen försök igen."
      this_content_is_not_available_in_this_community: "Detta innehåll är inte tillgängligt"
      unknown_error: "Okänt fel. Vänligen använd kontakta oss länken för att skicka detaljer om vad som hände."
      update_error: "Ett fel uppstod när din information uppdaterades, vänligen försök igen."
      you_are_not_allowed_to_give_feedback_on_this_transaction: "Du har inte behörighet att ge feedback för den här händelsen"
      you_are_not_authorized_to_do_this: "Du har inte behörighet att göra detta"
      you_are_not_authorized_to_view_this_content: "Du har inte behörighet att se detta innehåll"
      listing_closed: "Denna annons har stängts"
      send_instructions: "Du kommer snart att få ett e-postmeddelande med instruktioner om hur du återställer ditt lösenord."
      you_cannot_reply_to_a_closed_offer: "Du kan inte svara på ett stängt erbjudande"
      you_cannot_send_message_to_yourself: "Du kan inte skicka ett meddelande till dig själv"
      you_followed_listing: "Du följer nu denna annons"
      you_have_already_given_feedback_about_this_event: "Du har redan lämnat feedback om denna händelse"
      you_are_now_member: "Välkommen till %{service_name}!"
      you_are_already_member: "Du är redan en medlem på %{service_name}. Välkommen tillbaka!"
      you_must_log_in_to_create_new_listing: "Du måste logga in på %{service_name} för att skapa en annons. Om du inte har ett konto så kan du %{sign_up_link}."
      additional_email_confirmed_dashboard: "Din e-postadress är nu bekräftad."
      you_must_log_in_to_give_feedback: "Du måste logga in för att ge feedback"
      you_must_log_in_to_invite_new_users: "Du måste logga in för att bjuda in nya medlemmar till %{service_name}"
      you_must_log_in_to_send_a_comment: "Du måste logga in för att skicka en ny kommentar"
      you_must_log_in_to_send_a_message: "Du måste logga in på %{service_name} för att skicka ett meddelande till en annan användare."
      you_must_log_in_to_do_a_transaction: "Du måste logga in på %{service_name} för att göra en transaktion."
      you_must_log_in_to_view_this_content: "Du måste logga in för att se detta innehåll"
      you_must_log_in_to_view_this_page: "Du måste logga in för att visa denna sida"
      you_must_log_in_to_view_your_inbox: "Du måste logga in på %{service_name} för att visa din inkorg."
      you_must_log_in_to_view_your_settings: "Du måste logga in på %{service_name} för att se dina inställningar."
      you_must_log_in_to_add_news_item: "Du måste logga in på %{service_name} för att lägga till en ny annons."
      you_must_log_in_to_change_profile_settings: "Du måste logga in på %{service_name} för att göra profilinställningar"
      you_must_log_in_to_accept_or_reject: "Du måste logga in för att acceptera eller avböja transaktionen"
      you_must_log_in_to_confirm_or_cancel: "Du måste logga in för att avbryta eller acceptera transaktionen"
      you_need_to_confirm_your_account_first: "Du behöver bekräfta din e-postadress."
      you_must_fill_all_the_fields: "Du måste fylla i alla fält"
      you_unfollowed_listing: "Du följer inte längre annonsen"
      joining_community_failed: "Det gick inte att bli medlem"
      can_not_delete_email: "Du kan inte ta bort e-postadressen"
      user_does_not_have_email_to_delete: "Du har inte e-postadressen som du försöker ta bort"
      email_deleted: "E-post borttaget"
      listing_author_payment_details_missing: "Vänligen kontakta ägaren genom att klicka på \"Kontakt\" nedan. De måste uppdatera sina betalningsdetaljer för att kunna ta emot betalning."
      images_are_processing: "Vi prossesserar dina bilder. Ge oss en minut eller två och de kommer vara synliga."
      maintenance_mode:
        zero: "Hemsidan kommer nu gå offline för underhåll"
        one: "Hemsidan kommer gå offline for underhåll om %{count} minut"
        other: "Hemsidan kommer gå offline for underhåll om %{count} minuter"
      automatically_logged_out_please_sign_in: "Du har blivit utloggad. Vänligen logga in igen."
    settings:
      account: Konto
      notifications: Aviseringar
      profile: Profilinfo
      settings: Inställningar
      paypal_payments: "PayPal betalningar"
      stripe_payments: "Stripe betalningar"
      payments: Betalningar
  listings:
    bubble_listing_not_visible:
      listing_not_visible: "Du har inte behörighet att se denna annons."
    comment:
      wrote: skrev
      send_private_message: "Skicka privat meddelande till %{person}"
      delete: "ta bort"
      are_you_sure: "Är du säker på att du vill ta bort kommentaren?"
    comment_form:
      ask_a_question: "Kommentera annonsen eller fråga efter mer detaljer. Alla andra användare kommer att kunna se din kommentar."
      log_in: "logga in"
      send_comment: "Skicka kommentar"
      to_send_a_comment: "för att skicka en ny kommentar."
      write_comment: "Skriv en ny kommentar:"
      you_cannot_send_a_new_comment_because_listing_is_closed: "Du kan inte skicka nya kommentarer eftersom din annons är avslutad."
      you_must: "Du måste"
      subscribe_to_comments: "Meddela mig om nya kommentarer och uppdateringar"
    edit:
      edit_listing: "Redigera annons"
    edit_links:
      close_listing: "Stäng annons"
      edit_listing: "Redigera annons"
      reopen_listing: "Återuppta annons"
      move_to_top: "Gå till toppen av startsidan"
      show_in_updates_email: "Visa i nästa automatiska e-postmeddelande"
      show_in_updates_email_loading: Laddar...
      show_in_updates_email_error: "Det gick inte att nå servern. Försök igen efter att du laddat om sidan."
      show_in_updates_email_success: "Dessa annonser kommer att visas i nästa automatiska uppdateringsmail som skickas till användarna."
    map:
      open_in_google_maps: "Öppna i Google Maps"
    error:
      something_went_wrong: "Något gick fel, felmeddelande: %{error_code}"
      something_went_wrong_plain: "Något gick fel"
      create_failed_to_connect_to_booking_service: "Skapande av annons misslyckades: Misslyckades att ansluta till bokningstjänsten. Vänligen försök igen."
      update_failed_to_connect_to_booking_service: "Uppdatering av annonsen misslyckades: Misslyckades att ansluta till bokningstjänsten. Vänligen försök igen."
    follow_links:
      follow: "Få e-post om nya kommentarer"
      unfollow: "Få inga meddelanden om nya kommentarer"
    form:
      custom_field_partials:
        dropdown:
          select_one___: "Välj en..."
      departure_time:
        at: Vid
        departure_time: Avgångstid
      departure_time_radio_buttons:
        repeated: "Upprepa (lägg in tider och dagar i fältet \"detaljerad beskrivning\")"
      description:
        detailed_description: "Detaljerad beskrivning"
        youtube_info: "Om din beskrivning innehåller länkar till YouTube videon kommer de visas under beskrivningen."
      destination:
        destination: Destination
      form_content:
        favor: "en service"
        housing: "ett utrymme"
        item: "ett objekt"
        offer_something: "Erbjud något"
        request_something: "Begär något"
        rideshare: "en tur"
        i_want_to_offer: "Jag vill erbjuda..."
        i_want_to_request: "Jag behöver..."
      googlemap:
        googlemap_copy: "Slutpunkt från kartan"
        googlemap_description: Kartvy
        googlemap_updatemap: "Uppdatera karta"
      images:
        image: Bild
        best_result: "För bästa resultat använd JPG, GIF eller PNG bilder som är %{width}x%{height} pixlar"
        no_file_selected: "Ingen fil vald"
        remove_image: "Ta bort bild"
        select_file: "Välj fil"
        add_more: "+ Lägg till fler"
        removing: "Tar bort..."
        processing: Bearbetar...
        loading_image: Laddar...
        image_uploading_in_progress: "Bilden laddas upp..."
        processing_takes_a_while: "Alla bilder är nu uppladdade! Det kommer ta en stund att bearbeta dem men du kan redan spara annonsen och fortsätta"
        this_may_take_a_while: "(detta kan ta ett tag)"
        percentage_loaded: "%{percentage}%"
        uploading_failed: "Uppladdning av bild misslyckades"
        image_processing_failed: "Bild bearbetningen misslyckades"
        file_too_large: "Filen är för stor"
        accepted_formats: "Bilden måste antingen vara i formatet GIF, JPG, eller PNG."
        images_not_uploaded_confirm: "Alla bilder har inte laddats upp. Vill du verkligen fortsätta?"
      location:
        location: Plats
      price:
        price: Pris
        per: per
        per_day: "per dag"
        mass: "längd, kg, m2 ..."
        time: "timme, dag, månad, ..."
        long_time: "vecka, månad, ..."
        after_service_fee_you_will_get: "Efter %{service_name}s serviceavgift så kommer du att få %{sum_with_currency} när du har sålt produkten. OBS! Om produkten ska skickas, glöm inte att inkludera fraktkostnad i priset."
        no_service_fee_you_will_get_paypal_text: "%{paypal_fee_info_link} kommer att dras av från priset."
        no_service_fee_you_will_get_payment_text: "%{payment_fee_info_link} kommer bli avdragen från priset."
        after_service_fee_you_will_get_payment_text: "När någon gör en beställning kommer %{service_name} serviceavgift (%{sum_with_currency}) och %{payment_fee_info_link} bli avdraget från priset."
        after_service_fee_you_will_get_paypal_text: "%{service_name}s avgift %{sum_with_currency} och %{paypal_fee_info_link} kommer att dras av från priset."
        after_service_fee_you_will_get_stripe_text: "När någon gör en beställning kommer %{service_name} serviceavgift (%{sum_with_currency}) bli avdraget från priset."
        payment_fee_info_link_text: betalningshanteringsavgift
        paypal_fee_info_link_text: "PayPal's betalningshanteringsavgift"
        delivery: Leveransmetod
        shipping: Frakt
        shipping_price: Fraktkostnad
        shipping_price_additional: "Övriga poster"
        pickup: Hämtas
      origin:
        location: Plats
        origin: Ursprung
      send_button:
        save_listing: "Spara annons"
      share_type:
        select: Välj
        borrow: Utlåning
        buy: Köp
        give_away: "Ge bort"
        lend: "Låna ut"
        offer_type: "Typ av erbjudande"
        receive: "Acceptera gratis"
        rent: Hyra
        rent_out: "Hyr ut"
        request_type: "Typ av förfrågan"
        sell: Säljer
        share_for_free: "Dela gratis"
        accept_for_free: "Acceptera gratis"
        trade: Byta
      tag_list:
        comma_separate: (kommaseparerad)
        tags: Taggar
      title:
        listing_title: Annonstitel
      valid_until:
        valid_until: Utgångsdatum
      valid_until_radio_buttons:
        for_the_time_being: "För närvarande"
      privacy:
        privacy: Sekretess
        private: "Privat (bara synlig för inloggade användare)"
        public: "Publik (synlig för ej inloggade användare)"
    help_texts:
      help_share_type_title: "Typ av erbjudande eller förfrågan"
      help_tags_title: Taggar
      help_valid_until_title: Utgångsdatum
    index:
      all_categories: "Alla kategorier"
      all_offer_types: "Alla erbjudandetyper"
      all_request_types: "Samtliga förfrågningar"
      category: Kategori
      did_not_found_what_you_were_looking_for: "Hittade du inte vad du sökte?"
      favors: Tjänster
      housing: Utrymmen
      items: Objekt
      list_view: Listvy
      listings: Annonser
      map_view: Kartvy
      offer_something: "Låt andra få veta!"
      offer_type: "Typ av erbjudande"
      offers: Erbjudanden
      request_something: "Efterfråga något!"
      request_type: "Typ av förfrågan"
      requests: Förfrågan
      rideshare: Samåkning
      you_have_something_others_do_not: "Har du något att erbjuda?"
      feed_title: "%{listing_type} på %{service_name}%{optional_category}"
    left_panel_link:
      borrows: Utlåning
      buys: Köper
      favors: Tjänster
      give_aways: "Ge bort"
      housings: Utrymmen
      items: Objekt
      lends: "Låna ut"
      receives: "Tar emot utan avgift"
      rent_outs: "Hyr ut"
      rents: Hyr
      rideshares: Samåkning
      sells: Säljer
      share_for_frees: "Dela gratis"
      accept_for_frees: "Acceptera gratis"
      trades: Byter
    listing_actions:
      booking_from: Från
      booking_to: Till
      how_paypal_works: "Hur PayPal fungerar"
      payment_help: Betalningshjälp
      unable_load_availability: "Kude inte ladda information om tillgänglighet. Vänligen försök igen senare."
    new:
      listing: annons
      selected_category: "Kategori: %{category}"
      selected_subcategory: "Underkategori: %{subcategory}"
      selected_transaction_type: "Annonstyp: %{transaction_type}"
      select_category: "Välj kategori"
      select_subcategory: "Välj underkategori"
      select_transaction_type: "Välj annonstyp"
      you_need_to_fill_payout_details_before_accepting: "Du måste fylla i dina utbetalningsdetaljer innan du kan skapa en annons. Gå till %{payment_settings_link} för att fylla i detaljerna."
      contact_admin_link_text: "kontakta administratören"
      community_not_configured_for_payments: "%{service_name} har inte konfigurerats för betalningar, så du kan inte skapa nya annonser än. Vänligen %{contact_admin_link} för detaljer."
      payment_settings_link: betalningsinställningar
      community_not_configured_for_payments_admin: "%{service_name} har inte konfigurerats för betalningar, så du kan inte lägga ut nya annonser än. Gå till %{payment_settings_link} för att fylla i betalningsdetaljer."
    quantity:
      hour: "Antal timmar:"
      day: "Antal dagar:"
      night: "Antal nätter:"
      week: "Antal veckor:"
      month: "Antal månader:"
      custom: "Antal:"
    quantity_placeholder: Antal
    please_comment: Kommentar
    reply_link:
      listing_closed: "Annonsen är stängd"
    show:
      add_your_phone_number: "Lägg till ditt telefonnummer"
      add_profile_picture: "Lägg till profilbild"
      comments: Kommentarer
      contact_by_phone: "Kontakt via telefon:"
      contact: Kontakta
      favor_offer: "Tjänst som erbjuds"
      favor_request: "Tjänst som önskas"
      inquiry: Meddelande
      item_offer_trade: "Byt erbjudande"
      item_request_trade: "Byt förfrågan"
      no_description: "Denna annons har ingen beskrivning"
      no_image: "Ingen bild"
      no_reviews: "Inga recensioner har inkommit"
      offer: Erbjudande
      listing_created: Skapad
      open_until: "Öppen till %{date}"
      feedback: Feedback
      qr_code: QR-kod
      request: Förfrågan
      rideshare_offer: Samåkningserbjudande
      rideshare_request: Samåkningsförfrågan
      send_private_message: "Skicka ett privat meddelande"
      tags: Taggar
      time: tid
      times: tider
      times_viewed: Visat
      processing_uploaded_image: "(Behandlar uppladdad bild...)"
      listing_created_at: "Annons skapad"
      price:
        per_quantity_unit: "per %{quantity_unit}"
        per_day: "per dag"
      delivery: Leveransmetod
      shipping: "Frakt (+%{price})"
      shipping_no_price: Frakt
      shipping_price_additional: "Frakt (+%{price}, övriga poster: +%{shipping_price_additional})"
      pickup: Hämtas
      pickup_no_price: Hämtning
      youtube_video_player: "YouTube videospelare"
    unit_types:
      piece: styck
      hour: timme
      day: dag
      night: natt
      week: vecka
      month: månad
    verification_required:
      verification_required: "Verifiering krävs"
  listing_conversations:
    preauthorize:
      dates_not_available: "Ditt val innehåller dagar som inte är tillgängliga"
      error_in_checking_availability: "Kunde inte kontrollera tillgängligheten för de valda dagarna"
      details: Detaljer
      by: "%{listing} av %{author}"
      payment: Betalning
      exp: "Exp:"
      you_will_be_charged: "OBS! Du debiteras endast om %{author} accepterar ditt köp. %{author} behöver acceptera köpet inom %{expiration_period} dagar. Om %{author} avvisar eller inte svarar så sker ingen debitering."
      day: dag
      days: dagar
      night: natt
      nights: nätter
      invalid_parameters: "Ogiltiga värden för en ny transaktion"
    transaction_agreement_checkbox:
      read_more: Visa
    stripe_payment:
      payment: Betalning
      pay_with_card: "Betala med kredit eller debit kort"
      address: Leveransadress
      address_country: Land*
      address_name: Namn*
      address_city: Stad*
      address_state: Tillstånd*
      address_street1: "Gatuadress 1*"
      address_street2: "Gatuadress  2"
      address_postal_code: Postnummer*
  mapview:
    index:
      all_categories: "Alla kategorier"
      all_offer_types: "Alla erbjudandetyper"
      all_request_types: "Alla förfrågningar"
      category: Kategori
      did_not_found_what_you_were_looking_for: "Hittade du inte det du ville ha?"
      favors: Tjänster
      housing: Utrymmen
      items: Objekt
      list_view: Listvy
      map_view: Kartvy
      offer_something: "Låt andra få veta!"
      offer_type: "Typ av erbjudande"
      offers: Erbjudanden
      request_something: "Efterfråga något!"
      request_type: "Typ av förfrågan"
      requests: Förfrågan
      rideshare: Samåkning
      you_have_something_others_do_not: "Har du något att erbjuda?"
    please_comment: Kommentera
  mercury:
    content_too_long: "Tillagt innehåll var för långt."
  okl:
    member_id: Medlems-ID
    member_id_or_email: "Medlems-ID eller e-post"
  paypal_accounts:
    payout_info_title: Utbetalningsinformation
    paypal_account_email_connected: "<del>1. Anslut PayPal konto</del> Klart!"
    payout_info_paypal: "%{service_name} använder PayPal för hantering av betalningar. Du behöver ett %{create_paypal_account_link} för att ta emot betalningar från dina annonser. Du behöver också ge %{service_name} tillåtelse att ta ut en serviceavgift."
    paypal_billing_agreement_made: "<del>2. Ge %{service_name} tillåtelse att ta ut en serviceavgift</del> Klart!"
    commission_permission_needed: "Du måste också ge %{service_name} tillåtelse att ta en transaktionsavgift."
    create_paypal_account_link_text: PayPal-konto
    connected_account: "PayPal-kontot '%{email}' har blivit anslutet."
    paypal_receive_funds_info_label_australia_only: "Ditt PayPal konto måste kunna ta ta emot betalningar. Detta kräver ett Premier eller Business konto hos PayPal."
    paypal_receive_funds_info_label: "Ditt PayPal-konto måste kunna ta emot betalningar. Detta kan kräva att du har ett \"Business account\"."
    paypal_receive_funds_info_australia_only: "Om du ser ett felmeddelande när du försöker ansluta ditt konto till %{service_name} bör du antingen %{upgrade_paypal_account_link} eller (om du är en privatperson), skapa ett nytt Premier konto. Båda kontotyperna är helt gratis."
    paypal_receive_funds_info: "Om du får ett felmeddelande när du försöker ansluta ditt PayPal-konto to %{service_name} kan du uppgradera ditt konto genom att %{upgrade_paypal_account_link}. Det är gratis och enkelt att uppdatera. Om du är privatperson rekommenderar PayPal att du använder ditt eget namn som \"Business Name\"."
    upgrade_paypal_account_link_text: "logga in och klicka på uppgraderings-länken"
    admin_account_not_connected: "%{service_name} har inte konfigurerats för betalningar, så du kan inte lägga ut nya annonser än. Vänligen %{contact_admin_link} för detaljer."
    contact_admin_link_text: "kontakta marknadsplatsens administratör"
    you_are_ready_to_accept_payments: "Du är redo att ta emot betalningar!"
    commission: "%{commission} %"
    not_now: "Jag vill inte ansluta ett PayPal konto nu"
    new:
      payout_info_you_need_to_connect: "För att kunna ta emot betalningar så måste du koppla ditt PayPal-konto med %{service_name}."
      payout_info_text: "Vänligen slutför dessa två steg för att koppla ditt konto."
      contact_admin_link_text: "kontakta administratören"
      admin_account_not_connected: "%{service_name} har inte blivit konfigurerat för betalning så du kan inte koppla ditt PayPalkonto än. Vänligen %{contact_admin_link} för detaljer."
      paypal_account_email: "1. Koppla ditt PayPal konto"
      paypal_account_email_placeholder: "Din PayPal e-postadress"
      paypal_account_email_info_text: "Om du inte har ett PayPalkonto, så kan du skapa ett %{create_paypal_account}. Om du får ett felmeddelande när du kopplar ditt PayPalkonto så måste du uppgradera till företagskonto. Uppgradera går fort och kostar ingenting. Om du är privatperson så skriver du bara förnamn och efternamn där det står \"företagsnamn\" när PayPal frågar efter det. För att uppgradera ditt konto, %{upgrade_paypal_account} och hitta uppgraderingslänken."
      create_paypal_account: "klicka här"
      upgrade_paypal_account: "logga in till ditt PayPal konto"
      paypal_account_billing_agreement: "2. Ge %{service_name} tillåtelse att ta ut en serviceavgift."
      follow_steps: "Följ stegen nedan för att börja ta emot betalningar:"
      connect_paypal_account_title: "Anslut ditt PayPal konto"
      connect_paypal_account_title_with_step: "Steg %{current_step}/%{total_steps}: Anslut ditt PayPal-konto"
      connect_paypal_account_instructions: "Klicka på knappen nedan för att logga in på PayPal och ansluta ditt konto till %{service_name}."
      connect_paypal_account: "Koppla ditt PayPal konto"
      paypal_account_billing_agreement_with_step: "Steg %{current_step}/%{total_steps}: Tillåt debitering av en serviceavgift"
      paypal_account_billing_agreement_info_both: "När du gör en försäljning på %{service_name}, så kommer en serviceavgift på %{commission_from_seller} av det totala priset (exkl. frakt), lägsta avgift %{minimum_commission} att dras från ditt PayPalkonto. Du behöver tillåta betalningar på %{service_name}, och du behöver godkänna att denna avgift tas. Avgiften inkluderar inte %{paypal_info_link}."
      paypal_account_billing_agreement_info_fixed: "När du gör en försäljning på %{service_name}, så kommer en serviceavgift på %{minimum_commission} att dras från ditt PayPalkonto. För att acceptera betalningar på %{service_name} så behöver du tillåta att denna avgift tas. Avgiften inkluderar inte %{paypal_info_link}."
      paypal_account_billing_agreement_info_relative: "När du gör en försäljning på %{service_name}, så kommer en serviceavgift på %{commission_from_seller} av det totala priset (exkl. frakt) att dras från ditt PayPalkonto. För att godkänna betalningar på %{service_name} så behöver du tillåta att denna avgift tas. Avgiften inkluderar inte %{paypal_info_link}"
      paypal_account_billing_agreement_info_none: "För närvarande tar inte %{service_name} en transaktionsavgift. Om transaktionsavgifter aktiveras bör du ge %{service_name} tillåtelse att ta en transaktionsavgift för att kunna ta emot betalningar. Avgiften inkluderar inte %{paypal_info_link}."
      paypal_info_link_text: "PayPal's betalningshanteringsavgift"
      billing_agreement_description: "Ge %{service_name} behörighet att ta ut en transaktionsavgift."
      billing_agreement: "Bevilja behörighet"
      permissions_not_granted: "Behörighet att ansluta med PayPalkonto beviljades inte."
      could_not_fetch_redirect_url: "Det gick inte att hämta omdirigerings-URL för att ansluta till PayPal."
      paypal_not_enabled: "PayPal betalningar är inte aktiverad."
      billing_agreement_canceled: "Betalningen avbröts"
      billing_agreement_not_accepted: "Du accepterade inte PayPals faktureringsavtal."
      billing_agreement_wrong_account: "PayPal-konton matchade inte. Vänligen använd samma PayPal-konto som du anslöt i första steget."
      something_went_wrong: "Något gick fel. Vänligen försök igen. Om problemet kvarstår kontakta sidans administratör."
      account_not_verified: "Du har inte verifierat ditt PayPal-konto. Du behöver gå till www.paypal.com och verifiera ditt konto innan du kan gå vidare."
      account_restricted: "Ditt PayPalkonto är begränsat och kan inte kopplas. Vänligen logga in på PayPal.com och hitta vad detta beror på eller kontakta PayPals användarsupport för att lösa detta."
    paypal_account_connected_title: "PayPal-kontot är anslutet"
    paypal_account_connected: "PayPal-kontot <%{email}> är nu anslutet till %{service_name}."
    change_account: "Byt konto"
    missing: "Du har öppna annonser, men ditt PayPal-konto är inte inställt för att ta emot betalningar. Koppla ditt PayPal-konto och ge %{service_name} tillåtelse at ta en transaktionsavgift från dina %{settings_link}."
    from_your_payment_settings_link_text: betalningsinställningar
    redirect_message: "Skickar dig vidare till PayPal. Klicka %{redirect_link} om sidan inte öppnas automatiskt."
    redirect_link_text: här
    paypal_account_all_set_up: "Hurra, allting är klart!"
    can_receive_payments: "Du kan nu ta emot betalning för dina annonser."
    paypal_account_connected_summary: "PayPal-kontot <%{email}> är anslutet"
    paypal_permission_granted_summary: "Villkoren för serviceavgifter har godkänts"
  paypal:
    pay_with_paypal: "Fortsätt till betalning"
    checkout_with: "Checka ut med"
    or_pay_with_paypal: eller
    checkout_with_paypal: "Gå till checkout med PayPal"
    cancel_succesful: "PayPal betalning avbruten"
    transaction:
      commission_payment_name: "Provisionsbetalning för %{listing_title}"
      commission_payment_description: "Marknadsplatsen %{service_name} tog denna provion från transaktionen avseende %{listing_title}"
    wait_while_loading: "Vänligen vänta."
    chatting_with_paypal: "Vi chattar med PayPal."
  people:
    edit_links:
      activate: Aktivera
      deactivate: Avaktivera
    help_texts:
      feedback_description_title: Feedback
      help_invitation_code_title: "Du behöver en inbjudan för att gå med"
      terms_title: "%{service_name} användarvillkor"
      invite_only_help_text: "Välj detta alternativ om du vill att nya medlemmar ska gå med bara om de är inbjudna från en nuvarande medlem."
      invite_only_help_text_title: "Endast inbjudan"
    inactive_notification:
      this_person_is_not_active_in_kassi: "Denna användare är ej längre aktiv i %{service_name}"
      inactive_description: "Användaren har slutat använda %{service_name}. Du kan inte kontakta användaren, ge feedback till dem eller kommentera deras listor."
    new:
      create_new_account: "Skapa konto"
      email: E-postadress
      email_is_in_use: "E-postadressen du angav används redan."
      email_is_in_use_or_not_allowed: "Denna e-postadress är inte tillåten eller används redan. Om du inte kommer in, kontakta oss."
      email_not_allowed: "Denna e-postadress är inte godkänd på %{service_name}. Vänligen använd en annan e-postadress som är godkänd. Om du ändå inte kommer in, vänligen meddela oss."
      invalid_username_or_email: "Användarnamnet eller email adressen är antingen ogiltig eller redan i användning"
      email_restriction_instructions:
        one: "Access till %{service_name} är begränsad. För att gå med så behöver du en '%{allowed_emails}' e-postadress."
        other: "Access till %{service_name} är begränsad. Du behöver en e-postadress som bevisar att du har rätt att gå med."
      family_name: Efternamn
      given_name: Förnamn
      i_accept_the: "Jag accepterar"
      invalid_invitation_code: "Inbjudningskoden är inte korrekt."
      invitation_code: Inbjudningskod
      not_required: ", krävs inte"
      notification_is_mandatory: "Du måste välja minst en e-postadress för att få notifieringar. Om du inte vill få några e-postmeddelanden från %{service_name}, vänligen kolla dina e-postnotifikationsinställningar."
      password_again: "Bekräfta lösenord"
      show_my_name_to_others: "Visa mitt riktiga namn till andra %{service_name} användare"
      sign_up: "Skapa ett nytt %{service_name} konto"
      terms: användarvillkoren
      username_is_in_use: "Detta användarnamn används redan."
      username_is_invalid: "Detta användarnamn är ogiltigt. Tillåtna tecken är bokstäver, nummer och understreck."
      visible_only_to_you: "endast synlig för dig och %{service_name} admin"
      visible_to_everybody: "synlig för alla"
      create_account_with_facebook: "Registrera dig med Facebook"
      OR: ELLER
      signup_with_email: "Registrering med e-post"
    profile_feedback:
      grade: "betyg:"
      and_gave_following_feedback: "och gav följande feedback"
    profile_listings:
      show_also_closed: "Visa avslutade också"
      show_only_open: "Visa bara öppnade"
      no_image: "Ingen bild"
    show:
      contact: "Kontakta %{person}"
      about_me: "Om mig:"
      add_description: "Berätta något om dig själv"
      add_location: "Lägg till plats"
      add_phone_number: "Lägg till telefonnummer"
      address: "Plats:"
      as_expected: "Som förväntat"
      edit_profile_info: "Redigera profil"
      exceeded_expectations: "Över förväntan"
      positive: positiva
      hide_description: "Visa mindre"
      less_than_expected: "Värre än väntat"
      phone_number: "Telefonnummer:"
      show_all_feedback: "Vissa all feedback"
      show_all_testimonials: "Visa all feedback"
      show_full_description: "Visa mer"
      slightly_better_than_expected: "Över förväntan"
      slightly_less_than_expected: "Värre än väntat"
      what_are_these: "Vilka är dessa?"
      review: "mottagen recension"
      reviews: "mottagna recensioner"
      listing: annons
      listings: annonser
      open_listing: "öppnad annons"
      open_listings: "öppnade annonser"
      no_listings: "Inga annonser"
      no_open_listings: "Inga öppna annonser"
      no_reviews: "Inga recensioner"
      show_all_listings: "Visa alla annonser"
      show_all_open_listings: "Visa alla öppna annonser"
      show_all_reviews: "Visa alla recensioner"
    followed_people:
      you_follow_plural: "Du följer %{count} person"
      you_follow_singular: "Du följer %{count} personer"
      they_follow_plural: "%{count} följande personer"
      they_follow_singular: "%{count} följande personer"
      show_all_followed_people: "Visa alla följande personer"
      no_followed_people: "Inga personer följer dig"
    follow_button:
      following: Följer
      follow: Följ
      unfollow: "Sluta följ"
  sessions:
    new:
      create_new_account: "Skapa ett nytt konto"
      i_forgot_my_password: "Glömt användarnamn eller lösenord"
      login: "Logga in"
      login_to_kassi: "Logga in till %{service_name}"
      connect_your_facebook_to_kassi: "Koppla ditt Facebookkonto till %{service_name}"
      facebook_account: "Facebook konto:"
      log_in_to_link_account: "Om du redan har ett %{service_name} konto, logga in för att länka till ditt Facebookkonto."
      you_can_also_create_new_account: "Om du inte har ett konto på %{service_name}, %{accont_creation_link} kommer att skapa ett med ditt Facebook inloggning."
      account_creation_link_text: "klicka här"
      cancle_facebook_connect: "Om du inte vill länka detta konto så kan du %{cancel_link}."
      facebook_cancel_link_text: avbryt
      log_in_with_your_facebook_account: "Logga in via Facebook"
      or_sign_up_with_your_username: "...eller med användarnamn och e-post:"
      we_will_not_post_without_asking_you: "Vi kommer aldrig att lägga ut något på Facebook utan att fråga dig."
    password_forgotten:
      email: E-post
      password_recovery_instructions: "Skriv in din e-postadress så får du ditt användarnamn och instruktioner hur du ändrar ditt lösenord."
      request_new_password: "Begär ett nytt lösenord"
      change_your_password: "Byt lösenord"
    confirmation_pending:
      welcome_to_kassi: "Välkommen till %{service_name}!"
      check_your_email: "Kolla din inkorg"
      resend_confirmation_instructions: "Skicka instruktioner för att bekräfta kontot igen"
      your_current_email_is: "Din e-post är %{email}."
      change_email: Ändra
      confirm_your_email: "Bekräfta din e-post"
      account_confirmation_instructions: "Du kommer snart att få ett e-postmeddelande med en länk som du behöver klicka på för att bekräfta din e-postadress du angav. Efter du har bekräftat din e-post kan du gå med %{service_name}."
      account_confirmation_instructions_title_admin: "Välkommen till din marknadsplats!"
      before_full_access_you_need_to_confirm_email: "Före vi kan ge dig full tillgång till din marknadsplats är det en sak till du måste göra: bekräfta din email adress."
      before_confirmation_only_access_admin_dashboard: "Före du bekräftar din email har du enbart tillgång till %{admin_dashboard_link}"
      admin_dashboard_link_text: "admin panel"
      account_confirmation_instructions_admin: "Du kommer snart att få ett e-postmeddelande till %{email_address} med en länk som du behöver klicka på för att bekräfta din e-postadress du angav. Om du inte ser det kolla i din skräppostmapp. Efter du har bekräftat din e-post så kan du böja konfigurera din marknadsplats. Om du behöver hjälp tveka inte %{support_link}."
      contact_support_link_text: "kontakta Sharetribe support"
  settings:
    account:
      change: Ändra
      confirm_new_password: "Bekräfta nytt lösenord"
      delete_account: "Ta bort konto"
      delete_account_button: "Ta bort mitt konto permanent"
      delete_account_confirmation_popup: "Är du helt säker på att du vill radera ditt användarkonto och permanent förlora alla uppgifter relaterade till kontot. Borttagning av ditt konto går ej att ångra."
      email_addresses: E-postadresser
      new_email: "Ny e-postadress"
      delete_personal_information: "Om du tar bort ditt konto så kommer din personliga information (namn, telefonnummer, adress, e-post, profilbild osv.) att tas bort permanent och går inte att återskapa. Alla annonser som du har skapat kommer också att tas bort från sidan. Du kommer inte att kunna återaktivera kontot."
      delete_information_others_involved: "Information där andra medlemmar är involverade (konversationer med andra personer, transaktioner du gjort, recensioner du har gett till andra, m.m.) kommer inte att tas bort när du raderar ditt konto. Ditt namn kommer inte att visas vid denna information."
      unfinished_transactions: "Ditt konto kan inte tas bort eftersom du har pågående transaktioner. Vänligen slutför alla transaktioner innan du tar bort ditt konto."
      new_password: "Nytt lösenord"
      save: Spara
      these_fields_are_shown_only_to_you: "Användarnamn visas i din profil om du inte har angett ditt namn. Annan information syns enbart för dig."
      email_already_confirmed: "Din e-postadress är redan godkänd."
      email:
        address_title: Adress
        remove_title: "Ta bort"
        remove_confirmation: "Är du säker på att du vill ta bort denna e-postadress?"
        receive_notifications_title_desktop: "Ta emot meddelanden"
        receive_notifications_title_mobile: "Ta emot aviseringar"
        receive_notifications_new_title_mobile: "Ta emot aviseringar"
        add_new_with_plus: "+Lägg till ny e-postadress"
        add_new_cancel: Avbryt
        confirmation_title_mobile: "Bekräftelse:"
        confirmation_title_desktop: Bekräftelse
        confirmation_resend: "Skicka igen"
        status_confirmed: Bekräftad
        status_pending: Väntar
    notifications:
      email_from_admins: "Jag är villig att ta emot sporadiska uppdateringar från administratören."
      i_want_to_get_email_notification_when: "Jag vill få e-post aviseringar när..."
      newsletters: "Epost meddelanden från administratörer"
      community_updates: Nyhetsbrev
      email_about_confirm_reminders: "...jag har glömt att bekräfta en förfrågan som avslutad"
      email_about_new_comments_to_own_listing: "...någon kommenterar mitt erbjudande eller efterfrågan"
      email_about_new_messages: "...någon skickar mig ett meddelande"
      email_about_new_received_testimonials: "...någon ger mig feedback"
      email_about_testimonial_reminders: "...jag har glömt att ge feedback på en händelse"
      email_daily_community_updates: "Skicka mig ett nyhetsbrev <b>dagligen</b> om det kommer nya annonser"
      email_weekly_community_updates: "Skicka mig ett nyhetsbrev <b>veckovis</b> om det kommer nya annonser"
      do_not_email_community_updates: "Skicka mig inte nyhetsbrev"
      email_when_conversation_accepted: "...någon accepterar mitt erbjudande eller efterfrågan"
      email_when_conversation_rejected: "...någon avböjer mitt erbjudande eller efterfrågan"
      email_about_completed_transactions: "...när någon markerat mitt erbjudande som klar"
      email_about_new_payments: "...jag har fått en ny betalning"
      email_about_new_listings_by_followed_people: "...någon jag följer har skapat en annons"
      unsubscribe_succesful: "Avprenumeration lyckades"
      unsubscribe_info_text: "Du kommer inte längre att få dessa e-post. Kontrollera dina %{settings_link} för att välja vilka e-postmeddelanden du vill ha från %{service_name} eller gå tillbaka till %{homepage_link}."
      settings_link: inställningar
      homepage_link: startsidan
      unsubscribe_unsuccesful: "Fel vid avprenumeration"
      unsuccessful_unsubscribe_info_text: "Avprenumerationslänken fungerar inte längre. Logga in för att ändra dina email prenumerations inställningar."
    profile:
      about_you: "Om dig själv"
      city: Stad
      family_name: Efternamn
      given_name: Förnamn
      first_name_with_initial: "(bara första bokstaven visas för andra användare)"
      first_name_only: "(visas inte för andra användare)"
      display_name: "Synligt namn"
      display_name_description: "Om du representerar en organisation kan du använda organisationens namn som synligt namn. Det synliga namnet visas åt andra användare istället för ditt för och efternamn."
      location_description: "Du kan antingen ange hela din address eller t ex bara ditt postnummer eller stad. Det är också bra att lägga till ditt land då du väljer en plats. Till exempel: 753 20 Uppsala Sverige\" Eller \"Gustav Adolfsgatan 34,Malmö, Sverige\"."
      phone_number: Telefonnummer
      profile_picture: Profilbild
      postal_code: Postnummer
      profile_page: "på din profilsida"
      profilemap: Kartvy
      street_address: Plats
      these_fields_are_shown_in_your: "Denna information är synlig för alla användare på %{service_name}"
      visible_to_everybody: "synlig för alla"
      visible_to_registered_users: "(synlig för användare som har loggat in)"
      default_in_listing: "(används endast som standard när man skapar en ny annons)"
      invisible: "(visas inte för andra användare)"
      image_is_processing: "Din profilbild förbereds. Vänligen ladda om sidan om ett tag."
    save_information: "Spara information"
  shipping_address:
    shipping_address: Leveransadress
  tag_cloud:
    tag_used:
      with_tag: "Med tagg"
      without_tag: "Utan tagg"
  terms:
    show:
      accept_terms: "Acceptera %{service_name} användarvillkoren"
      here: "genom att klicka här"
      i_accept_new_terms: "jag accepterar de nya villkoren"
      i_accept_terms: "jag accepterar villkoren"
      terms: "%{service_name} användarvillkor"
      terms_have_changed: "Användarvillkor har ändrats"
      you_can_view_the_new_terms: "Du kan se de nya villkoren"
      you_need_to_accept: "Välkommen till %{service_name}! Det verkar vara första gången du använder tjänsten. Innan du startar så måste du acceptera"
      you_need_to_accept_new_terms: "%{service_name} användarvillkoren har ändrats. Du måste acceptera de nya villkoren för att komma vidare %{service_name}."
  testimonials:
    index:
      all_testimonials: "All feedback"
      feedback_altogether: "Samlad feedback: "
      loading_more_testimonials: "Laddar mer betyg"
      no_testimonials: "Ingen feedback mottagen."
    new:
      as_expected: "Som förväntat"
      exceeded_expectations: "Mycket bättre än förväntat"
      give_feedback_to: "Ge feedback till %{person}"
      grade: "Vilken är din övergripande känsla?"
      less_than_expected: "Värre än väntat"
      send_feedback: "Skicka feedback"
      slightly_better_than_expected: "Något bättre än väntat"
      slightly_less_than_expected: "Något sämre än förväntat"
      textual_feedback: "Hur gick det?"
      this_will_be_shown_in_profile: "Feedbacken som du ger kommer att vara synlig för andra medlemmar på profilsidan av %{person}. Det hjälper till att utvärdera om %{person} är en pålitlig person."
      positive: Positiv
      negative: Negativ
      default_textual_feedback: "Allt gick smidigt, tack så mycket!"
    testimonial:
      about_listing: "angående annonsen"
  date:
    formats:
      long_with_abbr_day_name: "%a, %b %d, %Y"
  datepicker:
    days:
      sunday: Söndag
      monday: Måndag
      tuesday: Tisdag
      wednesday: Onsdag
      thursday: Torsdag
      friday: Fredag
      saturday: Lördag
    days_short:
      sunday: Sön
      monday: Mån
      tuesday: Tis
      wednesday: Ons
      thursday: Tor
      friday: Fre
      saturday: Lör
    days_min:
      sunday: Sö
      monday: Må
      tuesday: Ti
      wednesday: "On"
      thursday: To
      friday: Fr
      saturday: Lö
    months:
      january: Januari
      february: Februari
      march: Mars
      april: April
      may: Maj
      june: Juni
      july: Juli
      august: Augusti
      september: September
      october: Oktober
      november: November
      december: December
    months_short:
      january: Jan
      february: Feb
      march: Mar
      april: Apr
      may: Maj
      june: Jun
      july: Jul
      august: Aug
      september: Sep
      october: Okt
      november: Nov
      december: Dec
    today: Idag
    clear: Rensa
    format: yyyy/mm/dd
  time:
    formats:
      short: "%e %b %Y vid %H:%M"
      shorter: "%e %b vid %H:%M"
      short_date: "%e %b %Y"
  timestamps:
    day_ago: "%{count} dag sedan"
    days_ago: "%{count} dagar sedan"
    hour_ago: "%{count} timme sedan"
    hours_ago: "%{count} timmar sedan"
    minute_ago: "%{count} minut sedan"
    minutes_ago: "%{count} minuter sedan"
    month_ago: "%{count} månad sedan"
    months_ago: "%{count} månader sedan"
    seconds_ago: "%{count} sekunder sedan"
    year_ago: "%{count} år sedan"
    years_ago: "%{count} år sedan"
    days_since:
      one: "%{count} dag"
      other: "%{count} dagarna"
    time_to:
      seconds:
        one: "%{count} sekund"
        other: "%{count} sekunder"
      minutes:
        one: "%{count} minut"
        other: "%{count} minuter"
      hours:
        one: "%{count} timme"
        other: "%{count} timmar"
      days:
        one: "%{count} dag"
        other: "%{count} dagar"
  transactions:
    initiate:
      booked_days: "Bokade dagar:"
      booked_nights: "Bokade nätter:"
      booked_days_label:
        one: "Bokad dag:"
        other: "Bokade dagar"
      booked_nights_label:
        one: "Bokad natt:"
        other: "Bokade nätter:"
      price_per_day: "Pris per dag:"
      price_per_night: "Pris per natt:"
      quantity: "Antal:"
      subtotal: "Delsumma:"
      shipping-price: "Frakt:"
      stripe-fee: "Stripe avgift (uppskattad):"
    price_per_quantity: "Pris per %{unit_type}:"
    price: "Pris:"
    quantity: "Antal: %{quantity}"
    unit_price: "Styckpris: %{unit_price}"
    total: "Totalt:"
    total_to_pay: "Betalning totalt:"
  unit:
    day: dag
    days: dagar
  web:
    listings:
      errors:
        availability:
          something_went_wrong: "Vi kan inte visa information om tillgängligheten. Vänligen ladda om sidan."
          saving_failed: "Vi kunde inte spara ändringarna i tillgängligheten. Vänligen ladda om sidan."
      pricing_units:
        piece: styck
        hour: timme
        day: dag
        night: natt
        week: vecka
        month: månad
      edit_availability_header: Tillgängliget
      save_and_close_availability_editing: "Spara och stäng"
      confirm_discarding_unsaved_availability_changes_explanation: "Du har osparade ändringar i din tillgänglighets information. Om du fortsätter kommer dessa förändringar gå förlorade."
      confirm_discarding_unsaved_availability_changes_question: "Är du säker du vill kassera dina ändringar?"
      edit_listing_availability: "Ändra annons tillgänglighet"
    no_listings:
      sorry: "Vi kunde tyvärr  inte hitta några resultat som matchade dina sökkriterier."
      try_other_search_terms: "Kanske du kan använda andra ord att söka med?"
    listing_card:
      add_picture: "Lägg till bild"
      no_picture: "Ingen bild"
    search:
      page: Sida
      page_of_pages: "av %{total_number_of_pages}"
    topbar:
      menu: Meny
      more: Mera
      search_placeholder: Sök...
      search_location_placeholder: Plats
      user: Användare
      inbox: Inkorg
      profile: Profil
      manage_listings: "Hantera annonser"
      settings: Inställningar
      logout: "Logga ut"
      login: "Logga in"
      signup: "Gå med"
      admin_dashboard: "Admin panel"
      language: Språk
    utils:
      km: km
      mi: ml
    branding:
      powered_by: "%{service_name} använder %{sharetribe_link} marknadsplats platform."
      create_own: "Vill du skapa din egeb online marknadsplats som %{service_name}? %{learn_more}."
      learn_more: "Lär dig mera"
  will_paginate:
    models:
      person:
        zero: användare
        one: användare
        other: användare
      transaction:
        zero: transaktioner
        one: transaktion
        other: transaktioner
    previous_label: "&#8592; Föregående"
    next_label: "Nästa &#8594;"
    page_gap: "&hellip;"
    page_entries_info:
      single_page:
        zero: "Ingen %{model} hittades"
        one: "Visar 1 %{model}"
        other: "Visar alla %{count} %{model}"
      single_page_html:
        zero: "Inga %{model} hittades"
        one: "Visar <b>1</b> %{model}"
        other: "Visar <b>all&nbsp;%{count}</b> %{model}"
      multi_page: "Visar %{model} %{from} - %{to} av %{count} totalt"
      multi_page_html: "Visar %{model} <b>%{from}&nbsp;-&nbsp;%{to}</b> av <b>%{count}</b> totalt"
    person:
      community_members_entries_info:
        multi_page: ~
        multi_page_html: ~
  stripe_accounts:
    admin_account_not_connected: "Att använda %{service_name} betalningssystem för att ta emot betalningar är inte möjligt på grund av att online betalningar har inte blivit aktivetar för marknadsplatsen. Vänligen kontakta %{contact_admin_link} för information."
    contact_admin_link_text: "kontakta marknadsplatsens administratör"
    you_are_ready_to_accept_payments: "Du är redo att ta emot betalningar!"
    commission: "%{commission}%"
    pay_with_stripe: "Betala med Stripe och använd %{card}"
    add_and_pay: "Bekräfta betalning"
    card_not_stored: "Din betalning är säkert hanterad av Stripe. %{service_name} sparar inte din kortinformation."
    missing_payment: "Du har öppna annonser, men ditt konto är inte inställt för att ta emot betalningar. För att ställa in dina betalnings inställningar besök %{settings_link}."
    stripe_bank_connected: "Bankkonto detaljer konfigurerades framgångsrikt!"
    stripe_can_accept: "Du är nu redo att ta emot kreditkorts betalningar"
    stripe_credit_card: Kreditkort
    paypal: PayPal
    paypal_connected: "PayPal kontot är nu anslutet!"
    paypal_can_accept: "Du kan nu ta emot pengar till dit PayPal konto"
    paypal_connected_give_permission: "För att slutföra anslutningen och börja ta emot pengar till ditt PayPal konto <%{email}>, vänligen tillåt att en serviceavgift tas."
    form_new:
      need_info: "Vi behöver en del information om dig för att kunna skicka dig pengar."
      select_country: "Välj land...."
      legal_name: Namn
      country: Land
      birth_date: Födelsedatum
      ssn_last_4: "Personnumrets fyra sista tecken"
      personal_id_number: "Personligt ID nummer"
      address_country: Land
      address_state: Län
      address_city: Stad
      address_postal_code: Postnummer
      address_line1: Gatuadress
      tos_link: "Genom att lägga till dina betaluppgifter accepterar du %{stripe_link}"
      tos_link_title: "Stripes Connected Account Agreement"
      save_details: Spara
      edit: Redigera
      cancel: Avbryt
    form_bank:
      bank_account_number: Bankkontonummer
      bank_routing_number: Clearingnummer
      bank_routing_1: Bankkod
      bank_routing_2: "Gren-kod (Branch code)"
      bank_currency: "Bankkontots valuta"
      messages:
        account_number: Kontonummer
        routing_number: Clearingnummer
        bank_code: Bankkod
        branch_code: "Gren-kod (Branch code)"
        transit_number: Transitnummer
        institution_number: Institutionsnummer
        format_varies_by_bank: "Format varierar beroende på bank"
        bsb: BSB
        error_message: "Ogiltigt format"
        clearing_code: "Clearing code"
        sort_code: "Clearing code"
        must_match: "måste vara i följande format:"
        a_dash: "ett bindestreck"
        digits: siffror
        digits_or_chars: "siffror eller bokstäverna A-Z"
    form_verification:
      personal_id_number: "Personligt ID nimmer"
      document: Verifikationsnummer
      send_verification: "Skicka verifikation"
      need_verification: "Behöver ytterligare verifiering"
    form_pin:
      social_insurance_number: ~
<<<<<<< HEAD
      social_security_number: ~
      hong_kong_identity_card: ~
      singapore_identity_card: ~
      messages:
        social_insurance_number: ~
=======
      social_security_number: "Personnummer (SSN)"
      hong_kong_identity_card: "Hong Kong Identitetskortsnummer (HKID)"
      singapore_identity_card: "National Registration Identity Card (NRIC) eller Foreign Identification Number (FIN)"
      messages:
        social_insurance_number: "måste vara ett giltigt personnummer (SIN)"
>>>>>>> 42ecec67
  payment_settings:
    title: Utbetalningsinställningar
    bank_account: Bankkonto
    paypal: PayPal
    bank_account_details: "För att kunna motta pengar till ditt bankkonto måste du först lägga till dina kontouppgifter. Dina kunder kommer kunna betala med kreditkort."
    add_bank_details: "Lägg till bankdetaljer"
    can_accept_stripe_and_paypal: "Du kan acceptera betalningar antingen via kreditkort, PayPal eller båda."
    to_accept_paypal: "För att ta emot PayPal betalningar måste du koppla ditt PayPal konto så vi kan föra över pengar dit."
    connect_paypal: "Koppla ditt PayPal konto"
    wrong_setup: "Det är något fel med marknadsplatsens betalsystem. Vänligen kontakta marknadsplatsens ägare."
    invalid_bank_account_number: "Vänligen kontrollera att ditt banknummer är skrivet rätt och matchar ditt valda land."
    invalid_postal_code: "Ogiltig postnummer för %{country}"<|MERGE_RESOLUTION|>--- conflicted
+++ resolved
@@ -152,21 +152,12 @@
         amazon_ses_notification: "Du kommer få ett email från %{email_sender} för att bekräfta din emailadress. E-postens ämne kommer att vara %{email_subject}. Följ instruktionerna i mejlet för att bekräfta din email."
         this_is_how_it_will_look: "Så här kommer det se ut:"
         send_verification_button: "Skicka verifikationsmail"
-<<<<<<< HEAD
-        change_sender_email: ~
-        successfully_saved: "Avsändaradress sparades korrekt. Verifikationsmailet kommer att skickas snart."
-        successfully_saved_name: ~
-        set_sender_name: ~
-        change_sender_name: ~
-        change_sender_prompt: ~
-=======
         change_sender_email: "ändra avsändaradress"
         successfully_saved: "Avsändaradress sparades korrekt. Verifikationsmailet kommer att skickas snart."
         successfully_saved_name: "Avsändar namn uppdaterat."
         set_sender_name: "Ändra avsändarnamn"
         change_sender_name: "Ändra avsändarnamn"
         change_sender_prompt: "%{change_name_link} eller %{change_email_link}"
->>>>>>> 42ecec67
         status: "Status: %{status}"
         status_verified: "Verifierad - används"
         status_error: "Ett fel inträffade. Vänligen ladda om sidan."
@@ -262,21 +253,12 @@
         export_all_as_csv: "Exportera alla som CSV"
         save_user_status_error: "Ett fel inträffade när sidan sparades. Försök igen eller ladda om sidan."
         ban_user_confirmation: "Detta tar bort medlemmen från marknadsplatsen och förhindrar att dem ska komma åt sidan igen med deras konto. Är du säker att du vill fortsätta?"
-<<<<<<< HEAD
-        unban_user_confirmation: ~
-        ban_me_error: "Du kan inte bannlysa dig själv."
-        search: ~
-        search_by_name_email: ~
-        reset_search: ~
-        for_search_terms: ~
-=======
         unban_user_confirmation: "Detta tar bort spärrningen av användaren och ger dem igen tillgång till din marknadsplats. Är du säker du vill fortsätta?"
         ban_me_error: "Du kan inte bannlysa dig själv."
         search: Sök
         search_by_name_email: "Sök efter namn, epostadress eller synligt namn"
         reset_search: "Visa alla"
         for_search_terms: "för: %{terms}"
->>>>>>> 42ecec67
       new_layout:
         new_layout: "Ny layout"
         description_roadmap_new: "När nya layout komponenter blir tillgängliga för din marknadsplats kan du välja om du vill börja använda den nya komponenten eller fortsätta använda den gamla. Du kan ändra detta när som helst från denna sida. Det rekommenderas att alltid använda den nya versionen, för den gamla kan tas bort i något skede. Om en komponent tas bort som du använder kommer du bli meddelad i förhand."
@@ -467,11 +449,7 @@
       per_day_availability: "\"Per dag\" tillgänglighet"
       per_night_availability: "\"Per natt\" tillgänglighet"
       pricing_units_disabled_info: "Prissättningsenheter kan inte användas när tillgänglighets kalendern är aktiverad."
-<<<<<<< HEAD
-      can_not_find_name: ~
-=======
       can_not_find_name: "Kan inte hitta ordertyp med namnet: %{name}"
->>>>>>> 42ecec67
       index:
         listing_shapes: Ordertyper
         description: "Ordertyper bestämmer hur orderprocessen fungerar på din sida. Du kan välja om dina användare ska hyra, sälja eller kanske bara skicka meddelanden och kommunicera via gratismeddelanden."
@@ -2420,19 +2398,11 @@
       need_verification: "Behöver ytterligare verifiering"
     form_pin:
       social_insurance_number: ~
-<<<<<<< HEAD
-      social_security_number: ~
-      hong_kong_identity_card: ~
-      singapore_identity_card: ~
-      messages:
-        social_insurance_number: ~
-=======
       social_security_number: "Personnummer (SSN)"
       hong_kong_identity_card: "Hong Kong Identitetskortsnummer (HKID)"
       singapore_identity_card: "National Registration Identity Card (NRIC) eller Foreign Identification Number (FIN)"
       messages:
         social_insurance_number: "måste vara ett giltigt personnummer (SIN)"
->>>>>>> 42ecec67
   payment_settings:
     title: Utbetalningsinställningar
     bank_account: Bankkonto
