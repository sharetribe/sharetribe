--- conflicted
+++ resolved
@@ -1,7 +1,6 @@
 fr:
   admin2:
     save_changes: 'lorem ipsum'
-    cancel: 'lorem ipsum'
     next_step: 'lorem ipsum'
     prev_step: 'lorem ipsum'
     cancel: 'lorem ipsum'
@@ -90,7 +89,6 @@
       advanced:
         custom_script: 'lorem ipsum'
         delete_marketplace: 'lorem ipsum'
-<<<<<<< HEAD
     user_fields:
       info_text: 'lorem ipsum'
       field_title: 'lorem ipsum'
@@ -122,7 +120,6 @@
       delete_title: 'lorem ipsum: %{name}'
       delete_info_text: 'lorem ipsum %{name}'
       delete_user_field: 'lorem ipsum'
-=======
     listing_fields:
       info_header: 'lorem ipsum'
       info_text: 'lorem ipsum'
@@ -272,7 +269,6 @@
           one: "lorem ipsum %{count} lorem ipsum."
           other: "lorem ipsum %{count} lorem ipsum."
         select_new_category: "lorem ipsum"
->>>>>>> 7d2a0fa1
     manage_reviews:
       transaction: 'lorem ipsum'
       customer: 'lorem ipsum'
@@ -757,18 +753,15 @@
       test_email_sent: 'lorem ipsum'
       welcome_email_updated:  'lorem ipsum'
       welcome_email_updated_and_sent: 'lorem ipsum %{email}'
-<<<<<<< HEAD
       user_field_updated: 'lorem ipsum'
       user_field_created: 'lorem ipsum'
       user_field_saving_failed: 'lorem ipsum'
-=======
       listing_field_updated: 'lorem ipsum'
       listing_field_saving_failed: 'lorem ipsum'
       listing_field_created: 'lorem ipsum'
       listing_fields_update_location_failed: 'lorem ipsum'
       listing_fields_update_expiration_failed: 'lorem ipsum'
       listing_fields_update_price_failed: 'lorem ipsum'
->>>>>>> 7d2a0fa1
     seo:
       title: 'lorem ipsum'
       description: 'lorem ipsum'