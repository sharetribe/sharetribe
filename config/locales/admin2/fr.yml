--- conflicted
+++ resolved
@@ -1,7 +1,6 @@
 fr:
   admin2:
     save_changes: 'lorem ipsum'
-    cancel: 'lorem ipsum'
     next_step: 'lorem ipsum'
     prev_step: 'lorem ipsum'
     cancel: 'lorem ipsum'
@@ -56,10 +55,7 @@
         listing_comments: 'lorem ipsum'
         manage_listings: 'lorem ipsum'
         order_types: 'lorem ipsum'
-<<<<<<< HEAD
         categories: 'lorem ipsum'
-=======
->>>>>>> 169bc2a3
       transactions_reviews:
         config_transactions: 'lorem ipsum'
         view_conversations: 'lorem ipsum'
@@ -123,8 +119,6 @@
       delete: 'lorem ipsum'
       delete_caption: 'lorem ipsum: %{order_type}'
       confirm_delete_simple_order_type: 'lorem ipsum'
-<<<<<<< HEAD
-=======
       per: 'lorem ipsum'
       add_unit_title: '+ lorem ipsum'
       add_unit: 'lorem ipsum'
@@ -137,7 +131,6 @@
       unit_type: 'lorem ipsum'
       delete_unit_title: 'lorem ipsum "%{title}"'
       delete_unit_text: 'lorem ipsum "%{title}"?'
->>>>>>> 169bc2a3
       errors:
         without_online_payments: 'lorem ipsum'
         enabled_without_price: 'lorem ipsum'
@@ -158,7 +151,6 @@
       confirm_delete_order_type:
         one: "lorem ipsum %{count} lorem ipsum?"
         other: "lorem ipsum %{count} lorem ipsum?"
-<<<<<<< HEAD
     categories:
       info_text: 'lorem ipsum'
       add_category: 'lorem ipsum'
@@ -193,8 +185,6 @@
           one: "lorem ipsum %{count} lorem ipsum."
           other: "lorem ipsum %{count} lorem ipsum."
         select_new_category: "lorem ipsum"
-=======
->>>>>>> 169bc2a3
     manage_reviews:
       transaction: 'lorem ipsum'
       customer: 'lorem ipsum'
