--- conflicted
+++ resolved
@@ -1,7 +1,6 @@
 fr:
   admin2:
     save_changes: 'lorem ipsum'
-    cancel: 'lorem ipsum'
     next_step: 'lorem ipsum'
     prev_step: 'lorem ipsum'
     cancel: 'lorem ipsum'
@@ -55,11 +54,8 @@
         listing_approval: 'lorem ipsum'
         listing_comments: 'lorem ipsum'
         manage_listings: 'lorem ipsum'
-<<<<<<< HEAD
         order_types: 'lorem ipsum'
-=======
         categories: 'lorem ipsum'
->>>>>>> de2f29bc
       transactions_reviews:
         config_transactions: 'lorem ipsum'
         view_conversations: 'lorem ipsum'
@@ -91,7 +87,6 @@
       advanced:
         custom_script: 'lorem ipsum'
         delete_marketplace: 'lorem ipsum'
-<<<<<<< HEAD
     order_types:
       info_text: 'lorem ipsum'
       name: 'lorem ipsum'
@@ -156,7 +151,6 @@
       confirm_delete_order_type:
         one: "lorem ipsum %{count} lorem ipsum?"
         other: "lorem ipsum %{count} lorem ipsum?"
-=======
     categories:
       info_text: 'lorem ipsum'
       add_category: 'lorem ipsum'
@@ -191,7 +185,6 @@
           one: "lorem ipsum %{count} lorem ipsum."
           other: "lorem ipsum %{count} lorem ipsum."
         select_new_category: "lorem ipsum"
->>>>>>> de2f29bc
     manage_reviews:
       transaction: 'lorem ipsum'
       customer: 'lorem ipsum'
