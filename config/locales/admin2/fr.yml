fr:
  admin2:
    save_changes: 'lorem ipsum'
    cancel: 'lorem ipsum'
    next_step: 'lorem ipsum'
    prev_step: 'lorem ipsum'
    topnav:
      admin_menu: 'lorem ipsum'
      logo: 'lorem ipsum'
      menu: 'lorem ipsum'
      go_to_your: 'lorem ipsum'
      marketplace: 'lorem ipsum'
      avatar: 'lorem ipsum'
      logout: 'lorem ipsum'
      marketplace_id: 'lorem ipsum: %{id}'
    sidebar:
      dashboard: 'lorem ipsum'
      general_group: 'lorem ipsum'
      social_media_group: 'lorem ipsum'
      users_group: 'lorem ipsum'
      listings_group: 'lorem ipsum'
      transactions_group: 'lorem ipsum'
      payment_group: 'lorem ipsum'
      emails_group: 'lorem ipsum'
      search_group: 'lorem ipsum'
      seo_group: 'lorem ipsum'
      analytics_group: 'lorem ipsum'
      advanced_group: 'lorem ipsum'
      subscription: 'lorem ipsum'
      help_center: 'lorem ipsum'
      marketplace_guide: 'lorem ipsum'
      what_new: 'lorem ipsum'
      general:
        essentials: 'lorem ipsum'
        privacy: 'lorem ipsum'
        static_content: 'lorem ipsum'
        admin_notifications: 'lorem ipsum'
      design_group: 'lorem ipsum'
      design:
        cover_photos: 'lorem ipsum'
        logos_and_color: 'lorem ipsum'
        landing_page: 'lorem ipsum'
        topbar: 'lorem ipsum'
        footer: 'lorem ipsum'
        display: 'lorem ipsum'
        experimental: 'lorem ipsum'
      users:
        manage_users: 'lorem ipsum'
        signup_login: 'lorem ipsum'
        user_rights: 'lorem ipsum'
        invitations: 'lorem ipsum'
      listings:
        listing_approval: 'lorem ipsum'
        listing_comments: 'lorem ipsum'
        manage_listings: 'lorem ipsum'
<<<<<<< HEAD
        order_types: 'lorem ipsum'
=======
        categories: 'lorem ipsum'
>>>>>>> 40cddf46
      transactions_reviews:
        config_transactions: 'lorem ipsum'
        view_conversations: 'lorem ipsum'
        manage_transactions: 'lorem ipsum'
      payment_system:
        country_currency: 'lorem ipsum'
      emails:
        email_users: 'lorem ipsum'
        automatic_newsletter: 'lorem ipsum'
        welcome_email: 'lorem ipsum'
      search_location:
        search: 'lorem ipsum'
        location: 'lorem ipsum'
      social_media:
        image_tags: 'lorem ipsum'
        twitter: 'lorem ipsum'
      seo:
        sitemap_robots: 'lorem ipsum'
        landing_pages: 'lorem ipsum'
        search_pages: 'lorem ipsum'
        listing_pages: 'lorem ipsum'
        category_pages: 'lorem ipsum'
        profile_pages: 'lorem ipsum'
        google_console: 'lorem ipsum'
      analytics:
        google: 'lorem ipsum'
        google_manager: 'lorem ipsum'
        sharetribe: 'lorem ipsum'
      advanced:
        custom_script: 'lorem ipsum'
        delete_marketplace: 'lorem ipsum'
<<<<<<< HEAD
    order_types:
      info_text: 'lorem ipsum'
      name: 'lorem ipsum'
      used_in: 'lorem ipsum'
      all_categories: "lorem ipsum"
      no_categories: "lorem ipsum"
      category_count: "%{category_count} lorem ipsum"
      add_new_order_type: 'lorem ipsum'
      add_new: '+ lorem ipsum'
      new_order_type: 'lorem ipsum'
      edit_order_type: 'lorem ipsum: %{type}'
      listing_shape_name_placeholder: "lorem ipsum"
      checkout_button: 'lorem ipsum'
      action_button_placeholder: "lorem ipsum"
      pricing_checkout: 'lorem ipsum'
      online_payments_label: "lorem ipsum"
      allow_providers_to_manage_availability: "lorem ipsum"
      shipping_label: "lorem ipsum"
      price_label: "lorem ipsum"
      units_title_with_availability: "lorem ipsum"
      units_title_without_availability: 'lorem ipsum'
      per_hour_availability: 'lorem ipsum'
      per_day_availability: 'lorem ipsum'
      per_night_availability: 'lorem ipsum'
      update_success: "lorem ipsum '%{shape}' lorem ipsum"
      update_failure: "lorem ipsum: %{error_msg}"
      create_success: "lorem ipsum '%{shape}' lorem ipsum"
      create_failure: "lorem ipsum: %{error_msg}"
      successfully_deleted: "lorem ipsum '%{order_type}'"
      delete: 'lorem ipsum'
      delete_caption: 'lorem ipsum: %{order_type}'
      confirm_delete_simple_order_type: 'lorem ipsum'
      errors:
        without_online_payments: 'lorem ipsum'
        enabled_without_price: 'lorem ipsum'
        used_without_price: 'lorem ipsum'
        cannot_delete_msg: 'lorem ipsum %{error_msg}'
        cannot_delete: 'lorem ipsum'
        can_not_delete_only_one_in_categories: "lorem ipsum %{categories}"
        can_not_delete_last: "lorem ipsum"
        can_not_find_name: "lorem ipsum %{name}"
      units:
        piece: "lorem ipsum"
        hour: "lorem ipsum"
        day: "lorem ipsum"
        night: "lorem ipsum"
        week: "lorem ipsum"
        month: "lorem ipsum"
        unit: "lorem ipsum"
      confirm_delete_order_type:
        one: "lorem ipsum %{count} lorem ipsum?"
        other: "lorem ipsum %{count} lorem ipsum?"
=======
    categories:
      info_text: 'lorem ipsum'
      add_category: 'lorem ipsum'
      add_category_popup: 'lorem ipsum'
      edit_category: 'lorem ipsum %{category}'
      category_name: 'lorem ipsum'
      category_parent: 'lorem ipsum'
      no_parent: 'lorem ipsum'
      order_types: 'lorem ipsum'
      delete_category_btn: 'lorem ipsum'
      delete_category: 'lorem ipsum'
      delete_category_info_text: 'lorem ipsum?'
      remove_category_confirmation: "lorem ipsum'%{category_name}'?"
      remove:
        remove_category: "lorem ipsum"
        remove_category_name: "lorem ipsum '%{category_name}'"
        remove_empty_category: "lorem ipsum"
        warning_remove_effects: "lorem ipsum '%{category_name}' lorem ipsum:"
        warning_listing_will_be_moved:
          one: "lorem ipsum %{count} lorem ipsum."
          other: "lorem ipsum %{count} lorem ipsum."
        warning_custom_field_will_be_moved:
          one: "lorem ipsum %{count} lorem ipsum."
          other: "lorem ipsum %{count} lorem ipsum."
        warning_subcategory_will_be_removed:
          one: "lorem ipsum %{count} lorem ipsum."
          other: "lorem ipsum %{count} lorem ipsum."
        warning_with_subcategories_listing_will_be_moved:
          one: "lorem ipsum %{count} lorem ipsum."
          other: "lorem ipsum %{count} lorem ipsum."
        warning_with_subcategories_custom_field_will_be_moved:
          one: "lorem ipsum %{count} lorem ipsum."
          other: "lorem ipsum %{count} lorem ipsum."
        select_new_category: "lorem ipsum"
>>>>>>> 40cddf46
    manage_reviews:
      transaction: 'lorem ipsum'
      customer: 'lorem ipsum'
      customer_rating: 'lorem ipsum'
      provider: 'lorem ipsum'
      provider_rating: 'lorem ipsum'
      actions: 'lorem ipsum'
      search_placeholder: 'lorem ipsum'
      all_transactions: 'lorem ipsum (%{count})'
      customer_title: "lorem ipsum %{title}"
      provider_title: "lorem ipsum %{title}"
      review_label: "lorem ipsum '%{title}'"
      delete_notice: 'lorem ipsum.'
      blocked_notice: 'lorem ipsum.'
      delete_title: "lorem ipsum'%{title}'"
      block_review_customer: "lorem ipsum %{title}"
      block_review_provider: "lorem ipsum %{title}"
      delete_review_customer: "lorem ipsum %{title}"
      delete_review_provider: "lorem ipsum %{title}"
      save: 'lorem ipsum'
      cancel: 'lorem ipsum'
      edit: 'lorem ipsum'
      rating_string: 'lorem ipsum'
      delete_block: 'lorem ipsum'
      read_review_comments: 'lorem ipsum'
      rating: '%{rating} lorem ipsum'
      unskip: 'lorem ipsum'
      comment: 'lorem ipsum'
      unskip_notice: 'lorem ipsum'
      statuses:
        positive: 'lorem ipsum'
        negative: 'lorem ipsum'
        skipped: 'lorem ipsum'
        waiting: 'lorem ipsum'
        blocked: 'lorem ipsum'
      status_filter:
        positive: 'lorem ipsum'
        negative: 'lorem ipsum'
        skipped: 'lorem ipsum'
        waiting: 'lorem ipsum'
        blocked: 'lorem ipsum'
    delete_marketplace:
      info_text_1: 'lorem ipsum'
      info_text_2: 'lorem ipsum'
      info_text_3: 'lorem ipsum'
      info_text_4: 'lorem ipsum'
      info_text_5: 'lorem ipsum (%{domain}) lorem ipsum.'
      info_text_6: "lorem ipsum <a href='#' show-intercom=true >lorem ipsum</a> lorem ipsum"
      delete_confirmation_placeholder: 'lorem ipsum'
      delete: 'lorem ipsum'
      cannot_delete: 'lorem ipsum'
      delete_info_text: "lorem ipsum <a href='#' show-intercom=true >lorem ipsum</a> lorem ipsum!"
    view_conversations:
      search_placeholder: 'lorem ipsum'
      started_from: 'lorem ipsum'
      sender: 'lorem ipsum'
      receiver: 'lorem ipsum'
      started: 'lorem ipsum'
      latest_activity: 'lorem ipsum'
      actions: 'lorem ipsum'
      not_available: 'lorem ipsum'
      profile: "%{author}'s lorem ipsum"
      read: 'lorem ipsum'
      listing: 'lorem ipsum %{listing}'
    email_users:
      compose_email: 'lorem ipsum'
      recipients: 'lorem ipsum'
      learn_segments: 'lorem ipsum <a href="%{url}" target="_blank">lorem ipsum</a>.'
      receivers_languages: 'lorem ipsum'
      any_language: 'lorem ipsum'
      subject: 'lorem ipsum'
      subject_info_text: 'lorem ipsum'
      email_subject_text: "lorem ipsum %{service_name} lorem ipsum"
      message_will_be_sent_only_to_people_with_this_language: "lorem ipsum %{service_name} lorem ipsum."
      content: 'lorem ipsum'
      content_info_text: 'lorem ipsum'
      content_hello: 'lorem ipsum,'
      content_placeholder: 'lorem ipsum'
      send_email: 'lorem ipsum'
      send_to_yourself: 'lorem ipsum'
    google_manager:
      info_text: "lorem ipsum"
      info_text_2: "lorem ipsum <a href='%{url}' target='_blank'>lorem ipsum</a>."
    google_console:
      info_text: "lorem ipsum"
      info_text_2: "lorem ipsum <a href='%{url}' target='_blank'>lorem ipsum</a>."
    invitations:
      invite_new_users: 'lorem ipsum'
      from: 'lorem ipsum'
      to: 'lorem ipsum'
      message: 'lorem ipsum'
      accepted: 'lorem ipsum'
      date_sent: 'lorem ipsum'
    manage_listings:
      search_placeholder: 'lorem ipsum'
      export_to_csv: 'lorem ipsum'
      all_listings: 'lorem ipsum (%{count})'
      listing: 'lorem ipsum'
      provider: 'lorem ipsum'
      created: 'lorem ipsum'
      updated: 'lorem ipsum'
      category: 'lorem ipsum'
      status: 'lorem ipsum'
      actions: 'lorem ipsum'
      cancel: 'lorem ipsum'
      reject: 'lorem ipsum'
      delete: 'lorem ipsum'
      delete_title: 'lorem ipsum %{title}'
      delete_confirm: 'lorem ipsum'
      approve: 'lorem ipsum'
      edit: 'lorem ipsum'
      close: 'lorem ipsum'
      close_info_text: 'lorem ipsum'
      delete_info_text: 'lorem ipsum'
      processing_export: 'lorem ipsum'
      confirm_popup_body: 'lorem ipsum'
    manage_transactions:
      export_to_csv: 'lorem ipsum'
      search_placeholder: 'lorem ipsum'
      listing: 'lorem ipsum'
      customer: 'lorem ipsum'
      provider: 'lorem ipsum'
      started: 'lorem ipsum'
      latest_activity: 'lorem ipsum'
      status: 'lorem ipsum'
      amount: 'lorem ipsum'
      actions: 'lorem ipsum'
      view_details: 'lorem ipsum'
      all_transactions: 'lorem ipsum (%{count})'
      not_available: 'lorem ipsum'
    manage_users:
      ban_msg: 'lorem ipsum'
      unban_msg: 'lorem ipsum'
      to_admin: 'lorem ipsum'
      search_by: 'lorem ipsum'
      have_ongoing_transactions: 'lorem ipsum'
      only_delete_disabled: 'lorem ipsum'
      export_csv: 'lorem ipsum'
      all_statuses: 'lorem ipsum'
      name: 'lorem ipsum'
      email: 'lorem ipsum'
      join_date: 'lorem ipsum'
      posting: 'lorem ipsum'
      admin: 'lorem ipsum'
      disable: 'lorem ipsum'
      actions: 'lorem ipsum'
      unconfirmed_text: 'lorem ipsum'
      resend_email: 'lorem ipsum'
      cancel: 'lorem ipsum'
      unconfirmed: 'lorem ipsum'
      unconfirmed_user: 'lorem ipsum %{username}'
      edit: 'lorem ipsum'
      delete: 'Delete'
      post_listing: 'lorem ipsum'
      ban_me_error: 'lorem ipsum'
      cannot_delete_yourself_admin: 'lorem ipsum'
      delete_user: 'lorem ipsum %{username}'
      delete_forever: 'lorem ipsum'
      delete_user_text: 'lorem ipsum'
    welcome_email:
      title: 'lorem ipsum'
      title_info_text: 'lorem ipsum'
      welcome_email_content: 'lorem ipsum'
      hello: 'lorem ipsum'
      welcome_email_content_placeholder: 'lorem ipsum %{name}'
      welcome_email_content_info_text: 'lorem ipsum'
      send_to_yourself: 'lorem ipsum'
    footer:
      footer_enabling: 'lorem ipsum'
      footer_enabling_field: 'lorem ipsum'
      footer_enabling_info_text: "lorem ipsum: <a href='%{url}' target='_blank'>lorem ipsum</a>."
      plan_disabled: 'lorem ipsum<a href="%{url}" target="_blank">lorem ipsum</a>.'
      footer_style: 'lorem ipsum'
      footer_links: 'lorem ipsum'
      add_new_footer_link: 'lorem ipsum'
      footer_social_links: 'lorem ipsum'
      footer_copyright: 'lorem ipsum'
      footer_copyright_placeholder: 'lorem ipsum'
      style:
        dark: 'lorem ipsum'
        light: 'lorem ipsum'
        marketplace_color: 'lorem ipsum'
        logo: 'lorem ipsum'
    topbar:
      top_bar_settings: 'lorem ipsum'
      logo_link: 'lorem ipsum'
      logo_link_info_text: 'lorem ipsum'
      post_new_listing_button: 'lorem ipsum'
      post_new_listing: 'lorem ipsum'
      show_in_top_bar: 'lorem ipsum'
      display_about_menu: 'lorem ipsum'
      display_contact_menu: 'lorem ipsum'
      display_invite_menu: 'lorem ipsum'
      maximum_number_links: 'lorem ipsum'
      limit_priority_links_info_text: 'lorem ipsum'
      custom_links: 'lorem ipsum'
      new_custom_link: 'lorem ipsum'
      link_title: 'lorem ipsum'
      all: 'lorem ipsum'
    custom_script:
      info_text: "lorem ipsum <a href='%{url}' target='_blank'>lorem ipsum</a>."
      custom_head_script: 'lorem ipsum'
      custom_head_script_placeholder: 'lorem ipsum'
      custom_head_script_info_text: 'lorem ipsum'
    sharetribe:
      info_text: "lorem ipsum. <a href='%{url}' target='_blank'>lorem ipsum</a>."
      end_user_analytics: 'lorem ipsum'
    google:
      info_text: "lorem ipsum <a href='%{url}'>lorem ipsum</a>."
      google_analytics_key: 'lorem ipsum'
      google_analytics_key_placeholder: 'lorem ipsum'
      google_analytics_key_info_text: 'lorem ipsum'
    profile_pages:
      title: 'lorem ipsum'
      title_info_text: 'lorem ipsum <a href="%{url}" target="_blank">lorem ipsum</a>.'
      profile_meta_title: 'lorem ipsum'
      profile_meta_title_placeholder: 'lorem ipsum'
      profile_meta_title_info_text: 'lorem ipsum'
      profile_meta_description: 'lorem ipsum'
      profile_meta_description_placeholder: 'lorem ipsum'
      profile_meta_description_info_text: 'lorem ipsum'
    category_pages:
      title: 'lorem ipsum'
      title_info_text: 'lorem ipsum <a href="%{url}" target="_blank">lorem ipsum</a>.'
      category_meta_title: 'lorem ipsum'
      category_meta_title_placeholder: 'lorem ipsum'
      category_meta_title_info_text: 'lorem ipsum'
      category_meta_description: 'lorem ipsum'
      category_meta_description_placeholder: 'lorem ipsum'
      category_meta_description_info_text: 'lorem ipsum'
    listing_pages:
      title: 'lorem ipsum'
      title_info_text: 'lorem ipsum <a href="%{url}" target="_blank">lorem ipsum</a>.'
      listing_meta_title: 'lorem ipsum'
      listing_meta_title_placeholder: 'lorem ipsum'
      listing_meta_title_info_text: 'lorem ipsum'
      listing_meta_description: 'lorem ipsum'
      listing_meta_description_placeholder: 'lorem ipsum'
      listing_meta_description_info_text: 'lorem ipsum'
    search_pages:
      title: 'lorem ipsum'
      title_info_text: 'lorem ipsum <a href="%{url}" target="_blank">lorem ipsum</a>.'
      search_meta_title: 'lorem ipsum'
      search_meta_title_placeholder: 'lorem ipsum'
      search_meta_title_info_text: 'lorem ipsum'
      search_meta_description: 'lorem ipsum'
      search_meta_description_placeholder: 'lorem ipsum'
      search_meta_description_info_text: 'lorem ipsum'
    landing_pages:
      title: 'lorem ipsum'
      title_info_text: 'lorem ipsum <a href="%{url}" target="_blank">lorem ipsum</a>.'
      meta_title: 'lorem ipsum'
      meta_title_placeholder: 'lorem ipsum'
      meta_title_info_text: 'lorem ipsum'
      meta_description: 'lorem ipsum'
      meta_description_placeholder: 'lorem ipsum'
      meta_description_info_text: 'lorem ipsum'
    sitemap_robots:
      sitemap: 'lorem ipsum'
      robots: 'lorem ipsum'
      sitemap_info_private: 'lorem ipsum'
      robots_info_private: 'lorem ipsum'
      sitemap_info_text_1: 'lorem ipsum <a href="%{url}" target="_blank">lorem ipsum</a>.'
      sitemap_info_text_2: 'lorem ipsum <a href="%{url}" target="_blank">%{url}</a>.'
      robots_info_text_1: 'lorem ipsum <a href="%{url}" target="_blank">lorem ipsum</a>.'
      robots_info_text_2: 'lorem ipsum <a href="%{url}" target="_blank">%{url}</a>.'
    twitter:
      twitter_settings: 'lorem ipsum'
      twitter_handle: 'lorem ipsum'
      twitter_handle_info_text: 'lorem ipsum'
      yourhandle: 'lorem ipsum'
    image_tags:
      social_logo: 'lorem ipsum'
      social_logo_info_text: 'lorem ipsum'
      social_media_image: 'lorem ipsum'
      social_media_tags: 'lorem ipsum'
      social_media_title: 'lorem ipsum'
      social_media_title_info_text: 'lorem ipsum <a href="%{fb_url}" target="_blank">lorem ipsum</a>, <a href="%{twitter_url}" target="_blank">lorem ipsum</a> <a href="%{link_url}" target="_blank">lorem ipsum</a>.'
      social_media_description: 'lorem ipsum'
    location:
      location_settings: 'lorem ipsum'
      location_settings_info_text: 'lorem ipsum'
      show_location: 'lorem ipsum'
      fuzzy_location: 'lorem ipsum'
    search:
      keyword: 'lorem ipsum'
      location: 'lorem ipsum'
      keyword_and_location: 'lorem ipsum'
      imperial: 'lorem ipsum'
      metric: 'lorem ipsum'
      search_type: 'lorem ipsum'
      search_type_info_text: 'lorem ipsum'
      keyword_settings: 'lorem ipsum'
      location_settings: 'lorem ipsum'
      show_distance: 'lorem ipsum'
      limit_distance: 'lorem ipsum'
      search_placeholder: 'lorem ipsum'
      search_placeholder_info_text: 'lorem ipsum'
      search_for: 'lorem ipsum'
    country_currency:
      payments_not_enabled: 'lorem ipsum'
      country: 'lorem ipsum'
      country_info_text: 'lorem ipsum <a href="#" show-intercom=true>lorem ipsum</a>'
      currency: 'lorem ipsum'
      support: 'lorem ipsum <a href="%{paypal_url}" target="_blank">lorem ipsum</a> lorem ipsum <a href="%{stripe_url}" target="_blank">lorem ipsum</a>.'
      stripe_paypal_allowed: "lorem ipsum <strong>%{country_name}</strong> lorem ipsum <strong>%{currency}</strong> lorem ipsum, <strong>lorem ipsum</strong> lorem ipsum <strong>lorem ipsum</strong> lorem ipsum."
      paypal_allowed: "lorem ipsum <strong>%{country_name}</strong> lorem ipsum <strong>%{currency}</strong> lorem ipsum, <strong>PayPal</strong> lorem ipsum."
      stripe_allowed: "lorem ipsum <strong>%{country_name}</strong> lorem ipsum <strong>%{currency}</strong> lorem ipsum, <strong>Stripe</strong> lorem ipsum."
      stripe_paypal_not_allowed: "lorem ipsum <strong>%{country_name}</strong> lorem ipsum <strong>%{currency}</strong> lorem ipsum, lorem ipsum."
    automatic_newsletter:
      send_automatic_newsletter: 'lorem ipsum'
      send_automatic_newsletter_info_text: 'lorem ipsum %{href}'
      automatic_newsletter_frequency: 'lorem ipsum'
      automatic_newsletter_frequency_info_text: 'lorem ipsum'
      default_newsletter_frequency: 'lorem ipsum'
      newsletter_daily: 'lorem ipsum'
      newsletter_weekly: 'lorem ipsum'
      automatic_newsletters: 'lorem ipsum'
    config_transactions:
      transaction_agreement_in_use: 'lorem ipsum'
      transaction_auto_completion: 'lorem ipsum'
      days: 'lorem ipsum'
      info_text: 'lorem ipsum'
      automatic_confirmation_after_days: 'lorem ipsum'
      transaction_agreement: 'lorem ipsum'
      agreement_label: 'lorem ipsum'
      agreement_label_placeholder: 'lorem ipsum'
      agreement_label_info_text: 'lorem ipsum'
      agreement_text: 'lorem ipsum'
      agreement_text_info_text: 'lorem ipsum'
    listing_approval:
      info_text: 'lorem ipsum'
      pre_approved_listings: 'lorem ipsum'
    listing_comments:
      info_text: 'lorem ipsum'
      listing_comments_in_use: 'lorem ipsum'
    experimental:
      new_layout: 'lorem ipsum'
      info_text: 'lorem ipsum'
      only_you: 'lorem ipsum'
      all_users: 'lorem ipsum'
      no_one: 'lorem ipsum'
      title_topbar_v1: 'lorem ipsum'
      description_topbar_v1: 'lorem ipsum'
      title_searchpage_v1: 'lorem ipsum'
      description_searchpage_v1: 'lorem ipsum'
      title_email_layout_v2: 'lorem ipsum'
      description_email_layout_v2: ''
    signup_login:
      signup_header: 'lorem ipsum'
      signup_info_text: 'lorem ipsum'
      google: 'lorem ipsum'
      google_info_text: 'lorem ipsum %{href} %{href2}'
      google_connect_id: 'lorem ipsum'
      google_connect_secret: 'lorem ipsum'
      google_connect_enabled: 'lorem ipsum'
      facebook: 'lorem ipsum'
      facebook_info_text: 'lorem ipsum %{href} %{href2}'
      facebook_connect_id: 'lorem ipsum'
      facebook_connect_secret: 'lorem ipsum'
      facebook_connect_enabled: 'lorem ipsum'
      linkedin: 'lorem ipsum'
      linkedin_connect_id: 'lorem ipsum'
      linkedin_connect_secret: 'lorem ipsum'
      linkedin_connect_enabled: 'lorem ipsum'
      linkedin_info_text: 'lorem ipsum %{href} %{href2}'
    cover_photos:
      preview_homepage: 'lorem ipsum'
      description: 'lorem ipsum'
      cover_photo: 'lorem ipsum'
      cover_photo_info_text: 'lorem ipsum'
      small_cover_photo: 'lorem ipsum'
      small_cover_photo_info_text: 'lorem ipsum'
    logos_and_color:
      favicon: 'lorem ipsum'
      favicon_info_text: 'lorem ipsum'
      not_added: 'lorem ipsum %{name}'
      color: 'lorem ipsum'
      color_info_text: 'lorem ipsum'
      marketplace_color: 'lorem ipsum'
      logos: 'lorem ipsum'
      main_logo: 'lorem ipsum'
      main_logo_info_text: 'lorem ipsum'
      square_logo: 'lorem ipsum'
      square_logo_info_text: 'lorem ipsum'
      current_file: 'lorem ipsum %{type} lorem ipsum "%{filename}".'
    user_rights:
      invitation_rights: 'lorem ipsum'
      join_with_invite_only: 'lorem ipsum'
      users_can_invite_new_users: 'lorem ipsum'
      allow_free_conversations: 'lorem ipsum'
      require_verification_to_post_listings: 'lorem ipsum'
      communication_rights: 'lorem ipsum'
      posting_rights: 'lorem ipsum'
      info_text: 'lorem ipsum'
    privacy:
      private_marketplace: 'lorem ipsum'
      header: 'lorem ipsum'
      private: 'lorem ipsum'
      info_text: 'lorem ipsum'
    essentials:
      header_link: 'lorem ipsum'
      header: 'lorem ipsum'
      community_name: 'lorem ipsum'
      community_info_text: 'lorem ipsum'
      community_slogan: 'lorem ipsum'
      community_slogan_info_text: 'lorem ipsum'
      community_description: 'lorem ipsum'
      community_description_info_text: 'lorem ipsum'
      default_language: 'lorem ipsum'
      marketplace_languages: 'lorem ipsum'
      color: 'lorem ipsum'
      show_slogan: 'lorem ipsum'
      show_description: 'lorem ipsum'
    admin_notifications:
      header: 'lorem ipsum'
      info_text: 'lorem ipsum'
      email_admins_about_new_members: 'lorem ipsum'
      email_admins_about_new_transactions: 'lorem ipsum'
    static_content:
      header: 'lorem ipsum'
      info_text: 'lorem ipsum'
      about: 'lorem ipsum'
      how_it_works: 'lorem ipsum'
      privacy_policy: 'lorem ipsum'
      terms_of_use: 'lorem ipsum'
      edit: 'lorem ipsum'
    landing_page:
      header: 'lorem ipsum'
      info_text_1: 'lorem ipsum'
      info_text_2: 'lorem ipsum'
      btn_text: 'lorem ipsum'
    display:
      grid: 'lorem ipsum'
      list: 'lorem ipsum'
      map: 'lorem ipsum'
      full_name: 'lorem ipsum'
      first_name_with_initial: 'lorem ipsum'
      first_name_only: 'lorem ipsum'
      show_category_in_listing_list: 'lorem ipsum'
      show_listing_publishing_date: 'lorem ipsum'
      listing_display_header: 'lorem ipsum'
      user_display: 'lorem ipsum'
      user_display_header: 'lorem ipsum'
      user_display_info_text: 'lorem ipsum'
      browse_view: 'lorem ipsum'
      browse_view_header: 'lorem ipsum'
      browse_view_info_text: 'lorem ipsum'      
    notifications:
      privacy_updated: 'lorem ipsum'
      essentials_updated: 'lorem ipsum'
      essentials_update_failed: 'lorem ipsum'
      admin_notifications_updated: 'lorem ipsum'
      display_updated: 'lorem ipsum'
      logos_updated: 'lorem ipsum'
      cover_photos_updated: 'lorem ipsum'
      signup_login_updated: 'lorem ipsum'
      user_rights_updated: 'lorem ipsum'
      listing_approval_updated: 'lorem ipsum'
      listing_comments_updated: 'lorem ipsum'
      configure_transactions_updated: 'lorem ipsum'
      newsletters_updated: 'lorem ipsum'
      country_currency_updated: 'lorem ipsum'
      payments_connected: 'lorem ipsum'
      search_updated: 'lorem ipsum'
      search_updated_failed: 'lorem ipsum'
      location_updated: 'lorem ipsum'
      image_tags_updated: 'lorem ipsum'
      twitter_updated: 'lorem ipsum'
      landing_pages_updated: 'lorem ipsum'
      search_pages_updated: 'lorem ipsum'
      listing_pages_updated: 'lorem ipsum'
      category_pages_updated: 'lorem ipsum'
      profile_pages_updated: 'lorem ipsum'
      google_analytics_updated: 'lorem ipsum'
      sharetribe_analytics_updated: 'lorem ipsum'
      custom_script_updated: 'lorem ipsum'
      topbar_updated: 'lorem ipsum'
      footer_updated: 'lorem ipsum'
      footer_update_failed: 'lorem ipsum'
      email_sent: 'lorem ipsum'
      test_email_sent: 'lorem ipsum'
      welcome_email_updated:  'lorem ipsum'
      welcome_email_updated_and_sent: 'lorem ipsum %{email}'
    seo:
      title: 'lorem ipsum'
      description: 'lorem ipsum'<|MERGE_RESOLUTION|>--- conflicted
+++ resolved
@@ -53,11 +53,8 @@
         listing_approval: 'lorem ipsum'
         listing_comments: 'lorem ipsum'
         manage_listings: 'lorem ipsum'
-<<<<<<< HEAD
         order_types: 'lorem ipsum'
-=======
         categories: 'lorem ipsum'
->>>>>>> 40cddf46
       transactions_reviews:
         config_transactions: 'lorem ipsum'
         view_conversations: 'lorem ipsum'
@@ -89,7 +86,6 @@
       advanced:
         custom_script: 'lorem ipsum'
         delete_marketplace: 'lorem ipsum'
-<<<<<<< HEAD
     order_types:
       info_text: 'lorem ipsum'
       name: 'lorem ipsum'
@@ -142,7 +138,6 @@
       confirm_delete_order_type:
         one: "lorem ipsum %{count} lorem ipsum?"
         other: "lorem ipsum %{count} lorem ipsum?"
-=======
     categories:
       info_text: 'lorem ipsum'
       add_category: 'lorem ipsum'
@@ -177,7 +172,6 @@
           one: "lorem ipsum %{count} lorem ipsum."
           other: "lorem ipsum %{count} lorem ipsum."
         select_new_category: "lorem ipsum"
->>>>>>> 40cddf46
     manage_reviews:
       transaction: 'lorem ipsum'
       customer: 'lorem ipsum'
