en:
  admin2:
    save_changes: 'Save changes'
    next_step: 'Next'
    prev_step: 'Prev'
    cancel: 'Cancel'
    delete: 'Delete'
    chooseText: 'Choose'
    cancelText: 'Cancel'
    topnav:
      admin_menu: 'Admin menu'
      logo: 'Sharetribe Go Admin Panel'
      menu: 'Menu'
      go_to_your: 'Go to your'
      marketplace: 'Marketplace'
      avatar: 'Sharetribe Go Admin'
      logout: 'Log out'
      marketplace_id: 'Marketplace ID: %{id}'
    sidebar:
      dashboard: 'Dashboard'
      general_group: 'General'
      social_media_group: 'Social media'
      users_group: 'Users'
      listings_group: 'Listings'
      transactions_group: 'Transactions & Reviews'
      payment_group: 'Payment system'
      emails_group: 'Emails'
      search_group: 'Search & Location'
      seo_group: 'SEO'
      analytics_group: 'Analytics'
      advanced_group: 'Advanced'
      subscription: 'Subscription'
      help_center: 'Help Center'
      marketplace_guide: 'Marketplace Guide'
      what_new: "What's new?"
      general:
        essentials: 'Essentials'
        privacy: 'Privacy'
        static_content: 'Static content'
        admin_notifications: 'Admin notifications'
      design_group: 'Design'
      design:
        cover_photos: 'Cover photos'
        logos_and_color: 'Logos & Color'
        landing_page: 'Landing page'
        topbar: 'Top bar'
        footer: 'Footer'
        display: 'Display'
        experimental: 'Experimental'
      users:
        manage_users: 'Manage users'
        signup_login: 'Signup & Login'
        user_rights: 'User rights'
        invitations: 'Invitations'
        user_fields: 'User fields'
      listings:
        listing_approval: 'Listing approval'
        listing_comments: 'Listing comments'
        manage_listings: 'Manage listings'
        listing_fields: 'Listing fields'
        order_types: 'Order types'
        categories: 'Categories'
      transactions_reviews:
        config_transactions: 'Configure transactions'
        view_conversations: 'View conversations'
        manage_transactions: 'Manage transactions'
        manage_reviews: 'Manage reviews'
      payment_system:
        country_currency: 'Country & Currency'
        stripe: 'Stripe'
        paypal: 'PayPal'
        transaction_size: 'Transaction size'
      emails:
        email_users: 'Email users'
        automatic_newsletter: 'Automatic newsletter'
        welcome_email: 'Welcome email'
      search_location:
        search: 'Search'
        location: 'Location'
      social_media:
        image_tags: 'Image & tags'
        twitter: 'Twitter'
      seo:
        sitemap_robots: 'Sitemap & Robots'
        landing_pages: 'Landing page meta'
        search_pages: 'Search results pages meta'
        listing_pages: 'Listing pages meta'
        category_pages: 'Category pages meta'
        profile_pages: 'Profile pages meta'
        google_console: 'Google Search Console'
      analytics:
        google: 'Google Analytics'
        google_manager: 'Google Tag Manager'
        sharetribe: 'Sharetribe analytics'
      advanced:
        custom_script: 'Custom script'
        delete_marketplace: 'Delete marketplace'
    paypal:
      account_settings: 'PayPal account settings'
      paypal_connected: 'PayPal connected'
      paypal_disabled: 'PayPal disabled'
      disable_paypal: 'Disable PayPal'
      disable_paypal_link: '%{url}.'
      enable_paypal: 'Enable PayPal'
      enable_paypal_link: '%{url}.'
      info_header: 'PayPal'
      commission_from_seller: "Seller transaction fee"
      minimum_transaction_fee: 'Seller minimum transaction fee'
      transaction_fee_settings: 'PayPal transaction fee settings'
      the_transaction_fee_must_be_lower_than_100: 'The transaction fee must be lower than 100%'
      the_buyer_transaction_fee_must_be_lower_than_100: 'The buyer transaction fee must be lower than 100%'
      fee_should_be_less_than_minimum_price: 'Minimum transaction fee must be lower than minimum transaction size'
      minimum_transaction_size: 'Marketplace setting for <a href="%{url}">Minimum transaction size</a> is %{sum}.'
      connect_paypal_account: 'To set PayPal fees, you must first <a href="%{url}">connect your PayPal account</a> with your marketplace.'
      enable_paypal_fee: 'To set PayPal fees, you must <a href="%{url}">enable PayPal</a> again in your marketplace.'
      first_connect_paypal: 'To set PayPal fees, you must first <a href="%{url}">connect your PayPal account</a> with your marketplace.'
      first_enable_paypal: 'To set PayPal fees, you must first <a href="%{url}">enable PayPal</a> again in your marketplace.'
      login_to: 'Log in to PayPal and connect your PayPal account with your marketplace.'
      connect_paypal: 'Connect PayPal'
      redirect_message: "Redirecting you to PayPal. If nothing happens, click %{redirect_link}."
      redirect_link_text: 'here'
      paypal_has_been_connected: 'The PayPal account <strong>%{email}</strong> has been connected with %{service_name}.'
      paypal_has_been_disabled: 'The PayPal account <strong>%{email}</strong> is disabled.'
      change_account: 'Change PayPal account'
      change_account_link: '%{url}.'
    stripe:
      info_header: 'Stripe'
      info_text: "<a href='%{fee_url}' target='_blank'>Stripe's fees</a> will be deducted from the transaction fee you are charging. For transactions processed by Stripe, payouts to sellers are delayed until the order is marked as completed. <a href='%{more_url}' target='_blank'> Learn more</a>."
      transaction_fee_settings: 'Stripe transaction fee settings'
      configure_api_keys: 'Configure Stripe API Keys'
      set_stripe_fee_keys: 'To set Stripe fees, you must first <a href="%{url}">configure your Stripe API keys</a>.'
      enable_stripe_fee_keys: 'To set Stripe fees, you must <a href="%{url}">enable Stripe</a> again in your marketplace.'
      enable_first_stripe_fee_keys: 'To set Stripe fees, you must first <a href="%{url}">enable Stripe</a> again in your marketplace.'
      disable_paypal: 'To set Stripe buyer fees, you must first <a href="%{url}">disable PayPal</a>.'
      how_to_get_publishable_key: '<a href="%{url}" target="_blank">How to get a Stripe Publishable Key?</a>'
      how_to_get_secret_key: '<a href="%{url}" target="_blank">How to get a Stripe Secret Key?</a>'
      publishable_key_example: "For example: %{api_publishable_key_example}"
      secret_key_example: "For example: %{api_secret_key_example}"
      invalid_secret: "That doesn't look like a correct %{secret_key}"
      invalid_publishable: "That doesn't look like a correct %{publishable_key}"
      api_publishable_key: 'Stripe Publishable Key'
      api_private_key: 'Stripe Secret Key'
      commission_from_seller: "Seller transaction fee"
      minimum_transaction_fee: 'Seller minimum transaction fee'
      commission_from_buyer: 'Buyer transaction fee'
      minimum_buyer_transaction_fee: 'Buyer minimum transaction fee'
      minimum_transaction_size: 'Marketplace setting for <a href="%{url}">Minimum transaction size</a> is %{sum}.'
      the_transaction_fee_must_be_lower_than_100: 'The transaction fee must be lower than 100%'
      the_buyer_transaction_fee_must_be_lower_than_100: 'The buyer transaction fee must be lower than 100%'
      fee_should_be_less_than_minimum_price: 'Minimum transaction fee must be lower than minimum transaction size'
      buyer_fee_should_be_less_than_minimum_price: 'Minimum buyer transaction fee must be lower than minimum transaction size'
      stripe_connected: 'Stripe connected'
      stripe_disabled: 'Stripe disabled'
      disable_stripe: 'Disable Stripe'
      disable_stripe_link: '%{url}.'
      cannot_enable_gateway: "Cannot enable payment gateway %{gateway}."
      cannot_disable_gateway: "Cannot disable payment gateway %{gateway}."
      cannot_enable_gateway_because_of_buyer_commission: "Cannot enable payment gateway %{gateway} because the buyer's commission is used"
      confirm_disable: "Are you sure you want to disable %{gateway}? If you disable it, sellers will no longer be able to receive money and buyers will no longer be able to pay through this payment method. If sellers haven't configured another payment method, buyers will not be able to buy from them."
      enable_stripe: 'Enable Stripe'
      enable_stripe_link: '%{url}.'
      need_to_change_stripe_keys: "Do you need to change your Stripe keys? <a href='#' show-intercom=true >Contact the Sharetribe team</a>."
      need_to_change_publishable_key: "To change your Stripe Publishable Key, <a href='#' show-intercom=true >contact the Sharetribe team</a>."
      need_to_change_secret_key: "To change your Stripe Secret Key, <a href='#' show-intercom=true >contact the Sharetribe team</a>."
    transaction_size:
      info_header: 'Transaction size'
      info_text: 'If payments are enabled in your marketplace, you need to define a minimum transaction size: the smallest amount that an item can be purchased for. <a href="%{url}" target="_blank">Learn more about the minimum transaction size</a>.'
      minimum_transaction_size: 'Minimum transaction size'
      transaction_fee: 'Marketplace setting for Minimum transaction fee is %{fee}.'
      errors:
        minimum_listing_price_below_tx_fee: 'The minimum transaction size has to be greater than the minimum transaction fee: %{minimum_transaction_fee}.'
        minimum_listing_price_below_min: 'The minimum transaction size has to be greater than the minimum commission %{minimum_commission}.'
        payments_not_enabled: 'Payments not enabled'
    user_fields:
      info_text: 'Manage existing user fields'
      field_title: 'Field name'
      field_type: 'Field type'
      sign_up: 'Sign up'
      public: 'Public'
      add_new_field: '+ Add a new user field'
      first_name: 'First name'
      last_name: 'Last name'
      text: 'Text'
      email_address: 'Email address'
      profile_picture: 'Profile picture'
      file: 'File'
      location: 'Location'
      display_name: 'Display name'
      phone_number: 'Phone number'
      about_you: 'About you'
      add_new_user_field: 'Add a new user field'
      new_user_field_type: 'New user field type'
      edit_field_type: 'Edit user field: %{name} (%{field_type})'
      required_field: 'Make it mandatory to fill this field when signing up to the marketplace'
      public_field: 'Show this field in the public profile page'
      required_field_title: 'Required field'
      public_field_title: 'Public field'
      decimal: 'Decimal'
      allow_decimals: 'Allow decimals'
      minimum_value: 'Minimum value allowed'
      maximum_value: 'Maximum value allowed'
      delete_title: 'Delete user field: %{name}'
      delete_info_text: 'Are you sure you want to remove the field %{name} and all its data? This cannot be undone.'
      delete_user_field: 'Delete the user field'
      dropdown_list_options: 'Dropdown list options'
      checkbox_list_options: 'Checkbox list options'
      add_option_link: '+ Add option'
      add_new_option: 'Add a new option'
      option_label: 'Option label'
      save_option: 'Save option'
      select_one: 'Select field type...'
      field_types:
        text: 'Text'
        number: 'Number'
        dropdown: 'Dropdown'
        checkbox_group: 'Checkbox group'
        date: 'Date'
        file: 'File'
        location: 'Location'
    listing_fields:
      info_header: 'Manage existing listing fields'
      info_text: 'Here you can edit the fields that users have to fill in when they create a new listing. Please note that some fields are predefined and cannot be edited.'
      field_title: 'Field title'
      field_type: 'Field type'
      field_name: 'Field name'
      required_field: 'Required field'
      filter: 'Filter'
      listing_title: 'Listing title'
      detailed_description: 'Detailed description'
      expiration_date: 'Expiration date'
      add_listing_type: '+ Add a new listing field'
      add_title: 'Add a new listing field'
      new_field_type: 'New listing field type'
      edit_field_type: 'Edit listing field: %{name} (%{field_type})'
      delete_title: 'Delete listing field: %{name}'
      delete_info_text: 'Are you sure you want to remove the field %{name} and all its data? This cannot be undone.'
      delete_listing_field: 'Delete the listing field'
      display_on_homepage: 'Display a filter based on this field on the homepage'
      make_mandatory: 'Make it mandatory to fill in this field when creating a new listing'
      decimal: 'Decimal'
      allow_decimals: 'Allow decimals'
      minimum_value: 'Minimum value allowed'
      maximum_value: 'Maximum value allowed'
      listing_categories: 'Listing categories where the field is used'
      dropdown_list_options: 'Dropdown list options'
      checkbox_list_options: 'Checkbox list options'
      add_option_link: '+ Add option'
      add_new_option: 'Add a new option'
      option_label: 'Option label'
      save_option: 'Save option'
      save_changes: 'Save changes'
      edit_option: 'Edit option'
      delete_option_title: 'Delete option "%{title}"'
      delete_option_body: 'Are you sure you want to delete the checkbox list option "%{title}"?'
      error_count_options: 'Add at least %{count} option(s)'
      price_filter_min: 'Filter minimum price'
      price_filter_max: 'Filter maximum price'
      show_price_filter: 'Display a filter based on this field on the homepage'
      price_filter_min_hint: 'The minimum price only affect the filter. They do not set a limit for listing prices.'
      price_filter_max_hint: 'The maximum price only affect the filter. They do not set a limit for listing prices.'
      edit_price_title: 'Edit listing field: Price'
      edit_date_title: 'Edit listing field: Expiration date'
      listing_location_required: 'Make it mandatory to fill in this field when creating a new listing'
      listing_expiration_enabled_title: 'Enable expiration date'
      listing_expiration_enabled: 'Enable the expiration date'
      edit_location_title: 'Edit listing field: Location'
      types:
        text: 'Text'
        price: 'Price'
        date: 'Date'
        location: 'Location'
        image: 'Image'
    order_types:
      info_text: 'Order types determine how the order process works in your site. You can decide whether your users are renting or selling, or just perhaps posting announcements and communicating via direct messages.'
      name: 'Name'
      used_in: 'Used in'
      all_categories: "All categories"
      no_categories: "No categories"
      category_count: "%{category_count} categories"
      add_new_order_type: 'Add a new order type'
      add_new: '+ Add a new order type'
      new_order_type: 'New order type template'
      edit_order_type: 'Edit order type: %{type}'
      listing_shape_name_placeholder: "E.g. Sell"
      checkout_button: 'Checkout button label'
      action_button_placeholder: "E.g. Buy"
      pricing_checkout: 'Pricing and checkout'
      online_payments_label: "Allow sellers to accept payments online"
      allow_providers_to_manage_availability: "Allow sellers to manage their availability from a calendar"
      shipping_label: "Allow sellers to define a shipping fee"
      price_label: "Allow sellers to add a price to their listings"
      units_title_with_availability: "Pricing units with availability"
      units_title_without_availability: 'Pricing units without availability'
      per_hour_availability: '"Per hour" availability'
      per_day_availability: '"Per day" availability'
      per_night_availability: '"Per night" availability'
      update_success: "Changes to order type '%{shape}' saved"
      update_failure: "Could not save changes. Error: %{error_msg}"
      create_success: "New order type '%{shape}' created"
      create_failure: "Could not create new order type. Error: %{error_msg}"
      successfully_deleted: "Successfully deleted order type '%{order_type}'"
      delete: 'Delete the order type'
      delete_caption: 'Delete order type: %{order_type}'
      confirm_delete_simple_order_type: 'Deleting an order type cannot be undone. Are you sure you want to proceed?'
      per: 'Per'
      add_unit_title: '+ Add a custom pricing unit'
      add_unit: 'Add a new pricing unit'
      unit_label: 'Pricing unit label'
      unit_label_placeholder: 'e.g. kg, 30 minutes, person, class…'
      unit_type_quantity: 'Quantity (per piece, per kg, per person, per 2h tour…)'
      unit_type_time: 'Time (per 30 minutes, per 2 weeks, per year…)'
      save_unit: 'Save pricing unit'
      selector_label: 'Selector label'
      unit_type: 'Unit type'
      delete_unit_title: 'Delete pricing unit "%{title}"'
      delete_unit_text: 'Are you sure you want to delete the pricing unit "%{title}"?'
      errors:
        without_online_payments: 'Shipping cannot be enabled without online payments'
        enabled_without_price: 'Online payments cannot be enabled without price'
        used_without_price: 'Price units cannot be used without price field'
        cannot_delete_msg: 'Cannot delete order type, error: %{error_msg}'
        cannot_delete: 'Cannot delete order type'
        can_not_delete_only_one_in_categories: "You can't delete this order type because in following categories this order type is the only one in use: %{categories}"
        can_not_delete_last: "You can't delete this order type because it's the only type in your marketplace."
        can_not_find_name: "Can not find order type with given name: %{name}"
      units:
        piece: "Per piece"
        hour: "Per hour"
        day: "Per day"
        night: "Per night"
        week: "Per week"
        month: "Per month"
        unit: "Per unit"
      confirm_delete_order_type:
        one: "%{count} listing use this order type. If you delete it, this listing will be closed. Are you sure you want to proceed?"
        other: "%{count} listings use this order type. If you delete it, those listings will be closed. Are you sure you want to proceed?"
    categories:
      info_text: 'Here you can edit the categories that providers have to put listing in, and visitors use to browse your marketplace.'
      add_category: '+ Add a new category'
      add_category_popup: 'Add a new category'
      edit_category: 'Edit category: %{category}'
      category_name: 'Category name'
      category_parent: 'Parent category'
      no_parent: 'No parent'
      order_types: 'Order types'
      delete_category_btn: 'Delete the category'
      delete_category: 'Delete category: %{category}'
      delete_category_info_text: 'What should be their new category?'
      remove_category_confirmation: "Are you sure you want to remove category '%{category_name}'?"
      remove:
        remove_category: "Remove category"
        remove_category_name: "Remove category '%{category_name}'"
        remove_empty_category: 'Deleting a category cannot be undone. Are you sure you want to proceed?'
        warning_remove_effects: "Warning! Removing category '%{category_name}' will have the following effects:"
        warning_listing_will_be_moved:
          one: "There is %{count} listing in the category. It will be moved to the selected category."
          other: "There are %{count} listings in the category. They will be moved to the selected category."
        warning_custom_field_will_be_moved:
          one: "There is %{count} custom field in the category. It will be moved to the selected category."
          other: "There are %{count} custom field in the category. They will be moved to the selected category."
        warning_subcategory_will_be_removed:
          one: "There is %{count} subcategory in the category. It will be removed."
          other: "There are %{count} subcategories in the category. They will be removed."
        warning_with_subcategories_listing_will_be_moved:
          one: "There is %{count} listing in the category and subcategories. It will be moved to the selected category."
          other: "There are %{count} listings in the category and subcategories. They will be moved to the selected category."
        warning_with_subcategories_custom_field_will_be_moved:
          one: "There is %{count} custom field in the category and subcategories. It will be moved to the selected category."
          other: "There are %{count} custom field in the category and subcategories. They will be moved to the selected category."
        select_new_category: "Select a new category where the items listed above will be moved:"
    manage_reviews:
      transaction: 'Transaction'
      paginate: 'Transaction with review'
      customer: 'Customer'
      customer_rating: 'Customer rating'
      provider: 'Provider'
      provider_rating: 'Provider rating'
      actions: 'Actions'
      search_placeholder: 'Search reviews by user or keyword...'
      all_transactions: 'All transactions (%{count})'
      customer_title: "Customer review from %{title}"
      provider_title: "Provider review from %{title}"
      review_label: 'Reviews for the transaction for "%{title}"'
      delete_notice: 'Deleting a review allows its author to leave another one for the same transaction. Deleting a review cannot be undone.'
      blocked_notice: 'Blocking the review prevents its author from leaving another one for the same transaction.'
      delete_title: 'Delete and block reviews for the transaction for "%{title}"'
      block_review_customer: "Block future customer from %{title}"
      block_review_provider: "Block future provider from %{title}"
      delete_review_customer: "Delete customer review from %{title}"
      delete_review_provider: "Delete provider review from %{title}"
      save: 'Delete and/or block reviews'
      cancel: 'Cancel'
      edit: 'Edit'
      rating_string: 'Rating'
      delete_block: 'Delete and block'
      read_review_comments: 'Read review comments'
      rating: '%{rating} rating.'
      unskip: 'Unskip the review'
      comment: 'Comment'
      unskip_notice: 'If you unskip the review, the user will be able to post one. They will not be notified automatically.'
      statuses:
        positive: 'Positive'
        negative: 'Negative'
        skipped: 'Skipped'
        waiting: 'Waiting for the review'
        blocked: 'Blocked'
      status_filter:
        positive: 'Positive review'
        negative: 'Negative review'
        skipped: 'Skipped review'
        waiting: 'Waiting for the review'
        blocked: 'Blocked review'
    delete_marketplace:
      info_text_1: 'Delete your marketplace'
      info_text_2: 'Once you delete the marketplace, you will not be able to access it anymore. This cannot be undone.'
      info_text_3: 'Be careful.'
      info_text_4: 'Please note that after deletion, you and your marketplace users may still receive the last marketplace update emails.'
      info_text_5: 'To delete your marketplace forever, you must type your Sharetribe marketplace domain (%{domain}) in the text field below.'
      info_text_6: "One last thing before you delete your marketplace: is there anything we can do to help? Don't hesitate to <a href='#' show-intercom=true >contact the Sharetribe team</a> if you have any question. We'll be happy to help you get the most of Sharetribe Go!"
      delete_confirmation_placeholder: 'Type your Sharetribe marketplace domain here...'
      delete: 'Delete your marketplace forever'
      cannot_delete: 'Could not delete marketplace.'
      delete_info_text: "Would you like to cancel your subscription or delete your marketplace? <a href='#' show-intercom=true >Contact the Sharetribe team</a> we'll be happy to help!"
    view_conversations:
      search_placeholder: 'Search conversations by user, email or keyword...'
      started_from: 'Started from'
      sender: 'Starter'
      receiver: 'Provider'
      started: 'Started'
      latest_activity: 'Latest activity'
      actions: 'Actions'
      not_available: 'Not available'
      profile: "%{author}'s profile"
      read: 'Read'
      listing: 'Listing "%{listing}"'
      back_to_conversations: '‹ Back to the conversations list'
      initiator: 'Initiator:'
      other_party: 'Other party:'
      participants: 'Conversation with %{starter} and %{author}'
      show_conversation: 'Conversation'
    email_users:
      compose_email: 'Compose email'
      learn_segments: 'Learn more about the <a href="%{url}" target="_blank">user segments</a>.'
      receivers_languages: 'Language of the email receivers'
      any_language: 'Any language'
      subject: 'Email subject'
      subject_info_text: 'To improve email deliverability the email subject is generated automatically and cannot be changed.'
      email_subject_text: "A new message from the %{service_name} team"
      message_will_be_sent_only_to_people_with_this_language: "The email will be sent only to the users who are using %{service_name} in the language you choose."
      content: 'Email content'
      content_info_text: '"Firstname" cannot be removed and will be replaced by the actual first name of each recipient.'
      content_hello: 'Hello Firstname,'
      content_placeholder: 'What do you want to say to your members?'
      send_email: 'Send email to users'
      send_to_yourself: 'Send a test email to yourself'
      recipients:
        title: "Who do you want to email?"
        options:
          all_users: "All users"
          posting_allowed: "Users who are allowed to post listings"
          with_listing: "Users who have posted at least one listing"
          with_listing_no_payment: "Users who have posted at least one listing but haven't added their payment details"
          with_payment_no_listing: "Users who have added their payment details but haven't posted a listing"
          no_listing_no_payment: "Users who haven't posted a listing and haven't added their payment details"
    google_manager:
      info_text: "Using a tag manager such as GTM is a great way to manage and deploy snippets of code or tracking pixels on your website without having to modify the code."
      info_text_2: "Because Sharetribe also relies on Google Tag Manager, you should <a href='%{url}' target='_blank'>learn how to configure GTM for your Go marketplace</a>."
    google_console:
      info_text: "Google Search Console offers tools and reports to help you measure your site's Search traffic and performance and fix issues related to Google Search results."
      info_text_2: "It's a good idea to add your website to Google Search Console. It takes only a few minutes with <a href='%{url}' target='_blank'>these instructions</a>."
    invitations:
      invite_new_users: 'Invite new users'
      from: 'From'
      to: 'To'
      message: 'Message'
      accepted: 'Accepted'
      date_sent: 'Date sent'
      used_no: 'No'
      used_yes: 'Yes'
    manage_listings:
      search_placeholder: 'Search listings by title, user or category...'
      export_to_csv: 'Export to CSV'
      all_listings: 'All listings (%{count})'
      statuses:
        open: 'Open'
        closed: 'Closed'
        expired: 'Expired'
        approved: 'Approved'
        approval_pending: 'Pending'
        approval_rejected: 'Rejected'
      listing: 'Listing'
      provider: 'Provider'
      created: 'Created'
      updated: 'Updated'
      category: 'Category'
      status: 'Status'
      actions: 'Actions'
      cancel: 'Cancel'
      reject: 'Reject'
      delete: 'Delete'
      delete_title: 'Delete %{title}'
      delete_confirm: 'Delete the listing forever'
      approve: 'Approve'
      edit: 'Edit'
      close: 'Close'
      close_info_text: 'This closes the listing. Are you sure you want to proceed?'
      delete_info_text: 'Deleting a listing cannot be undone. Are you sure you want to proceed?'
      processing_export: "Processing export to CSV..."
      confirm_popup_body: 'This listing has not been approved yet. You can now decide to approve or reject the listing. If you approve the listing it will be public and visible to all users. If you reject the listing it will not be public.'
    manage_transactions:
      export_to_csv: 'Export to CSV'
      search_placeholder: 'Search transactions by listing title or users...'
      listing: 'Listing'
      customer: 'Customer'
      provider: 'Provider'
      started: 'Started'
      latest_activity: 'Latest activity'
      status: 'Status'
      amount: 'Amount'
      actions: 'Actions'
      view_details: 'View details'
      all_transactions: 'All transactions (%{count})'
      not_available: 'Not available'
<<<<<<< HEAD
      transaction_for: "Transaction #%{transaction_id} for %{link}"
      waiting_for_provider_accept_or_reject: "Waiting for %{provider} to accept or reject the request."
      waiting_for_fulfill_and_complete: "Waiting for %{provider} to fulfill the order for %{listing_title} and for %{buyer} to mark the order as completed."
      learn_more: "Learn more."
      you_should_investigate: "You should investigate the situation by discussing with both parties and decide to refund or dismiss the dispute. %{learn_more_link}"
      marketplace_collects: "%{service_name} collects:"
      back_to_list: '‹ Back to the transactions list'
      initiator: 'Initiator:'
      other_party: 'Other party:'
      transaction_status: 'Transaction status:'
      next_steps: 'Next steps:'
      show_transaction: 'Transaction'
      payment_breakdown: 'Payment breakdown'
      timeline_and_conversation: 'Timeline and conversation (%{count})'
      buyer_pays: 'Buyer pays:'
      booking_start: 'Booking start'
      booking_end: 'Booking end'
      booking_duration: 'Booking duration'
      price_per_day: 'Price per day'
      price_per_night: 'Price per night'
      price_per_hour: 'Price per hour'
      price_per_unit: 'Price per unit'
      subtotal: 'Subtotal'
      quantity: 'Quantity'
      shipping-price: 'Shipping'
      total: 'Total'
      duration_in_hours:
        one: '1 hour'
        other: '%{count} hours'
      marketplace_commission: 'Marketplace commission (%{value})'
      seller_receives: 'Seller receives:'
      commission_from_buyer: 'Commission from buyer'
      commission_from_seller: 'Commission from seller'
      total_commission: 'Total'
      delivery_method:
        title: 'Delivery method:'
        delivering_to: 'Shipping to %{address}'
        pickup: 'Pickup'
      popups:
        mark_transaction_as_completed:
          title: 'Mark the transaction as completed'
          body: 'If both parties confirmed that everything went well, you can mark the transaction #%{transaction} as completed. This cannot be undone.'
          submit: 'Mark as completed'
        dispute:
          title: 'Dispute the transaction'
          body: 'Sometimes, things can go wrong. If the buyer has reported some issues, you can dispute the transaction #%{transaction}. This cannot be undone.'
          submit: 'Dispute the transaction'
        mark_as_refunded:
          title: 'Mark the transaction as refunded'
          body: 'Refunded #%{transaction}. This cannot be undone.'
          submit: 'Mark as Refunded'
        dismiss_and_payout:
          title: 'Dismiss and payout the transaction'
          body: 'Dismiss and payout #%{transaction}. This cannot be undone.'
          submit: 'Dismiss and payout'
      action_button:
        mark_as_completed: 'Mark as completed…'
        dispute: 'Dispute…'
        manage_reviews: 'Manage reviews'
        mark_as_refunded: 'Mark as refunded…'
        dismiss_and_payout: 'Dismiss and payout…'
      status_transaction:
        conversation: 'Conversation'
        free: 'Free transaction'
=======
      status_filter:
        free: "Free transaction"
        confirmed: 'Completed'
        paid: 'Paid'
        canceled: 'Canceled'
        disputed: 'Disputed'
        preauthorized: 'Preauthorized'
        rejected: 'Rejected'
        payment_intent_requires_action: 'Pending'
        payment_intent_action_expired: 'Expired'
        refunded: 'Refunded'
        dismissed: 'Dismissed'
      statuses:
        conversation: 'Conversation'
        free: "Free transaction"
>>>>>>> d18f6c20
        pending: 'Pending'
        preauthorized: 'Preauthorized'
        accepted: 'Accepted'
        rejected: 'Rejected'
        paid: 'Paid'
        confirmed: 'Completed'
        canceled: 'Canceled'
        disputed: 'Disputed'
<<<<<<< HEAD
        initiated: 'Waiting PayPal payment'
        pending_ext: 'Waiting PayPal payment'
        none:
          free: 'Free transaction'
=======
        initiated: "Waiting PayPal payment"
        pending_ext: "Waiting PayPal payment"
        none:
          free: "Free transaction"
>>>>>>> d18f6c20
        paypal:
          free: 'Conversation'
          pending: 'Pending'
          preauthorized: 'Preauthorized'
          accepted: 'Accepted'
          rejected: 'Rejected'
          paid: 'Paid'
          confirmed: 'Completed'
          canceled: 'Canceled'
          disputed: 'Disputed'
<<<<<<< HEAD
          initiated: 'Waiting PayPal payment'
          pending_ext: 'Waiting PayPal payment'
=======
          initiated: "Waiting PayPal payment"
          pending_ext: "Waiting PayPal payment"
>>>>>>> d18f6c20
          refunded: 'Refunded'
          dismissed: 'Dismissed'
        stripe:
          free: 'Conversation'
          pending: 'Pending'
          preauthorized: 'Preauthorized'
          accepted: 'Accepted'
          rejected: 'Rejected'
          paid: 'Paid'
          confirmed: 'Completed'
          canceled: 'Canceled'
          disputed: 'Disputed'
<<<<<<< HEAD
          initiated: 'Waiting Stripe payment'
          pending_ext: 'Waiting Stripe payment'
          payment_intent_requires_action: 'Pending'
          payment_intent_action_expired: 'Expired'
          payment_intent_failed: 'Stripe payment failed'
=======
          initiated: "Waiting Stripe payment"
          pending_ext: "Waiting Stripe payment"
          payment_intent_requires_action: 'Pending'
          payment_intent_action_expired: 'Expired'
          payment_intent_failed: "Stripe payment failed"
>>>>>>> d18f6c20
          refunded: 'Refunded'
          dismissed: 'Dismissed'
    manage_users:
      ban_msg: 'This disables the user account from the marketplace and prevents them from accessing the site again with this account. Are you sure you want to proceed?'
      unban_msg: 'This enables the user account in the marketplace and allows them to access the site again with this account. Are you sure you want to proceed?'
      to_admin: 'This makes the user an admin. You should notify the user about their responsibilities and that they should review the Sharetribe terms of use. Are you sure you want to proceed?'
      search_by: 'Search users by name, display name or email...'
      have_ongoing_transactions: "This account can't be deleted because they have ongoing transactions. Please complete all transactions before deleting the account."
      only_delete_disabled: "You can only delete users that have been disabled. Disable a user first in order to delete their account."
      export_csv: 'Export to CSV'
      all_statuses: 'All users (%{count})'
      name: 'Name'
      email: 'Email'
      join_date: 'Joined'
      posting: 'Posting'
      admin: 'Admin'
      disable: 'Disable'
      actions: 'Actions'
      unconfirmed_text: "This user hasn't confirmed their email address. It might be possible that the user didn't receive the confirmation email. Click the resend button if you want to send it again."
      resend_email: 'Re-send confirmation email'
      cancel: 'Cancel'
      unconfirmed: 'Unconfirmed'
      unconfirmed_user: 'Unconfirmed user: %{username}'
      edit: 'Edit'
      delete: 'Delete'
      post_listing: 'Post listing as'
      ban_me_error: 'You cannot ban yourself'
      cannot_delete_yourself_admin: 'You cannot delete yourself as an admin'
      saved: 'Saved'
      delete_user: 'Delete user: %{username}'
      delete_forever: 'Delete the user account forever'
      delete_user_text: >
        If you delete this account, the personal information (name, phone number, address, email, profile picture, etc.) will be deleted permanently and can't be recovered. All the listings that they have created will be removed.
        <br>
        <br>
        Information where other members are involved (conversations with other people, transactions they've made, reviews they've given to others, etc) is not removed when you delete this account. However, the name will no longer be displayed next to this information.
        <br>
        <br>
        You will not be able to reactivate this account after it has been deleted.
    welcome_email:
      title: 'Welcome email content'
      title_info_text: "The message below will be sent to every new user when they join. You can customize the message to fit your marketplace. By clicking 'Send test message' you can send a preview message to your email address, so you can see how it looks in an email client."
      welcome_email_content: 'Email content'
      hello: 'Hello Firstname,'
      welcome_email_content_placeholder: 'Welcome to %{name}!'
      welcome_email_content_info_text: '"Firstname" cannot be removed and will be replaced by the actual first name of each recipient.'
      send_to_yourself: 'Send a test email to yourself'
    footer:
      footer_enabling: 'Footer enabling'
      footer_enabling_field: 'Enable the footer in all pages of your marketplace'
      footer_enabling_info_text: "By customizing the footer, you can give your visitors more ways to access important sections of your marketplace and make your brand more visible. Select the variation of the footer, add text and social media links, add a copyright text: <a href='%{url}' target='_blank'>learn more about the footer</a>."
      plan_disabled: 'Would you like to configure your own custom footer? <a href="%{url}" target="_blank">Upgrade to the Pro plan or higher</a>.'
      footer_style: 'Footer style'
      footer_links: 'Footer links'
      add_new_footer_link: '+ Add a new footer link'
      footer_social_links: 'Footer social links'
      footer_copyright: 'Footer copyright'
      footer_copyright_placeholder: 'All rights reserved.'
      style:
        dark: 'Dark'
        light: 'Light'
        marketplace_color: 'Marketplace color'
        logo: 'Logo'
    topbar:
      top_bar_settings: 'Top bar settings'
      logo_link: 'Target URL for the marketplace Main logo'
      logo_link_info_text: 'You can customize the link of the logo (and the default home button of the top bar menu). By default the logo takes users to the homepage or Custom Landing Page.'
      post_new_listing_button: '"Post a new listing" button text'
      post_new_listing: 'Post a new listing'
      show_in_top_bar: 'Show in the Top bar'
      display_about_menu: '"About" and other static pages'
      display_contact_menu: '"Contact us" page'
      display_invite_menu: '"Invite new members" page'
      maximum_number_links: 'Maximum number of links displayed in the Top bar'
      limit_priority_links_info_text: 'If not all links are displayed, they will be grouped into a dropdown menu.'
      custom_links: 'Top bar custom links'
      new_custom_link: '+ Add a new custom link'
      link_title: 'Link title'
      all: 'Show all'
    custom_script:
      info_text: "This script is injected inside the tag of every page and can be used to insert custom CSS, JavaScript or HTML. <a href='%{url}' target='_blank'>Learn more about Custom script</a>."
      custom_head_script: 'CSS, JavaScript and/or HTML script'
      custom_head_script_placeholder: '<script src="https://example.com/customscript.js"></script>'
      custom_head_script_info_text: 'Please note that future changes to Sharetribe may render your script incompatible.'
    sharetribe:
      info_text: "To improve Sharetribe's services and support, Sharetribe tracks marketplace members' activity. Personal data is never collected and this information is never shared outside the Sharetribe team - that's a pinky promise. <a href='%{url}' target='_blank'>Learn more</a>."
      end_user_analytics: "Allow Sharetribe to track members activity in order to improve Sharetribe's services"
    google:
      info_text: "Track your traffic in your Sharetribe marketplace with Google Analytics. You'll be able to browse and analyze lots of data: number of visitors, pages viewed, time spent on your marketplace, traffic sources, etc. <a href='%{url}' target='_blank' >Learn more about the Google Analytics setup</a>."
      google_analytics_key: 'Google Analytics tracking ID'
      google_analytics_key_placeholder: 'UA-12345678-9'
      google_analytics_key_info_text: 'Tracking ID of your Google Analytics account.'
    profile_pages:
      title: 'Meta tags for the profile pages'
      title_info_text: 'Optimizing meta tags of your marketplace pages is important for usability and SEO (Search Engine Optimization). You can use variables to design the perfect tags. <a href="%{url}" target="_blank">Learn more about meta tags</a>.'
      profile_meta_title: 'Title meta tag'
      profile_meta_title_placeholder: 'Profile of {{user_display_name}} - {{marketplace_name}}'
      profile_meta_title_info_text: 'The content of this tag is suggested to search engines and displayed on results pages as the clickable headline. You can use the following variables: {{marketplace_name}}, {{marketplace_slogan}}, {{marketplace_description}}, {{user_display_name}}.'
      profile_meta_description: 'Description meta tag'
      profile_meta_description_placeholder: 'Learn more about {{user_display_name}} on {{marketplace_name}}'
      profile_meta_description_info_text: 'The content of this tag is suggested to search engines and appears underneath the blue clickable links in a search engine results page. You can use the following variables: {{marketplace_name}}, {{marketplace_slogan}}, {{marketplace_description}}, {{user_display_name}}.'
    category_pages:
      title: 'Meta tags for the category pages'
      title_info_text: 'Optimizing meta tags of your marketplace pages is important for usability and SEO (Search Engine Optimization). You can use variables to design the perfect tags. <a href="%{url}" target="_blank">Learn more about meta tags</a>.'
      category_meta_title: 'Title meta tag'
      category_meta_title_placeholder: '{{category_name}} - {{marketplace_name}}'
      category_meta_title_info_text: 'The content of this tag is suggested to search engines and displayed on results pages as the clickable headline. You can use the following variables: {{marketplace_name}}, {{marketplace_slogan}}, {{marketplace_description}}, {{category_name}}.'
      category_meta_description: 'Description meta tag'
      category_meta_description_placeholder: '{{category_name}} on {{marketplace_name}}'
      category_meta_description_info_text: 'The content of this tag is suggested to search engines and appears underneath the blue clickable links in a search engine results page. You can use the following variables: {{marketplace_name}}, {{marketplace_slogan}}, {{marketplace_description}}, {{category_name}}.'
    listing_pages:
      title: 'Meta tags for the listing pages'
      title_info_text: 'Optimizing meta tags of your marketplace pages is important for usability and SEO (Search Engine Optimization). You can use variables to design the perfect tags. <a href="%{url}" target="_blank">Learn more about meta tags</a>.'
      listing_meta_title: 'Title meta tag'
      listing_meta_title_placeholder: '{{listing_title}} - {{marketplace_name}}'
      listing_meta_title_info_text: 'The content of this tag is suggested to search engines and displayed on results pages as the clickable headline. You can use the following variables: {{marketplace_name}}, {{marketplace_slogan}}, {{marketplace_description}}, {{listing_title}}, {{listing_author}}, {{listing_price}}.'
      listing_meta_description: 'Description meta tag'
      listing_meta_description_placeholder: '{{listing_title}} for {{listing_price}} by {{listing_author}} on {{marketplace_name}}'
      listing_meta_description_info_text: 'The content of this tag is suggested to search engines and appears underneath the blue clickable links in a search engine results page. You can use the following variables: {{marketplace_name}}, {{marketplace_slogan}}, {{marketplace_description}}, {{listing_title}}, {{listing_author}}, {{listing_price}}.'
    search_pages:
      title: 'Meta tags for the search results pages'
      title_info_text: 'Optimizing meta tags of your marketplace pages is important for usability and SEO (Search Engine Optimization). You can use variables to design the perfect tags. <a href="%{url}" target="_blank">Learn more about meta tags</a>.'
      search_meta_title: 'Title meta tag'
      search_meta_title_placeholder: 'Search results - {{marketplace_name}}'
      search_meta_title_info_text: 'The content of this tag is suggested to search engines and displayed on results pages as the clickable headline. You can use the following variables: {{marketplace_name}}, {{marketplace_slogan}}, {{marketplace_description}}, {{keywords_searched}}, {{location_searched}}.'
      search_meta_description: 'Description meta tag'
      search_meta_description_placeholder: 'Search results for: {{keywords_searched}} {{location_searched}} on {{marketplace_name}}'
      search_meta_description_info_text: 'The content of this tag is suggested to search engines and appears underneath the blue clickable links in a search engine results page. You can use the following variables: {{marketplace_name}}, {{marketplace_slogan}}, {{marketplace_description}}, {{keywords_searched}}, {{location_searched}}.'
    landing_pages:
      title: 'Meta tags for the homepage or Custom Landing Page'
      title_info_text: 'Optimizing meta tags of your marketplace pages is important for usability and SEO (Search Engine Optimization). You can use variables to design the perfect tags. <a href="%{url}" target="_blank">Learn more about meta tags</a>.'
      meta_title: 'Title meta tag'
      meta_title_placeholder: '{{marketplace_name}} - {{marketplace_slogan}}'
      meta_title_info_text: 'The content of this tag is suggested to search engines and displayed on results pages as the clickable headline. You can use the following variables: {{marketplace_name}}, {{marketplace_slogan}}, {{marketplace_description}}.'
      meta_description: 'Description meta tag'
      meta_description_placeholder: '{{marketplace_description}} - {{marketplace_slogan}}'
      meta_description_info_text: 'The content of this tag is suggested to search engines and appears underneath the blue clickable links in a search engine results page. You can use the following variables: {{marketplace_name}}, {{marketplace_slogan}}, {{marketplace_description}}.'
    sitemap_robots:
      sitemap: 'Sitemap'
      robots: 'Robots.txt'
      sitemap_info_private: 'As your marketplace is private, there is no sitemap.'
      robots_info_private: 'As your marketplace is private, there is no robots.txt.'
      sitemap_info_text_1: 'Sitemaps are an easy way to inform search engines about pages on your site that are available for crawling. <a href="%{url}" target="_blank">Learn more about the XML Sitemap file</a>.'
      sitemap_info_text_2: 'A sitemap is automatically generated for your marketplace: it references up to the 500 most recent listings in your website. You can access your sitemap at <a href="%{url}" target="_blank">%{url}</a>.'
      robots_info_text_1: 'Robots.txt is a text file to instruct web robots (typically search engine robots) how to crawl pages on your website. <a href="%{url}" target="_blank">Learn more about the robots.txt file</a>.'
      robots_info_text_2: 'A robots.txt file is automatically generated for your marketplace. You can access your robots.txt at <a href="%{url}" target="_blank">%{url}</a>.'
    twitter:
      twitter_settings: 'Twitter settings'
      twitter_handle: 'Twitter handle'
      twitter_handle_info_text: 'Username of the Twitter account of your marketplace (if you have one). It will be mentioned when people use the tweet button on the listing page.'
      yourhandle: 'yourhandle'
    image_tags:
      social_logo: 'Image for social media'
      social_logo_info_text: 'This image will be shown in social media for Facebook, for Twitter, and for LinkedIn when someone shares your website. For the best results, it should have a 2:1 aspect ratio and a minimum size of 1200x600 pixels.'
      social_media_image: 'Social media image'
      social_media_tags: 'Social media tags'
      social_media_title: 'Title for social media'
      social_media_title_info_text: 'This text will be shown in social media for Facebook, for Twitter, and for LinkedIn when someone shares your website. See how it looks likes <a href="%{fb_url}" target="_blank">for Facebook</a>, <a href="%{twitter_url}" target="_blank">for Twitter</a> and <a href="%{link_url}" target="_blank">for LinkedIn</a>.'
      social_media_description: 'Description for social media'
    location:
      location_settings: 'Location settings'
      location_settings_info_text: 'Location can be present in multiple steps and features: the listing creation form and pages, the profile pages and settings, the homepage and search. You can disable entirely the use of location. You can decide to display the listing exact location or its general location.'
      show_location: 'Allow users to add location to their profile and listings, and show a map view on the search page'
      fuzzy_location: 'Display a circle instead of the exact location'
    search:
      keyword: 'Keyword'
      location: 'Location'
      keyword_and_location: 'Keyword & Location'
      imperial: 'Miles'
      metric: 'Kilometers'
      search_type: 'Search type'
      search_type_info_text: 'The location search can be used only if the location feature is enabled.'
      keyword_settings: 'Search placeholder'
      location_settings: 'Location search settings'
      show_distance: 'Show distance in'
      limit_distance: 'Show only nearby listings with location search.'
      search_placeholder: 'Search help text'
      search_placeholder_info_text: 'This is shown as the placeholder text in the search bar.'
      search_for: 'Search for...'
    country_currency:
      payments_not_enabled: 'Payments not enabled'
      country: 'Country'
      country_info_text: 'Want to change the country of your marketplace? <a href="#" show-intercom=true >Contact the Sharetribe team</a>.'
      currency: 'Currency'
      support: 'Sharetribe Go offers PayPal and Stripe as payment gateways. You can learn more about the countries and currencies <a href="%{paypal_url}" target="_blank">supported by PayPal</a> and <a href="%{stripe_url}" target="_blank">supported by Stripe</a>.'
      stripe_paypal_allowed: "With <strong>%{country_name}</strong> and <strong>%{currency}</strong> as your marketplace settings, <strong>PayPal</strong> and <strong>Stripe</strong> can be configured as payment gateways in your marketplace."
      paypal_allowed: "With <strong>%{country_name}</strong> and <strong>%{currency}</strong> as your marketplace settings, <strong>PayPal</strong> can be configured as the payment gateway in your marketplace."
      stripe_allowed: "With <strong>%{country_name}</strong> and <strong>%{currency}</strong> as your marketplace settings, <strong>Stripe</strong> can be configured as the payment gateway in your marketplace."
      stripe_paypal_not_allowed: "With <strong>%{country_name}</strong> and <strong>%{currency}</strong> as your marketplace settings, there is unfortunately no payment gateways available for your marketplace."
    automatic_newsletter:
      send_automatic_newsletter: 'Send the automatic newsletter'
      send_automatic_newsletter_info_text: 'To be notified about new listings in your marketplace, your members can receive a daily or weekly newsletter. They can opt-out anytime from their own user settings. <a href=%{href} target="_blank">Learn more about the automatic newsletter</a>.'
      automatic_newsletter_frequency: 'Automatic newsletter frequency'
      automatic_newsletter_frequency_info_text: 'For new users, you can specify the new initial frequency of the automatic newsletter. Members can unsubscribe or change the frequency anytime, from their own user settings.'
      default_newsletter_frequency: 'Default automatic newsletter frequency'
      newsletter_daily: 'Daily'
      newsletter_weekly: 'Weekly'
      automatic_newsletters: 'Send automatic newsletters to all users'
    config_transactions:
      transaction_agreement_in_use: 'Buyers are required to accept an agreement before transaction'
      transaction_auto_completion: 'Transaction auto-completion'
      days: 'Days'
      info_text: 'Default 7 days, max 85 days. For transactions processed by Stripe, payments to sellers are delayed until the order is marked as completed.'
      automatic_confirmation_after_days: 'Automatically mark transactions completed after'
      transaction_agreement: 'Transaction agreement'
      agreement_label: 'Agreement label'
      agreement_label_placeholder: 'By clicking this box I accept the agreement'
      agreement_label_info_text: 'This text will be shown next to a checkbox in the checkout form. The buyer needs to check the box to proceed with the transaction. An example label would be something like "By clicking this box I accept the agreement.'
      agreement_text: 'Agreement text'
      agreement_text_info_text: 'This is the content of the actual agreement that the buyer needs to accept. The agreement content is displayed when the user clicks the "View." link next to the agreement label.'
    listing_comments:
      info_text: "Allowing users to comment on a listing helps people clarify things publicly before starting a transaction. This is also helpful if your marketplace doesn't rely on online payments. You can delete comments from listing pages."
      listing_comments_in_use: 'Allow users to post comments to listings (viewable to all other users)'
    listing_approval:
      info_text: 'Reviewing all content before it is visible to all visitors is a great way to build trust. You can enable the Listing approval feature to review all new and edited listings. They can be approved or rejected. When that feature is enabled, providers who post a listing will have to "Submit for review", instead of posting it immediately.'
      pre_approved_listings: 'Review all listings before they are published'
    experimental:
      new_layout: 'New layout'
      info_text: "When new layout components are made available for your marketplace, you can choose whether you want to start using the new component or continue using the old one. You can toggle the selection at any point from this page. It's recommended to always be using the new version, as the old components might be phased out at some point. In case a component you're currently using is going to be phased out, you will be contacted in advance."
      only_you: 'Only you'
      all_users: 'All users'
      no_one: 'No one'
      title_topbar_v1: 'Enable the new Top bar for'
      description_topbar_v1: 'The new Top bar is visible on every page.'
      title_searchpage_v1: 'Enable the new Search page for'
      description_searchpage_v1: 'The new Search page requires the new Top bar.'
      title_email_layout_v2: 'Enable the layout for emails for'
      description_email_layout_v2: 'The new Search page requires the new Top bar.'
    signup_login:
      signup_header: 'Signup information text'
      signup_info_text: 'Info text that will be shown to users in the Sign up. You can give the users instructions for signing up, information like where to get an invite, etc.'
      google: 'Google'
      google_info_text: 'To enable Google Sign-In, create a project for your marketplace in the <a target="_blank" href="%{href}">Google Developers Console</a>. Add the generated ID and secret key of the project here. <a target="_blank" href="%{href2}">See instructions for configuring Google Sign-In</a>.'
      google_connect_id: 'Google Client ID'
      google_connect_secret: 'Google Client secret'
      google_connect_enabled: 'Users can sign up and login with a Google account'
      facebook: 'Facebook'
      facebook_info_text: 'To enable Facebook Login, you must create an application for your marketplace in the <a target="_blank" href="%{href}">Facebook Developers Dashboard</a>. Add the generated App ID and Secret Key of the application below. <a target="_blank" href="%{href2}">See instructions for configuring Facebook Login</a>.'
      facebook_connect_id: 'Facebook App ID'
      facebook_connect_secret: 'Facebook App Secret'
      facebook_connect_enabled: 'Users can sign up and log in with a Facebook account'
      linkedin: 'LinkedIn'
      linkedin_connect_id: 'LinkedIn Client ID'
      linkedin_connect_secret: 'LinkedIn Client Secret'
      linkedin_connect_enabled: 'Users can sign up and login with a LinkedIn account'
      linkedin_info_text: 'To enable LinkedIn Sign In, create an app for your marketplace in the <a target="_blank" href="%{href}">LinkedIn Developers Dashboard</a>. Add the generated ID and secret key of the app here. <a target="_blank" href="%{href2}">See instructions for configuring LinkedIn Sign In</a>.'
    cover_photos:
      preview_homepage: 'Preview homepage'
      description: 'Are you looking for some ready-made and optimized cover pictures? Or would you like some inspiration and websites where to find great cover pictures? <a href="%{href}" target="_blank">We have you covered</a>!'
      cover_photo: 'Cover photo'
      cover_photo_info_text: 'The cover photo is shown in the homepage for users who are not logged in. The dimensions should be 1920x450 pixels.'
      small_cover_photo: 'Small cover photo'
      small_cover_photo_info_text: 'The small cover photo is shown in all pages except on the homepage for users who are not logged in. The dimensions should be 1920x96 pixels.'
    logos_and_color:
      favicon: 'Favicon'
      favicon_info_text: "The favicon will be shown in the browser's tab. The dimensions should be 32x32 pixels."
      not_added: "You haven't added a %{name} yet."
      color: 'Color'
      color_info_text: 'The marketplace color is used in many places of the interface and email notifications.'
      marketplace_color: 'Marketplace color'
      logos: 'Logos'
      main_logo: 'Main logo'
      main_logo_info_text: 'The main logo will be shown on your marketplace Top bar and in automatic email notifications. The dimensions should be 336x80 pixels.'
      square_logo: 'Square logo'
      square_logo_info_text: 'The square logo will be shown when you perform some actions as an admin and when people bookmark your site to the home screen of their mobile device. The dimensions should be (at least) 600x600 pixels.'
      current_file: 'The current %{type} filename is "%{filename}".'
      reset_to_default: 'Reset to default %{type}'
      delete_popup:
        title: 'Delete %{type}'
        body: 'Deleting the "%{filename}" %{type} cannot be undone. Are you sure you want to proceed?'
        save_button: 'Delete the %{type} forever'
    user_rights:
      invitation_rights: 'Invitation rights'
      join_with_invite_only: 'Allow new users to join only with an invite from a registered user'
      users_can_invite_new_users: 'Allow all registered users, and not only admins, to invite new users'
      allow_free_conversations: 'Allow users to message each other freely'
      require_verification_to_post_listings: 'Allow only users verified by admins to post new listings'
      communication_rights: 'Communication rights'
      posting_rights: 'Posting rights'
      info_text: "To help users understand what is required to be allowed to post listings, you can share some details above: they will be displayed on the new listing form only to users who haven't been allowed to post listings already."
    privacy:
      private_marketplace: 'Private marketplace'
      header: 'Private marketplace landing page content'
      private: 'Allow only registered users to see listings and user profiles (make marketplace private)'
      info_text: 'This content is shown on the homepage of private marketplaces to users who are not logged in. Here you can describe your marketplace and the process to join it.'
    essentials:
      header_link: 'Preview your Marketplace'
      header: 'Basic marketplace details'
      community_name: 'Marketplace name'
      community_info_text: 'Name is shown to users in emails and various other places.'
      community_slogan: 'Marketplace slogan & color'
      community_slogan_info_text: 'Slogan is shown in browsers, search engines and social media.'
      community_description: 'Marketplace description & color'
      community_description_info_text: 'Description is shown in browsers, search engines and social media.'
      default_language: '%{language} is used as default in the marketplace.'
      marketplace_languages: 'Marketplace languages'
      color: 'Color'
      show_slogan: 'Display the slogan in the homepage or Custom Landing Page for users who are not logged in'
      show_description: 'Display the description in the homepage or Custom Landing Page for users who are not logged in'
    admin_notifications:
      header: 'Admin notification settings'
      info_text: "To monitor what's happening on your marketplace website, you can be notified of any new activity. Email notifications are sent to all confirmed emails of all admins."
      email_admins_about_new_members: 'Send admins an email whenever a new user signs up'
      email_admins_about_new_transactions: 'Send admins an email whenever a new transaction starts'
    static_content:
      header: 'Static content pages'
      info_text: 'You can edit up to four pages of static content. Users can find the pages by clicking the "About" link in the top bar.'
      about: 'About'
      how_it_works: 'How it works'
      privacy_policy: 'Privacy policy'
      terms_of_use: 'Terms of use'
      edit: 'Edit'
    landing_page:
      header: 'Custom Landing Page'
      info_text_1: 'The landing page is perhaps most important page of your marketplace. It is the first page that visitors see—sort of like the front door of your house. You have only a few seconds to convince new visitors that they should explore your site. The page needs to be appealing and your value proposition should be clear and enticing.'
      info_text_2: 'If you want to have a completely customized landing page for your marketplace, you can purchase it as an add-on for $99 per month.'
      btn_text: 'Learn more about the Custom Landing Page add-on'
    display:
      grid: 'Grid'
      list: 'List'
      map: 'Map'
      full_name: 'John Doe'
      first_name_with_initial: 'John D'
      first_name_only: 'John'
      show_category_in_listing_list: "Show listing's type on the List view"
      show_listing_publishing_date: "Show listing's publishing date on the listing page"
      listing_display_header: 'Listing display settings'
      user_display: 'Display name type'
      user_display_header: 'User display settings'
      user_display_info_text: 'Display name type determines how the name of each user is shown on the marketplace.'
      browse_view: 'Default browse view'
      browse_view_header: 'Browse view display settings'
      browse_view_info_text: 'The default browse view determines how the listings are displayed on the homepage by default.'
    notifications:
      privacy_updated: 'Privacy settings were updated'
      essentials_updated: 'Basic marketplace details were updated'
      essentials_update_failed: 'Basic marketplace details update failed'
      admin_notifications_updated: 'Admin notifications settings were updated'
      display_updated: 'Display settings were updated'
      logos_updated: 'Logos & Color settings were updated'
      cover_photos_updated: 'Cover photos settings were updated'
      signup_login_updated: 'Signup & Login settings were updated'
      user_rights_updated: 'User rights settings were updated'
      listing_approval_updated: 'Listing approval settings were updated'
      listing_comments_updated: 'Listing comments settings were updated'
      configure_transactions_updated: 'Configure transactions settings were updated'
      newsletters_updated: 'Automatic newsletter settings were updated'
      country_currency_updated: 'Country & Currency settings were updated'
      payments_connected: 'Payments already connected'
      search_updated: 'Search settings were updated'
      search_updated_failed: 'Search settings update failed'
      location_updated: 'Location settings were updated'
      image_tags_updated: 'Image & tags settings were updated'
      twitter_updated: 'Twitter settings settings were updated'
      landing_pages_updated: 'Landing page meta settings were updated'
      search_pages_updated: 'Search results pages meta settings were updated'
      listing_pages_updated: 'Listing pages meta settings were updated'
      category_pages_updated: 'Category pages meta settings were updated'
      profile_pages_updated: 'Profile pages meta settings were updated'
      google_analytics_updated: 'Google analytics settings were updated'
      sharetribe_analytics_updated: 'Sharetribe analytics settings were updated'
      custom_script_updated: 'Custom script settings were updated'
      topbar_updated: 'Top bar settings were updated'
      footer_updated: 'Footer settings were updated'
      footer_update_failed: 'Footer details update failed'
      email_sent: 'Email sent'
      test_email_sent: 'Test email was sent to your inbox'
      welcome_email_updated: 'Welcome email settings were updated'
      welcome_email_updated_and_sent: 'Welcome email settings were updated and a test email was sent to %{email}'
      user_field_updated: 'User field updated'
      user_field_created: 'User field created'
      user_field_deleted: 'User field deleted'
      user_field_saving_failed: 'User field saving failed'
      listing_field_updated: 'Listing field updated'
      listing_field_saving_failed: 'Listing field saving failed'
      listing_field_created: 'Listing field created'
      listing_fields_update_location_failed: 'Location field editing failed'
      listing_fields_update_expiration_failed: 'Expiration field editing failed'
      listing_fields_update_price_failed: 'Price field editing failed'
      transaction_size_updated: 'Transaction size settings were updated'
      file_was_deleted: 'File was successfully deleted'
    seo:
      title: '%{title} | %{service_name} Go Admin panel'
      description: 'Manage the %{title} settings of your %{service_name} Sharetribe Go marketplace'<|MERGE_RESOLUTION|>--- conflicted
+++ resolved
@@ -521,7 +521,6 @@
       view_details: 'View details'
       all_transactions: 'All transactions (%{count})'
       not_available: 'Not available'
-<<<<<<< HEAD
       transaction_for: "Transaction #%{transaction_id} for %{link}"
       waiting_for_provider_accept_or_reject: "Waiting for %{provider} to accept or reject the request."
       waiting_for_fulfill_and_complete: "Waiting for %{provider} to fulfill the order for %{listing_title} and for %{buyer} to mark the order as completed."
@@ -586,7 +585,49 @@
       status_transaction:
         conversation: 'Conversation'
         free: 'Free transaction'
-=======
+        pending: 'Pending'
+        preauthorized: 'Preauthorized'
+        accepted: 'Accepted'
+        rejected: 'Rejected'
+        paid: 'Paid'
+        confirmed: 'Completed'
+        canceled: 'Canceled'
+        disputed: 'Disputed'
+        initiated: 'Waiting PayPal payment'
+        pending_ext: 'Waiting PayPal payment'
+        none:
+          free: 'Free transaction'
+        paypal:
+          free: 'Conversation'
+          pending: 'Pending'
+          preauthorized: 'Preauthorized'
+          accepted: 'Accepted'
+          rejected: 'Rejected'
+          paid: 'Paid'
+          confirmed: 'Completed'
+          canceled: 'Canceled'
+          disputed: 'Disputed'
+          initiated: 'Waiting PayPal payment'
+          pending_ext: 'Waiting PayPal payment'
+          refunded: 'Refunded'
+          dismissed: 'Dismissed'
+        stripe:
+          free: 'Conversation'
+          pending: 'Pending'
+          preauthorized: 'Preauthorized'
+          accepted: 'Accepted'
+          rejected: 'Rejected'
+          paid: 'Paid'
+          confirmed: 'Completed'
+          canceled: 'Canceled'
+          disputed: 'Disputed'
+          initiated: 'Waiting Stripe payment'
+          pending_ext: 'Waiting Stripe payment'
+          payment_intent_requires_action: 'Pending'
+          payment_intent_action_expired: 'Expired'
+          payment_intent_failed: 'Stripe payment failed'
+          refunded: 'Refunded'
+          dismissed: 'Dismissed'
       status_filter:
         free: "Free transaction"
         confirmed: 'Completed'
@@ -602,7 +643,6 @@
       statuses:
         conversation: 'Conversation'
         free: "Free transaction"
->>>>>>> d18f6c20
         pending: 'Pending'
         preauthorized: 'Preauthorized'
         accepted: 'Accepted'
@@ -611,17 +651,10 @@
         confirmed: 'Completed'
         canceled: 'Canceled'
         disputed: 'Disputed'
-<<<<<<< HEAD
-        initiated: 'Waiting PayPal payment'
-        pending_ext: 'Waiting PayPal payment'
-        none:
-          free: 'Free transaction'
-=======
         initiated: "Waiting PayPal payment"
         pending_ext: "Waiting PayPal payment"
         none:
           free: "Free transaction"
->>>>>>> d18f6c20
         paypal:
           free: 'Conversation'
           pending: 'Pending'
@@ -632,13 +665,8 @@
           confirmed: 'Completed'
           canceled: 'Canceled'
           disputed: 'Disputed'
-<<<<<<< HEAD
-          initiated: 'Waiting PayPal payment'
-          pending_ext: 'Waiting PayPal payment'
-=======
           initiated: "Waiting PayPal payment"
           pending_ext: "Waiting PayPal payment"
->>>>>>> d18f6c20
           refunded: 'Refunded'
           dismissed: 'Dismissed'
         stripe:
@@ -651,19 +679,11 @@
           confirmed: 'Completed'
           canceled: 'Canceled'
           disputed: 'Disputed'
-<<<<<<< HEAD
-          initiated: 'Waiting Stripe payment'
-          pending_ext: 'Waiting Stripe payment'
-          payment_intent_requires_action: 'Pending'
-          payment_intent_action_expired: 'Expired'
-          payment_intent_failed: 'Stripe payment failed'
-=======
           initiated: "Waiting Stripe payment"
           pending_ext: "Waiting Stripe payment"
           payment_intent_requires_action: 'Pending'
           payment_intent_action_expired: 'Expired'
           payment_intent_failed: "Stripe payment failed"
->>>>>>> d18f6c20
           refunded: 'Refunded'
           dismissed: 'Dismissed'
     manage_users:
