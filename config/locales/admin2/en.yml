--- conflicted
+++ resolved
@@ -905,11 +905,8 @@
       listing_fields_update_location_failed: 'Location field editing failed'
       listing_fields_update_expiration_failed: 'Expiration field editing failed'
       listing_fields_update_price_failed: 'Price field editing failed'
-<<<<<<< HEAD
       transaction_size_updated: 'Transaction size settings were updated'
-=======
       file_was_deleted: 'File was successfully deleted'
->>>>>>> 0ded05b2
     seo:
       title: '%{title} | %{service_name} Go Admin panel'
       description: 'Manage the %{title} settings of your %{service_name} Sharetribe Go marketplace'