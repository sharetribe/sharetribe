--- conflicted
+++ resolved
@@ -65,11 +65,8 @@
         manage_reviews: 'Manage reviews'
       payment_system:
         country_currency: 'Country & Currency'
-<<<<<<< HEAD
         transaction_size: 'Transaction size'
-=======
         stripe: 'Stripe'
->>>>>>> 2555bb57
       emails:
         email_users: 'Email users'
         automatic_newsletter: 'Automatic newsletter'
@@ -95,7 +92,6 @@
       advanced:
         custom_script: 'Custom script'
         delete_marketplace: 'Delete marketplace'
-<<<<<<< HEAD
     user_fields:
       info_text: 'Manage existing user fields'
       field_title: 'Field name'
@@ -141,7 +137,6 @@
         minimum_listing_price_below_tx_fee: 'The minimum transaction size has to be greater than or equal to the minimum transaction fee: %{minimum_transaction_fee}.'
         minimum_listing_price_below_min: 'The minimum transaction size has to be greater than the minimum commission %{minimum_commission}.'
         payments_not_enabled: 'Payments not enabled'
-=======
     stripe:
       info_header: 'Stripe'
       info_text: "<a href='%{fee_url}' target='_blank'>Stripe's fees</a> will be deducted from the transaction fee you are charging. For transactions processed by Stripe, payouts to sellers are delayed until the order is marked as completed. <a href='%{more_url}' target='_blank'> Learn more</a>"
@@ -172,7 +167,6 @@
       need_to_change_stripe_keys: "Do you need to change your Stripe keys? <a href='#' show-intercom=true >Contact the Sharetribe team</a>."
       need_to_change_publishable_key: "To change your Stripe Publishable Key, <a href='#' show-intercom=true >contact the Sharetribe team</a>."
       need_to_change_secret_key: "To change your Stripe Secret Key, <a href='#' show-intercom=true >contact the Sharetribe team</a>."
->>>>>>> 2555bb57
     listing_fields:
       info_header: 'Manage existing listing fields'
       info_text: 'Here you can edit the fields that users have to fill in when they create a new listing. Please note that some fields are predefined and cannot be edited.'
