--- conflicted
+++ resolved
@@ -65,11 +65,8 @@
         manage_reviews: 'Manage reviews'
       payment_system:
         country_currency: 'Country & Currency'
-<<<<<<< HEAD
         stripe: 'Stripe'
-=======
         transaction_size: 'Transaction size'
->>>>>>> 2073b160
       emails:
         email_users: 'Email users'
         automatic_newsletter: 'Automatic newsletter'
@@ -95,7 +92,6 @@
       advanced:
         custom_script: 'Custom script'
         delete_marketplace: 'Delete marketplace'
-<<<<<<< HEAD
     stripe:
       info_header: 'Stripe'
       info_text: "<a href='%{fee_url}' target='_blank'>Stripe's fees</a> will be deducted from the transaction fee you are charging. For transactions processed by Stripe, payouts to sellers are delayed until the order is marked as completed. <a href='%{more_url}' target='_blank'> Learn more</a>."
@@ -124,12 +120,12 @@
       buyer_fee_should_be_less_than_minimum_price: 'Minimum buyer transaction fee must be lower than minimum transaction size'
       stripe_connected: 'Stripe connected'
       stripe_disabled: 'Stripe disabled'
-      disable_stripe: 'Disable Stripe'
-      enable_stripe: 'Enable Stripe'
+      disable_stripe: 'Disable Stripe.'
+      disable_stripe_caption: 'Disable Stripe'
+      enable_stripe: 'Enable Stripe.'
       need_to_change_stripe_keys: "Do you need to change your Stripe keys? <a href='#' show-intercom=true >Contact the Sharetribe team</a>."
       need_to_change_publishable_key: "To change your Stripe Publishable Key, <a href='#' show-intercom=true >contact the Sharetribe team</a>."
       need_to_change_secret_key: "To change your Stripe Secret Key, <a href='#' show-intercom=true >contact the Sharetribe team</a>."
-=======
     transaction_size:
       info_header: 'Transaction size'
       info_text: 'If payments are enabled in your marketplace, you need to define a minimum transaction size: the smallest amount that an item can be purchased for. <a href="%{url}" target="_blank">Learn more about the minimum transaction size.</a>'
@@ -139,7 +135,6 @@
         minimum_listing_price_below_tx_fee: 'The minimum transaction size has to be greater than the minimum transaction fee: %{minimum_transaction_fee}.'
         minimum_listing_price_below_min: 'The minimum transaction size has to be greater than the minimum commission %{minimum_commission}.'
         payments_not_enabled: 'Payments not enabled'
->>>>>>> 2073b160
     user_fields:
       info_text: 'Manage existing user fields'
       field_title: 'Field name'
