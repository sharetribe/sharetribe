en:
  admin2:
    save_changes: 'Save changes'
    cancel: 'Cancel'
    delete: 'Delete'
    next_step: 'Next'
    prev_step: 'Prev'
    cancel: 'Cancel'
    delete: 'Delete'
    topnav:
      admin_menu: 'Admin menu'
      logo: 'Sharetribe Go Admin Panel'
      menu: 'Menu'
      go_to_your: 'Go to your'
      marketplace: 'Marketplace'
      avatar: 'Sharetribe Go Admin'
      logout: 'Log out'
      marketplace_id: 'Marketplace ID: %{id}'
    sidebar:
      dashboard: 'Dashboard'
      general_group: 'General'
      social_media_group: 'Social media'
      users_group: 'Users'
      listings_group: 'Listings'
      transactions_group: 'Transactions & Reviews'
      payment_group: 'Payment system'
      emails_group: 'Emails'
      search_group: 'Search & Location'
      seo_group: 'SEO'
      analytics_group: 'Analytics'
      advanced_group: 'Advanced'
      subscription: 'Subscription'
      help_center: 'Help Center'
      marketplace_guide: 'Marketplace Guide'
      what_new: "What's new?"
      general:
        essentials: 'Essentials'
        privacy: 'Privacy'
        static_content: 'Static content'
        admin_notifications: 'Admin notifications'
      design_group: 'Design'
      design:
        cover_photos: 'Cover photos'
        logos_and_color: 'Logos & Color'
        landing_page: 'Landing page'
        topbar: 'Top bar'
        footer: 'Footer'
        display: 'Display'
        experimental: 'Experimental'
      users:
        manage_users: 'Manage users'
        signup_login: 'Signup & Login'
        user_rights: 'User rights'
        invitations: 'Invitations'
      listings:
        listing_approval: 'Listing approval'
        listing_comments: 'Listing comments'
        manage_listings: 'Manage listings'
<<<<<<< HEAD
        listing_fields: 'Listing fields'
=======
        order_types: 'Order types'
        categories: 'Categories'
>>>>>>> 8ff75068
      transactions_reviews:
        config_transactions: 'Configure transactions'
        view_conversations: 'View conversations'
        manage_transactions: 'Manage transactions'
        manage_reviews: 'Manage reviews'
      payment_system:
        country_currency: 'Country & Currency'
      emails:
        email_users: 'Email users'
        automatic_newsletter: 'Automatic newsletter'
        welcome_email: 'Welcome email'
      search_location:
        search: 'Search'
        location: 'Location'
      social_media:
        image_tags: 'Image & tags'
        twitter: 'Twitter'
      seo:
        sitemap_robots: 'Sitemap & Robots'
        landing_pages: 'Landing page meta'
        search_pages: 'Search results pages meta'
        listing_pages: 'Listing pages meta'
        category_pages: 'Category pages meta'
        profile_pages: 'Profile pages meta'
        google_console: 'Google Search Console'
      analytics:
        google: 'Google Analytics'
        google_manager: 'Google Tag Manager'
        sharetribe: 'Sharetribe analytics'
      advanced:
        custom_script: 'Custom script'
        delete_marketplace: 'Delete marketplace'
<<<<<<< HEAD
    listing_fields:
      info_header: 'Manage existing listing fields'
      info_text: 'Here you can edit the fields that users have to fill in when they create a new listing. Please note that some fields are predefined and cannot be edited.'
      field_title: 'Field title'
      field_type: 'Field type'
      field_name: 'Field name'
      required_field: 'Required field'
      filter: 'Filter'
      listing_title: 'Listing title'
      detailed_description: 'Detailed description'
      expiration_date: 'Expiration date'
      add_listing_type: '+ Add a new listing field'
      add_title: 'Add a new listing field'
      new_field_type: 'New listing field type'
      edit_field_type: 'Edit listing field: %{name} (%{field_type})'
      delete_title: 'Delete listing field: %{name}'
      delete_info_text: 'Are you sure you want to remove the field %{name} and all its data? This cannot be undone.'
      delete_listing_field: 'Delete the listing field'
      display_on_homepage: 'Display a filter based on this field on the homepage'
      make_mandatory: 'Make it mandatory to fill in this field when creating a new listing'
      allow_decimals: 'Allow decimals'
      minimum_value: 'Minimum value allowed'
      maximum_value: 'Maximum value allowed'
      listing_categories: 'Listing categories where the field is used'
      dropdown_list_options: 'Dropdown list options'
      checkbox_list_options: 'Checkbox list options'
      add_option_link: '+ Add option'
      add_new_option: 'Add a new option'
      option_label: 'Option label'
      save_option: 'Save option'
      save_changes: 'Save changes'
      edit_option: 'Edit option'
      delete_option_title: 'Delete option "%{title}"'
      delete_option_body: 'Are you sure you want to delete the checkbox list option "%{title}"?'
      error_count_options: 'Add at least %{count} option(s)'
      price_filter_min: 'Filter minimum price'
      price_filter_max: 'Filter maximum price'
      show_price_filter: 'Display a filter based on this field on the homepage'
      edit_price_hint: 'The minimum and maximum price only affect the filter. They do not set a limit for listing prices.'
      listing_location_required: 'This field is required'
      types:
        text: 'Text'
        price: 'Price'
        date: 'Date'
        location: 'Location'
        image: 'Image'
=======
    order_types:
      info_text: 'Order types determine how the order process works in your site. You can decide whether your users are renting or selling, or just perhaps posting announcements and communicating via direct messages.'
      name: 'Name'
      used_in: 'Used in'
      all_categories: "All categories"
      no_categories: "No categories"
      category_count: "%{category_count} categories"
      add_new_order_type: 'Add a new order type'
      add_new: '+ Add a new order type'
      new_order_type: 'New order type template'
      edit_order_type: 'Edit order type: %{type}'
      listing_shape_name_placeholder: "E.g. Sell"
      checkout_button: 'Checkout button label'
      action_button_placeholder: "E.g. Buy"
      pricing_checkout: 'Pricing and checkout'
      online_payments_label: "Allow sellers to accept payments online"
      allow_providers_to_manage_availability: "Allow sellers to manage their availability from a calendar"
      shipping_label: "Allow sellers to define a shipping fee"
      price_label: "Allow sellers to add a price to their listings"
      units_title_with_availability: "Pricing units with availability"
      units_title_without_availability: 'Pricing units without availability'
      per_hour_availability: '"Per hour" availability'
      per_day_availability: '"Per day" availability'
      per_night_availability: '"Per night" availability'
      update_success: "Changes to order type '%{shape}' saved"
      update_failure: "Could not save changes. Error: %{error_msg}"
      create_success: "New order type '%{shape}' created"
      create_failure: "Could not create new order type. Error: %{error_msg}"
      successfully_deleted: "Successfully deleted order type '%{order_type}'"
      delete: 'Delete the order type'
      delete_caption: 'Delete order type: %{order_type}'
      confirm_delete_simple_order_type: 'Deleting an order type cannot be undone. Are you sure you want to proceed?'
      per: 'Per'
      add_unit_title: '+ Add a custom pricing unit'
      add_unit: 'Add a new pricing unit'
      unit_label: 'Pricing unit label'
      unit_label_placeholder: 'e.g. kg, 30 minutes, person, class…'
      unit_type_quantity: 'Quantity (per piece, per kg, per person, per 2h tour…)'
      unit_type_time: 'Time (per 30 minutes, per 2 weeks, per year…)'
      save_unit: 'Save pricing unit'
      selector_label: 'Selector label'
      unit_type: 'Unit type'
      delete_unit_title: 'Delete pricing unit "%{title}"'
      delete_unit_text: 'Are you sure you want to delete the pricing unit "%{title}"?'
      errors:
        without_online_payments: 'Shipping cannot be enabled without online payments'
        enabled_without_price: 'Online payments cannot be enabled without price'
        used_without_price: 'Price units cannot be used without price field'
        cannot_delete_msg: 'Cannot delete order type, error: %{error_msg}'
        cannot_delete: 'Cannot delete order type'
        can_not_delete_only_one_in_categories: "You can't delete this order type because in following categories this order type is the only one in use: %{categories}"
        can_not_delete_last: "You can't delete this order type because it's the only type in your marketplace."
        can_not_find_name: "Can not find order type with given name: %{name}"
      units:
        piece: "Per piece"
        hour: "Per hour"
        day: "Per day"
        night: "Per night"
        week: "Per week"
        month: "Per month"
        unit: "Per unit"
      confirm_delete_order_type:
        one: "%{count} listing use this order type. If you delete it, this listing will be closed. Are you sure you want to proceed?"
        other: "%{count} listings use this order type. If you delete it, those listings will be closed. Are you sure you want to proceed?"
    categories:
      info_text: 'Here you can edit the categories that providers have to put listing in, and visitors use to browse your marketplace.'
      add_category: '+ Add a new category'
      add_category_popup: 'Add a new category'
      edit_category: 'Edit category: %{category}'
      category_name: 'Category name'
      category_parent: 'Parent category'
      no_parent: 'No parent'
      order_types: 'Order types'
      delete_category_btn: 'Delete the category'
      delete_category: 'Delete category: %{category}'
      delete_category_info_text: 'What should be their new category?'
      remove_category_confirmation: "Are you sure you want to remove category '%{category_name}'?"
      remove:
        remove_category: "Remove category"
        remove_category_name: "Remove category '%{category_name}'"
        remove_empty_category: 'Deleting a category cannot be undone. Are you sure you want to proceed?'
        warning_remove_effects: "Warning! Removing category '%{category_name}' will have the following effects:"
        warning_listing_will_be_moved:
          one: "There is %{count} listing in the category. It will be moved to the selected category."
          other: "There are %{count} listings in the category. They will be moved to the selected category."
        warning_custom_field_will_be_moved:
          one: "There is %{count} custom field in the category. It will be moved to the selected category."
          other: "There are %{count} custom field in the category. They will be moved to the selected category."
        warning_subcategory_will_be_removed:
          one: "There is %{count} subcategory in the category. It will be removed."
          other: "There are %{count} subcategories in the category. They will be removed."
        warning_with_subcategories_listing_will_be_moved:
          one: "There is %{count} listing in the category and subcategories. It will be moved to the selected category."
          other: "There are %{count} listings in the category and subcategories. They will be moved to the selected category."
        warning_with_subcategories_custom_field_will_be_moved:
          one: "There is %{count} custom field in the category and subcategories. It will be moved to the selected category."
          other: "There are %{count} custom field in the category and subcategories. They will be moved to the selected category."
        select_new_category: "Select a new category where the items listed above will be moved:"
>>>>>>> 8ff75068
    manage_reviews:
      transaction: 'Transaction'
      customer: 'Customer'
      customer_rating: 'Customer rating'
      provider: 'Provider'
      provider_rating: 'Provider rating'
      actions: 'Actions'
      search_placeholder: 'Search reviews by user or keyword...'
      all_transactions: 'All transactions (%{count})'
      customer_title: "Customer review from %{title}"
      provider_title: "Provider review from %{title}"
      review_label: 'Reviews for the transaction for "%{title}"'
      delete_notice: 'Deleting a review allows its author to leave another one for the same transaction. Deleting a review cannot be undone.'
      blocked_notice: 'Blocking the review prevents its author from leaving another one for the same transaction.'
      delete_title: 'Delete and block reviews for the transaction for "%{title}"'
      block_review_customer: "Block future customer from %{title}"
      block_review_provider: "Block future provider from %{title}"
      delete_review_customer: "Delete customer review from %{title}"
      delete_review_provider: "Delete provider review from %{title}"
      save: 'Save'
      cancel: 'Cancel'
      edit: 'Edit'
      rating_string: 'Rating'
      delete_block: 'Delete and block'
      read_review_comments: 'Read review comments'
      rating: '%{rating} rating.'
      unskip: 'Unskip the review'
      comment: 'Comment'
      unskip_notice: 'If you unskip the review, the user will be able to post one. They will not be notified automatically.'
      statuses:
        positive: 'Positive'
        negative: 'Negative'
        skipped: 'Skipped'
        waiting: 'Waiting for the review'
        blocked: 'Blocked'
      status_filter:
        positive: 'Positive review'
        negative: 'Negative review'
        skipped: 'Skipped review'
        waiting: 'Waiting for the review'
        blocked: 'Blocked review'
    delete_marketplace:
      info_text_1: 'Delete your marketplace'
      info_text_2: 'Once you delete the marketplace, you will not be able to access it anymore. This cannot be undone.'
      info_text_3: 'Be careful.'
      info_text_4: 'Please note that after deletion, you and your marketplace users may still receive the last marketplace update emails.'
      info_text_5: 'To delete your marketplace forever, you must type your Sharetribe marketplace domain (%{domain}) in the text field below.'
      info_text_6: "One last thing before you delete your marketplace: is there anything we can do to help? Don't hesitate to <a href='#' show-intercom=true >contact the Sharetribe team</a> if you have any question. We'll be happy to help you get the most of Sharetribe Go!"
      delete_confirmation_placeholder: 'Type your Sharetribe marketplace domain here...'
      delete: 'Delete your marketplace forever'
      cannot_delete: 'Could not delete marketplace.'
      delete_info_text: "Would you like to cancel your subscription or delete your marketplace? <a href='#' show-intercom=true >Contact the Sharetribe team</a> we'll be happy to help!"
    view_conversations:
      search_placeholder: 'Search conversations by user, email or keyword...'
      started_from: 'Started from'
      sender: 'Starter'
      receiver: 'Provider'
      started: 'Started'
      latest_activity: 'Latest activity'
      actions: 'Actions'
      not_available: 'Not available'
      profile: "%{author}'s profile"
      read: 'Read'
      listing: "Listing: '%{listing}'"
    email_users:
      compose_email: 'Compose email'
      recipients: 'Who do you want to email?'
      learn_segments: 'Learn more about the <a href="%{url}" target="_blank">user segments</a>.'
      receivers_languages: 'Language of the email receivers'
      any_language: 'Any language'
      subject: 'Email subject'
      subject_info_text: 'To improve email deliverability the email subject is generated automatically and cannot be changed.'
      email_subject_text: "A new message from the %{service_name} team"
      message_will_be_sent_only_to_people_with_this_language: "The email will be sent only to the users who are using %{service_name} in the language you choose."
      content: 'Email content'
      content_info_text: '"Firstname" cannot be removed and will be replaced by the actual first name of each recipient.'
      content_hello: 'Hello Firstname,'
      content_placeholder: 'What do you want to say to your members?'
      send_email: 'Send email to users'
      send_to_yourself: 'Send a test email to yourself'
    google_manager:
      info_text: "Using a tag manager such as GTM is a great way to manage and deploy snippets of code or tracking pixels on your website without having to modify the code."
      info_text_2: "Because Sharetribe also relies on Google Tag Manager, you should <a href='%{url}' target='_blank'>learn how to configure GTM for your Go marketplace</a>."
    google_console:
      info_text: "Google Search Console offers tools and reports to help you measure your site's Search traffic and performance and fix issues related to Google Search results."
      info_text_2: "It's a good idea to add your website to Google Search Console. It takes only a few minutes with <a href='%{url}' target='_blank'>these instructions</a>."
    invitations:
      invite_new_users: 'Invite new users'
      from: 'From'
      to: 'To'
      message: 'Message'
      accepted: 'Accepted'
      date_sent: 'Date sent'
    manage_listings:
      search_placeholder: 'Search listings by title, user or category...'
      export_to_csv: 'Export to CSV'
      all_listings: 'All listings (%{count})'
      listing: 'Listing'
      provider: 'Provider'
      created: 'Created'
      updated: 'Updated'
      category: 'Category'
      status: 'Status'
      actions: 'Actions'
      cancel: 'Cancel'
      reject: 'Reject'
      delete: 'Delete'
      delete_title: 'Delete %{title}'
      delete_confirm: 'Delete the listing forever'
      approve: 'Approve'
      edit: 'Edit'
      close: 'Close'
      close_info_text: 'This closes the listing. Are you sure you want to proceed?'
      delete_info_text: 'Deleting a listing cannot be undone. Are you sure you want to proceed?'
      processing_export: "Processing export to CSV..."
      confirm_popup_body: 'This listing has not been approved yet. You can now decide to approve or reject the listing. If you approve the listing it will be public and visible to all users. If you reject the listing it will not be public.'
    manage_transactions:
      export_to_csv: 'Export to CSV'
      search_placeholder: 'Search transactions by listing title or users...'
      listing: 'Listing'
      customer: 'Customer'
      provider: 'Provider'
      started: 'Started'
      latest_activity: 'Latest activity'
      status: 'Status'
      amount: 'Amount'
      actions: 'Actions'
      view_details: 'View details'
      all_transactions: 'All transactions (%{count})'
      not_available: 'Not available'
    manage_users:
      ban_msg: 'This disables the user account from the marketplace and prevents them from accessing the site again with this account. Are you sure you want to proceed?'
      unban_msg: 'This enables the user account in the marketplace and allows them to access the site again with this account. Are you sure you want to proceed?'
      to_admin: 'This makes the user an admin. You should notify the user about their responsibilities and that they should review the Sharetribe terms of use. Are you sure you want to proceed?'
      search_by: 'Search users by name, display name or email...'
      have_ongoing_transactions: "This account can't be deleted because they have ongoing transactions. Please complete all transactions before deleting the account."
      only_delete_disabled: "You can only delete users that have been disabled. Disable a user first in order to delete their account."
      export_csv: 'Export to CSV'
      all_statuses: 'All users (%{count})'
      name: 'Name'
      email: 'Email'
      join_date: 'Joined'
      posting: 'Posting'
      admin: 'Admin'
      disable: 'Disable'
      actions: 'Actions'
      unconfirmed_text: "This user hasn't confirmed their email address. It might be possible that the user didn't receive the confirmation email. Click the resend button if you want to send it again."
      resend_email: 'Re-send confirmation email'
      cancel: 'Cancel'
      unconfirmed: 'Unconfirmed'
      unconfirmed_user: 'Unconfirmed user: %{username}'
      edit: 'Edit'
      delete: 'Delete'
      post_listing: 'Post listing as'
      ban_me_error: 'You cannot ban yourself'
      cannot_delete_yourself_admin: 'You cannot delete yourself as an admin'
      saved: 'Saved'
      delete_user: 'Delete user: %{username}'
      delete_forever: 'Delete the user account forever'
      delete_user_text: >
        If you delete this account, the personal information (name, phone number, address, email, profile picture, etc.) will be deleted permanently and can't be recovered. All the listings that they have created will be removed.
        <br>
        <br>
        Information where other members are involved (conversations with other people, transactions they've made, reviews they've given to others, etc) is not removed when you delete this account. However, the name will no longer be displayed next to this information.
        <br>
        <br>
        You will not be able to reactivate this account after it has been deleted.
    welcome_email:
      title: 'Welcome email content'
      title_info_text: "The message below will be sent to every new user when they join. You can customize the message to fit your marketplace. By clicking 'Send test message' you can send a preview message to your email address, so you can see how it looks in an email client."
      welcome_email_content: 'Email content'
      hello: 'Hello Firstname,'
      welcome_email_content_placeholder: 'Welcome to %{name}!'
      welcome_email_content_info_text: '"Firstname" cannot be removed and will be replaced by the actual first name of each recipient.'
      send_to_yourself: 'Send a test email to yourself'
    footer:
      footer_enabling: 'Footer enabling'
      footer_enabling_field: 'Enable the footer in all pages of your marketplace'
      footer_enabling_info_text: "By customizing the footer, you can give your visitors more ways to access important sections of your marketplace and make your brand more visible. Select the variation of the footer, add text and social media links, add a copyright text: <a href='%{url}' target='_blank'>learn more about the footer</a>."
      plan_disabled: 'Would you like to configure your own custom footer? <a href="%{url}" target="_blank">Upgrade to the Pro plan or higher</a>.'
      footer_style: 'Footer style'
      footer_links: 'Footer links'
      add_new_footer_link: '+ Add a new footer link'
      footer_social_links: 'Footer social links'
      footer_copyright: 'Footer copyright'
      footer_copyright_placeholder: 'All rights reserved.'
      style:
        dark: 'Dark'
        light: 'Light'
        marketplace_color: 'Marketplace color'
        logo: 'Logo'
    topbar:
      top_bar_settings: 'Top bar settings'
      logo_link: 'Target URL for the marketplace Main logo'
      logo_link_info_text: 'You can customize the link of the logo (and the default home button of the top bar menu). By default the logo takes users to the homepage or Custom Landing Page.'
      post_new_listing_button: '"Post a new listing" button text'
      post_new_listing: 'Post a new listing'
      show_in_top_bar: 'Show in the Top bar'
      display_about_menu: '"About" and other static pages'
      display_contact_menu: '"Contact us" page'
      display_invite_menu: '"Invite new members" page'
      maximum_number_links: 'Maximum number of links displayed in the Top bar'
      limit_priority_links_info_text: 'If not all links are displayed, they will be grouped into a dropdown menu.'
      custom_links: 'Top bar custom links'
      new_custom_link: '+ Add a new custom link'
      link_title: 'Link title'
      all: 'Show all'
    custom_script:
      info_text: "This script is injected inside the tag of every page and can be used to insert custom CSS, JavaScript or HTML. <a href='%{url}' target='_blank'>Learn more about Custom script</a>."
      custom_head_script: 'CSS, JavaScript and/or HTML script'
      custom_head_script_placeholder: '<script src="https://example.com/customscript.js"></script>'
      custom_head_script_info_text: 'Please note that future changes to Sharetribe may render your script incompatible.'
    sharetribe:
      info_text: "To improve Sharetribe's services and support, Sharetribe tracks marketplace members' activity. Personal data is never collected and this information is never shared outside the Sharetribe team - that's a pinky promise. <a href='%{url}' target='_blank'>Learn more</a>."
      end_user_analytics: "Allow Sharetribe to track members activity in order to improve Sharetribe's services"
    google:
      info_text: "Track your traffic in your Sharetribe marketplace with Google Analytics. You'll be able to browse and analyze lots of data: number of visitors, pages viewed, time spent on your marketplace, traffic sources, etc. <a href='%{url}' target='_blank' >Learn more about the Google Analytics setup</a>."
      google_analytics_key: 'Google Analytics tracking ID'
      google_analytics_key_placeholder: 'UA-12345678-9'
      google_analytics_key_info_text: 'Tracking ID of your Google Analytics account.'
    profile_pages:
      title: 'Meta tags for the profile pages'
      title_info_text: 'Optimizing meta tags of your marketplace pages is important for usability and SEO (Search Engine Optimization). You can use variables to design the perfect tags. <a href="%{url}" target="_blank">Learn more about meta tags</a>.'
      profile_meta_title: 'Title meta tag'
      profile_meta_title_placeholder: 'Profile of {{user_display_name}} - {{marketplace_name}}'
      profile_meta_title_info_text: 'The content of this tag is suggested to search engines and displayed on results pages as the clickable headline. You can use the following variables: {{marketplace_name}}, {{marketplace_slogan}}, {{marketplace_description}}, {{user_display_name}}.'
      profile_meta_description: 'Description meta tag'
      profile_meta_description_placeholder: 'Learn more about {{user_display_name}} on {{marketplace_name}}'
      profile_meta_description_info_text: 'The content of this tag is suggested to search engines and appears underneath the blue clickable links in a search engine results page. You can use the following variables: {{marketplace_name}}, {{marketplace_slogan}}, {{marketplace_description}}, {{user_display_name}}.'
    category_pages:
      title: 'Meta tags for the category pages'
      title_info_text: 'Optimizing meta tags of your marketplace pages is important for usability and SEO (Search Engine Optimization). You can use variables to design the perfect tags. <a href="%{url}" target="_blank">Learn more about meta tags</a>.'
      category_meta_title: 'Title meta tag'
      category_meta_title_placeholder: '{{category_name}} - {{marketplace_name}}'
      category_meta_title_info_text: 'The content of this tag is suggested to search engines and displayed on results pages as the clickable headline. You can use the following variables: {{marketplace_name}}, {{marketplace_slogan}}, {{marketplace_description}}, {{category_name}}.'
      category_meta_description: 'Description meta tag'
      category_meta_description_placeholder: '{{category_name}} on {{marketplace_name}}'
      category_meta_description_info_text: 'The content of this tag is suggested to search engines and appears underneath the blue clickable links in a search engine results page. You can use the following variables: {{marketplace_name}}, {{marketplace_slogan}}, {{marketplace_description}}, {{category_name}}.'
    listing_pages:
      title: 'Meta tags for the listing pages'
      title_info_text: 'Optimizing meta tags of your marketplace pages is important for usability and SEO (Search Engine Optimization). You can use variables to design the perfect tags. <a href="%{url}" target="_blank">Learn more about meta tags</a>.'
      listing_meta_title: 'Title meta tag'
      listing_meta_title_placeholder: '{{listing_title}} - {{marketplace_name}}'
      listing_meta_title_info_text: 'The content of this tag is suggested to search engines and displayed on results pages as the clickable headline. You can use the following variables: {{marketplace_name}}, {{marketplace_slogan}}, {{marketplace_description}}, {{listing_title}}, {{listing_author}}, {{listing_price}}.'
      listing_meta_description: 'Description meta tag'
      listing_meta_description_placeholder: '{{listing_title}} for {{listing_price}} by {{listing_author}} on {{marketplace_name}}'
      listing_meta_description_info_text: 'The content of this tag is suggested to search engines and appears underneath the blue clickable links in a search engine results page. You can use the following variables: {{marketplace_name}}, {{marketplace_slogan}}, {{marketplace_description}}, {{listing_title}}, {{listing_author}}, {{listing_price}}.'
    search_pages:
      title: 'Meta tags for the search results pages'
      title_info_text: 'Optimizing meta tags of your marketplace pages is important for usability and SEO (Search Engine Optimization). You can use variables to design the perfect tags. <a href="%{url}" target="_blank">Learn more about meta tags</a>.'
      search_meta_title: 'Title meta tag'
      search_meta_title_placeholder: 'Search results - {{marketplace_name}}'
      search_meta_title_info_text: 'The content of this tag is suggested to search engines and displayed on results pages as the clickable headline. You can use the following variables: {{marketplace_name}}, {{marketplace_slogan}}, {{marketplace_description}}, {{keywords_searched}}, {{location_searched}}.'
      search_meta_description: 'Description meta tag'
      search_meta_description_placeholder: 'Search results for: {{keywords_searched}} {{location_searched}} on {{marketplace_name}}'
      search_meta_description_info_text: 'The content of this tag is suggested to search engines and appears underneath the blue clickable links in a search engine results page. You can use the following variables: {{marketplace_name}}, {{marketplace_slogan}}, {{marketplace_description}}, {{keywords_searched}}, {{location_searched}}.'
    landing_pages:
      title: 'Meta tags for the homepage or Custom Landing Page'
      title_info_text: 'Optimizing meta tags of your marketplace pages is important for usability and SEO (Search Engine Optimization). You can use variables to design the perfect tags. <a href="%{url}" target="_blank">Learn more about meta tags</a>.'
      meta_title: 'Title meta tag'
      meta_title_placeholder: '{{marketplace_name}} - {{marketplace_slogan}}'
      meta_title_info_text: 'The content of this tag is suggested to search engines and displayed on results pages as the clickable headline. You can use the following variables: {{marketplace_name}}, {{marketplace_slogan}}, {{marketplace_description}}.'
      meta_description: 'Description meta tag'
      meta_description_placeholder: '{{marketplace_description}} - {{marketplace_slogan}}'
      meta_description_info_text: 'The content of this tag is suggested to search engines and appears underneath the blue clickable links in a search engine results page. You can use the following variables: {{marketplace_name}}, {{marketplace_slogan}}, {{marketplace_description}}.'
    sitemap_robots:
      sitemap: 'Sitemap'
      robots: 'Robots.txt'
      sitemap_info_private: 'As your marketplace is private, there is no sitemap.'
      robots_info_private: 'As your marketplace is private, there is no robots.txt.'
      sitemap_info_text_1: 'Sitemaps are an easy way to inform search engines about pages on your site that are available for crawling. <a href="%{url}" target="_blank">Learn more about the XML Sitemap file</a>.'
      sitemap_info_text_2: 'A sitemap is automatically generated for your marketplace: it references up to the 500 most recent listings in your website. You can access your sitemap at <a href="%{url}" target="_blank">%{url}</a>.'
      robots_info_text_1: 'Robots.txt is a text file to instruct web robots (typically search engine robots) how to crawl pages on your website. <a href="%{url}" target="_blank">Learn more about the robots.txt file</a>.'
      robots_info_text_2: 'A robots.txt file is automatically generated for your marketplace. You can access your robots.txt at <a href="%{url}" target="_blank">%{url}</a>.'
    twitter:
      twitter_settings: 'Twitter settings'
      twitter_handle: 'Twitter handle'
      twitter_handle_info_text: 'Username of the Twitter account of your marketplace (if you have one). It will be mentioned when people use the tweet button on the listing page.'
      yourhandle: 'yourhandle'
    image_tags:
      social_logo: 'Image for social media'
      social_logo_info_text: 'This image will be shown in social media for Facebook, for Twitter, and for LinkedIn when someone shares your website. For the best results, it should have a 2:1 aspect ratio and a minimum size of 1200x600 pixels.'
      social_media_image: 'Social media image'
      social_media_tags: 'Social media tags'
      social_media_title: 'Title for social media'
      social_media_title_info_text: 'This text will be shown in social media for Facebook, for Twitter, and for LinkedIn when someone shares your website. See how it looks likes <a href="%{fb_url}" target="_blank">for Facebook</a>, <a href="%{twitter_url}" target="_blank">for Twitter</a> and <a href="%{link_url}" target="_blank">for LinkedIn</a>.'
      social_media_description: 'Description for social media'
    location:
      location_settings: 'Location settings'
      location_settings_info_text: 'Location can be present in multiple steps and features: the listing creation form and pages, the profile pages and settings, the homepage and search. You can disable entirely the use of location. You can decide to display the listing exact location or its general location.'
      show_location: 'Allow users to add location to their profile and listings, and show a map view on the search page'
      fuzzy_location: 'Display a circle instead of the exact location'
    search:
      keyword: 'Keyword'
      location: 'Location'
      keyword_and_location: 'Keyword & Location'
      imperial: 'Miles'
      metric: 'Kilometers'
      search_type: 'Search type'
      search_type_info_text: 'The location search can be used only if the location feature is enabled.'
      keyword_settings: 'Search placeholder'
      location_settings: 'Location search settings'
      show_distance: 'Show distance in'
      limit_distance: 'Show only nearby listings with location search.'
      search_placeholder: 'Search help text'
      search_placeholder_info_text: 'This is shown as the placeholder text in the search bar.'
      search_for: 'Search for...'
    country_currency:
      payments_not_enabled: 'Payments not enabled'
      country: 'Country'
      country_info_text: 'Want to change the country of your marketplace? <a href="#" show-intercom=true >Contact the Sharetribe team</a>.'
      currency: 'Currency'
      support: 'Sharetribe Go offers PayPal and Stripe as payment gateways. You can learn more about the countries and currencies <a href="%{paypal_url}" target="_blank">supported by PayPal</a> and <a href="%{stripe_url}" target="_blank">supported by Stripe</a>.'
      stripe_paypal_allowed: "With <strong>%{country_name}</strong> and <strong>%{currency}</strong> as your marketplace settings, <strong>PayPal</strong> and <strong>Stripe</strong> can be configured as payment gateways in your marketplace."
      paypal_allowed: "With <strong>%{country_name}</strong> and <strong>%{currency}</strong> as your marketplace settings, <strong>PayPal</strong> can be configured as the payment gateway in your marketplace."
      stripe_allowed: "With <strong>%{country_name}</strong> and <strong>%{currency}</strong> as your marketplace settings, <strong>Stripe</strong> can be configured as the payment gateway in your marketplace."
      stripe_paypal_not_allowed: "With <strong>%{country_name}</strong> and <strong>%{currency}</strong> as your marketplace settings, there is unfortunately no payment gateways available for your marketplace."
    automatic_newsletter:
      send_automatic_newsletter: 'Send the automatic newsletter'
      send_automatic_newsletter_info_text: 'To be notified about new listings in your marketplace, your members can receive a daily or weekly newsletter. They can opt-out anytime from their own user settings. <a href=%{href} target="_blank">Learn more about the automatic newsletter</a>.'
      automatic_newsletter_frequency: 'Automatic newsletter frequency'
      automatic_newsletter_frequency_info_text: 'For new users, you can specify the new initial frequency of the automatic newsletter. Members can unsubscribe or change the frequency anytime, from their own user settings.'
      default_newsletter_frequency: 'Default automatic newsletter frequency'
      newsletter_daily: 'Daily'
      newsletter_weekly: 'Weekly'
      automatic_newsletters: 'Send automatic newsletters to all users'
    config_transactions:
      transaction_agreement_in_use: 'Buyers are required to accept an agreement before transaction'
      transaction_auto_completion: 'Transaction auto-completion'
      days: 'Days'
      info_text: 'Default 7 days, max 85 days. For transactions processed by Stripe, payments to sellers are delayed until the order is marked as completed.'
      automatic_confirmation_after_days: 'Automatically mark transactions completed after'
      transaction_agreement: 'Transaction agreement'
      agreement_label: 'Agreement label'
      agreement_label_placeholder: 'By clicking this box I accept the agreement'
      agreement_label_info_text: 'This text will be shown next to a checkbox in the checkout form. The buyer needs to check the box to proceed with the transaction. An example label would be something like "By clicking this box I accept the agreement.'
      agreement_text: 'Agreement text'
      agreement_text_info_text: 'This is the content of the actual agreement that the buyer needs to accept. The agreement content is displayed when the user clicks the "View." link next to the agreement label.'
    listing_comments:
      info_text: "Allowing users to comment on a listing helps people clarify things publicly before starting a transaction. This is also helpful if your marketplace doesn't rely on online payments. You can delete comments from listing pages."
      listing_comments_in_use: 'Allow users to post comments to listings (viewable to all other users)'
    listing_approval:
      info_text: 'Reviewing all content before it is visible to all visitors is a great way to build trust. You can enable the Listing approval feature to review all new and edited listings. They can be approved or rejected. When that feature is enabled, providers who post a listing will have to "Submit for review", instead of posting it immediately.'
      pre_approved_listings: 'Review all listings before they are published'
    experimental:
      new_layout: 'New layout'
      info_text: "When new layout components are made available for your marketplace, you can choose whether you want to start using the new component or continue using the old one. You can toggle the selection at any point from this page. It's recommended to always be using the new version, as the old components might be phased out at some point. In case a component you're currently using is going to be phased out, you will be contacted in advance."
      only_you: 'Only you'
      all_users: 'All users'
      no_one: 'No one'
      title_topbar_v1: 'Enable the new Top bar for'
      description_topbar_v1: 'The new Top bar is visible on every page.'
      title_searchpage_v1: 'Enable the new Search page for'
      description_searchpage_v1: 'The new Search page requires the new Top bar.'
      title_email_layout_v2: 'Enable the layout for emails for'
      description_email_layout_v2: 'The new Search page requires the new Top bar.'
    signup_login:
      signup_header: 'Signup information text'
      signup_info_text: 'Info text that will be shown to users in the Sign up. You can give the users instructions for signing up, information like where to get an invite, etc.'
      google: 'Google'
      google_info_text: 'To enable Google Sign-In, create a project for your marketplace in the <a target="_blank" href="%{href}">Google Developers Console</a>. Add the generated ID and secret key of the project here. <a target="_blank" href="%{href2}">See instructions for configuring Google Sign-In</a>.'
      google_connect_id: 'Google Client ID'
      google_connect_secret: 'Google Client secret'
      google_connect_enabled: 'Users can sign up and login with a Google account'
      facebook: 'Facebook'
      facebook_info_text: 'To enable Facebook Login, you must create an application for your marketplace in the <a target="_blank" href="%{href}">Facebook Developers Dashboard</a>. Add the generated App ID and Secret Key of the application below. <a target="_blank" href="%{href2}">See instructions for configuring Facebook Login</a>.'
      facebook_connect_id: 'Facebook App ID'
      facebook_connect_secret: 'Facebook App Secret'
      facebook_connect_enabled: 'Users can sign up and log in with a Facebook account'
      linkedin: 'LinkedIn'
      linkedin_connect_id: 'LinkedIn Client ID'
      linkedin_connect_secret: 'LinkedIn Client Secret'
      linkedin_connect_enabled: 'Users can sign up and login with a LinkedIn account'
      linkedin_info_text: 'To enable LinkedIn Sign In, create an app for your marketplace in the <a target="_blank" href="%{href}">LinkedIn Developers Dashboard</a>. Add the generated ID and secret key of the app here. <a target="_blank" href="%{href2}">See instructions for configuring LinkedIn Sign In</a>.'
    cover_photos:
      preview_homepage: 'Preview homepage'
      description: 'Are you looking for some ready-made and optimized cover pictures? Or would you like some inspiration and websites where to find great cover pictures? <a href="%{href}" target="_blank">We have you covered</a>!'
      cover_photo: 'Cover photo'
      cover_photo_info_text: 'The cover photo is shown in the homepage for users who are not logged in. The dimensions should be 1920x450 pixels.'
      small_cover_photo: 'Small cover photo'
      small_cover_photo_info_text: 'The small cover photo is shown in all pages except on the homepage for users who are not logged in. The dimensions should be 1920x96 pixels.'
    logos_and_color:
      favicon: 'Favicon'
      favicon_info_text: "The favicon will be shown in the browser's tab. The dimensions should be 32x32 pixels."
      not_added: "You haven't added a %{name} yet."
      color: 'Color'
      color_info_text: 'The marketplace color is used in many places of the interface and email notifications.'
      marketplace_color: 'Marketplace color'
      logos: 'Logos'
      main_logo: 'Main logo'
      main_logo_info_text: 'The main logo will be shown on your marketplace Top bar and in automatic email notifications. The dimensions should be 336x80 pixels.'
      square_logo: 'Square logo'
      square_logo_info_text: 'The square logo will be shown when you perform some actions as an admin and when people bookmark your site to the home screen of their mobile device. The dimensions should be (at least) 600x600 pixels.'
      current_file: 'The current %{type} filename is "%{filename}".'
    user_rights:
      invitation_rights: 'Invitation rights'
      join_with_invite_only: 'Allow new users to join only with an invite from a registered user'
      users_can_invite_new_users: 'Allow all registered users, and not only admins, to invite new users'
      allow_free_conversations: 'Allow users to message each other freely'
      require_verification_to_post_listings: 'Allow only users verified by admins to post new listings'
      communication_rights: 'Communication rights'
      posting_rights: 'Posting rights'
      info_text: "To help users understand what is required to be allowed to post listings, you can share some details above: they will be displayed on the new listing form only to users who haven't been allowed to post listings already."
    privacy:
      private_marketplace: 'Private marketplace'
      header: 'Private marketplace landing page content'
      private: 'Allow only registered users to see listings and user profiles (make marketplace private)'
      info_text: 'This content is shown on the homepage of private marketplaces to users who are not logged in. Here you can describe your marketplace and the process to join it.'
    essentials:
      header_link: 'Preview your Marketplace'
      header: 'Basic marketplace details'
      community_name: 'Marketplace name'
      community_info_text: 'Name is shown to users in emails and various other places.'
      community_slogan: 'Marketplace slogan & color'
      community_slogan_info_text: 'Slogan is shown in browsers, search engines and social media.'
      community_description: 'Marketplace description & color'
      community_description_info_text: 'Description is shown in browsers, search engines and social media.'
      default_language: '%{language} is used as default in the marketplace.'
      marketplace_languages: 'Marketplace languages'
      color: 'Color'
      show_slogan: 'Display the slogan in the homepage or Custom Landing Page for users who are not logged in'
      show_description: 'Display the description in the homepage or Custom Landing Page for users who are not logged in'
    admin_notifications:
      header: 'Admin notification settings'
      info_text: "To monitor what's happening on your marketplace website, you can be notified of any new activity. Email notifications are sent to all confirmed emails of all admins."
      email_admins_about_new_members: 'Send admins an email whenever a new user signs up'
      email_admins_about_new_transactions: 'Send admins an email whenever a new transaction starts'
    static_content:
      header: 'Static content pages'
      info_text: 'You can edit up to four pages of static content. Users can find the pages by clicking the "About" link in the top bar.'
      about: 'About'
      how_it_works: 'How it works'
      privacy_policy: 'Privacy policy'
      terms_of_use: 'Terms of use'
      edit: 'Edit'
    landing_page:
      header: 'Custom Landing Page'
      info_text_1: 'The landing page is perhaps most important page of your marketplace. It is the first page that visitors see—sort of like the front door of your house. You have only a few seconds to convince new visitors that they should explore your site. The page needs to be appealing and your value proposition should be clear and enticing.'
      info_text_2: 'If you want to have a completely customized landing page for your marketplace, you can purchase it as an add-on for $99 per month.'
      btn_text: 'Learn more about the Custom Landing Page add-on'
    display:
      grid: 'Grid'
      list: 'List'
      map: 'Map'
      full_name: 'John Doe'
      first_name_with_initial: 'John D'
      first_name_only: 'John'
      show_category_in_listing_list: "Show listing's type on the List view"
      show_listing_publishing_date: "Show listing's publishing date on the listing page"
      listing_display_header: 'Listing display settings'
      user_display: 'Display name type'
      user_display_header: 'User display settings'
      user_display_info_text: 'Display name type determines how the name of each user is shown on the marketplace.'
      browse_view: 'Default browse view'
      browse_view_header: 'Browse view display settings'
      browse_view_info_text: 'The default browse view determines how the listings are displayed on the homepage by default.'
    notifications:
      privacy_updated: 'Privacy settings were updated'
      essentials_updated: 'Basic marketplace details were updated'
      essentials_update_failed: 'Basic marketplace details update failed'
      admin_notifications_updated: 'Admin notifications settings were updated'
      display_updated: 'Display settings were updated'
      logos_updated: 'Logos & Color settings were updated'
      cover_photos_updated: 'Cover photos settings were updated'
      signup_login_updated: 'Signup & Login settings were updated'
      user_rights_updated: 'User rights settings were updated'
      listing_approval_updated: 'Listing approval settings were updated'
      listing_comments_updated: 'Listing comments settings were updated'
      configure_transactions_updated: 'Configure transactions settings were updated'
      newsletters_updated: 'Automatic newsletter settings were updated'
      country_currency_updated: 'Country & Currency settings were updated'
      payments_connected: 'Payments already connected'
      search_updated: 'Search settings were updated'
      search_updated_failed: 'Search settings update failed'
      location_updated: 'Location settings were updated'
      image_tags_updated: 'Image & tags settings were updated'
      twitter_updated: 'Twitter settings settings were updated'
      landing_pages_updated: 'Landing page meta settings were updated'
      search_pages_updated: 'Search results pages meta settings were updated'
      listing_pages_updated: 'Listing pages meta settings were updated'
      category_pages_updated: 'Category pages meta settings were updated'
      profile_pages_updated: 'Profile pages meta settings were updated'
      google_analytics_updated: 'Google analytics settings were updated'
      sharetribe_analytics_updated: 'Sharetribe analytics settings were updated'
      custom_script_updated: 'Custom script settings were updated'
      topbar_updated: 'Top bar settings were updated'
      footer_updated: 'Footer settings were updated'
      footer_update_failed: 'Footer details update failed'
      email_sent: 'Email sent'
      test_email_sent: 'Test email was sent to your inbox'
      welcome_email_updated: 'Welcome email settings were updated'
      welcome_email_updated_and_sent: 'Welcome email settings were updated and a test email was sent to %{email}'
      listing_field_updated: 'Listing field updated'
      listing_field_saving_failed: 'Listing field saving failed'
      listing_field_created: 'Listing field created'
      listing_fields_update_location_failed: 'Location field editing failed'
      listing_fields_update_expiration_failed: 'Expiration field editing failed'
      listing_fields_update_price_failed: 'Price field editing failed'
    seo:
      title: '%{title} | %{service_name} Go Admin panel'
      description: 'Manage the %{title} settings of your %{service_name} Sharetribe Go marketplace'<|MERGE_RESOLUTION|>--- conflicted
+++ resolved
@@ -1,8 +1,6 @@
 en:
   admin2:
     save_changes: 'Save changes'
-    cancel: 'Cancel'
-    delete: 'Delete'
     next_step: 'Next'
     prev_step: 'Prev'
     cancel: 'Cancel'
@@ -56,12 +54,9 @@
         listing_approval: 'Listing approval'
         listing_comments: 'Listing comments'
         manage_listings: 'Manage listings'
-<<<<<<< HEAD
         listing_fields: 'Listing fields'
-=======
         order_types: 'Order types'
         categories: 'Categories'
->>>>>>> 8ff75068
       transactions_reviews:
         config_transactions: 'Configure transactions'
         view_conversations: 'View conversations'
@@ -94,7 +89,6 @@
       advanced:
         custom_script: 'Custom script'
         delete_marketplace: 'Delete marketplace'
-<<<<<<< HEAD
     listing_fields:
       info_header: 'Manage existing listing fields'
       info_text: 'Here you can edit the fields that users have to fill in when they create a new listing. Please note that some fields are predefined and cannot be edited.'
@@ -141,7 +135,6 @@
         date: 'Date'
         location: 'Location'
         image: 'Image'
-=======
     order_types:
       info_text: 'Order types determine how the order process works in your site. You can decide whether your users are renting or selling, or just perhaps posting announcements and communicating via direct messages.'
       name: 'Name'
@@ -240,7 +233,6 @@
           one: "There is %{count} custom field in the category and subcategories. It will be moved to the selected category."
           other: "There are %{count} custom field in the category and subcategories. They will be moved to the selected category."
         select_new_category: "Select a new category where the items listed above will be moved:"
->>>>>>> 8ff75068
     manage_reviews:
       transaction: 'Transaction'
       customer: 'Customer'
