--- conflicted
+++ resolved
@@ -1,7 +1,6 @@
 en:
   admin2:
     save_changes: 'Save changes'
-    cancel: 'Cancel'
     next_step: 'Next'
     prev_step: 'Prev'
     cancel: 'Cancel'
@@ -55,11 +54,8 @@
         listing_approval: 'Listing approval'
         listing_comments: 'Listing comments'
         manage_listings: 'Manage listings'
-<<<<<<< HEAD
         order_types: 'Order types'
-=======
         categories: 'Categories'
->>>>>>> de2f29bc
       transactions_reviews:
         config_transactions: 'Configure transactions'
         view_conversations: 'View conversations'
@@ -92,7 +88,6 @@
       advanced:
         custom_script: 'Custom script'
         delete_marketplace: 'Delete marketplace'
-<<<<<<< HEAD
     order_types:
       info_text: 'Order types determine how the order process works in your site. You can decide whether your users are renting or selling, or just perhaps posting announcements and communicating via direct messages.'
       name: 'Name'
@@ -157,7 +152,6 @@
       confirm_delete_order_type:
         one: "%{count} listing use this order type. If you delete it, this listing will be closed. Are you sure you want to proceed?"
         other: "%{count} listings use this order type. If you delete it, those listings will be closed. Are you sure you want to proceed?"
-=======
     categories:
       info_text: 'Here you can edit the categories that providers have to put listing in, and visitors use to browse your marketplace.'
       add_category: '+ Add a new category'
@@ -192,7 +186,6 @@
           one: "There is %{count} custom field in the category and subcategories. It will be moved to the selected category."
           other: "There are %{count} custom field in the category and subcategories. They will be moved to the selected category."
         select_new_category: "Select a new category where the items listed above will be moved:"
->>>>>>> de2f29bc
     manage_reviews:
       transaction: 'Transaction'
       customer: 'Customer'
