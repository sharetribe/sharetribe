--- conflicted
+++ resolved
@@ -4,15 +4,15 @@
       landing_page:
         location:
           remove: 'Remove %{name}'
-          remove_confirm: 'Are you sure you want to remove the location <strong>%{name}</strong> from the landing page?'
+          remove_confirm: "Are you sure you want to remove the location \"%{name}\" from the landing page?"
         category:
           remove: 'Remove %{name}'
-          remove_confirm: 'Are you sure you want to remove the category <strong>%{name}</strong> from the landing page?'
+          remove_confirm: "Are you sure you want to remove the category \"%{name}\" from the landing page?"
         listings:
-          not_valid_id_error: 'This listing ID is not available in your marketplace. Maybe you made a typo? Please verify and try again.'
+          not_valid_id_error: "This listing ID doesn't exist on your marketplace. Maybe a typo? Please check the ID and try again."
         footer_menu_link:
           remove_title: 'Remove %{name}'
-          remove_body: 'Are you sure you want to remove the footer link <strong>%{name}</strong> from the landing page?'
+          remove_body: "Are you sure you want to remove the footer link \"%{name}\" from the landing page?"
   admin2:
     save_changes: "Save changes"
     next_step: Next
@@ -145,12 +145,12 @@
       test_dns_settings: "Test DNS settings and start using the custom domain"
       testing_dns_info: "Testing takes 10–15 minutes to complete. Refresh this page to check the status."
       during_dns_testing: "You can't change the custom domain during DNS testing."
-      set_custom_domain_info: "Your custom domain needs to point to Sharetribe's servers. Before you start the DNS settings test, make sure you have followed the <a class='external-link' href='%{url}' target='_blank'>instructions to point your domain to Sharetribe's servers.</a>"
-      main_domain: 'Main domain:'
-      redirect: 'Redirect:'
-      success: 'Success!'
-      error: 'Error:'
-      main_domain_error: 'This domain is not configured correctly. This domain will not redirect to your marketplace. Make sure the domain DNS records are configured correctly.'
+      set_custom_domain_info: "Your custom domain needs to point to Sharetribe's servers. Before you start the DNS settings test, make sure you have followed the <a class='external-link' href='%{url}' target='_blank'>instructions to point your domain to Sharetribe's servers</a>."
+      main_domain: "Main domain:"
+      redirect: "Redirect:"
+      success: Success!
+      error: "Error:"
+      main_domain_error: "This domain is not configured correctly. This domain will not redirect to your marketplace. Make sure the domain DNS records are configured correctly."
       redirect_error: "This domain is not configured correctly. This domain will not redirect to your marketplace. Make sure the domain DNS records are configured correctly and start the test again if you want to redirect this domain to your marketplace. If you don't want the redirect, you can ignore this error and proceed with the setup."
       dns_success: "Test passed! DNS settings for %{domain} have been configured successfully:"
       start_using: "Start using %{domain}"
@@ -182,29 +182,29 @@
         point_4: "Your previous domain will become available to other marketplaces immediately."
         button: "Yes, let's change the domain"
     outgoing_address:
-      outgoing_email_settings: 'Outgoing email settings'
-      resend_verification_email: 'Resend verification email'
-      info: 'This sender name and email address is used for emails sent from your marketplace to users. <a href="%{url}" class="external-link" target="_blank" >Learn more</a>.'
-      upgrading: '<b>Pro feature:</b> Would you like to set your own email address as the sender and remove all Sharetribe branding from outgoing emails? <a href="%{url}">Upgrade to the Pro plan or higher</a>.'
-      expired_notice_email: 'The verification email sent to %{email} from Amazon Web Services has expired.'
-      expired_notice_link: 'Please ask for a new one to verify your email address. %{link}.'
-      send_notice_email: 'A verification email was sent to %{email} from Amazon Web Services.'
-      send_notice_info: 'Make sure to check your spam folder. Please follow the instructions in the email to verify your email address.'
-      send_notice_info_link: 'Make sure to check your spam folder. Please follow the instructions in the email to verify your email address. %{link}.'
-      send_notice_info_2: 'Until you have verified your email address, the previous setup will be used.'
-      sent: 'Sent!'
-      name: 'Sender name'
-      verified_info: 'The email address marketplace users will receive the email from.'
-      name_info: 'The name shown to users in emails as the sender.'
-      sender_email_placeholder: 'sender-email@example.com'
-      sender_name_placeholder: 'Sender name'
-      email: 'Sender email'
-      email_verified: 'Sender email • '
-      verified: 'Verified'
-      expired: 'Expired'
-      unverified: 'Unverified'
-      successfully_saved_name: 'Sender name updated successfully.'
-      successfully_saved: 'Sender address saved successfully. The verification email will be sent soon.'
+      outgoing_email_settings: "Outgoing email settings"
+      resend_verification_email: "Resend verification email"
+      upgrading: "<b>Pro feature:</b> Would you like to set your own email address as the sender and remove all Sharetribe branding from outgoing emails? <a href=\"%{url}\">Upgrade to the Pro plan or higher</a>."
+      info: "This sender name and email address is used for emails sent from your marketplace to users. <a href=\"%{url}\" class=\"external-link\" target=\"_blank\" >Learn more</a>."
+      expired_notice_email: "The verification email sent to %{email} from Amazon Web Services has expired."
+      expired_notice_link: "Please ask for a new one to verify your email address. %{link}."
+      send_notice_email: "A verification email was sent to %{email} from Amazon Web Services."
+      send_notice_info: "Make sure to check your spam folder. Please follow the instructions in the email to verify your email address."
+      send_notice_info_link: "Make sure to check your spam folder. Please follow the instructions in the email to verify your email address. %{link}."
+      send_notice_info_2: "Until you have verified your email address, the previous setup will be used."
+      sent: Sent!
+      name: "Sender name"
+      verified_info: "The email address marketplace users will receive the email from."
+      name_info: "The name shown to users in emails as the sender."
+      sender_email_placeholder: sender-email@example.com
+      sender_name_placeholder: "Sender name"
+      email: "Sender email"
+      email_verified: "Sender email • "
+      verified: Verified
+      expired: Expired
+      unverified: Unverified
+      successfully_saved_name: "Sender name updated successfully."
+      successfully_saved: "Sender address saved successfully. The verification email will be sent soon."
       invalid_email_error: "Invalid email format for \"%{email}\""
       invalid_email_address: "Please enter a valid email address"
       invalid_email_domain_read_more_link: "Read this Help Center article for more information."
@@ -351,7 +351,7 @@
       add_new_user_field: "Add a user field"
       save_new_user_field: "Add the user field"
       new_user_field_type: "New user field type"
-      edit_field_type: "Edit user field: %{name} (%{field_type})"
+      edit_field_type: "Edit the user field \"%{name}\" (%{field_type})"
       required_field: "Make this field mandatory when signing up to the marketplace"
       public_field: "Show this field on the public profile page"
       required_field_title: "Required field"
@@ -442,7 +442,7 @@
       add_new_order_type: "Add an order type"
       add_new: "+ Add an order type"
       new_order_type: "New order type template"
-      edit_order_type: "Edit order type: %{type}"
+      edit_order_type: "Edit the order type \"%{type}\""
       listing_shape_name_placeholder: "E.g. Sell"
       checkout_button: "Checkout button label"
       action_button_placeholder: "E.g. Buy"
@@ -696,77 +696,19 @@
     manage_transactions:
       view_in_stripe: "View transaction #%{id} in Stripe"
       view_in_paypal: "View transaction #%{id} in PayPal"
-      export_to_csv: 'Export to CSV'
-      search_placeholder: 'Search transactions by listing title or users…'
-      listing: 'Listing'
-      customer: 'Buyer'
-      provider: 'Seller'
-      started: 'Started'
-      latest_activity: 'Latest'
-      status: 'Status'
-      amount: 'Amount'
-      actions: 'Actions'
-      view_details: 'View details'
-      all_transactions: 'All transactions (%{count})'
-      not_available: 'Not available'
-      status_filter:
-        free: "Free transaction"
-        confirmed: 'Completed'
-        paid: 'Paid'
-        canceled: 'Canceled'
-        disputed: 'Disputed'
-        preauthorized: 'Preauthorized'
-        rejected: 'Rejected'
-        payment_intent_requires_action: 'Pending'
-        payment_intent_action_expired: 'Expired'
-        refunded: 'Refunded'
-        dismissed: 'Dismissed'
-      statuses:
-        conversation: 'Conversation'
-        free: "Free transaction"
-        pending: 'Pending'
-        preauthorized: 'Preauthorized'
-        accepted: 'Accepted'
-        rejected: 'Rejected'
-        paid: 'Paid'
-        confirmed: 'Completed'
-        canceled: 'Canceled'
-        disputed: 'Disputed'
-        initiated: "Waiting PayPal payment"
-        pending_ext: "Waiting PayPal payment"
-        none:
-          free: "Free transaction"
-        paypal:
-          free: 'Conversation'
-          pending: 'Pending'
-          preauthorized: 'Preauthorized'
-          accepted: 'Accepted'
-          rejected: 'Rejected'
-          paid: 'Paid'
-          confirmed: 'Completed'
-          canceled: 'Canceled'
-          disputed: 'Disputed'
-          initiated: "Waiting PayPal payment"
-          pending_ext: "Waiting PayPal payment"
-          refunded: 'Refunded'
-          dismissed: 'Dismissed'
-        stripe:
-          free: 'Conversation'
-          pending: 'Pending'
-          preauthorized: 'Preauthorized'
-          accepted: 'Accepted'
-          rejected: 'Rejected'
-          paid: 'Paid'
-          confirmed: 'Completed'
-          canceled: 'Canceled'
-          disputed: 'Disputed'
-          initiated: "Waiting Stripe payment"
-          pending_ext: "Waiting Stripe payment"
-          payment_intent_requires_action: 'Pending'
-          payment_intent_action_expired: 'Expired'
-          payment_intent_failed: "Stripe payment failed"
-          refunded: 'Refunded'
-          dismissed: 'Dismissed'
+      export_to_csv: "Export to CSV"
+      search_placeholder: "Search transactions by listing title or users…"
+      listing: Listing
+      customer: Buyer
+      provider: Seller
+      started: Started
+      latest_activity: Latest
+      status: Status
+      amount: Amount
+      actions: Actions
+      view_details: "View details"
+      all_transactions: "All transactions (%{count})"
+      not_available: "Not available"
       transaction_for: "Transaction #%{transaction_id} for %{link}"
       waiting_for_provider_accept_or_reject: "Waiting for %{provider} to accept or reject the request."
       waiting_for_fulfill_and_complete: "Waiting for %{provider} to fulfill the order for %{listing_title} and for %{buyer} to mark the order as completed."
@@ -858,22 +800,80 @@
           refunded: Refunded
           dismissed: Dismissed
         stripe:
-          free: 'Conversation'
-          pending: 'Pending'
-          preauthorized: 'Preauthorized'
-          accepted: 'Accepted'
-          rejected: 'Rejected'
-          paid: 'Paid'
-          confirmed: 'Completed'
-          canceled: 'Canceled'
-          disputed: 'Disputed'
-          initiated: 'Waiting Stripe payment'
-          pending_ext: 'Waiting Stripe payment'
-          payment_intent_requires_action: 'Pending'
-          payment_intent_action_expired: 'Expired'
-          payment_intent_failed: 'Stripe payment failed'
-          refunded: 'Refunded'
-          dismissed: 'Dismissed'
+          free: Conversation
+          pending: Pending
+          preauthorized: Preauthorized
+          accepted: Accepted
+          rejected: Rejected
+          paid: Paid
+          confirmed: Completed
+          canceled: Canceled
+          disputed: Disputed
+          initiated: "Waiting Stripe payment"
+          pending_ext: "Waiting Stripe payment"
+          payment_intent_requires_action: Pending
+          payment_intent_action_expired: Expired
+          payment_intent_failed: "Stripe payment failed"
+          refunded: Refunded
+          dismissed: Dismissed
+      status_filter:
+        free: "Free transaction"
+        confirmed: Completed
+        paid: Paid
+        canceled: Canceled
+        disputed: Disputed
+        preauthorized: Preauthorized
+        rejected: Rejected
+        payment_intent_requires_action: Pending
+        payment_intent_action_expired: Expired
+        refunded: Refunded
+        dismissed: Dismissed
+      statuses:
+        conversation: Conversation
+        free: "Free transaction"
+        pending: Pending
+        preauthorized: Preauthorized
+        accepted: Accepted
+        rejected: Rejected
+        paid: Paid
+        confirmed: Completed
+        canceled: Canceled
+        disputed: Disputed
+        initiated: "Waiting PayPal payment"
+        pending_ext: "Waiting PayPal payment"
+        none:
+          free: "Free transaction"
+        paypal:
+          free: Conversation
+          pending: Pending
+          preauthorized: Preauthorized
+          accepted: Accepted
+          rejected: Rejected
+          paid: Paid
+          confirmed: Completed
+          canceled: Canceled
+          disputed: Disputed
+          initiated: "Waiting PayPal payment"
+          pending_ext: "Waiting PayPal payment"
+          refunded: Refunded
+          dismissed: Dismissed
+        stripe:
+          free: Conversation
+          pending: Pending
+          preauthorized: Preauthorized
+          accepted: Accepted
+          rejected: Rejected
+          paid: Paid
+          confirmed: Completed
+          canceled: Canceled
+          disputed: Disputed
+          initiated: "Waiting Stripe payment"
+          pending_ext: "Waiting Stripe payment"
+          payment_intent_requires_action: Pending
+          payment_intent_action_expired: Expired
+          payment_intent_failed: "Stripe payment failed"
+          refunded: Refunded
+          dismissed: Dismissed
     expired_popup:
       title: "%{first_name}, your 30-day Sharetribe Go trial has expired."
       body: "Don't worry, your data has not been deleted. You can unlock your marketplace immediately by subscribing to a paid plan, starting from $79 per month."
@@ -977,7 +977,7 @@
       script_disabled: "<b>Paid feature:</b> Would you like to add your own custom script? <a href=\"%{url}\">Upgrade to a paid plan</a>."
       info_text: "Custom script can be added inside the <head> tag for every page and used to insert custom CSS, JavaScript or HTML. <a href='%{url}' class='external-link' target='_blank'>Learn more about Custom script</a>."
       custom_head_script: "CSS, JavaScript and/or HTML script"
-      custom_head_script_placeholder: "<script src=\"https://example.com/customscript.js\"></script>"
+      custom_head_script_placeholder: "<script src=\"https://www.example.com/customscript.js\"></script>"
       custom_head_script_info_text: "Note that future updates to Sharetribe Go features may render your script incompatible."
     sharetribe:
       info_text: "To improve its services and support, Sharetribe tracks marketplace users' activity. We will never collect personal data or share this information outside the Sharetribe team. <a href='%{url}' class=\"external-link\" target='_blank'>Learn more</a>."
@@ -1219,35 +1219,31 @@
       edit: Edit
     landing_page:
       header: "Add-on: Custom Landing Page - $99 per month"
-      lp_editor: 'Landing Page Editor'
-      lp_info_1: 'Define the layout of your landing page from a set of building blocks. These ready-made sections are the result of combining the best practices of the the most successful online marketplaces. For now, the Landing Page Editor only supports one language.'
-      lp_info_2: 'Learn everything you need to know about the Landing Page Editor <a class="external-link" target="_blank" href="%{url}">in the Go Help Center</a>.'
+      lp_editor: 'Custom Landing Page editor'
+      lp_info_1: 'Define your landing page layout using a set of building blocks. The section types you can select below combine the best practices of some of the most successful online marketplaces. For now, the Custom Landing Page only supports one language.'
+      lp_info_2: 'Learn more about using the landing page editor <a class="external-link" target="_blank" href="%{url}">in the Go Help Center</a>.'
       info_text_1: "Add a beautiful home page and engage your visitors the moment they arrive on your marketplace. Define the layout of your landing page from a set of building blocks."
       btn_text: "Learn more"
       section_id: 'Section ID'
       section_type: 'Section type'
-<<<<<<< HEAD
-      remove_confirm: 'Are you sure you want to remove the section %{name} and all its data?'
-=======
       remove_confirm: "Are you sure you want to delete the section \"%{name}\" and all its data?"
->>>>>>> f8741d26
       add_new_section: '+ Add a new section'
       publish_changes: 'Publish changes'
       preview_landing_page: 'Preview landing page'
       check_it_out: 'Check it out'
-      latest_version_released: 'The latest version of your landing page has been set live! %{link}!'
-      this_version_is_not_released: 'You need to make changes to set live a new version of your landing page'
+      latest_version_released: 'The latest version of your landing page is live! %{link}!'
+      this_version_is_not_released: 'You need to make changes to publish a new version of your landing page.'
       sections:
-        add: 'Add a new section to your Landing Page'
+        add: 'Add a new section to your landing page'
         new: 'New section type'
-        select: 'Select a section type...'
-        id: 'Unique Section ID'
+        select: 'Select a section type…'
+        id: 'Section ID'
         paragraph: 'Section paragraph'
         title: 'Section title'
         background_color: 'Section background color'
-        delete_info: 'This action cannot be undone.'
+        delete_info: "You can't undo this action."
         delete_section: 'Delete section'
-        edit: 'Edit <strong>%{name}</strong> section'
+        edit: "Edit the section \"%{name}\""
         type:
           column_1: 'Info - One column'
           column_2: 'Info - Two columns'
@@ -1260,64 +1256,64 @@
           video: 'Video'
         listing:
           title: 'Featured listings'
-          info: 'Add the listing IDs of the listings you want to feature. To find the ID of a listing, go to the listing page and look at the listing URL. The listing ID is the number that comes after the main URL. In example, <code>www.example.com/listings/123456-listing-title</code>, the listing ID would be <code>123456</code>.'
+          info: 'Add the listing IDs of the listings you want to feature. To find the ID of a listing, go to the listing page and look at the listing URL. The listing ID is the number that comes after the main URL. For example, for the listing <code>www.example.com/listings/123456-listing-title</code>, the listing ID is <code>123456</code>.'
           listing_1: 'Listing 1 ID'
           listing_2: 'Listing 2 ID'
           listing_3: 'Listing 3 ID'
         hero:
-          call_to_action: 'Hero call-to-action'
-          button_text: 'Text'
+          call_to_action: 'Call-to-action'
+          button_text: 'Call-to-action button label'
           cta_button_text: 'Call-to-action button label'
           cta_button_url: 'Call-to-action target URL'
-          cta_button_info: "By default the text and action is \"Search\" for public marketplaces and \"Sign up\" for private marketplaces. You don't need to change the texts for the default actions. You can leave this field empty."
-          info: 'Set the background image for the Hero section. The slogan and description for the Hero are set from the %{url} page.'
+          cta_button_info: "The default text is \"Search\" for a public marketplace and \"Sign up\" for a private marketplace. If that works for you, you can leave this field empty."
+          info: 'Set the background image for the Hero section. The slogan and description for the Hero are set on the %{url} section.'
           button_default: 'Default action'
-          button_button: 'Button'
+          button_button: 'Link'
           button_none: 'None'
           background_image: 'Background image'
           button_placeholder: 'Learn more'
           url_placeholder: 'https://www.example.com'
         cta_button:
-          cta_enabled: 'Show Call-to-action button'
+          cta_enabled: 'Show call-to-action button'
           button_title: 'Call-to-action label'
           button_path_string: 'Call-to-action target URL'
         footer:
-          info: 'Custom Landing Footer will override footer settings in the Footer page.'
+          info: 'Your Custom Landing Page has a unique footer, which you can edit here. Customize the footer for the rest of your marketplace pages in the %{url} section.'
           theme: 'Footer style'
           copyright: 'Footer copyright'
           add_link: '+ Add a link'
           social_links: 'Footer social links'
           links: 'Footer links'
           link_label: 'Link label'
-          link_target_url: 'Link Target URL'
+          link_target_url: 'Link target URL'
         location:
           title: 'Featured locations'
-          info: 'You can add three to seven locations to be featured in your landing page. Add an image to each location and provide location search URL for your marketplace.'
+          info: 'You can feature 3–7 locations on your landing page. Add an image for each location and link it to your marketplace search results page for that location.'
           image_column: 'Image'
           label_column: 'Location label'
-          url_column: 'Search URL'
+          url_column: 'Search results URL'
           add: '+ Add a location'
           edit_location: 'Edit location'
           location_label: 'Location label'
           search_url: 'Search URL'
-          background_image: 'Location Background image'
-          image_info: 'Recommended image size for location background images is 1000 x 667 pixels.'
-          image: 'The current location background image filename is <code>%{name}</code>.'
-          need_at_least_3_locations: 'You should have at least three locations in this section'
-          need_at_most_7_locations: 'You should have at most sevent locations in this section'
+          background_image: 'Location background image'
+          image_info: 'The recommended image size for location background images is 1000x667 pixels.'
+          image: 'The current location background image is <code>%{name}</code>.'
+          need_at_least_3_locations: 'You need at least three locations in this section'
+          need_at_most_7_locations: 'You can have at most seven locations in this section'
         category:
           add: '+ Add a category'
           image_column: 'Image'
           category_column: 'Category'
           edit_category: 'Edit category'
           featured_categories: 'Featured categories'
-          featured_categories_info: 'You can add three to seven categories to be featured in your landing page.'
+          featured_categories_info: 'You can feature 3–7 categories on your landing page.'
           category: 'Category'
-          background_image: 'Category Background image'
-          background_image_info: 'Recommended image size for category background images is 1000 x 667 pixels.'
+          background_image: 'Category background image'
+          background_image_info: 'The recommended image size for category background images is 1000x667 pixels.'
           image: 'The current category background image filename is <code>%{name}</code>.'
-          need_at_least_3_categories: 'You should have at least three categories in this section'
-          need_at_most_7_categories: 'You should have at most seven categories in this section'
+          need_at_least_3_categories: 'You need at least three categories in this section'
+          need_at_most_7_categories: 'You can have at most seven categories in this section'
         background_style:
           title: 'Section background'
           image: 'Image'
@@ -1325,22 +1321,22 @@
           none: 'None'
         background_image:
           title: 'Section background image'
-          info: 'The will be shown as the background image for the section. For the best results, it should have a minimum size of 1600x1200 pixels.'
+          info: 'The image will be shown as the background image for the section. For the best results, it should have a minimum size of 1600x1200 pixels.'
           image: 'The current background image filename is <code>%{name}</code>.'
           overlay: 'Overlay for the background image'
           dark_overlay: 'Dark overlay'
           light_overlay: 'Light overlay'
-          transparent_overlay: 'Transparent overlay'
+          transparent_overlay: 'No overlay'
         video:
           youtube_video_id: 'YouTube video ID'
-          vide_id_info: "You can get the video ID from the video's URL. For example if the video's URL is <code>youtube.com/watch?v=dQw4w9WgXcQ</code>, the ID would be <code>dQw4w9WgXcQ</code>"
+          vide_id_info: "You can get the video ID from the video's URL. For example, for the video <code>youtube.com/watch?v=dQw4w9WgXcQ</code>, the ID is <code>dQw4w9WgXcQ</code>."
           autoplay: 'Autoplay'
           no_autoplay: 'No Autoplay'
           muted_autoplay: 'Muted Autoplay'
           text: 'Text'
-          text_info: 'The text will be displayed if you have selected the "No autoplay" option or when the video is paused.'
+          text_info: 'The text will be displayed if you have selected "No autoplay" or when the video is paused.'
         multi_column:
-          info: 'Adding icons requires a manual step from the Sharetribe team. Please follow <a class="external-link" target="_blank" href="%{url}">the instructions in this article</a> to select the icon of your choice and share it with Sharetribe support.'
+          info: 'Adding icons requires a manual step from the Sharetribe team. Please follow <a class="external-link" target="_blank" href="%{url}">the instructions in this article</a> to select the icon of your choice and share it with the Sharetribe team.'
           column: 'Column %{index}'
           column_icon: 'Column %{index} icon'
           column_title: 'Column %{index} title'
