--- conflicted
+++ resolved
@@ -91,7 +91,6 @@
       advanced:
         custom_script: 'Custom script'
         delete_marketplace: 'Delete marketplace'
-<<<<<<< HEAD
     stripe:
       info_header: 'Stripe'
       info_text: "<a href='%{fee_url}' target='_blank'>Stripe's fees</a> will be deducted from the transaction fee you are charging. For transactions processed by Stripe, payouts to sellers are delayed until the order is marked as completed. <a href='%{more_url}' target='_blank'> Learn more</a>"
@@ -125,7 +124,6 @@
       need_to_change_stripe_keys: "Do you need to change your Stripe keys? <a href='#' show-intercom=true >Contact the Sharetribe team</a>."
       need_to_change_publishable_key: "To change your Stripe Publishable Key, <a href='#' show-intercom=true >contact the Sharetribe team</a>."
       need_to_change_secret_key: "To change your Stripe Secret Key, <a href='#' show-intercom=true >contact the Sharetribe team</a>."
-=======
     user_fields:
       info_text: 'Manage existing user fields'
       field_title: 'Field name'
@@ -163,7 +161,6 @@
       add_new_option: 'Add a new option'
       option_label: 'Option label'
       save_option: 'Save option'
->>>>>>> bedd8020
     listing_fields:
       info_header: 'Manage existing listing fields'
       info_text: 'Here you can edit the fields that users have to fill in when they create a new listing. Please note that some fields are predefined and cannot be edited.'
