--- conflicted
+++ resolved
@@ -53,6 +53,7 @@
       help_center: "Help Center"
       marketplace_guide: "Marketplace Guide"
       what_new: "What's new?"
+      legacy_admin_panel: "Legacy Admin panel"
       general:
         essentials: Essentials
         domain: Domain
@@ -378,10 +379,6 @@
         file: File
         location: Location
     listing_fields:
-<<<<<<< HEAD
-      add_listing_field: 'Add a new listing field'
-=======
->>>>>>> f237eebc
       get_started: 'Get started with listing fields'
       watch_video: 'Watch a video'
       take_tour: 'Take a tour'
@@ -439,10 +436,6 @@
         location: Location
         image: Image
     order_types:
-<<<<<<< HEAD
-      delete_type: 'Delete order type'
-=======
->>>>>>> f237eebc
       get_started: 'Get started with order types'
       watch_video: 'Watch a video'
       take_tour: 'Take a tour'
