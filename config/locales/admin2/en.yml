en:
  admin2:
    save_changes: 'Save changes'
    next_step: 'Next'
    prev_step: 'Prev'
    cancel: 'Cancel'
    delete: 'Delete'
    topnav:
      admin_menu: 'Admin menu'
      logo: 'Sharetribe Go Admin Panel'
      menu: 'Menu'
      go_to_your: 'Go to your'
      marketplace: 'Marketplace'
      avatar: 'Sharetribe Go Admin'
      logout: 'Log out'
      marketplace_id: 'Marketplace ID: %{id}'
    sidebar:
      dashboard: 'Dashboard'
      general_group: 'General'
      social_media_group: 'Social media'
      users_group: 'Users'
      listings_group: 'Listings'
      transactions_group: 'Transactions & Reviews'
      payment_group: 'Payment system'
      emails_group: 'Emails'
      search_group: 'Search & Location'
      seo_group: 'SEO'
      analytics_group: 'Analytics'
      advanced_group: 'Advanced'
      subscription: 'Subscription'
      help_center: 'Help Center'
      marketplace_guide: 'Marketplace Guide'
      what_new: "What's new?"
      general:
        essentials: 'Essentials'
        privacy: 'Privacy'
        static_content: 'Static content'
        admin_notifications: 'Admin notifications'
      design_group: 'Design'
      design:
        cover_photos: 'Cover photos'
        logos_and_color: 'Logos & Color'
        landing_page: 'Landing page'
        topbar: 'Top bar'
        footer: 'Footer'
        display: 'Display'
        experimental: 'Experimental'
      users:
        manage_users: 'Manage users'
        signup_login: 'Signup & Login'
        user_rights: 'User rights'
        invitations: 'Invitations'
      listings:
        listing_approval: 'Listing approval'
        listing_comments: 'Listing comments'
        manage_listings: 'Manage listings'
        order_types: 'Order types'
        categories: 'Categories'
        listing_fields: 'Listing fields'
      transactions_reviews:
        config_transactions: 'Configure transactions'
        view_conversations: 'View conversations'
        manage_transactions: 'Manage transactions'
        manage_reviews: 'Manage reviews'
      payment_system:
        country_currency: 'Country & Currency'
      emails:
        email_users: 'Email users'
        automatic_newsletter: 'Automatic newsletter'
        welcome_email: 'Welcome email'
      search_location:
        search: 'Search'
        location: 'Location'
      social_media:
        image_tags: 'Image & tags'
        twitter: 'Twitter'
      seo:
        sitemap_robots: 'Sitemap & Robots'
        landing_pages: 'Landing page meta'
        search_pages: 'Search results pages meta'
        listing_pages: 'Listing pages meta'
        category_pages: 'Category pages meta'
        profile_pages: 'Profile pages meta'
        google_console: 'Google Search Console'
      analytics:
        google: 'Google Analytics'
        google_manager: 'Google Tag Manager'
        sharetribe: 'Sharetribe analytics'
      advanced:
        custom_script: 'Custom script'
        delete_marketplace: 'Delete marketplace'
    listing_fields:
      info_header: 'Manage existing listing fields'
      info_text: 'Here you can edit the fields that users have to fill in when they create a new listing. Please note that some fields are predefined and cannot be edited.'
      field_title: 'Field title'
      field_type: 'Field type'
      field_name: 'Field name'
      required_field: 'Required field'
      filter: 'Filter'
      listing_title: 'Listing title'
      detailed_description: 'Detailed description'
      expiration_date: 'Expiration date'
      add_listing_type: '+ Add a new listing field'
      add_title: 'Add a new listing field'
      new_field_type: 'New listing field type'
      edit_field_type: 'Edit listing field: %{name} (%{field_type})'
      delete_title: 'Delete listing field: %{name}'
      delete_info_text: 'Are you sure you want to remove the field %{name} and all its data? This cannot be undone.'
      delete_listing_field: 'Delete the listing field'
      display_on_homepage: 'Display a filter based on this field on the homepage'
      make_mandatory: 'Make it mandatory to fill in this field when creating a new listing'
      allow_decimals: 'Allow decimals'
      minimum_value: 'Minimum value allowed'
      maximum_value: 'Maximum value allowed'
      listing_categories: 'Listing categories where the field is used'
      dropdown_list_options: 'Dropdown list options'
      checkbox_list_options: 'Checkbox list options'
      add_option_link: '+ Add option'
      add_new_option: 'Add a new option'
      option_label: 'Option label'
      save_option: 'Save option'
      save_changes: 'Save changes'
      edit_option: 'Edit option'
      delete_option_title: 'Delete option "%{title}"'
      delete_option_body: 'Are you sure you want to delete the checkbox list option "%{title}"?'
      error_count_options: 'Add at least %{count} option(s)'
      price_filter_min: 'Filter minimum price'
      price_filter_max: 'Filter maximum price'
      show_price_filter: 'Display a filter based on this field on the homepage'
      edit_price_hint: 'The minimum and maximum price only affect the filter. They do not set a limit for listing prices.'
      listing_location_required: 'This field is required'
      types:
        text: 'Text'
        price: 'Price'
        date: 'Date'
        location: 'Location'
<<<<<<< HEAD
    order_types:
      info_text: 'Order types determine how the order process works in your site. You can decide whether your users are renting or selling, or just perhaps posting announcements and communicating via direct messages.'
      name: 'Name'
      used_in: 'Used in'
      all_categories: "All categories"
      no_categories: "No categories"
      category_count: "%{category_count} categories"
      add_new_order_type: 'Add a new order type'
      add_new: '+ Add a new order type'
      new_order_type: 'New order type template'
      edit_order_type: 'Edit order type: %{type}'
      listing_shape_name_placeholder: "E.g. Sell"
      checkout_button: 'Checkout button label'
      action_button_placeholder: "E.g. Buy"
      pricing_checkout: 'Pricing and checkout'
      online_payments_label: "Allow sellers to accept payments online"
      allow_providers_to_manage_availability: "Allow sellers to manage their availability from a calendar"
      shipping_label: "Allow sellers to define a shipping fee"
      price_label: "Allow sellers to add a price to their listings"
      units_title_with_availability: "Pricing units with availability"
      units_title_without_availability: 'Pricing units without availability'
      per_hour_availability: '"Per hour" availability'
      per_day_availability: '"Per day" availability'
      per_night_availability: '"Per night" availability'
      update_success: "Changes to order type '%{shape}' saved"
      update_failure: "Could not save changes. Error: %{error_msg}"
      create_success: "New order type '%{shape}' created"
      create_failure: "Could not create new order type. Error: %{error_msg}"
      successfully_deleted: "Successfully deleted order type '%{order_type}'"
      delete: 'Delete the order type'
      delete_caption: 'Delete order type: %{order_type}'
      confirm_delete_simple_order_type: 'Deleting an order type cannot be undone. Are you sure you want to proceed?'
      per: 'Per'
      add_unit_title: '+ Add a custom pricing unit'
      add_unit: 'Add a new pricing unit'
      unit_label: 'Pricing unit label'
      unit_label_placeholder: 'e.g. kg, 30 minutes, person, class…'
      unit_type_quantity: 'Quantity (per piece, per kg, per person, per 2h tour…)'
      unit_type_time: 'Time (per 30 minutes, per 2 weeks, per year…)'
      save_unit: 'Save pricing unit'
      selector_label: 'Selector label'
      unit_type: 'Unit type'
      delete_unit_title: 'Delete pricing unit "%{title}"'
      delete_unit_text: 'Are you sure you want to delete the pricing unit "%{title}"?'
      errors:
        without_online_payments: 'Shipping cannot be enabled without online payments'
        enabled_without_price: 'Online payments cannot be enabled without price'
        used_without_price: 'Price units cannot be used without price field'
        cannot_delete_msg: 'Cannot delete order type, error: %{error_msg}'
        cannot_delete: 'Cannot delete order type'
        can_not_delete_only_one_in_categories: "You can't delete this order type because in following categories this order type is the only one in use: %{categories}"
        can_not_delete_last: "You can't delete this order type because it's the only type in your marketplace."
        can_not_find_name: "Can not find order type with given name: %{name}"
      units:
        piece: "Per piece"
        hour: "Per hour"
        day: "Per day"
        night: "Per night"
        week: "Per week"
        month: "Per month"
        unit: "Per unit"
      confirm_delete_order_type:
        one: "%{count} listing use this order type. If you delete it, this listing will be closed. Are you sure you want to proceed?"
        other: "%{count} listings use this order type. If you delete it, those listings will be closed. Are you sure you want to proceed?"
    categories:
      info_text: 'Here you can edit the categories that providers have to put listing in, and visitors use to browse your marketplace.'
      add_category: '+ Add a new category'
      add_category_popup: 'Add a new category'
      edit_category: 'Edit category: %{category}'
      category_name: 'Category name'
      category_parent: 'Parent category'
      no_parent: 'No parent'
      order_types: 'Order types'
      delete_category_btn: 'Delete the category'
      delete_category: 'Delete category: %{category}'
      delete_category_info_text: 'What should be their new category?'
      remove_category_confirmation: "Are you sure you want to remove category '%{category_name}'?"
      remove:
        remove_category: "Remove category"
        remove_category_name: "Remove category '%{category_name}'"
        remove_empty_category: 'Deleting a category cannot be undone. Are you sure you want to proceed?'
        warning_remove_effects: "Warning! Removing category '%{category_name}' will have the following effects:"
        warning_listing_will_be_moved:
          one: "There is %{count} listing in the category. It will be moved to the selected category."
          other: "There are %{count} listings in the category. They will be moved to the selected category."
        warning_custom_field_will_be_moved:
          one: "There is %{count} custom field in the category. It will be moved to the selected category."
          other: "There are %{count} custom field in the category. They will be moved to the selected category."
        warning_subcategory_will_be_removed:
          one: "There is %{count} subcategory in the category. It will be removed."
          other: "There are %{count} subcategories in the category. They will be removed."
        warning_with_subcategories_listing_will_be_moved:
          one: "There is %{count} listing in the category and subcategories. It will be moved to the selected category."
          other: "There are %{count} listings in the category and subcategories. They will be moved to the selected category."
        warning_with_subcategories_custom_field_will_be_moved:
          one: "There is %{count} custom field in the category and subcategories. It will be moved to the selected category."
          other: "There are %{count} custom field in the category and subcategories. They will be moved to the selected category."
        select_new_category: "Select a new category where the items listed above will be moved:"
=======
        image: 'Image'
>>>>>>> ec8449ea
    manage_reviews:
      transaction: 'Transaction'
      customer: 'Customer'
      customer_rating: 'Customer rating'
      provider: 'Provider'
      provider_rating: 'Provider rating'
      actions: 'Actions'
      search_placeholder: 'Search reviews by user or keyword...'
      all_transactions: 'All transactions (%{count})'
      customer_title: "Customer review from %{title}"
      provider_title: "Provider review from %{title}"
      review_label: 'Reviews for the transaction for "%{title}"'
      delete_notice: 'Deleting a review allows its author to leave another one for the same transaction. Deleting a review cannot be undone.'
      blocked_notice: 'Blocking the review prevents its author from leaving another one for the same transaction.'
      delete_title: 'Delete and block reviews for the transaction for "%{title}"'
      block_review_customer: "Block future customer from %{title}"
      block_review_provider: "Block future provider from %{title}"
      delete_review_customer: "Delete customer review from %{title}"
      delete_review_provider: "Delete provider review from %{title}"
      save: 'Save'
      cancel: 'Cancel'
      edit: 'Edit'
      rating_string: 'Rating'
      delete_block: 'Delete and block'
      read_review_comments: 'Read review comments'
      rating: '%{rating} rating.'
      unskip: 'Unskip the review'
      comment: 'Comment'
      unskip_notice: 'If you unskip the review, the user will be able to post one. They will not be notified automatically.'
      statuses:
        positive: 'Positive'
        negative: 'Negative'
        skipped: 'Skipped'
        waiting: 'Waiting for the review'
        blocked: 'Blocked'
      status_filter:
        positive: 'Positive review'
        negative: 'Negative review'
        skipped: 'Skipped review'
        waiting: 'Waiting for the review'
        blocked: 'Blocked review'
    delete_marketplace:
      info_text_1: 'Delete your marketplace'
      info_text_2: 'Once you delete the marketplace, you will not be able to access it anymore. This cannot be undone.'
      info_text_3: 'Be careful.'
      info_text_4: 'Please note that after deletion, you and your marketplace users may still receive the last marketplace update emails.'
      info_text_5: 'To delete your marketplace forever, you must type your Sharetribe marketplace domain (%{domain}) in the text field below.'
      info_text_6: "One last thing before you delete your marketplace: is there anything we can do to help? Don't hesitate to <a href='#' show-intercom=true >contact the Sharetribe team</a> if you have any question. We'll be happy to help you get the most of Sharetribe Go!"
      delete_confirmation_placeholder: 'Type your Sharetribe marketplace domain here...'
      delete: 'Delete your marketplace forever'
      cannot_delete: 'Could not delete marketplace.'
      delete_info_text: "Would you like to cancel your subscription or delete your marketplace? <a href='#' show-intercom=true >Contact the Sharetribe team</a> we'll be happy to help!"
    view_conversations:
      search_placeholder: 'Search conversations by user, email or keyword...'
      started_from: 'Started from'
      sender: 'Starter'
      receiver: 'Provider'
      started: 'Started'
      latest_activity: 'Latest activity'
      actions: 'Actions'
      not_available: 'Not available'
      profile: "%{author}'s profile"
      read: 'Read'
      listing: "Listing: '%{listing}'"
    email_users:
      compose_email: 'Compose email'
      recipients: 'Who do you want to email?'
      learn_segments: 'Learn more about the <a href="%{url}" target="_blank">user segments</a>.'
      receivers_languages: 'Language of the email receivers'
      any_language: 'Any language'
      subject: 'Email subject'
      subject_info_text: 'To improve email deliverability the email subject is generated automatically and cannot be changed.'
      email_subject_text: "A new message from the %{service_name} team"
      message_will_be_sent_only_to_people_with_this_language: "The email will be sent only to the users who are using %{service_name} in the language you choose."
      content: 'Email content'
      content_info_text: '"Firstname" cannot be removed and will be replaced by the actual first name of each recipient.'
      content_hello: 'Hello Firstname,'
      content_placeholder: 'What do you want to say to your members?'
      send_email: 'Send email to users'
      send_to_yourself: 'Send a test email to yourself'
    google_manager:
      info_text: "Using a tag manager such as GTM is a great way to manage and deploy snippets of code or tracking pixels on your website without having to modify the code."
      info_text_2: "Because Sharetribe also relies on Google Tag Manager, you should <a href='%{url}' target='_blank'>learn how to configure GTM for your Go marketplace</a>."
    google_console:
      info_text: "Google Search Console offers tools and reports to help you measure your site's Search traffic and performance and fix issues related to Google Search results."
      info_text_2: "It's a good idea to add your website to Google Search Console. It takes only a few minutes with <a href='%{url}' target='_blank'>these instructions</a>."
    invitations:
      invite_new_users: 'Invite new users'
      from: 'From'
      to: 'To'
      message: 'Message'
      accepted: 'Accepted'
      date_sent: 'Date sent'
    manage_listings:
      search_placeholder: 'Search listings by title, user or category...'
      export_to_csv: 'Export to CSV'
      all_listings: 'All listings (%{count})'
      listing: 'Listing'
      provider: 'Provider'
      created: 'Created'
      updated: 'Updated'
      category: 'Category'
      status: 'Status'
      actions: 'Actions'
      cancel: 'Cancel'
      reject: 'Reject'
      delete: 'Delete'
      delete_title: 'Delete %{title}'
      delete_confirm: 'Delete the listing forever'
      approve: 'Approve'
      edit: 'Edit'
      close: 'Close'
      close_info_text: 'This closes the listing. Are you sure you want to proceed?'
      delete_info_text: 'Deleting a listing cannot be undone. Are you sure you want to proceed?'
      processing_export: "Processing export to CSV..."
      confirm_popup_body: 'This listing has not been approved yet. You can now decide to approve or reject the listing. If you approve the listing it will be public and visible to all users. If you reject the listing it will not be public.'
    manage_transactions:
      export_to_csv: 'Export to CSV'
      search_placeholder: 'Search transactions by listing title or users...'
      listing: 'Listing'
      customer: 'Customer'
      provider: 'Provider'
      started: 'Started'
      latest_activity: 'Latest activity'
      status: 'Status'
      amount: 'Amount'
      actions: 'Actions'
      view_details: 'View details'
      all_transactions: 'All transactions (%{count})'
      not_available: 'Not available'
    manage_users:
      ban_msg: 'This disables the user account from the marketplace and prevents them from accessing the site again with this account. Are you sure you want to proceed?'
      unban_msg: 'This enables the user account in the marketplace and allows them to access the site again with this account. Are you sure you want to proceed?'
      to_admin: 'This makes the user an admin. You should notify the user about their responsibilities and that they should review the Sharetribe terms of use. Are you sure you want to proceed?'
      search_by: 'Search users by name, display name or email...'
      have_ongoing_transactions: "This account can't be deleted because they have ongoing transactions. Please complete all transactions before deleting the account."
      only_delete_disabled: "You can only delete users that have been disabled. Disable a user first in order to delete their account."
      export_csv: 'Export to CSV'
      all_statuses: 'All users (%{count})'
      name: 'Name'
      email: 'Email'
      join_date: 'Joined'
      posting: 'Posting'
      admin: 'Admin'
      disable: 'Disable'
      actions: 'Actions'
      unconfirmed_text: "This user hasn't confirmed their email address. It might be possible that the user didn't receive the confirmation email. Click the resend button if you want to send it again."
      resend_email: 'Re-send confirmation email'
      cancel: 'Cancel'
      unconfirmed: 'Unconfirmed'
      unconfirmed_user: 'Unconfirmed user: %{username}'
      edit: 'Edit'
      delete: 'Delete'
      post_listing: 'Post listing as'
      ban_me_error: 'You cannot ban yourself'
      cannot_delete_yourself_admin: 'You cannot delete yourself as an admin'
      saved: 'Saved'
      delete_user: 'Delete user: %{username}'
      delete_forever: 'Delete the user account forever'
      delete_user_text: >
        If you delete this account, the personal information (name, phone number, address, email, profile picture, etc.) will be deleted permanently and can't be recovered. All the listings that they have created will be removed.
        <br>
        <br>
        Information where other members are involved (conversations with other people, transactions they've made, reviews they've given to others, etc) is not removed when you delete this account. However, the name will no longer be displayed next to this information.
        <br>
        <br>
        You will not be able to reactivate this account after it has been deleted.
    welcome_email:
      title: 'Welcome email content'
      title_info_text: "The message below will be sent to every new user when they join. You can customize the message to fit your marketplace. By clicking 'Send test message' you can send a preview message to your email address, so you can see how it looks in an email client."
      welcome_email_content: 'Email content'
      hello: 'Hello Firstname,'
      welcome_email_content_placeholder: 'Welcome to %{name}!'
      welcome_email_content_info_text: '"Firstname" cannot be removed and will be replaced by the actual first name of each recipient.'
      send_to_yourself: 'Send a test email to yourself'
    footer:
      footer_enabling: 'Footer enabling'
      footer_enabling_field: 'Enable the footer in all pages of your marketplace'
      footer_enabling_info_text: "By customizing the footer, you can give your visitors more ways to access important sections of your marketplace and make your brand more visible. Select the variation of the footer, add text and social media links, add a copyright text: <a href='%{url}' target='_blank'>learn more about the footer</a>."
      plan_disabled: 'Would you like to configure your own custom footer? <a href="%{url}" target="_blank">Upgrade to the Pro plan or higher</a>.'
      footer_style: 'Footer style'
      footer_links: 'Footer links'
      add_new_footer_link: '+ Add a new footer link'
      footer_social_links: 'Footer social links'
      footer_copyright: 'Footer copyright'
      footer_copyright_placeholder: 'All rights reserved.'
      style:
        dark: 'Dark'
        light: 'Light'
        marketplace_color: 'Marketplace color'
        logo: 'Logo'
    topbar:
      top_bar_settings: 'Top bar settings'
      logo_link: 'Target URL for the marketplace Main logo'
      logo_link_info_text: 'You can customize the link of the logo (and the default home button of the top bar menu). By default the logo takes users to the homepage or Custom Landing Page.'
      post_new_listing_button: '"Post a new listing" button text'
      post_new_listing: 'Post a new listing'
      show_in_top_bar: 'Show in the Top bar'
      display_about_menu: '"About" and other static pages'
      display_contact_menu: '"Contact us" page'
      display_invite_menu: '"Invite new members" page'
      maximum_number_links: 'Maximum number of links displayed in the Top bar'
      limit_priority_links_info_text: 'If not all links are displayed, they will be grouped into a dropdown menu.'
      custom_links: 'Top bar custom links'
      new_custom_link: '+ Add a new custom link'
      link_title: 'Link title'
      all: 'Show all'
    custom_script:
      info_text: "This script is injected inside the tag of every page and can be used to insert custom CSS, JavaScript or HTML. <a href='%{url}' target='_blank'>Learn more about Custom script</a>."
      custom_head_script: 'CSS, JavaScript and/or HTML script'
      custom_head_script_placeholder: '<script src="https://example.com/customscript.js"></script>'
      custom_head_script_info_text: 'Please note that future changes to Sharetribe may render your script incompatible.'
    sharetribe:
      info_text: "To improve Sharetribe's services and support, Sharetribe tracks marketplace members' activity. Personal data is never collected and this information is never shared outside the Sharetribe team - that's a pinky promise. <a href='%{url}' target='_blank'>Learn more</a>."
      end_user_analytics: "Allow Sharetribe to track members activity in order to improve Sharetribe's services"
    google:
      info_text: "Track your traffic in your Sharetribe marketplace with Google Analytics. You'll be able to browse and analyze lots of data: number of visitors, pages viewed, time spent on your marketplace, traffic sources, etc. <a href='%{url}' target='_blank' >Learn more about the Google Analytics setup</a>."
      google_analytics_key: 'Google Analytics tracking ID'
      google_analytics_key_placeholder: 'UA-12345678-9'
      google_analytics_key_info_text: 'Tracking ID of your Google Analytics account.'
    profile_pages:
      title: 'Meta tags for the profile pages'
      title_info_text: 'Optimizing meta tags of your marketplace pages is important for usability and SEO (Search Engine Optimization). You can use variables to design the perfect tags. <a href="%{url}" target="_blank">Learn more about meta tags</a>.'
      profile_meta_title: 'Title meta tag'
      profile_meta_title_placeholder: 'Profile of {{user_display_name}} - {{marketplace_name}}'
      profile_meta_title_info_text: 'The content of this tag is suggested to search engines and displayed on results pages as the clickable headline. You can use the following variables: {{marketplace_name}}, {{marketplace_slogan}}, {{marketplace_description}}, {{user_display_name}}.'
      profile_meta_description: 'Description meta tag'
      profile_meta_description_placeholder: 'Learn more about {{user_display_name}} on {{marketplace_name}}'
      profile_meta_description_info_text: 'The content of this tag is suggested to search engines and appears underneath the blue clickable links in a search engine results page. You can use the following variables: {{marketplace_name}}, {{marketplace_slogan}}, {{marketplace_description}}, {{user_display_name}}.'
    category_pages:
      title: 'Meta tags for the category pages'
      title_info_text: 'Optimizing meta tags of your marketplace pages is important for usability and SEO (Search Engine Optimization). You can use variables to design the perfect tags. <a href="%{url}" target="_blank">Learn more about meta tags</a>.'
      category_meta_title: 'Title meta tag'
      category_meta_title_placeholder: '{{category_name}} - {{marketplace_name}}'
      category_meta_title_info_text: 'The content of this tag is suggested to search engines and displayed on results pages as the clickable headline. You can use the following variables: {{marketplace_name}}, {{marketplace_slogan}}, {{marketplace_description}}, {{category_name}}.'
      category_meta_description: 'Description meta tag'
      category_meta_description_placeholder: '{{category_name}} on {{marketplace_name}}'
      category_meta_description_info_text: 'The content of this tag is suggested to search engines and appears underneath the blue clickable links in a search engine results page. You can use the following variables: {{marketplace_name}}, {{marketplace_slogan}}, {{marketplace_description}}, {{category_name}}.'
    listing_pages:
      title: 'Meta tags for the listing pages'
      title_info_text: 'Optimizing meta tags of your marketplace pages is important for usability and SEO (Search Engine Optimization). You can use variables to design the perfect tags. <a href="%{url}" target="_blank">Learn more about meta tags</a>.'
      listing_meta_title: 'Title meta tag'
      listing_meta_title_placeholder: '{{listing_title}} - {{marketplace_name}}'
      listing_meta_title_info_text: 'The content of this tag is suggested to search engines and displayed on results pages as the clickable headline. You can use the following variables: {{marketplace_name}}, {{marketplace_slogan}}, {{marketplace_description}}, {{listing_title}}, {{listing_author}}, {{listing_price}}.'
      listing_meta_description: 'Description meta tag'
      listing_meta_description_placeholder: '{{listing_title}} for {{listing_price}} by {{listing_author}} on {{marketplace_name}}'
      listing_meta_description_info_text: 'The content of this tag is suggested to search engines and appears underneath the blue clickable links in a search engine results page. You can use the following variables: {{marketplace_name}}, {{marketplace_slogan}}, {{marketplace_description}}, {{listing_title}}, {{listing_author}}, {{listing_price}}.'
    search_pages:
      title: 'Meta tags for the search results pages'
      title_info_text: 'Optimizing meta tags of your marketplace pages is important for usability and SEO (Search Engine Optimization). You can use variables to design the perfect tags. <a href="%{url}" target="_blank">Learn more about meta tags</a>.'
      search_meta_title: 'Title meta tag'
      search_meta_title_placeholder: 'Search results - {{marketplace_name}}'
      search_meta_title_info_text: 'The content of this tag is suggested to search engines and displayed on results pages as the clickable headline. You can use the following variables: {{marketplace_name}}, {{marketplace_slogan}}, {{marketplace_description}}, {{keywords_searched}}, {{location_searched}}.'
      search_meta_description: 'Description meta tag'
      search_meta_description_placeholder: 'Search results for: {{keywords_searched}} {{location_searched}} on {{marketplace_name}}'
      search_meta_description_info_text: 'The content of this tag is suggested to search engines and appears underneath the blue clickable links in a search engine results page. You can use the following variables: {{marketplace_name}}, {{marketplace_slogan}}, {{marketplace_description}}, {{keywords_searched}}, {{location_searched}}.'
    landing_pages:
      title: 'Meta tags for the homepage or Custom Landing Page'
      title_info_text: 'Optimizing meta tags of your marketplace pages is important for usability and SEO (Search Engine Optimization). You can use variables to design the perfect tags. <a href="%{url}" target="_blank">Learn more about meta tags</a>.'
      meta_title: 'Title meta tag'
      meta_title_placeholder: '{{marketplace_name}} - {{marketplace_slogan}}'
      meta_title_info_text: 'The content of this tag is suggested to search engines and displayed on results pages as the clickable headline. You can use the following variables: {{marketplace_name}}, {{marketplace_slogan}}, {{marketplace_description}}.'
      meta_description: 'Description meta tag'
      meta_description_placeholder: '{{marketplace_description}} - {{marketplace_slogan}}'
      meta_description_info_text: 'The content of this tag is suggested to search engines and appears underneath the blue clickable links in a search engine results page. You can use the following variables: {{marketplace_name}}, {{marketplace_slogan}}, {{marketplace_description}}.'
    sitemap_robots:
      sitemap: 'Sitemap'
      robots: 'Robots.txt'
      sitemap_info_private: 'As your marketplace is private, there is no sitemap.'
      robots_info_private: 'As your marketplace is private, there is no robots.txt.'
      sitemap_info_text_1: 'Sitemaps are an easy way to inform search engines about pages on your site that are available for crawling. <a href="%{url}" target="_blank">Learn more about the XML Sitemap file</a>.'
      sitemap_info_text_2: 'A sitemap is automatically generated for your marketplace: it references up to the 500 most recent listings in your website. You can access your sitemap at <a href="%{url}" target="_blank">%{url}</a>.'
      robots_info_text_1: 'Robots.txt is a text file to instruct web robots (typically search engine robots) how to crawl pages on your website. <a href="%{url}" target="_blank">Learn more about the robots.txt file</a>.'
      robots_info_text_2: 'A robots.txt file is automatically generated for your marketplace. You can access your robots.txt at <a href="%{url}" target="_blank">%{url}</a>.'
    twitter:
      twitter_settings: 'Twitter settings'
      twitter_handle: 'Twitter handle'
      twitter_handle_info_text: 'Username of the Twitter account of your marketplace (if you have one). It will be mentioned when people use the tweet button on the listing page.'
      yourhandle: 'yourhandle'
    image_tags:
      social_logo: 'Image for social media'
      social_logo_info_text: 'This image will be shown in social media for Facebook, for Twitter, and for LinkedIn when someone shares your website. For the best results, it should have a 2:1 aspect ratio and a minimum size of 1200x600 pixels.'
      social_media_image: 'Social media image'
      social_media_tags: 'Social media tags'
      social_media_title: 'Title for social media'
      social_media_title_info_text: 'This text will be shown in social media for Facebook, for Twitter, and for LinkedIn when someone shares your website. See how it looks likes <a href="%{fb_url}" target="_blank">for Facebook</a>, <a href="%{twitter_url}" target="_blank">for Twitter</a> and <a href="%{link_url}" target="_blank">for LinkedIn</a>.'
      social_media_description: 'Description for social media'
    location:
      location_settings: 'Location settings'
      location_settings_info_text: 'Location can be present in multiple steps and features: the listing creation form and pages, the profile pages and settings, the homepage and search. You can disable entirely the use of location. You can decide to display the listing exact location or its general location.'
      show_location: 'Allow users to add location to their profile and listings, and show a map view on the search page'
      fuzzy_location: 'Display a circle instead of the exact location'
    search:
      keyword: 'Keyword'
      location: 'Location'
      keyword_and_location: 'Keyword & Location'
      imperial: 'Miles'
      metric: 'Kilometers'
      search_type: 'Search type'
      search_type_info_text: 'The location search can be used only if the location feature is enabled.'
      keyword_settings: 'Search placeholder'
      location_settings: 'Location search settings'
      show_distance: 'Show distance in'
      limit_distance: 'Show only nearby listings with location search.'
      search_placeholder: 'Search help text'
      search_placeholder_info_text: 'This is shown as the placeholder text in the search bar.'
      search_for: 'Search for...'
    country_currency:
      payments_not_enabled: 'Payments not enabled'
      country: 'Country'
      country_info_text: 'Want to change the country of your marketplace? <a href="#" show-intercom=true >Contact the Sharetribe team</a>.'
      currency: 'Currency'
      support: 'Sharetribe Go offers PayPal and Stripe as payment gateways. You can learn more about the countries and currencies <a href="%{paypal_url}" target="_blank">supported by PayPal</a> and <a href="%{stripe_url}" target="_blank">supported by Stripe</a>.'
      stripe_paypal_allowed: "With <strong>%{country_name}</strong> and <strong>%{currency}</strong> as your marketplace settings, <strong>PayPal</strong> and <strong>Stripe</strong> can be configured as payment gateways in your marketplace."
      paypal_allowed: "With <strong>%{country_name}</strong> and <strong>%{currency}</strong> as your marketplace settings, <strong>PayPal</strong> can be configured as the payment gateway in your marketplace."
      stripe_allowed: "With <strong>%{country_name}</strong> and <strong>%{currency}</strong> as your marketplace settings, <strong>Stripe</strong> can be configured as the payment gateway in your marketplace."
      stripe_paypal_not_allowed: "With <strong>%{country_name}</strong> and <strong>%{currency}</strong> as your marketplace settings, there is unfortunately no payment gateways available for your marketplace."
    automatic_newsletter:
      send_automatic_newsletter: 'Send the automatic newsletter'
      send_automatic_newsletter_info_text: 'To be notified about new listings in your marketplace, your members can receive a daily or weekly newsletter. They can opt-out anytime from their own user settings. <a href=%{href} target="_blank">Learn more about the automatic newsletter</a>.'
      automatic_newsletter_frequency: 'Automatic newsletter frequency'
      automatic_newsletter_frequency_info_text: 'For new users, you can specify the new initial frequency of the automatic newsletter. Members can unsubscribe or change the frequency anytime, from their own user settings.'
      default_newsletter_frequency: 'Default automatic newsletter frequency'
      newsletter_daily: 'Daily'
      newsletter_weekly: 'Weekly'
      automatic_newsletters: 'Send automatic newsletters to all users'
    config_transactions:
      transaction_agreement_in_use: 'Buyers are required to accept an agreement before transaction'
      transaction_auto_completion: 'Transaction auto-completion'
      days: 'Days'
      info_text: 'Default 7 days, max 85 days. For transactions processed by Stripe, payments to sellers are delayed until the order is marked as completed.'
      automatic_confirmation_after_days: 'Automatically mark transactions completed after'
      transaction_agreement: 'Transaction agreement'
      agreement_label: 'Agreement label'
      agreement_label_placeholder: 'By clicking this box I accept the agreement'
      agreement_label_info_text: 'This text will be shown next to a checkbox in the checkout form. The buyer needs to check the box to proceed with the transaction. An example label would be something like "By clicking this box I accept the agreement.'
      agreement_text: 'Agreement text'
      agreement_text_info_text: 'This is the content of the actual agreement that the buyer needs to accept. The agreement content is displayed when the user clicks the "View." link next to the agreement label.'
    listing_comments:
      info_text: "Allowing users to comment on a listing helps people clarify things publicly before starting a transaction. This is also helpful if your marketplace doesn't rely on online payments. You can delete comments from listing pages."
      listing_comments_in_use: 'Allow users to post comments to listings (viewable to all other users)'
    listing_approval:
      info_text: 'Reviewing all content before it is visible to all visitors is a great way to build trust. You can enable the Listing approval feature to review all new and edited listings. They can be approved or rejected. When that feature is enabled, providers who post a listing will have to "Submit for review", instead of posting it immediately.'
      pre_approved_listings: 'Review all listings before they are published'
    experimental:
      new_layout: 'New layout'
      info_text: "When new layout components are made available for your marketplace, you can choose whether you want to start using the new component or continue using the old one. You can toggle the selection at any point from this page. It's recommended to always be using the new version, as the old components might be phased out at some point. In case a component you're currently using is going to be phased out, you will be contacted in advance."
      only_you: 'Only you'
      all_users: 'All users'
      no_one: 'No one'
      title_topbar_v1: 'Enable the new Top bar for'
      description_topbar_v1: 'The new Top bar is visible on every page.'
      title_searchpage_v1: 'Enable the new Search page for'
      description_searchpage_v1: 'The new Search page requires the new Top bar.'
      title_email_layout_v2: 'Enable the layout for emails for'
      description_email_layout_v2: 'The new Search page requires the new Top bar.'
    signup_login:
      signup_header: 'Signup information text'
      signup_info_text: 'Info text that will be shown to users in the Sign up. You can give the users instructions for signing up, information like where to get an invite, etc.'
      google: 'Google'
      google_info_text: 'To enable Google Sign-In, create a project for your marketplace in the <a target="_blank" href="%{href}">Google Developers Console</a>. Add the generated ID and secret key of the project here. <a target="_blank" href="%{href2}">See instructions for configuring Google Sign-In</a>.'
      google_connect_id: 'Google Client ID'
      google_connect_secret: 'Google Client secret'
      google_connect_enabled: 'Users can sign up and login with a Google account'
      facebook: 'Facebook'
      facebook_info_text: 'To enable Facebook Login, you must create an application for your marketplace in the <a target="_blank" href="%{href}">Facebook Developers Dashboard</a>. Add the generated App ID and Secret Key of the application below. <a target="_blank" href="%{href2}">See instructions for configuring Facebook Login</a>.'
      facebook_connect_id: 'Facebook App ID'
      facebook_connect_secret: 'Facebook App Secret'
      facebook_connect_enabled: 'Users can sign up and log in with a Facebook account'
      linkedin: 'LinkedIn'
      linkedin_connect_id: 'LinkedIn Client ID'
      linkedin_connect_secret: 'LinkedIn Client Secret'
      linkedin_connect_enabled: 'Users can sign up and login with a LinkedIn account'
      linkedin_info_text: 'To enable LinkedIn Sign In, create an app for your marketplace in the <a target="_blank" href="%{href}">LinkedIn Developers Dashboard</a>. Add the generated ID and secret key of the app here. <a target="_blank" href="%{href2}">See instructions for configuring LinkedIn Sign In</a>.'
    cover_photos:
      preview_homepage: 'Preview homepage'
      description: 'Are you looking for some ready-made and optimized cover pictures? Or would you like some inspiration and websites where to find great cover pictures? <a href="%{href}" target="_blank">We have you covered</a>!'
      cover_photo: 'Cover photo'
      cover_photo_info_text: 'The cover photo is shown in the homepage for users who are not logged in. The dimensions should be 1920x450 pixels.'
      small_cover_photo: 'Small cover photo'
      small_cover_photo_info_text: 'The small cover photo is shown in all pages except on the homepage for users who are not logged in. The dimensions should be 1920x96 pixels.'
    logos_and_color:
      favicon: 'Favicon'
      favicon_info_text: "The favicon will be shown in the browser's tab. The dimensions should be 32x32 pixels."
      not_added: "You haven't added a %{name} yet."
      color: 'Color'
      color_info_text: 'The marketplace color is used in many places of the interface and email notifications.'
      marketplace_color: 'Marketplace color'
      logos: 'Logos'
      main_logo: 'Main logo'
      main_logo_info_text: 'The main logo will be shown on your marketplace Top bar and in automatic email notifications. The dimensions should be 336x80 pixels.'
      square_logo: 'Square logo'
      square_logo_info_text: 'The square logo will be shown when you perform some actions as an admin and when people bookmark your site to the home screen of their mobile device. The dimensions should be (at least) 600x600 pixels.'
      current_file: 'The current %{type} filename is "%{filename}".'
    user_rights:
      invitation_rights: 'Invitation rights'
      join_with_invite_only: 'Allow new users to join only with an invite from a registered user'
      users_can_invite_new_users: 'Allow all registered users, and not only admins, to invite new users'
      allow_free_conversations: 'Allow users to message each other freely'
      require_verification_to_post_listings: 'Allow only users verified by admins to post new listings'
      communication_rights: 'Communication rights'
      posting_rights: 'Posting rights'
      info_text: "To help users understand what is required to be allowed to post listings, you can share some details above: they will be displayed on the new listing form only to users who haven't been allowed to post listings already."
    privacy:
      private_marketplace: 'Private marketplace'
      header: 'Private marketplace landing page content'
      private: 'Allow only registered users to see listings and user profiles (make marketplace private)'
      info_text: 'This content is shown on the homepage of private marketplaces to users who are not logged in. Here you can describe your marketplace and the process to join it.'
    essentials:
      header_link: 'Preview your Marketplace'
      header: 'Basic marketplace details'
      community_name: 'Marketplace name'
      community_info_text: 'Name is shown to users in emails and various other places.'
      community_slogan: 'Marketplace slogan & color'
      community_slogan_info_text: 'Slogan is shown in browsers, search engines and social media.'
      community_description: 'Marketplace description & color'
      community_description_info_text: 'Description is shown in browsers, search engines and social media.'
      default_language: '%{language} is used as default in the marketplace.'
      marketplace_languages: 'Marketplace languages'
      color: 'Color'
      show_slogan: 'Display the slogan in the homepage or Custom Landing Page for users who are not logged in'
      show_description: 'Display the description in the homepage or Custom Landing Page for users who are not logged in'
    admin_notifications:
      header: 'Admin notification settings'
      info_text: "To monitor what's happening on your marketplace website, you can be notified of any new activity. Email notifications are sent to all confirmed emails of all admins."
      email_admins_about_new_members: 'Send admins an email whenever a new user signs up'
      email_admins_about_new_transactions: 'Send admins an email whenever a new transaction starts'
    static_content:
      header: 'Static content pages'
      info_text: 'You can edit up to four pages of static content. Users can find the pages by clicking the "About" link in the top bar.'
      about: 'About'
      how_it_works: 'How it works'
      privacy_policy: 'Privacy policy'
      terms_of_use: 'Terms of use'
      edit: 'Edit'
    landing_page:
      header: 'Custom Landing Page'
      info_text_1: 'The landing page is perhaps most important page of your marketplace. It is the first page that visitors see—sort of like the front door of your house. You have only a few seconds to convince new visitors that they should explore your site. The page needs to be appealing and your value proposition should be clear and enticing.'
      info_text_2: 'If you want to have a completely customized landing page for your marketplace, you can purchase it as an add-on for $99 per month.'
      btn_text: 'Learn more about the Custom Landing Page add-on'
    display:
      grid: 'Grid'
      list: 'List'
      map: 'Map'
      full_name: 'John Doe'
      first_name_with_initial: 'John D'
      first_name_only: 'John'
      show_category_in_listing_list: "Show listing's type on the List view"
      show_listing_publishing_date: "Show listing's publishing date on the listing page"
      listing_display_header: 'Listing display settings'
      user_display: 'Display name type'
      user_display_header: 'User display settings'
      user_display_info_text: 'Display name type determines how the name of each user is shown on the marketplace.'
      browse_view: 'Default browse view'
      browse_view_header: 'Browse view display settings'
      browse_view_info_text: 'The default browse view determines how the listings are displayed on the homepage by default.'
    notifications:
      privacy_updated: 'Privacy settings were updated'
      essentials_updated: 'Basic marketplace details were updated'
      essentials_update_failed: 'Basic marketplace details update failed'
      admin_notifications_updated: 'Admin notifications settings were updated'
      display_updated: 'Display settings were updated'
      logos_updated: 'Logos & Color settings were updated'
      cover_photos_updated: 'Cover photos settings were updated'
      signup_login_updated: 'Signup & Login settings were updated'
      user_rights_updated: 'User rights settings were updated'
      listing_approval_updated: 'Listing approval settings were updated'
      listing_comments_updated: 'Listing comments settings were updated'
      configure_transactions_updated: 'Configure transactions settings were updated'
      newsletters_updated: 'Automatic newsletter settings were updated'
      country_currency_updated: 'Country & Currency settings were updated'
      payments_connected: 'Payments already connected'
      search_updated: 'Search settings were updated'
      search_updated_failed: 'Search settings update failed'
      location_updated: 'Location settings were updated'
      image_tags_updated: 'Image & tags settings were updated'
      twitter_updated: 'Twitter settings settings were updated'
      landing_pages_updated: 'Landing page meta settings were updated'
      search_pages_updated: 'Search results pages meta settings were updated'
      listing_pages_updated: 'Listing pages meta settings were updated'
      category_pages_updated: 'Category pages meta settings were updated'
      profile_pages_updated: 'Profile pages meta settings were updated'
      google_analytics_updated: 'Google analytics settings were updated'
      sharetribe_analytics_updated: 'Sharetribe analytics settings were updated'
      custom_script_updated: 'Custom script settings were updated'
      topbar_updated: 'Top bar settings were updated'
      footer_updated: 'Footer settings were updated'
      footer_update_failed: 'Footer details update failed'
      email_sent: 'Email sent'
      test_email_sent: 'Test email was sent to your inbox'
      welcome_email_updated: 'Welcome email settings were updated'
      welcome_email_updated_and_sent: 'Welcome email settings were updated and a test email was sent to %{email}'
      listing_field_updated: 'Listing field updated'
      listing_field_saving_failed: 'Listing field saving failed'
      listing_field_created: 'Listing field created'
      listing_fields_update_location_failed: 'Location field editing failed'
      listing_fields_update_expiration_failed: 'Expiration field editing failed'
      listing_fields_update_price_failed: 'Price field editing failed'
    seo:
      title: '%{title} | %{service_name} Go Admin panel'
      description: 'Manage the %{title} settings of your %{service_name} Sharetribe Go marketplace'<|MERGE_RESOLUTION|>--- conflicted
+++ resolved
@@ -134,7 +134,7 @@
         price: 'Price'
         date: 'Date'
         location: 'Location'
-<<<<<<< HEAD
+        image: 'Image'
     order_types:
       info_text: 'Order types determine how the order process works in your site. You can decide whether your users are renting or selling, or just perhaps posting announcements and communicating via direct messages.'
       name: 'Name'
@@ -233,9 +233,7 @@
           one: "There is %{count} custom field in the category and subcategories. It will be moved to the selected category."
           other: "There are %{count} custom field in the category and subcategories. They will be moved to the selected category."
         select_new_category: "Select a new category where the items listed above will be moved:"
-=======
         image: 'Image'
->>>>>>> ec8449ea
     manage_reviews:
       transaction: 'Transaction'
       customer: 'Customer'
