en:
  admin2:
    save_changes: 'Save changes'
    next_step: 'Next'
    prev_step: 'Previous'
    cancel: 'Cancel'
    delete: 'Delete'
    chooseText: 'Choose'
    cancelText: 'Cancel'
    open_in_editor: 'Open in editor'
    notice_banner: 'Your marketplace Admin panel has been redesigned! Give it a try: <a href="%{url}">visit your new Admin panel</a>.'
    topnav:
      admin_menu: 'Admin menu'
      logo: 'Sharetribe Go Admin Panel'
      menu: 'Menu'
      go_to_your: 'Go to your'
      marketplace: 'Marketplace'
      avatar: 'Sharetribe Go Admin'
      logout: 'Log out'
      marketplace_id: 'Marketplace ID: %{id}'
    sidebar:
      dashboard: 'Home'
      general_group: 'General'
      social_media_group: 'Social media'
      users_group: 'Users'
      listings_group: 'Listings'
      transactions_group: 'Transactions & Reviews'
      payment_group: 'Payment system'
      emails_group: 'Emails'
      search_group: 'Search & Location'
      seo_group: 'SEO'
      analytics_group: 'Analytics'
      advanced_group: 'Advanced'
      subscription: 'Subscription'
      help_center: 'Help Center'
      marketplace_guide: 'Marketplace Guide'
      what_new: "What's new?"
      legacy_admin_panel: 'Legacy Admin panel'
      general:
        essentials: 'Essentials'
        domain: 'Domain'
        privacy: 'Privacy'
        static_content: 'Static content'
        admin_notifications: 'Admin notifications'
      design_group: 'Design'
      design:
        cover_photos: 'Cover photos'
        logos_and_color: 'Logos & Color'
        landing_page: 'Landing page'
        topbar: 'Top bar'
        footer: 'Footer'
        display: 'Arrangement'
      users:
        manage_users: 'Manage users'
        signup_login: 'Signup & Login'
        user_rights: 'User rights'
        invitations: 'View invitations'
        user_fields: 'User fields'
      listings:
        listing_approval: 'Listing approval'
        listing_comments: 'Listing comments'
        manage_listings: 'Manage listings'
        listing_fields: 'Listing fields'
        order_types: 'Order types'
        categories: 'Categories'
      transactions_reviews:
        config_transactions: 'Configure transactions'
        view_conversations: 'View conversations'
        manage_transactions: 'Manage transactions'
        manage_reviews: 'Manage reviews'
      payment_system:
        country_currency: 'Country & Currency'
        stripe: 'Stripe settings'
        paypal: 'PayPal settings'
        transaction_size: 'Minimum listing price'
      emails:
        email_users: 'Compose email'
        automatic_newsletter: 'Automatic newsletter'
        welcome_email: 'Welcome email'
        custom_outgoing_address: 'Custom outgoing address'
      search_location:
        search: 'Search'
        location: 'Location'
      social_media:
        image_tags: 'Image & tags'
        twitter: 'Twitter'
      seo:
        sitemap_robots: 'Sitemap & Robots'
        landing_pages: 'Landing page meta tags'
        search_pages: 'Search page meta tags'
        listing_pages: 'Listing pages meta tags'
        category_pages: 'Category pages meta tags'
        profile_pages: 'Profile pages meta tags'
        google_console: 'Google Search Console'
      analytics:
        google: 'Google Analytics'
        google_manager: 'Google Tag Manager'
        sharetribe: 'Sharetribe analytics'
      advanced:
        experimental: 'New features'
        custom_script: 'Custom script'
        delete_marketplace: 'Delete marketplace'
    outgoing_address:
      outgoing_email_settings: 'Outgoing email settings'
      resend_verification_email: 'Resend verification email'
<<<<<<< HEAD
=======
      upgrading: '<b>Pro feature:</b> Would you like to set your own email address as the sender and remove all Sharetribe branding from outgoing emails? <a href="%{url}">Upgrade to the Pro plan or higher</a>.'
>>>>>>> 4559f757
      info: 'This sender name and email address is used for emails sent from your marketplace to users. <a href="%{url}" class="external-link" target="_blank" >Learn more</a>.'
      upgrading: '<b>Pro feature:</b> Would you like to set your own email address as the sender and remove all Sharetribe branding from outgoing emails? <a href="%{url}">Upgrade to the Pro plan or higher</a>.'
      expired_notice_email: 'The verification email sent to %{email} from Amazon Web Services has expired.'
      expired_notice_link: 'Please ask for a new one to verify your email address. %{link}.'
      send_notice_email: 'A verification email was sent to %{email} from Amazon Web Services.'
      send_notice_info: 'Make sure to check your spam folder. Please follow the instructions in the email to verify your email address.'
      send_notice_info_link: 'Make sure to check your spam folder. Please follow the instructions in the email to verify your email address. %{link}.'
      send_notice_info_2: 'Until you have verified your email address, the previous setup will be used.'
      sent: 'Sent!'
      name: 'Sender name'
      verified_info: 'The email address marketplace users will receive the email from.'
      name_info: 'The name shown to users in emails as the sender.'
      sender_email_placeholder: 'sender-email@example.com'
      sender_name_placeholder: 'Sender name'
      email: 'Sender email'
      email_verified: 'Sender email • '
      verified: 'Verified'
      expired: 'Expired'
      unverified: 'Unverified'
      successfully_saved_name: 'Sender name updated successfully.'
      successfully_saved: 'Sender address saved successfully. The verification email will be sent soon.'
      invalid_email_error: "Invalid email format for \"%{email}\""
      invalid_email_address: 'Please enter a valid email address'
      invalid_email_domain_read_more_link: 'Read this Help Center article for more information.'
      invalid_email_domain: "The '%{email}' email address is using an unsupported email provider: '%{domain}'. %{invalid_email_domain_read_more_link}"
      unknown_error: 'Something went wrong'
      not_in_plan: 'Not included in your current plan'
    home:
      title: 'Hi %{name}, welcome to %{marketplace_name}!'
      info_text: "Your marketplace is available at <a href='%{url}'>%{url}</a>.
                  <br>
                  Here in your Admin panel, you can manage all your marketplace activity and settings. If you need help, you can reach us through the chat in the bottom right corner."
      quicklinks: 'Quicklinks'
      block_1: 'Marketplace Academy'
      block_1_body_1: 'Articles on building, running, and growing a marketplace business.'
      block_1_body_2: 'Popular articles:'
      block_1_point_1: '› Why you should launch your marketplace early'
      block_1_point_2: '› How to launch your marketplace'
      block_1_point_3: '› How to measure your success: the key marketplace metrics'
      block_1_point_4: '› Browse all Marketplace Academy articles'
      block_2:
        a_title: 'Upgrade to Pro'
        a_body: 'Use your own domain, remove all Sharetribe branding, and more. Subscribe to a Pro plan, starting from $119 per month.'
        a_link: '› Manage your subscription'
        b_title: 'Add a beautiful landing page to your marketplace'
        b_body: 'Communicate your value proposition and engage your visitors the moment they arrive on your marketplace. Add a beautifully designed landing page to your marketplace. $99 per month.'
        b_link: '› Learn more about the Custom Landing Page'
        c_title: 'Discover Sharetribe Flex'
        c_body: 'Take your marketplace business to the next level. Sharetribe Flex lets you build unique features and designs on top of powerful APIs. Start developing for free or get connected to a verified Flex expert.'
        c_link: '› Learn more about Sharetribe Flex'
      block_3: 'Help!'
      block_3_body_1: "The support team's marketplace experts are here for you 7 days a week."
      bottom_text: 'P.S. Have you listened to <a href="%{url}" class="external-link" rel="noopener" target="_blank">Two-sided: the marketplace podcast</a>?'
      browse_sharetribe: "› Browse Sharetribe Go's Help Center"
      day_to_day: 'Day-to-day:'
      transactions_conversations: 'Transactions & conversations:'
      chat_with_us: '› Send us a message'
      online_payments: 'Online payments:'
      what_new: "What's new:"
      sharetribe_go_updates: '› Sharetribe Go updates'
      free_and_practical: 'The practical step-by-step guide to building a successful online marketplace business'
      read_on: '› Read for free'
      manage_users: '› Manage users'
      manage_listings: '› Manage listings'
      manage_transactions: '› Manage transactions'
      manage_reviews: '› Manage reviews'
      view_conversations: '› View conversations'
      transaction_size: '› Minimum listing price'
      stripe: '› Stripe setup and commission'
      paypal: '› PayPal setup and commission'
    paypal:
      account_settings: 'PayPal account settings'
      paypal_connected: 'PayPal connected'
      paypal_disabled: 'PayPal disabled'
      disable_paypal: 'Disable PayPal'
      disable_paypal_link: '%{url}.'
      enable_paypal: 'Enable PayPal'
      enable_paypal_link: '%{url}.'
      info_header: 'PayPal'
      info_text: 'Commission is the service fee you charge for every payment users make through your marketplace.'
      commission_from_seller: "Seller commission"
      minimum_transaction_fee: 'Seller minimum commission'
      transaction_fee_settings: 'PayPal commission settings'
      the_transaction_fee_must_be_lower_than_100: 'The commission must be lower than 100%'
      the_buyer_transaction_fee_must_be_lower_than_100: 'The buyer commission must be lower than 100%'
      fee_should_be_less_than_minimum_price: 'Minimum commission must be lower than minimum listing price'
      minimum_transaction_size: 'Marketplace setting for <a href="%{url}">minimum listing price</a> is %{sum}.'
      connect_paypal_account: 'To collect a commission using PayPal, you must first <a href="%{url}">connect your PayPal account</a> with your marketplace.'
      enable_paypal_fee: 'To collect a commission using PayPal, you must <a href="%{url}">enable PayPal</a> again on your marketplace.'
      first_connect_paypal: 'To collect a commission using PayPal, you must first <a href="%{url}">connect your PayPal account</a> with your marketplace.'
      first_enable_paypal: 'To collect a commission using PayPal fees, you must first <a href="%{url}">enable PayPal</a> again on your marketplace.'
      login_to: 'Log in to PayPal and connect your PayPal account with your marketplace.'
      connect_paypal: 'Connect PayPal'
      redirect_message: "Redirecting you to PayPal. If nothing happens, click %{redirect_link}."
      redirect_link_text: 'here'
      paypal_has_been_connected: 'Your PayPal account <strong>%{email}</strong> has been connected with %{service_name}.'
      paypal_has_been_disabled: 'Your PayPal account <strong>%{email}</strong> has been disconnected from %{service_name}.'
      change_account: 'Switch connection to another PayPal account'
      change_account_link: '%{url}.'
    stripe:
      info_header: 'Stripe'
      info_text: "Commission is the service fee you charge for every payment users make through your marketplace. <a href='%{fee_url}' class=\"external-link\" target='_blank'>Stripe's fees</a> will be deducted from the commission you are charging. For transactions processed by Stripe, payouts to sellers are delayed until the order is marked as completed. <a href='%{more_url}' class=\"external-link\" target='_blank'> Learn more</a>."
      transaction_fee_settings: 'Stripe commission settings'
      configure_api_keys: 'Configure Stripe API Keys'
      set_stripe_fee_keys: 'To collect a commission using Stripe, you must first <a href="%{url}">configure your Stripe API keys</a>.'
      enable_stripe_fee_keys: 'To collect a commission using Stripe, you must <a href="%{url}">enable Stripe</a> again on your marketplace.'
      enable_first_stripe_fee_keys: 'To collect a commission using Stripe, you must first <a href="%{url}">enable Stripe</a> again on your marketplace.'
      disable_paypal: 'To collect a buyer commission using Stripe, you must first <a href="%{url}">disable PayPal</a>.'
      how_to_get_publishable_key: '<a href="%{url}" class="external-link" target="_blank">How to get a Stripe Publishable Key?</a>'
      how_to_get_secret_key: '<a href="%{url}" class="external-link" target="_blank">How to get a Stripe Secret Key?</a>'
      publishable_key_example: "For example: %{api_publishable_key_example}"
      secret_key_example: "For example: %{api_secret_key_example}"
      invalid_secret: "That doesn't look like a correct %{secret_key}"
      invalid_publishable: "That doesn't look like a correct %{publishable_key}"
      api_publishable_key: 'Stripe Publishable Key'
      api_private_key: 'Stripe Secret Key'
      commission_from_seller: "Seller commission"
      minimum_transaction_fee: 'Seller minimum commission'
      commission_from_buyer: 'Buyer commission'
      minimum_buyer_transaction_fee: 'Buyer minimum commission'
      minimum_transaction_size: '<a href="%{url}">Minimum listing price</a> is currently set to %{sum}.'
      the_transaction_fee_must_be_lower_than_100: 'The commission must be lower than 100%'
      the_buyer_transaction_fee_must_be_lower_than_100: 'The buyer commission must be lower than 100%'
      fee_should_be_less_than_minimum_price: 'Minimum commission must be lower than minimum listing price'
      buyer_fee_should_be_less_than_minimum_price: 'Minimum buyer commission must be lower than minimum listing price'
      stripe_connected: 'Stripe enabled'
      stripe_disabled: 'Stripe disabled'
      disable_stripe: 'Disable Stripe'
      disable_stripe_link: '%{url}.'
      cannot_enable_gateway: "Can't enable payment gateway %{gateway}."
      cannot_disable_gateway: "Can't disable payment gateway %{gateway}."
      cannot_enable_gateway_because_of_buyer_commission: "Can't enable payment gateway %{gateway} because buyer commission is set. You can change this in the Stripe settings."
      confirm_disable: "Are you sure you want to disable %{gateway}? If you disable it, sellers will no longer be able to receive money and buyers will no longer be able to pay through this payment method. If sellers haven't configured another payment method, buyers will not be able to buy from them."
      enable_stripe: 'Enable Stripe'
      enable_stripe_link: '%{url}.'
      need_to_change_stripe_keys: "Do you need to change your Stripe keys? <a href='#' show-intercom=true >Contact the Sharetribe team</a>."
      need_to_change_publishable_key: "To change your Stripe Publishable Key, <a href='#' show-intercom=true >contact the Sharetribe team</a>."
      need_to_change_secret_key: "To change your Stripe Secret Key, <a href='#' show-intercom=true >contact the Sharetribe team</a>."
    transaction_size:
      info_header: 'Minimum listing price'
      info_text: 'If the payment system is enabled in your marketplace, you need to define a minimum listing price: the smallest price a listing on your marketplace can have. <a href="%{url}" class="external-link" target="_blank">Learn more about the minimum listing price</a>.'
      minimum_transaction_size: 'Minimum listing price'
      transaction_fee: 'The minimum commission is currently set to %{fee}.'
      errors:
        minimum_listing_price_below_tx_fee: 'The minimum listing price has to be greater than the minimum commission: %{minimum_transaction_fee}.'
        minimum_listing_price_below_min: 'The minimum listing price has to be greater than the minimum commission %{minimum_commission}.'
        payments_not_enabled: 'The payment system is not enabled'
    user_fields:
      info_text: 'Manage user fields'
      field_title: 'Field name'
      field_type: 'Field type'
      sign_up: 'Sign up'
      public: 'Public'
      add_new_field: '+ Add a user field'
      first_name: 'First name'
      last_name: 'Last name'
      text: 'Text'
      email_address: 'Email address'
      profile_picture: 'Profile picture'
      file: 'File'
      location: 'Location'
      display_name: 'Display name'
      phone_number: 'Phone number'
      about_you: 'About you'
      add_new_user_field: 'Add a user field'
      save_new_user_field: 'Add the user field'
      new_user_field_type: 'New user field type'
      edit_field_type: 'Edit user field: %{name} (%{field_type})'
      required_field: 'Make this field mandatory when signing up to the marketplace'
      public_field: 'Show this field on the public profile page'
      required_field_title: 'Required field'
      public_field_title: 'Public field'
      decimal: 'Decimal'
      allow_decimals: 'Allow decimals'
      minimum_value: 'Minimum value'
      maximum_value: 'Maximum value'
      delete_title: 'Delete the user field "%{name}"'
      delete_info_text: "Are you sure you want to delete the field \"%{name}\" and all its data? You can't undo this action."
      delete_user_field: 'Delete the user field'
      dropdown_list_options: 'Dropdown list options (at least two)'
      checkbox_list_options: 'Checkbox list options'
      add_option_link: '+ Add an option'
      add_new_option: 'Add an option'
      option_label: 'Option label'
      save_option: 'Save option'
      select_one: 'Select field type...'
      field_types:
        text: 'Text'
        number: 'Number'
        dropdown: 'Dropdown'
        checkbox_group: 'Checkbox group'
        date: 'Date'
        file: 'File'
        location: 'Location'
    listing_fields:
      info_header: 'Manage listing fields'
      info_text: "Here, you can edit the fields that users have to fill in when they create a new listing. Some fields are predefined and can't be edited."
      field_title: 'Field name'
      field_type: 'Field type'
      field_name: 'Field name'
      required_field: 'Required field'
      filter: 'Filter'
      listing_title: 'Listing title'
      detailed_description: 'Detailed description'
      expiration_date: 'Expiration date'
      add_listing_type: '+ Add a listing field'
      add_title: 'Add a listing field'
      new_field_type: 'New listing field type'
      edit_field_type: 'Edit the listing field "%{name}" (%{field_type})'
      delete_title: 'Delete the listing field "%{name}"'
      delete_info_text: "Are you sure you want to delete the field \"%{name}\" and all its data? You can't undo this action."
      delete_listing_field: 'Delete the listing field'
      display_on_homepage: 'Use this field as a search filter on the homepage'
      make_mandatory: 'Make this field mandatory when creating or editing a listing'
      decimal: 'Decimal'
      allow_decimals: 'Allow decimals'
      minimum_value: 'Minimum value'
      maximum_value: 'Maximum value'
      listing_categories: 'Listing categories where the field is used'
      dropdown_list_options: 'Dropdown list options'
      checkbox_list_options: 'Checkbox list options'
      add_option_link: '+ Add an option'
      add_new_option: 'Add an option'
      option_label: 'Option label'
      save_option: 'Save option'
      save_changes: 'Save changes'
      edit_option: 'Edit option'
      delete_option_title: 'Delete the option "%{title}"'
      delete_option_body: "Are you sure you want to delete the checkbox list option \"%{title}\"?"
      error_count_options: 'Add at least %{count} option(s)'
      price_filter_min: 'Filter minimum price'
      price_filter_max: 'Filter maximum price'
      save_add_listing_field: 'Add the listing field'
      show_price_filter: 'Use this field as a search filter on the homepage'
      price_filter_min_hint: "The minimum price only affects the filter. It doesn't limit listing prices."
      price_filter_max_hint: "The maximum price only affects the filter. It doesn't limit listing prices."
      edit_price_title: 'Edit the listing field "Price"'
      edit_date_title: 'Edit the listing field "Expiration date"'
      listing_location_required: 'Make this field mandatory when creating or editing a listing'
      listing_expiration_enabled_title: 'Enable an expiration date'
      listing_expiration_enabled: 'Enable an expiration date'
      edit_location_title: 'Edit the listing field "Location"'
      types:
        text: 'Text'
        price: 'Price'
        date: 'Date'
        location: 'Location'
        image: 'Image'
    order_types:
      info_text: 'Order types determine how the order process works on your marketplace. Use the ready-made templates for renting, selling, offering services, posting announcements, and more – or customize your own order process.'
      name: 'Name'
      used_in: 'Used in'
      all_categories: "All categories"
      no_categories: "No categories"
      category_count: "%{category_count} categories"
      add_new_order_type: 'Add an order type'
      add_new: '+ Add an order type'
      new_order_type: 'New order type template'
      edit_order_type: 'Edit order type: %{type}'
      listing_shape_name_placeholder: "E.g. Sell"
      checkout_button: 'Checkout button label'
      action_button_placeholder: "E.g. Buy"
      pricing_checkout: 'Pricing and checkout'
      online_payments_label: "Allow sellers to accept payments online"
      allow_providers_to_manage_availability: "Allow sellers to manage their availability on a calendar"
      shipping_label: "Allow sellers to define a shipping fee"
      price_label: "Allow sellers to add a price to their listings"
      units_title_with_availability: "Pricing units with availability management"
      units_title_without_availability: 'Pricing units without availabilitymanagement'
      per_hour_availability: '"Per hour" availability'
      per_day_availability: '"Per day" availability'
      per_night_availability: '"Per night" availability'
      update_success: 'Changes to order type "%{shape}" saved'
      update_failure: "Could not save changes. Error: %{error_msg}"
      create_success: 'New order type "%{shape}" created'
      create_failure: "Could not create new order type. Error: %{error_msg}"
      successfully_deleted: 'Successfully deleted the order type "%{order_type}"'
      save_order_type: 'Add the order type'
      delete: 'Delete the order type'
      delete_caption: 'Delete the order type "%{order_type}"'
      confirm_delete_simple_order_type: "Are you sure you want to delete this order type? You can't undo this action."
      per: 'Per'
      add_unit_title: '+ Add a custom pricing unit'
      add_unit: 'Add a custom pricing unit'
      unit_label: 'Pricing unit label'
      unit_label_placeholder: 'e.g. kg, 30 minutes, person, class…'
      unit_type_quantity: 'Quantity (per piece, per kg, per person, per two-hours tour…)'
      unit_type_time: 'Time (per 30 minutes, per two weeks, per year…)'
      save_unit: 'Add pricing unit'
      selector_label: 'Selector label'
      unit_type: 'Unit type'
      delete_unit_title: 'Delete the pricing unit "%{title}"'
      delete_unit_text: 'Are you sure you want to delete the pricing unit "%{title}"?'
      errors:
        without_online_payments: "Shipping can't be enabled without online payments"
        enabled_without_price: "Online payments can't be enabled without price"
        used_without_price: "Price units can't be used without price field"
        cannot_delete_msg: "Can't delete order type, error: %{error_msg}"
        cannot_delete: "Can't delete order type"
        can_not_delete_only_one_in_categories: "You can't delete this order type because in the following categories, this order type is the only one in use: %{categories}"
        can_not_delete_last: "You can't delete this order type because it's the only one on your marketplace."
        can_not_find_name: "Can't find the order type \"%{name}\""
      units:
        piece: "Per piece"
        hour: "Per hour"
        day: "Per day"
        night: "Per night"
        week: "Per week"
        month: "Per month"
        unit: "Per unit"
      confirm_delete_order_type:
        one: "%{count} listing uses this order type. If you delete it, this listing will be closed. Are you sure you want to delete this order type? You can't undo this action."
        other: "%{count} listings use this order type. If you delete it, those listings will be closed. Are you sure you want to delete this order type? You can't undo this action."
    categories:
      info_text: 'Here, you can edit the categories that visitors use to browse your marketplace offering. Sellers need to assign their listing to one of the categories you have specified.'
      add_category: '+ Add a category'
      add_category_popup: 'Add a category'
      save_add_category_popup: 'Add the category'
      edit_category: 'Edit the category "%{category}"'
      category_name: 'Category name'
      category_parent: 'Parent category'
      no_parent: 'No parent'
      order_types: 'Order types'
      add_more: 'You can add more types in the "Order types" section.'
      delete_category_btn: 'Delete the category'
      delete_category: 'Delete the category "%{category}"'
      delete_category_info_text: 'What should be the new category?'
      remove_category_confirmation: 'Are you sure you want to delete the category "%{category_name}"?'
      remove:
        remove_category: "Delete the category"
        remove_category_name: 'Delete the category "%{category_name}"'
        remove_empty_category: "Are you sure you want to delete this category? You can't undo this action."
        warning_remove_effects: 'Warning! Deleting the category "%{category_name}" will have the following effects:'
        warning_listing_will_be_moved:
          one: "There is %{count} listing in the category. It will be moved to the selected category."
          other: "There are %{count} listings in the category. They will be moved to the selected category."
        warning_custom_field_will_be_moved:
          one: "There is %{count} custom field in the category. It will be moved to the selected category."
          other: "There are %{count} custom fields in the category. They will be moved to the selected category."
        warning_subcategory_will_be_removed:
          one: "There is %{count} subcategory in the category. It will be deleted."
          other: "There are %{count} subcategories in the category. They will be deleted."
        warning_with_subcategories_listing_will_be_moved:
          one: "There is %{count} listing in the category and subcategories. It will be moved to the selected category."
          other: "There are %{count} listings in the category and subcategories. They will be moved to the selected category."
        warning_with_subcategories_custom_field_will_be_moved:
          one: "There is %{count} custom field in the category and subcategories. It will be moved to the selected category."
          other: "There are %{count} custom fields in the category and subcategories. They will be moved to the selected category."
        select_new_category: "Select a new category where the items listed above will be moved:"
    manage_reviews:
      transaction: 'Transaction'
      paginate: 'Transaction with review'
      customer: 'Buyer'
      customer_rating: 'Buyer rated'
      provider: 'Seller'
      provider_rating: 'Seller rated'
      actions: 'Actions'
      search_placeholder: 'Search reviews by user or keyword…'
      all_transactions: 'All transactions (%{count})'
      customer_title: "Buyer review for %{title}"
      provider_title: "Seller review for %{title}"
      review_label: 'Reviews for the transaction for "%{title}"'
      review_label_customer: 'Buyer review for %{title} for the transaction for "%{listing}"'
      review_label_provider: 'Seller review for %{title} for the transaction for "%{listing}"'
      delete_notice: "Deleting a review allows its author to leave another one for the same transaction. You can't undo this action."
      blocked_notice: 'Blocking a review prevents its author from leaving another one for the same transaction.'
      delete_title: 'Delete and block reviews for the transaction for "%{title}"'
      block_review_customer: "Block future buyer review for %{title}"
      block_review_provider: "Block future seller review for %{title}"
      delete_review_customer: "Delete the buyer review for %{title}"
      delete_review_provider: "Delete the seller review for %{title}"
      delete_or_block: 'Delete and/or block reviews'
      save: 'Save changes'
      cancel: 'Cancel'
      edit_customer: "Edit buyer's review…"
      edit_provider: "Edit seller's review…"
      rating_string: 'Rating'
      delete_block: 'Delete and block…'
      read_review_comments: 'Read reviews…'
      rating: '%{rating} rating.'
      unskip: 'Unskip the review'
      comment: 'Comment'
      unskip_notice: 'If you unskip the review, the user will be able to post one. They will not be notified automatically.'
      statuses:
        positive: 'Positive'
        negative: 'Negative'
        skipped: 'Skipped'
        waiting: 'Review pending'
        blocked: 'Blocked'
      status_filter:
        positive: 'Positive review'
        negative: 'Negative review'
        skipped: 'Skipped review'
        waiting: 'Waiting for the review'
        blocked: 'Blocked review'
    delete_marketplace:
      info_text_1: 'Delete your marketplace'
      info_text_2: "Once you delete your marketplace, you will not be able to access it anymore. You can't undo this action."
      info_text_3: 'Be careful.'
      info_text_4: 'After deletion, you and your marketplace users may still receive one last automatic newsletter from your marketplace.'
      info_text_5: 'To permanently delete your marketplace, you must type your Sharetribe marketplace domain (%{domain}) in the text field below.'
      info_text_6: "One last thing before you delete your marketplace: is there anything we can do to help? Don't hesitate to <a href='#' show-intercom=true >contact the Sharetribe team</a> if you have any questions. We'll be happy to help you get the most of Sharetribe Go!"
      delete_confirmation_placeholder: 'Type your Sharetribe marketplace domain here…'
      delete: 'Delete your marketplace permanently'
      cannot_delete: 'Could not delete marketplace.'
      delete_info_text: "Would you like to cancel your subscription or delete your marketplace? <a href='#' show-intercom=true >Contact the Sharetribe team</a>, we'll be happy to help!"
    view_conversations:
      search_placeholder: 'Search conversations by user, email or keyword…'
      started_from: 'Started from'
      sender: 'Initiator'
      receiver: 'Other party'
      started: 'Started'
      latest_activity: 'Latest'
      actions: 'Actions'
      not_available: 'Not available'
      profile: "%{author}'s profile"
      read: 'Read conversation'
      listing: 'Listing "%{listing}"'
      back_to_conversations: '‹ Back to conversations list'
      initiator: 'Initiator:'
      other_party: 'Other party:'
      participants: 'Conversation between %{starter} and %{author}'
      show_conversation: 'Conversation'
    email_users:
      compose_email: 'Compose email'
      learn_segments: 'Learn more about the <a href="%{url}" class="external-link" target="_blank">user segments</a>.'
      receivers_languages: 'Language of the email receivers'
      any_language: 'Any language'
      subject: 'Email subject'
      subject_info_text: "To improve email deliverability the email subject is generated automatically and can't be changed."
      email_subject_text: "A new message from the %{service_name} team"
      message_will_be_sent_only_to_people_with_this_language: "The email will be only sent to users who are using %{service_name} in the language you choose."
      content: 'Email content'
      content_info_text: "\"Firstname\" can't be removed and will be automatically replaced by the actual first name of each recipient."
      content_hello: 'Hello Firstname,'
      content_placeholder: 'What do you want to say to your users?'
      send_email: 'Send email to users'
      send_to_yourself: 'Send a test email to yourself'
      recipients:
        title: "Who do you want to email?"
        options:
          all_users: "All users"
          posting_allowed: "Users who are allowed to post listings"
          with_listing: "Users who have posted at least one listing"
          with_listing_no_payment: "Users who have posted at least one listing but haven't added their payment details"
          with_payment_no_listing: "Users who have added their payment details but haven't posted a listing"
          no_listing_no_payment: "Users who haven't posted a listing and haven't added their payment details"
    google_manager:
      info_text: "Using a tag manager such as Google Tag Manager (GTM) is a great way to manage and deploy snippets of code or tracking pixels on your website without having to modify the source code. GTM allows you to use more advanced Google Analytics features, such as goal conversions tracking."
      info_text_2: "Sharetribe also relies on Google Tag Manager its own analytics. You should disable Sharetribe's analytics before enabling your tag manager for more accurate tracking. <a href='%{url}' class='external-link' target='_blank'>Learn more about configuring GTM for your Go marketplace</a>."
    google_console:
      info_text: "Google Search Console offers tools and reports to help you measure your search traffic and performance and fix issues related to Google Search results."
      info_text_2: "It's a good idea to add your website to Google Search Console. It takes only a few minutes with <a href='%{url}' class='external-link' target='_blank'>these instructions</a>."
    invitations:
      invite_new_users: '+ Invite new users'
      from: 'From'
      to: 'To'
      message: 'Message'
      accepted: 'Accepted'
      date_sent: 'Sent'
      used_no: 'No'
      used_yes: 'Yes'
    manage_listings:
      search_placeholder: 'Search listings by title, user or category…'
      export_to_csv: 'Export to CSV'
      all_listings: 'All listings (%{count})'
      actions_menu:
        approve_listing: 'Approve listing…'
        reject_listing: 'Reject listing…'
        edit_and_reopen: 'Edit and reopen'
        edit_listing: 'Edit listing'
        close_listing: 'Close listing…'
        delete_listing: 'Delete listing…'
      badges:
        pending: 'Pending review'
        pending_tooltip: 'The listing is waiting for your review. Visit the listing page and choose Approve or Reject on the Actions menu.'
        expired: 'Expired'
        expired_tooltip: 'The listing has reached its expiration date and has been closed automatically. You can edit and reopen it on the Actions menu.'
        rejected: 'Rejected'
        rejected_tooltip: 'The listing was rejected during the admin review process. You can edit and reopen it on the Actions menu.'
      statuses:
        open: 'Open'
        closed: 'Closed'
        expired: 'Expired'
        approved: 'Approved'
        approval_pending: 'Pending review'
        approval_rejected: 'Rejected'
      listing: 'Listing'
      provider: 'Seller'
      created: 'Created'
      updated: 'Updated'
      category: 'Category'
      status: 'Status'
      actions: 'Actions'
      cancel: 'Cancel'
      reject: 'Reject listing'
      delete: 'Delete'
      delete_title: 'Delete %{title}'
      delete_confirm: 'Delete listing permanently'
      approve: 'Approve listing'
      edit: 'Edit'
      close: 'Close'
      close_info_text: "Closed listings are not public. Admins and the listing's author can edit and reopen the listing later. Are you sure you want to close the listing?"
      delete_info_text: "Are you sure you want to delete this listing? You can't undo this action."
      processing_export: "Processing export to CSV…"
      confirm_popup_title: 'Approve the listing "%{listing}"'
      reject_popup_title: 'Reject the listing "%{listing}"'
      confirm_popup_body: 'This listing has not been reviewed yet. If you approve the listing it will be public and visible to all users. The seller will be notified by email. Are you sure you want to proceed?'
      reject_popup_body: 'This listing has not been reviewed yet. If you reject the listing it will not be public. The seller will be notified by email. Are you sure you want to proceed?'
    manage_transactions:
      export_to_csv: 'Export to CSV'
      search_placeholder: 'Search transactions by listing title or users…'
      listing: 'Listing'
      customer: 'Buyer'
      provider: 'Seller'
      started: 'Started'
      latest_activity: 'Latest'
      status: 'Status'
      amount: 'Amount'
      actions: 'Actions'
      view_details: 'View details'
      all_transactions: 'All transactions (%{count})'
      not_available: 'Not available'
      status_filter:
        free: "Free transaction"
        confirmed: 'Completed'
        paid: 'Paid'
        canceled: 'Canceled'
        disputed: 'Disputed'
        preauthorized: 'Preauthorized'
        rejected: 'Rejected'
        payment_intent_requires_action: 'Pending'
        payment_intent_action_expired: 'Expired'
        refunded: 'Refunded'
        dismissed: 'Dismissed'
      statuses:
        conversation: 'Conversation'
        free: "Free transaction"
        pending: 'Pending'
        preauthorized: 'Preauthorized'
        accepted: 'Accepted'
        rejected: 'Rejected'
        paid: 'Paid'
        confirmed: 'Completed'
        canceled: 'Canceled'
        disputed: 'Disputed'
        initiated: "Waiting PayPal payment"
        pending_ext: "Waiting PayPal payment"
        none:
          free: "Free transaction"
        paypal:
          free: 'Conversation'
          pending: 'Pending'
          preauthorized: 'Preauthorized'
          accepted: 'Accepted'
          rejected: 'Rejected'
          paid: 'Paid'
          confirmed: 'Completed'
          canceled: 'Canceled'
          disputed: 'Disputed'
          initiated: "Waiting PayPal payment"
          pending_ext: "Waiting PayPal payment"
          refunded: 'Refunded'
          dismissed: 'Dismissed'
        stripe:
          free: 'Conversation'
          pending: 'Pending'
          preauthorized: 'Preauthorized'
          accepted: 'Accepted'
          rejected: 'Rejected'
          paid: 'Paid'
          confirmed: 'Completed'
          canceled: 'Canceled'
          disputed: 'Disputed'
          initiated: "Waiting Stripe payment"
          pending_ext: "Waiting Stripe payment"
          payment_intent_requires_action: 'Pending'
          payment_intent_action_expired: 'Expired'
          payment_intent_failed: "Stripe payment failed"
          refunded: 'Refunded'
          dismissed: 'Dismissed'
      transaction_for: "Transaction #%{transaction_id} for %{link}"
      waiting_for_provider_accept_or_reject: "Waiting for %{provider} to accept or reject the request."
      waiting_for_fulfill_and_complete: "Waiting for %{provider} to fulfill the order for %{listing_title} and for %{buyer} to mark the order as completed."
      learn_more: "Learn more."
      you_should_investigate: "Discuss the situation with both parties to decide whether to refund or dismiss the dispute. %{learn_more_link}"
      marketplace_collects: "%{service_name} collects:"
      back_to_list: '‹ Back to transactions list'
      initiator: 'Buyer:'
      other_party: 'Seller:'
      transaction_status: 'Transaction status:'
      next_steps: 'Next steps:'
      show_transaction: 'Transaction'
      payment_breakdown: 'Payment breakdown'
      timeline_and_conversation: 'Timeline and conversation (%{count})'
      buyer_pays: 'Buyer pays:'
      booking_start: 'Booking start'
      booking_end: 'Booking end'
      booking_duration: 'Booking duration'
      price_per_day: 'Price per day'
      price_per_night: 'Price per night'
      price_per_hour: 'Price per hour'
      price_per_unit: 'Price per unit'
      subtotal: 'Subtotal'
      quantity: 'Quantity'
      shipping-price: 'Shipping'
      total: 'Total'
      duration_in_hours:
        one: '1 hour'
        other: '%{count} hours'
      marketplace_commission: 'Marketplace commission (%{value})'
      seller_receives: 'Seller receives:'
      commission_from_buyer: 'Commission from buyer'
      commission_from_seller: 'Commission from seller'
      total_commission: 'Total'
      delivery_method:
        title: 'Delivery method:'
        delivering_to: 'Shipping to %{address}'
        pickup: 'Pickup'
      popups:
        mark_transaction_as_completed:
          title: 'Mark the transaction as completed'
          body: "If both parties have confirmed that everything went well, you can mark the transaction #%{transaction} as completed. You can't undo this action."
          submit: 'Mark as completed'
        dispute:
          title: 'Dispute the transaction'
          body: "If the buyer has reported issues in the transaction, you can dispute the transaction #%{transaction}. You can't undo this action."
          submit: 'Dispute the transaction'
        mark_as_refunded:
          title: 'Mark the transaction as refunded'
          body: "Mark the transaction #%{transaction} as refunded. You can't undo this action."
          submit: 'Mark as Refunded'
        dismiss_and_payout:
          title: 'Dismiss and payout the transaction'
          body: "Dismiss and payout the transaction #%{transaction}. You can't undo this action."
          submit: 'Dismiss and payout'
      action_button:
        mark_as_completed: 'Mark as completed…'
        dispute: 'Dispute…'
        manage_reviews: 'Manage reviews'
        mark_as_refunded: 'Mark as refunded…'
        dismiss_and_payout: 'Dismiss and payout…'
      status_transaction:
        conversation: 'Conversation'
        free: 'Free transaction'
        pending: 'Pending'
        preauthorized: 'Preauthorized'
        accepted: 'Accepted'
        rejected: 'Rejected'
        paid: 'Paid'
        confirmed: 'Completed'
        canceled: 'Canceled'
        disputed: 'Disputed'
        initiated: 'Waiting PayPal payment'
        pending_ext: 'Waiting PayPal payment'
        none:
          free: 'Free transaction'
        paypal:
          free: 'Conversation'
          pending: 'Pending'
          preauthorized: 'Preauthorized'
          accepted: 'Accepted'
          rejected: 'Rejected'
          paid: 'Paid'
          confirmed: 'Completed'
          canceled: 'Canceled'
          disputed: 'Disputed'
          initiated: 'Waiting PayPal payment'
          pending_ext: 'Waiting PayPal payment'
          refunded: 'Refunded'
          dismissed: 'Dismissed'
        stripe:
          free: 'Conversation'
          pending: 'Pending'
          preauthorized: 'Preauthorized'
          accepted: 'Accepted'
          rejected: 'Rejected'
          paid: 'Paid'
          confirmed: 'Completed'
          canceled: 'Canceled'
          disputed: 'Disputed'
          initiated: 'Waiting Stripe payment'
          pending_ext: 'Waiting Stripe payment'
          payment_intent_requires_action: 'Pending'
          payment_intent_action_expired: 'Expired'
          payment_intent_failed: 'Stripe payment failed'
          refunded: 'Refunded'
          dismissed: 'Dismissed'
    expired_popup:
      title: '%{first_name}, your 30-day Sharetribe Go trial has expired.'
      body: "Don't worry, your data has not been deleted. You can unlock your marketplace immediately by subscribing to a paid plan, starting from $79 per month."
      more_information: 'Need help or more time? <a href="%{mailto}">Contact us</a> or <a href="%{expire_url}">extend your free trial for two weeks</a>.'
      choose_plan: 'Choose a plan'
    manage_users:
      ban_msg: 'This disables the user account and prevents the user from accessing the site again with this account. Are you sure you want to proceed?'
      unban_msg: 'This enables the user account and allows the user to access the site again with this account. Are you sure you want to proceed?'
      to_admin: 'This makes the user an admin. You should notify the user about their responsibilities and remind them to read the Sharetribe terms of use. Are you sure you want to proceed?'
      to_admin_caption: 'Grant %{username} admin rights'
      to_admin_button: 'Grant the user admin rights'
      from_admin: 'This removes all admin rights from the user. They will lose access to the Admin panel. Are you sure you want to proceed?'
      from_admin_caption: "Remove %{username}'s admin rights"
      from_admin_button: 'Remove admin rights'
      ban_caption: "Disable %{username}'s user account"
      unban_caption: "Enable %{username}'s user account"
      ban_button: 'Disable the user account'
      unbun_button: 'Enable the user account'
      search_by: 'Search users by name, display name or email…'
      have_ongoing_transactions: "This account can't be deleted because the user has ongoing transactions. To delete the account, first complete the user's ongoing transactions."
      only_delete_disabled: "You can only delete user accounts that have first been disabled. Disable the user account first in order to delete it."
      export_csv: 'Export to CSV'
      all_statuses: 'All users (%{count})'
      name: 'Name'
      email: 'Email'
      join_date: 'Joined'
      posting: 'Posting'
      admin: 'Admin'
      disable: 'Disable'
      actions: 'Actions'
      unconfirmed_text: "This user hasn't confirmed their email address. They might not have received the confirmation email. Click Resend to send it again."
      resend_email: 'Resend confirmation email…'
      resend_email_button: 'Resend confirmation email'
      revoke_admin: 'Remove admin rights…'
      grant_admin: 'Grant admin rights…'
      disable_user: 'Disable user account…'
      cancel: 'Cancel'
      unconfirmed: 'Unconfirmed'
      unconfirmed_user: 'User "%{username}" unconfirmed'
      edit: 'Edit user'
      enable_user: 'Enable user account…'
      delete: 'Delete user account…'
      post_listing: 'Post listing as'
      ban_me_error: "You can't disable your own user account"
      cannot_delete_yourself_admin: "As an admin, You can't delete your own user account"
      saved: 'Saved'
      delete_user: 'Delete the user account "%{username}"'
      delete_forever: 'Delete the user account permanently'
      badge:
        admin: 'Admin'
        admin_tooltip: 'This user has full access to the Admin panel and all marketplace settings and data.'
        pending: 'Pending'
        pending_tooltip: "This user signed up through social login but didn't complete the signup. After signing up with a social login account, users still need to accept your terms of use and fill in any mandatory user fields."
        unconfirmed_tooltip: "This user's email address has not been verified. Use the Actions menu to resend the confirmation email."
        unconfirmed: 'Unconfirmed'
      delete_user_text: >
        If you delete this account, the personal information (name, phone number, address, email, profile picture, etc.) will be deleted permanently and can't be recovered. All the listings the user has created will be deleted.
        <br>
        <br>
        Information where other users are involved (conversations with other users, transactions the user has made, reviews they've given to others, etc.) will not deleted when you delete this account. However, the user's name will no longer be displayed next to this information.
        <br>
        <br>
        You will not be able to recover this account after it has been deleted.
    welcome_email:
      title: 'Welcome email content'
      title_info_text: "A welcome message will be sent to every new user when they join your marketplace. Welcome message can't be disabled, but you can write your own or customize the default message to fit your marketplace. By clicking 'Send a test email to yourself' you can send a preview message to your email address."
      welcome_email_content: 'Email content'
      hello: 'Hello Firstname,'
      welcome_email_content_placeholder: 'Welcome to %{name}!'
      welcome_email_content_info_text: "This is the content for %{language}. To view and edit the content in other languages, change the language from the top bar. \"Firstname\" can't be removed and will be automatically replaced by the actual first name or display name of each recipient."
      send_to_yourself: 'Send a test email to yourself'
      welcome_to_marketplace: "Welcome to %{service_name}! Glad to have you on board."
      love_marketplace_crew: "Love,<br/><i>%{service_name} crew</i>"
    footer:
      footer_disabled: '<b>Pro feature:</b> Would you like to configure your own custom footer? <a href="%{url}">Upgrade to the Pro plan or higher</a>.'
      footer_enabling: 'Enable footer'
      footer_enabling_field: 'Enable the footer on all pages'
      footer_enabling_info_text: "In trial and Hobby plans, the footer is Sharetribe-branded and can't be customized. In Pro plans and higher, you can customize the footer. The footer is displayed on all pages of your marketplace.
      <br>
      <br>
      The footer gives your visitors more ways to access important pages on your marketplace and makes your brand more visible. You can select a dark or light footer style and add text, social media links, and a copyright text. <a href=\"%{url}\" class='external-link' target=\"_blank\">Learn more about the footer</a>."
      plan_disabled: 'Would you like to configure your own own custom footer? <a href="%{url}" target="_blank">Upgrade to the Pro plan or higher</a>.'
      footer_style: 'Footer style'
      footer_links: 'Footer links'
      add_new_footer_link: '+ Add a footer link'
      footer_social_links: 'Footer social links'
      footer_copyright: 'Footer copyright'
      footer_copyright_placeholder: 'All rights reserved.'
      style:
        dark: 'Dark'
        light: 'Light'
        marketplace_color: 'Marketplace color'
        logo: 'Logo'
    topbar:
      top_bar_settings: 'Top bar settings'
      logo_link: 'Main logo + "Home" button target URL'
      logo_link_info_text: 'By default, the logo on the left top bar corner and the "Home" button on the menu take users to the homepage or Custom Landing Page.'
      post_new_listing_button: '"Post a new listing" button text'
      post_new_listing: 'Post a new listing'
      show_in_top_bar: 'Show in the Top bar'
      display_about_menu: '"About" and other information pages'
      display_contact_menu: '"Contact us" page'
      display_invite_menu: '"Invite new members" page'
      maximum_number_links: 'Maximum number of links displayed in the Top bar'
      limit_priority_links_info_text: 'If you add more links to the top bar than the maximum, the links will be grouped into a drop-down menu.'
      custom_links: 'Top bar custom links'
      new_custom_link: '+ Add a custom link'
      link_title: 'Link title'
      all: 'Show all'
    custom_script:
      info_text: "Custom script can be added inside the <head> tag for every page and used to insert custom CSS, JavaScript or HTML. <a href='%{url}' class='external-link' target='_blank'>Learn more about Custom script</a>."
      custom_head_script: 'CSS, JavaScript and/or HTML script'
      custom_head_script_placeholder: '<script src="https://example.com/customscript.js"></script>'
      custom_head_script_info_text: 'Note that future updates to Sharetribe Go features may render your script incompatible.'
    sharetribe:
      info_text: "To improve its services and support, Sharetribe tracks marketplace users' activity. We will never collect personal data or share this information outside the Sharetribe team. <a href='%{url}' class=\"external-link\" target='_blank'>Learn more</a>."
      end_user_analytics: "Allow Sharetribe to track users' activity in order to improve its services"
    google:
      info_text: "Google Analytics helps you track your marketplace traffic. You'll be able to browse and analyze lots of data: number of visitors, pages viewed, time spent on your marketplace, traffic sources, etc. <a href='%{url}' class='external-link' target='_blank' >Learn more about the Google Analytics setup</a>."
      google_analytics_key: 'Google Analytics tracking ID'
      google_analytics_key_placeholder: 'UA-12345678-9'
      google_analytics_key_info_text: 'Paste the tracking ID of your Google Analytics account here.'
    profile_pages:
      title: 'Meta tags for the profile pages'
      title_info_text: "Meta tags define the title and description that are shown when a page on your site appears in a search engine's results page. Optimizing the meta tags for your most important pages is important for usability and SEO (Search Engine Optimization). You can use variables to design the perfect tags. <a href=\"%{url}\" class=\"external-link\" target=\"_blank\">Learn more about meta tags</a>."
      profile_meta_title: 'Title meta tag'
      profile_meta_title_placeholder: 'Profile of {{user_display_name}} - {{marketplace_name}}'
      profile_meta_title_info_text: "The content of this tag is suggested to search engines and displayed on search engines' results pages as the clickable headline. You can use the following variables: {{marketplace_name}}, {{marketplace_slogan}}, {{marketplace_description}}, {{user_display_name}}."
      profile_meta_description: "Description meta tag"
      profile_meta_description_placeholder: 'Learn more about {{user_display_name}} on {{marketplace_name}}'
      profile_meta_description_info_text: "The content of this tag is suggested to search engines and appears underneath the blue clickable links on search engines' results pages. You can use the following variables: {{marketplace_name}}, {{marketplace_slogan}}, {{marketplace_description}}, {{user_display_name}}."
    category_pages:
      title: 'Meta tags for the category pages'
      title_info_text: "Meta tags define the title and description that are shown when a page on your marketplace appears in a search engine's results page. Optimizing the meta tags for your most important pages improves usability and SEO (Search Engine Optimization). You can use variables to design the perfect tags. <a href=\"%{url}\" class=\"external-link\" target=\"_blank\">Learn more about meta tags</a>."
      category_meta_title: 'Title meta tag'
      category_meta_title_placeholder: '{{category_name}} - {{marketplace_name}}'
      category_meta_title_info_text: "The content of this tag is suggested to search engines and displayed on search engines' results pages as the clickable headline. You can use the following variables: {{marketplace_name}}, {{marketplace_slogan}}, {{marketplace_description}}, {{category_name}}."
      category_meta_description: "Description meta tag"
      category_meta_description_placeholder: '{{category_name}} on {{marketplace_name}}'
      category_meta_description_info_text: "The content of this tag is suggested to search engines and appears underneath the blue clickable links on search engines' results pages. You can use the following variables: {{marketplace_name}}, {{marketplace_slogan}}, {{marketplace_description}}, {{category_name}}."
    listing_pages:
      title: 'Meta tags for the listing pages'
      title_info_text: "Meta tags define the title and description that are shown when a page on your marketplace appears in a search engine's results page. Optimizing the meta tags for your most important pages improves usability and SEO (Search Engine Optimization). You can use variables to design the perfect tags. <a href=\"%{url}\" class=\"external-link\" target=\"_blank\">Learn more about meta tags</a>."
      listing_meta_title: 'Title meta tag'
      listing_meta_title_placeholder: '{{listing_title}} - {{marketplace_name}}'
      listing_meta_title_info_text: "The content of this tag is suggested to search engines and displayed on search engines' results pages as the clickable headline. You can use the following variables: {{marketplace_name}}, {{marketplace_slogan}}, {{marketplace_description}}, {{listing_title}}, {{listing_author}}, {{listing_price}}."
      listing_meta_description: 'Description meta tag'
      listing_meta_description_placeholder: '{{listing_title}} for {{listing_price}} by {{listing_author}} on {{marketplace_name}}'
      listing_meta_description_info_text: "The content of this tag is suggested to search engines and appears underneath the blue clickable links on search engines' results pages. You can use the following variables: {{marketplace_name}}, {{marketplace_slogan}}, {{marketplace_description}}, {{listing_title}}, {{listing_author}}, {{listing_price}}."
    search_pages:
      title: "Meta tags for your marketplace's search results pages"
      title_info_text: "Meta tags define the title and description that are shown when a page on your marketplace appears in a search engine's results page. Optimizing the meta tags for your most important pages improves usability and SEO (Search Engine Optimization). You can use variables to design the perfect tags. <a href=\"%{url}\" class=\"external-link\" target=\"_blank\">Learn more about meta tags</a>."
      search_meta_title: 'Title meta tag'
      search_meta_title_placeholder: 'Search results - {{marketplace_name}}'
      search_meta_title_info_text: "The content of this tag is suggested to search engines and displayed on search engines' results pages as the clickable headline. You can use the following variables: {{marketplace_name}}, {{marketplace_slogan}}, {{marketplace_description}}, {{keywords_searched}}, {{location_searched}}."
      search_meta_description: "Description meta tag"
      search_meta_description_placeholder: 'Search results for: {{keywords_searched}} {{location_searched}} on {{marketplace_name}}'
      search_meta_description_info_text: "The content of this tag is suggested to search engines and appears underneath the blue clickable links on search engines' results pages. You can use the following variables: {{marketplace_name}}, {{marketplace_slogan}}, {{marketplace_description}}, {{keywords_searched}}, {{location_searched}}."
    landing_pages:
      title: 'Meta tags for your homepage or Custom Landing Page'
      title_info_text: "Meta tags define the title and description that are shown when a page on your marketplace appears in a search engine’s results page. Optimizing the meta tags for your most important pages improves usability and SEO (Search Engine Optimization). You can use variables to design the perfect tags. <a href=\"%{url}\" class=\"external-link\" target=\"_blank\">Learn more about meta tags</a>."
      meta_title: 'Title meta tag'
      meta_title_placeholder: '{{marketplace_name}} - {{marketplace_slogan}}'
      meta_title_info_text: "The content of this tag is suggested to search engines and displayed on search engines' results pages as the clickable headline. You can use the following variables: {{marketplace_name}}, {{marketplace_slogan}}, {{marketplace_description}}."
      meta_description: "Description meta tag"
      meta_description_placeholder: '{{marketplace_description}} - {{marketplace_slogan}}'
      meta_description_info_text: "The content of this tag is suggested to search engines and appears underneath the blue clickable links on search engines' results pages. You can use the following variables: {{marketplace_name}}, {{marketplace_slogan}}, {{marketplace_description}}."
    sitemap_robots:
      sitemap: 'Sitemap'
      robots: 'Robots.txt'
      sitemap_info_private: 'As your marketplace is private, there is no sitemap.'
      robots_info_private: 'As your marketplace is private, there is no robots.txt.'
      sitemap_info_text_1: 'A sitemap is an additional SEO feature that helps search engines crawl your site more intelligently and show the right page in the results for relevant searches. <a href="%{url}" class="external-link" target="_blank">Learn more about the XML Sitemap file</a>.'
      sitemap_info_text_2: 'A sitemap file is automatically generated for your marketplace: it references up to 500 most recent listings on your website. You can access your sitemap at <a href="%{url}" class="external-link" target="_blank">%{url}</a>.'
      robots_info_text_1: 'Robots.txt is a text file to help web robots (typically search engine robots) crawl your website efficiently. <a href="%{url}" class="external-link" target="_blank">Learn more about the robots.txt file</a>.'
      robots_info_text_2: 'A robots.txt file is automatically generated for your marketplace. You can access your robots.txt at <a href="%{url}" class="external-link" target="_blank">%{url}</a>.'
    twitter:
      twitter_settings: 'Twitter settings'
      twitter_handle: 'Twitter handle'
      twitter_handle_info_text: 'Username of the Twitter account of your marketplace (if you have one). It will be added to the suggested tweet when visitors use the tweet button on a listing page.'
      yourhandle: 'yourhandle'
    image_tags:
      social_logo: 'Image for social media'
      social_logo_info_text: 'This image is shown on the social media card when someone shares your marketplace in a post on Facebook, Twitter, or LinkedIn. It should have a 2:1 aspect ratio and a minimum size of 1200x600 pixels.'
      social_media_image: 'Social media image'
      social_media_tags: 'Social media tags'
      social_media_title: 'Title for social media'
      social_media_title_info_text: 'This text is shown on the social media card when someone shares your marketplace on Facebook, Twitter, or LinkedIn. Preview your social media card <a href="%{fb_url}" class="external-link" target="_blank">for Facebook</a>, <a href="%{twitter_url}" class="external-link" target="_blank">for Twitter</a> and <a href="%{link_url}" class="external-link" target="_blank">for LinkedIn</a>.'
      social_media_description: 'Description for social media'
    location:
      location_settings: 'Location settings'
      location_settings_info_text: 'Location is shown on listing pages, profile pages, and the homepage. You can display the exact listing location or its general location, or disable the use of location entirely.'
      show_location: 'Allow users to add their location to their profile and listings. This adds a map view to the search page.'
      fuzzy_location: 'Display a circle instead of the exact location'
    search:
      keyword: 'Keyword'
      location: 'Location'
      keyword_and_location: 'Keyword & Location'
      imperial: 'Miles'
      metric: 'Kilometers'
      search_type: 'Search type'
      search_type_info_text: 'The location search can be used only if the location feature is enabled.'
      keyword_settings: 'Search help text'
      location_settings: 'Location search settings'
      show_distance: 'Show distance in'
      limit_distance: 'Show only nearby listings with location search'
      search_placeholder: 'Search help text'
      search_placeholder_info_text: 'This is shown as the placeholder text in the search bar.'
      search_for: 'Search for…'
    country_currency:
      payments_not_enabled: 'Payment system is not enabled'
      country: 'Country'
      country_info_text: 'Want to change the country of your marketplace? <a href="#" show-intercom=true >Contact the Sharetribe team</a>.'
      currency_info_text: 'Want to change the currency of your marketplace? <a href="#" show-intercom=true >Contact the Sharetribe team</a>.'
      currency: 'Currency'
      support: 'Sharetribe Go offers PayPal and Stripe as payment gateways. Learn more about the countries and currencies <a href="%{paypal_url}" class="external-link" target="_blank">supported by PayPal</a> and <a href="%{stripe_url}" class="external-link" target="_blank">supported by Stripe</a>.'
      stripe_paypal_allowed: "With <strong>%{country_name}</strong> and <strong>%{currency}</strong> as your marketplace settings, <strong>PayPal</strong> and <strong>Stripe</strong> can be configured as payment gateways in your marketplace."
      paypal_allowed: "With <strong>%{country_name}</strong> and <strong>%{currency}</strong> as your marketplace settings, <strong>PayPal</strong> can be configured as the payment gateway in your marketplace."
      stripe_allowed: "With <strong>%{country_name}</strong> and <strong>%{currency}</strong> as your marketplace settings, <strong>Stripe</strong> can be configured as the payment gateway in your marketplace."
      stripe_paypal_not_allowed: "With <strong>%{country_name}</strong> and <strong>%{currency}</strong> as your marketplace settings, there is unfortunately no payment gateways available for your marketplace."
    automatic_newsletter:
      send_automatic_newsletter: 'Send an automatic newsletter'
      send_automatic_newsletter_info_text: 'Notify your users about new listings with a daily or weekly newsletter. Users can opt-out of the newsletter from their user settings. <a href=%{href} class="external-link" target="_blank">Learn more about the automatic newsletter</a>.'
      automatic_newsletter_frequency: 'Automatic newsletter frequency'
      automatic_newsletter_frequency_info_text: 'Specify the default frequency of the automatic newsletter. Users can unsubscribe or change the frequency anytime from their user settings.'
      default_newsletter_frequency: 'Default automatic newsletter frequency'
      newsletter_daily: 'Daily'
      newsletter_weekly: 'Weekly'
      automatic_newsletters: 'Send automatic newsletters to all users'
    config_transactions:
      transaction_agreement_in_use: 'Buyers are required to accept an agreement before they can proceed with a transaction'
      transaction_auto_completion: 'Transaction auto-completion'
      days: 'Days'
      info_text: 'Default 14 days, maximum 85 days. In transactions processed by Stripe, payouts to sellers are delayed until the order is marked as completed.'
      automatic_confirmation_after_days: 'Automatically mark transactions completed after'
      transaction_agreement: 'Transaction agreement'
      transaction_agreement_info: 'Write an agreement that buyers need to accept before proceeding with a transaction.'
      agreement_label: 'Agreement label'
      agreement_label_placeholder: 'I accept the agreement'
      agreement_label_info_text: 'This text is shown next to a checkbox in the checkout form. The buyer needs to check the box to proceed with the transaction.'
      agreement_text: 'Agreement text'
      agreement_text_info_text: 'The content of the agreement the buyer needs to accept. The agreement content is displayed when the buyer clicks the "View." link next to the agreement label.'
    listing_comments:
      info_text: "When you allow users to comment on a listing, potential buyers can publicly ask for more information from the seller. To delete any comments from a listing page, navigate to the page and click \"Delete\" next to the comment."
      listing_comments_in_use: 'Allow users to post comments to listings (visible to all other users)'
    listing_approval:
      info_text: 'Reviewing all listings before they are visible to visitors helps you manage the content on your marketplace. If you enable the listing approval feature, all new and edited listings need to be reviewed by an admin before they are published. Listings can be approved or rejected. Sellers who want to post a listing will click on "Submit for review" instead of posting immediately.'
      pre_approved_listings: 'Review all listings before they are published'
    experimental:
      new_layout: 'New layout'
      info_text: "When new layout components become available, you can choose whether you want to start using the new component or continue using the old one. You can change your selection at any point. Using new versions is always recommended, as the old components might be phased out at some point. In case a component you're currently using is going to be phased out, you will be contacted in advance."
      only_you: 'Only you'
      all_users: 'All users'
      no_one: 'No one'
      title_topbar_v1: 'Enable the new Top bar for'
      description_topbar_v1: 'The new Top bar is visible on every page.'
      title_searchpage_v1: 'Enable the new Search page for'
      description_searchpage_v1: 'The new Search page requires the new Top bar.'
      title_email_layout_v2: 'Enable the layout for emails for'
    signup_login:
      invalid_twitter_handle: "Twitter handle should contain only at maximum 15 alphanumeric (letters A-Z and numbers 0-9) characters."
      invalid_facebook_connect_id: "App ID should contain only numbers."
      invalid_facebook_connect_secret: "App Secret should contain only numbers and letters from a to f."
      signup_header: 'Signup information text'
      signup_info_text: 'This info text is shown to visitors on the sign up page. You can give the visitors instructions for signing up, information about where to get an invite, etc.'
      google: 'Google'
      google_info_text: 'To enable Google Sign-In, you must create a Google project for your marketplace in the <a target="_blank" class="external-link" href="%{href}">Google Developers Console</a>. You will get a generated ID and secret key. Copy and paste them below. <a target="_blank" class="external-link" href="%{href2}">See instructions for configuring Google Sign-In</a>.'
      google_connect_id: 'Google Client ID'
      google_connect_secret: 'Google Client secret'
      google_connect_enabled: 'Users can sign up and login with their Google account'
      facebook: 'Facebook'
      facebook_info_text: 'To enable Facebook Login, you must create a Facebook application for your marketplace in the <a target="_blank" class="external-link" href="%{href}">Facebook Developers Dashboard</a>. You will get a generated App ID and App Secret. Copy and paste them below. <a target="_blank" class="external-link" href="%{href2}">See instructions for configuring Facebook Login</a>.'
      facebook_connect_id: 'Facebook App ID'
      facebook_connect_secret: 'Facebook App Secret'
      facebook_connect_enabled: 'Users can sign up and log in with their Facebook account'
      linkedin: 'LinkedIn'
      linkedin_connect_id: 'LinkedIn Client ID'
      linkedin_connect_secret: 'LinkedIn Client Secret'
      linkedin_connect_enabled: 'Users can sign up and login with their LinkedIn account'
      linkedin_info_text: 'To enable LinkedIn Sign In, you must create a LinkedIn app for your marketplace in the <a target="_blank" class="external-link" href="%{href}">LinkedIn Developers Dashboard</a>. You will get a generated ID and secret key. Copy and paste them below. <a target="_blank" class="external-link" href="%{href2}">See instructions for configuring LinkedIn Sign In</a>.'
    cover_photos:
      preview_homepage: 'View your current homepage as a visitor'
      description: "Don't have a cover picture on hand? You can find ready-made pictures and links to free and paid image banks <a href=\"%{href}\" class=\"external-link\" target=\"_blank\">in the Go Help Center</a>."
      cover_photo: 'Main cover photo'
      cover_photo_info_text: 'The main cover photo is shown on the homepage to users who are not logged in. Its dimensions should be 1920x450 pixels.'
      small_cover_photo: 'Small cover photo'
      small_cover_photo_info_text: 'The small cover photo is shown on all other pages to users who are not logged in. Its dimensions should be 1920x96 pixels.'
    logos_and_color:
      favicon: 'Favicon'
      favicon_info_text: "The favicon is shown on the browser's tab. Its dimensions should be 32x32 pixels."
      not_added: "You haven't added a %{name} yet."
      color: 'Color'
      color_info_text: 'The marketplace color is used as the primary color on your marketplace interface and in email notifications.'
      marketplace_color: 'Marketplace color'
      logos: 'Logos'
      main_logo: 'Main logo'
      main_logo_info_text: 'The main logo is shown on your marketplace Top bar and in automatic email notifications. Its dimensions should be 336x80 pixels.'
      square_logo: 'Square logo'
      square_logo_info_text: "The square logo is shown to users as your profile picture when you manage a transaction on behalf of a user. It's also shown when visitors bookmark your site to the home screen of their mobile device. Its dimensions should be (at least) 600x600 pixels."
      current_file: 'The current %{type} filename is "%{filename}".'
      reset_to_default: 'Reset to default %{type}'
      delete_popup:
        title: 'Delete %{type}'
        body: "Are you sure you want to permanently delete the \"%{filename}\" %{type}? You can't undo this action."
        save_button: 'Delete the %{type} permanently'
    user_rights:
      invitation_rights: 'Invitation rights'
      join_with_invite_only: 'Allow new users to sign up only with an invite from a registered user'
      users_can_invite_new_users: 'Allow all registered users, and not only admins, to invite new users'
      allow_free_conversations: 'Allow users to message each other freely'
      require_verification_to_post_listings: 'Allow only users verified by admins to post listings'
      communication_rights: 'Communication rights'
      posting_rights: 'Posting rights'
      posting_rights_info: 'Posting rights information text'
      info_text: "Help users understand what is required to be allowed to post listings on your marketplace. These instructions will be displayed on the new listing form only to users who aren't allowed to post listings."
    privacy:
      private_marketplace: 'Private marketplace'
      header: 'Private marketplace landing page content'
      private: 'Require users to log in to see listings and user profiles (make marketplace private)'
      info_text: 'This content is shown on your marketplace homepage to users who are not logged in. Here, you can describe your marketplace and the process to join it.'
      small_text: 'This is the content for %{language}. To view and edit the content in other languages, change the language from the top bar.'
    essentials:
      header_link: 'View your current homepage as a visitor'
      header: 'Marketplace details'
      community_name: 'Marketplace name'
      community_info_text: 'Your marketplace name is shown to users in emails and many places on your site.'
      community_slogan: 'Marketplace slogan (text & color)'
      community_slogan_info_text: 'Slogan is shown in browsers, search engine results, and social media.'
      community_description: 'Marketplace description (text & color)'
      community_description_info_text: 'Description is shown in browsers, search engine results, and social media.'
      default_language: 'First language on the list is used as the default. Your marketplace default language is %{language}.'
      marketplace_languages: 'Marketplace languages'
      color: 'Color'
      clp_enabled: "As you have a Custom Landing Page enabled, the color can't be changed."
      show_slogan: 'Display slogan on the homepage or Custom Landing Page for users who are not logged in'
      show_description: 'Display description on the homepage or Custom Landing Page for users who are not logged in'
    admin_notifications:
      header: 'Admin notification settings'
      info_text: "Get notified of new activity on your marketplace. Email notifications are sent to all confirmed emails of all admins."
      email_admins_about_new_members: 'Send admins an email when a new user signs up'
      email_admins_about_new_transactions: 'Send admins an email when a new transaction starts'
    static_content:
      header: 'Static content pages'
      info_text: 'Describe how your marketplace works and define your policy and terms (or edit the templates provided). Users can find the pages by clicking the "About" link in the top bar.'
      about: 'About'
      how_it_works: 'How it works'
      privacy_policy: 'Privacy policy'
      terms_of_use: 'Terms of use'
      edit: 'Edit'
    landing_page:
      header: 'Add-on: Custom Landing Page - $99 per month'
<<<<<<< HEAD
      info_text_1: ' Add a beautiful home page and engage your visitors the moment they arrive on your marketplace. Define the layout of your landing page from a set of building blocks.'
=======
      info_text_1: 'Add a beautiful home page and engage your visitors the moment they arrive on your marketplace. Define the layout of your landing page from a set of building blocks.'
>>>>>>> 4559f757
      btn_text: 'Learn more'
    display:
      grid: 'Grid'
      list: 'List'
      map: 'Map'
      full_name: 'John Doe'
      first_name_with_initial: 'John D'
      first_name_only: 'John'
      show_category_in_listing_list: "Show listing type in the List view"
      show_listing_publishing_date: "Show listing publishing date on the listing page"
      listing_display_header: 'Displaying listing information'
      user_display: 'Display name type'
      user_display_header: 'Displaying user information'
      user_display_info_text: 'Display name type determines how the name of each user is shown on the marketplace.'
      browse_view: 'Listing arrangement'
      browse_view_header: 'Displaying listings'
      browse_view_info_text: 'The default view determines how listings are displayed on the homepage, search results pages, and when users browse and filter listings. Users may switch between views.'
    notifications:
      privacy_updated: 'Privacy settings were updated'
      essentials_updated: 'Marketplace details were updated'
      essentials_update_failed: 'Marketplace details update failed'
      admin_notifications_updated: 'Admin notifications preferences were updated'
      display_updated: 'Arrangement settings were updated'
      logos_updated: 'Logos & Color settings were updated'
      cover_photos_updated: 'Cover photos settings were updated'
      signup_login_updated: 'Signup & Login settings were updated'
      user_rights_updated: 'User rights settings were updated'
      listing_approval_updated: 'Listing approval settings were updated'
      listing_comments_updated: 'Listing comments settings were updated'
      configure_transactions_updated: 'Configure transactions settings were updated'
      newsletters_updated: 'Automatic newsletter settings were updated'
      country_currency_updated: 'Country & Currency settings were updated'
      payments_connected: 'Payments already configured'
      search_updated: 'Search settings were updated'
      search_updated_failed: 'Search settings update failed'
      location_updated: 'Location settings were updated'
      image_tags_updated: 'Image & tags settings were updated'
      twitter_updated: 'Twitter settings were updated'
      landing_pages_updated: 'Landing page meta tags settings were updated'
      search_pages_updated: 'Search page meta tags settings were updated'
      listing_pages_updated: 'Listing pages meta tags settings were updated'
      category_pages_updated: 'Category pages meta tags settings were updated'
      profile_pages_updated: 'Profile pages meta tags settings were updated'
      google_analytics_updated: 'Google analytics settings were updated'
      sharetribe_analytics_updated: 'Sharetribe analytics settings were updated'
      custom_script_updated: 'Custom script settings were updated'
      topbar_updated: 'Top bar settings were updated'
      footer_updated: 'Footer settings were updated'
      footer_update_failed: 'Footer details update failed'
      email_sent: 'Email sent'
      test_email_sent: 'Test email sent'
      welcome_email_updated: 'Welcome email settings were updated'
      welcome_email_updated_and_sent: 'Welcome email settings were updated and a test email was sent to %{email}'
      user_field_updated: 'User field updated'
      user_field_created: 'User field created'
      user_field_deleted: 'User field deleted'
      user_field_saving_failed: 'User field saving failed'
      listing_field_updated: 'Listing field updated'
      listing_field_saving_failed: 'Listing field saving failed'
      listing_field_created: 'Listing field created'
      listing_fields_update_location_failed: 'Location field editing failed'
      listing_fields_update_expiration_failed: 'Expiration date field editing failed'
      listing_fields_update_price_failed: 'Price field editing failed'
      transaction_size_updated: 'Minimum listing price settings were updated'
      file_was_deleted: 'File was successfully deleted'
    seo:
      title: '%{title} | %{service_name} Go Admin panel'
      description: 'Manage the %{title} settings of your %{service_name} Sharetribe Go marketplace'
      only_supported_variables: 'Make sure to add only supported variables'<|MERGE_RESOLUTION|>--- conflicted
+++ resolved
@@ -103,10 +103,6 @@
     outgoing_address:
       outgoing_email_settings: 'Outgoing email settings'
       resend_verification_email: 'Resend verification email'
-<<<<<<< HEAD
-=======
-      upgrading: '<b>Pro feature:</b> Would you like to set your own email address as the sender and remove all Sharetribe branding from outgoing emails? <a href="%{url}">Upgrade to the Pro plan or higher</a>.'
->>>>>>> 4559f757
       info: 'This sender name and email address is used for emails sent from your marketplace to users. <a href="%{url}" class="external-link" target="_blank" >Learn more</a>.'
       upgrading: '<b>Pro feature:</b> Would you like to set your own email address as the sender and remove all Sharetribe branding from outgoing emails? <a href="%{url}">Upgrade to the Pro plan or higher</a>.'
       expired_notice_email: 'The verification email sent to %{email} from Amazon Web Services has expired.'
@@ -1146,11 +1142,7 @@
       edit: 'Edit'
     landing_page:
       header: 'Add-on: Custom Landing Page - $99 per month'
-<<<<<<< HEAD
-      info_text_1: ' Add a beautiful home page and engage your visitors the moment they arrive on your marketplace. Define the layout of your landing page from a set of building blocks.'
-=======
       info_text_1: 'Add a beautiful home page and engage your visitors the moment they arrive on your marketplace. Define the layout of your landing page from a set of building blocks.'
->>>>>>> 4559f757
       btn_text: 'Learn more'
     display:
       grid: 'Grid'
