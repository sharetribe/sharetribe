--- conflicted
+++ resolved
@@ -91,7 +91,6 @@
       advanced:
         custom_script: 'Custom script'
         delete_marketplace: 'Delete marketplace'
-<<<<<<< HEAD
     user_fields:
       info_text: 'Manage existing user fields'
       field_title: 'Field name'
@@ -129,7 +128,6 @@
       add_new_option: 'Add a new option'
       option_label: 'Option label'
       save_option: 'Save option'
-=======
     transaction_size:
       info_header: 'Transaction size'
       info_text: 'If payments are enabled in your marketplace, you need to define a minimum transaction size: the smallest amount that an item can be purchased for. <a href="%{url}" target="_blank">Learn more about the minimum transaction size.</a>'
@@ -138,7 +136,6 @@
         minimum_listing_price_below_tx_fee: 'The minimum transaction size has to be greater than or equal to the minimum transaction fee: %{minimum_transaction_fee}.'
         minimum_listing_price_below_min: 'The minimum transaction size has to be greater than the minimum commission %{minimum_commission}.'
         payments_not_enabled: 'Payments not enabled'
->>>>>>> 6e808439
     listing_fields:
       info_header: 'Manage existing listing fields'
       info_text: 'Here you can edit the fields that users have to fill in when they create a new listing. Please note that some fields are predefined and cannot be edited.'
