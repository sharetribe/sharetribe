en:
  admin2:
    save_changes: 'Save changes'
    next_step: 'Next'
    prev_step: 'Previous'
    cancel: 'Cancel'
    delete: 'Delete'
    chooseText: 'Choose'
    cancelText: 'Cancel'
    open_in_editor: 'Open in editor'
    notice_banner: 'Your marketplace Admin panel has been redesigned! Give it a try: <a href="%{url}">visit your new Admin panel</a>.'
    topnav:
      admin_menu: 'Admin menu'
      logo: 'Sharetribe Go Admin Panel'
      menu: 'Menu'
      go_to_your: 'Go to your'
      marketplace: 'Marketplace'
      avatar: 'Sharetribe Go Admin'
      logout: 'Log out'
      marketplace_id: 'Marketplace ID: %{id}'
    sidebar:
      dashboard: 'Home'
      general_group: 'General'
      social_media_group: 'Social media'
      users_group: 'Users'
      listings_group: 'Listings'
      transactions_group: 'Transactions & Reviews'
      payment_group: 'Payment system'
      emails_group: 'Emails'
      search_group: 'Search & Location'
      seo_group: 'SEO'
      analytics_group: 'Analytics'
      advanced_group: 'Advanced'
      subscription: 'Subscription'
      help_center: 'Help Center'
      marketplace_guide: 'Marketplace Guide'
      what_new: "What's new?"
      legacy_admin_panel: 'Legacy Admin panel'
      general:
        essentials: 'Essentials'
        domain: 'Domain'
        privacy: 'Privacy'
        static_content: 'Static content'
        admin_notifications: 'Admin notifications'
      design_group: 'Design'
      design:
        cover_photos: 'Cover photos'
        logos_and_color: 'Logos & Color'
        landing_page: 'Landing page'
        topbar: 'Top bar'
        footer: 'Footer'
        display: 'Arrangement'
        experimental: 'New features'
      users:
        manage_users: 'Manage users'
        signup_login: 'Signup & Login'
        user_rights: 'User rights'
        invitations: 'Invitations'
        user_fields: 'User fields'
      listings:
        listing_approval: 'Listing approval'
        listing_comments: 'Listing comments'
        manage_listings: 'Manage listings'
        listing_fields: 'Listing fields'
        order_types: 'Order types'
        categories: 'Categories'
      transactions_reviews:
        config_transactions: 'Configure transactions'
        view_conversations: 'View conversations'
        manage_transactions: 'Manage transactions'
        manage_reviews: 'Manage reviews'
      payment_system:
        country_currency: 'Country & Currency'
        stripe: 'Stripe settings'
        paypal: 'PayPal settings'
        transaction_size: 'Minimum listing price'
      emails:
        email_users: 'Send email'
        automatic_newsletter: 'Automatic newsletter'
        welcome_email: 'Welcome email'
        custom_outgoing_address: 'Custom outgoing address'
      search_location:
        search: 'Search'
        location: 'Location'
      social_media:
        image_tags: 'Image & tags'
        twitter: 'Twitter'
      seo:
        sitemap_robots: 'Sitemap & Robots'
        landing_pages: 'Landing page meta tags'
        search_pages: 'Search page meta tags'
        listing_pages: 'Listing pages meta tags'
        category_pages: 'Category pages meta tags'
        profile_pages: 'Profile pages meta tags'
        google_console: 'Google Search Console'
      analytics:
        google: 'Google Analytics'
        google_manager: 'Google Tag Manager'
        sharetribe: 'Sharetribe analytics'
      advanced:
        custom_script: 'Custom script'
        delete_marketplace: 'Delete marketplace'
    outgoing_address:
      outgoing_email_settings: 'Outgoing email settings'
      resend_verification_email: 'Resend verification email'
      upgrading: 'To set your own email address as the sender and remove all Sharetribe branding from outgoing emails by <a href="%{url}">upgrading to the Pro plan or higher</a>.'
      info: 'This name and email address is used for emails sent from your marketplace to the marketplace members. <a href="%{url}" target="_blank" >Learn more</a>.'
      expired_notice_email: 'The verification email sent to %{email} from Amazon Web Services has expired.'
      expired_notice_link: 'Please ask for a new one to verify your email address. %{link}.'
      send_notice_email: 'The verification email was sent to %{email} from Amazon Web Services.'
      send_notice_info: 'Please follow the instructions in the email to verify your email address.'
      sent: 'Sent!'
      name: 'Sender name'
      verified_info: 'The email address marketplace members will receive the email from.'
      name_info: 'Name is shown to users in emails and various other places.'
      sender_email_placeholder: 'sender-email@example.com'
      sender_name_placeholder: 'Sender name'
      email: 'Sender email'
      email_verified: 'Sender email  • '
      verified: 'Verified'
      expired: 'Expired'
      unverified: 'Unverified'
      unverified_tooltip: 'Sender email is sharetribe@sharetribe.com until you confirm the new email address.'
      successfully_saved_name: 'Sender name updated successfully.'
      successfully_saved: 'Sender address saved successfully. The verification email will be sent soon.'
      invalid_email_error: "Invalid email format for '%{email}'"
      invalid_email_address: 'Please enter a valid email address'
      invalid_email_domain_read_more_link: 'Read the Help Center article for more information.'
      invalid_email_domain: "The '%{email}' email address is using an unsupported email provider: '%{domain}'. %{invalid_email_domain_read_more_link}"
      unknown_error: 'Something went wrong'
      not_in_plan: 'Not available for your plan'
    home:
      title: 'Hi %{name}, welcome to %{marketplace_name}!'
      info_text: "Your marketplace is available at <a href='%{url}'>%{url}</a>.
                  <br>
                  Here in your Admin panel, you can manage all your marketplace activity and settings. If you need help, you can reach us through the chat in the bottom right corner."
      quicklinks: 'Quicklinks'
      block_1: 'Marketplace Academy'
      block_1_body_1: 'Articles on building, running, and growing a marketplace business.'
      block_1_body_2: 'Popular articles:'
      block_1_point_1: '› Why you should launch your marketplace early'
      block_1_point_2: '› How to launch your marketplace'
      block_1_point_3: '› How to measure your success: the key marketplace metrics'
      block_1_point_4: '› Browse all Marketplace Academy articles'
      block_2:
        a_title: 'Go Pro'
        a_body: 'Use your own domain, remove all Sharetribe branding, and more. Subscribe to a Pro plan, starting from $119/mo.'
        a_link: '› Manage your subscription'
        b_title: 'Add a beautiful landing page to your marketplace'
        b_body: 'Communicate your value proposition and engage your users the moment they arrive onto your marketplace. Add a beautifully designed landing page to your marketplace. $99/mo.'
        b_link: '› Learn more about the Custom Landing Page'
        c_title: 'Discover Sharetribe Flex'
        c_body: 'Take your marketplace business to the next level. Sharetribe Flex lets you build unique features and designs on top of powerful APIs. Start developing for free or get connected to a verified Flex expert.'
        c_link: '› Learn more about Sharetribe Flex'
      block_3: 'Help!'
      block_3_body_1: "The support team's marketplace experts are here for you 7 days a week."
      bottom_text: 'P.S. Have you listened to <a href="%{url}" rel="noopener" target="_blank">Two-sided: the marketplace podcast</a>?'
      browse_sharetribe: "› Browse Sharetribe Go's Help Center"
      day_to_day: 'Day-to-day:'
      transactions_conversations: 'Transactions & conversations:'
      chat_with_us: '› Send us a message'
      online_payments: 'Online payments:'
      what_new: "What's new:"
      sharetribe_go_updates: '› Sharetribe Go updates'
      free_and_practical: 'The practical step-by-step guide to building a successful online marketplace business'
      read_on: '› Read for free'
      manage_users: '› Manage users'
      manage_listings: '› Manage listings'
      manage_transactions: '› Manage transactions'
      manage_reviews: '› Manage reviews'
      view_conversations: '› View conversations'
      transaction_size: '› Minimum listing price'
      stripe: '› Stripe setup and commission'
      paypal: '› PayPal setup and commission'
    paypal:
      account_settings: 'PayPal account settings'
      paypal_connected: 'PayPal connected'
      paypal_disabled: 'PayPal disabled'
      disable_paypal: 'Disable PayPal'
      disable_paypal_link: '%{url}.'
      enable_paypal: 'Enable PayPal'
      enable_paypal_link: '%{url}.'
      info_header: 'PayPal'
      commission_from_seller: "Seller commission"
      minimum_transaction_fee: 'Seller minimum commission'
      transaction_fee_settings: 'PayPal commission settings'
      the_transaction_fee_must_be_lower_than_100: 'The commission must be lower than 100%'
      the_buyer_transaction_fee_must_be_lower_than_100: 'The buyer commission must be lower than 100%'
      fee_should_be_less_than_minimum_price: 'Minimum commission must be lower than minimum listing price'
      minimum_transaction_size: 'Marketplace setting for <a href="%{url}">minimum listing price</a> is %{sum}.'
      connect_paypal_account: 'To set a commission using PayPal, you must first <a href="%{url}">connect your PayPal account</a> with your marketplace.'
      enable_paypal_fee: 'To set a commission using PayPal, you must <a href="%{url}">enable PayPal</a> again on your marketplace.'
      first_connect_paypal: 'To set a commission using PayPal, you must first <a href="%{url}">connect your PayPal account</a> with your marketplace.'
      first_enable_paypal: 'To set a commission using PayPal fees, you must first <a href="%{url}">enable PayPal</a> again on your marketplace.'
      login_to: 'Log in to PayPal and connect your PayPal account with your marketplace.'
      connect_paypal: 'Connect PayPal'
      redirect_message: "Redirecting you to PayPal. If nothing happens, click %{redirect_link}."
      redirect_link_text: 'here'
      paypal_has_been_connected: 'The PayPal account <strong>%{email}</strong> has been connected with %{service_name}.'
      paypal_has_been_disabled: 'The PayPal account <strong>%{email}</strong> is disabled.'
      change_account: 'Change PayPal account'
      change_account_link: '%{url}.'
    stripe:
      info_header: 'Stripe'
      info_text: "<a href='%{fee_url}' target='_blank'>Stripe's fees</a> will be deducted from the commission you are charging. For transactions processed by Stripe, payouts to sellers are delayed until the order is marked as completed. <a href='%{more_url}' target='_blank'> Learn more</a>."
      transaction_fee_settings: 'Stripe commission settings'
      configure_api_keys: 'Configure Stripe API Keys'
      set_stripe_fee_keys: 'To set a commission using Stripe, you must first <a href="%{url}">configure your Stripe API keys</a>.'
      enable_stripe_fee_keys: 'To set a commission using Stripe, you must <a href="%{url}">enable Stripe</a> again on your marketplace.'
      enable_first_stripe_fee_keys: 'To set a commission using Stripe, you must first <a href="%{url}">enable Stripe</a> again on your marketplace.'
      disable_paypal: 'To set a buyer commission using Stripe, you must first <a href="%{url}">disable PayPal</a>.'
      how_to_get_publishable_key: '<a href="%{url}" target="_blank">How to get a Stripe Publishable Key?</a>'
      how_to_get_secret_key: '<a href="%{url}" target="_blank">How to get a Stripe Secret Key?</a>'
      publishable_key_example: "For example: %{api_publishable_key_example}"
      secret_key_example: "For example: %{api_secret_key_example}"
      invalid_secret: "That doesn't look like a correct %{secret_key}"
      invalid_publishable: "That doesn't look like a correct %{publishable_key}"
      api_publishable_key: 'Stripe Publishable Key'
      api_private_key: 'Stripe Secret Key'
      commission_from_seller: "Seller commission"
      minimum_transaction_fee: 'Seller minimum commission'
      commission_from_buyer: 'Buyer commission'
      minimum_buyer_transaction_fee: 'Buyer minimum commission'
      minimum_transaction_size: 'Marketplace setting for <a href="%{url}">minimum listing price</a> is %{sum}.'
      the_transaction_fee_must_be_lower_than_100: 'The commission must be lower than 100%'
      the_buyer_transaction_fee_must_be_lower_than_100: 'The buyer commission must be lower than 100%'
      fee_should_be_less_than_minimum_price: 'Minimum commission must be lower than minimum listing price'
      buyer_fee_should_be_less_than_minimum_price: 'Minimum buyer commission must be lower than minimum listing price'
      stripe_connected: 'Stripe connected'
      stripe_disabled: 'Stripe disabled'
      disable_stripe: 'Disable Stripe'
      disable_stripe_link: '%{url}.'
      cannot_enable_gateway: "Cannot enable payment gateway %{gateway}."
      cannot_disable_gateway: "Cannot disable payment gateway %{gateway}."
      cannot_enable_gateway_because_of_buyer_commission: "Cannot enable payment gateway %{gateway} because buyer commission is used"
      confirm_disable: "Are you sure you want to disable %{gateway}? If you disable it, sellers will no longer be able to receive money and buyers will no longer be able to pay through this payment method. If sellers haven't configured another payment method, buyers will not be able to buy from them."
      enable_stripe: 'Enable Stripe'
      enable_stripe_link: '%{url}.'
      need_to_change_stripe_keys: "Do you need to change your Stripe keys? <a href='#' show-intercom=true >Contact the Sharetribe team</a>."
      need_to_change_publishable_key: "To change your Stripe Publishable Key, <a href='#' show-intercom=true >contact the Sharetribe team</a>."
      need_to_change_secret_key: "To change your Stripe Secret Key, <a href='#' show-intercom=true >contact the Sharetribe team</a>."
    transaction_size:
      info_header: 'Minimum listing price'
      info_text: 'If payments are enabled in your marketplace, you need to define a minimum listing price: the smallest price a listing on your marketplace can have. <a href="%{url}" target="_blank">Learn more about the minimum listing price</a>.'
      minimum_transaction_size: 'Minimum listing price'
      transaction_fee: 'Marketplace setting for minimum commission is %{fee}.'
      errors:
        minimum_listing_price_below_tx_fee: 'The minimum listing price has to be greater than the minimum commission: %{minimum_transaction_fee}.'
        minimum_listing_price_below_min: 'The minimum listing price has to be greater than the minimum commission %{minimum_commission}.'
        payments_not_enabled: 'Payments not enabled'
    user_fields:
      info_text: 'Manage user fields'
      field_title: 'Field name'
      field_type: 'Field type'
      sign_up: 'Sign up'
      public: 'Public'
      add_new_field: '+ Add a new user field'
      first_name: 'First name'
      last_name: 'Last name'
      text: 'Text'
      email_address: 'Email address'
      profile_picture: 'Profile picture'
      file: 'File'
      location: 'Location'
      display_name: 'Display name'
      phone_number: 'Phone number'
      about_you: 'About you'
      add_new_user_field: 'Add a new user field'
      save_new_user_field: 'Add the new user field'
      new_user_field_type: 'New user field type'
      edit_field_type: 'Edit user field: %{name} (%{field_type})'
      required_field: 'Make it mandatory to fill in this field when signing up to the marketplace'
      public_field: 'Show this field on the public profile page'
      required_field_title: 'Required field'
      public_field_title: 'Public field'
      decimal: 'Decimal'
      allow_decimals: 'Allow decimals'
      minimum_value: 'Minimum value allowed'
      maximum_value: 'Maximum value allowed'
      delete_title: 'Delete user field: %{name}'
      delete_info_text: "Are you sure you want to remove the field %{name} and all its data? You can't undo this action."
      delete_user_field: 'Delete the user field'
      dropdown_list_options: 'Dropdown list options (at least two)'
      checkbox_list_options: 'Checkbox list options'
      add_option_link: '+ Add option'
      add_new_option: 'Add a new option'
      option_label: 'Option label'
      save_option: 'Save option'
      select_one: 'Select field type...'
      field_types:
        text: 'Text'
        number: 'Number'
        dropdown: 'Dropdown'
        checkbox_group: 'Checkbox group'
        date: 'Date'
        file: 'File'
        location: 'Location'
    listing_fields:
      info_header: 'Manage listing fields'
      info_text: 'Here, you can edit the fields that users have to fill in when they create a new listing. Please note that some fields are predefined and cannot be edited.'
      field_title: 'Field title'
      field_type: 'Field type'
      field_name: 'Field name'
      required_field: 'Required field'
      filter: 'Filter'
      listing_title: 'Listing title'
      detailed_description: 'Detailed description'
      expiration_date: 'Expiration date'
      add_listing_type: '+ Add a new listing field'
      add_title: 'Add a new listing field'
      new_field_type: 'New listing field type'
      edit_field_type: 'Edit listing field: %{name} (%{field_type})'
      delete_title: 'Delete listing field: %{name}'
      delete_info_text: "Are you sure you want to remove the field %{name} and all its data? You can't undo this action."
      delete_listing_field: 'Delete the listing field'
      display_on_homepage: 'Use this field as a search filter on the homepage'
      make_mandatory: 'Make this field mandatory when creating a new listing'
      decimal: 'Decimal'
      allow_decimals: 'Allow decimals'
      minimum_value: 'Minimum value allowed'
      maximum_value: 'Maximum value allowed'
      listing_categories: 'Listing categories where the field is used'
      dropdown_list_options: 'Dropdown list options'
      checkbox_list_options: 'Checkbox list options'
      add_option_link: '+ Add option'
      add_new_option: 'Add a new option'
      option_label: 'Option label'
      save_option: 'Save option'
      save_changes: 'Save changes'
      edit_option: 'Edit option'
      delete_option_title: "Delete option \"%{title}\""
      delete_option_body: "Are you sure you want to delete the checkbox list option \"%{title}\"?"
      error_count_options: 'Add at least %{count} option(s)'
      price_filter_min: 'Filter minimum price'
      price_filter_max: 'Filter maximum price'
      save_add_listing_field: 'Add the new listing field'
<<<<<<< HEAD
      show_price_filter: 'Display a filter based on this field on the homepage'
      price_filter_min_hint: 'The minimum price only affect the filter. They do not set a limit for listing prices.'
      price_filter_max_hint: 'The maximum price only affect the filter. They do not set a limit for listing prices.'
=======
      show_price_filter: 'Use this field as a search filter on the homepage'
      price_filter_min_hint: "The minimum price only affects the filter. It doesn't limit listing prices."
      price_filter_max_hint: "The maximum price only affects the filter. It doesn't limit listing prices."
>>>>>>> 9e56941a
      edit_price_title: 'Edit listing field: Price'
      edit_date_title: 'Edit listing field: Expiration date'
      listing_location_required: 'Make this field mandatory when creating a new listing'
      listing_expiration_enabled_title: 'Enable expiration date'
      listing_expiration_enabled: 'Enable the expiration date'
      edit_location_title: 'Edit listing field: Location'
      types:
        text: 'Text'
        price: 'Price'
        date: 'Date'
        location: 'Location'
        image: 'Image'
    order_types:
      info_text: 'Order types determine how the order process works on your marketplace. Use the ready-made templates for renting, selling, offering services, posting announcements, and more – or customize your own order process.'
      name: 'Name'
      used_in: 'Used in'
      all_categories: "All categories"
      no_categories: "No categories"
      category_count: "%{category_count} categories"
      add_new_order_type: 'Add a new order type'
      add_new: '+ Add a new order type'
      new_order_type: 'New order type template'
      edit_order_type: 'Edit order type: %{type}'
      listing_shape_name_placeholder: "E.g. Sell"
      checkout_button: 'Checkout button label'
      action_button_placeholder: "E.g. Buy"
      pricing_checkout: 'Pricing and checkout'
      online_payments_label: "Allow sellers to accept payments online"
      allow_providers_to_manage_availability: "Allow sellers to manage their availability on a calendar"
      shipping_label: "Allow sellers to define a shipping fee"
      price_label: "Allow sellers to add a price to their listings"
      units_title_with_availability: "Pricing units with availability"
      units_title_without_availability: 'Pricing units without availability'
      per_hour_availability: '"Per hour" availability'
      per_day_availability: '"Per day" availability'
      per_night_availability: '"Per night" availability'
      update_success: "Changes to order type '%{shape}' saved"
      update_failure: "Could not save changes. Error: %{error_msg}"
      create_success: "New order type '%{shape}' created"
      create_failure: "Could not create new order type. Error: %{error_msg}"
      successfully_deleted: "Successfully deleted order type '%{order_type}'"
      save_order_type: 'Add the new order type'
      delete: 'Delete the order type'
      delete_caption: 'Delete order type: %{order_type}'
      confirm_delete_simple_order_type: 'Deleting an order type cannot be undone. Are you sure you want to proceed?'
      per: 'Per'
      add_unit_title: '+ Add a custom pricing unit'
      add_unit: 'Add a new pricing unit'
      unit_label: 'Pricing unit label'
      unit_label_placeholder: 'e.g. kg, 30 minutes, person, class…'
      unit_type_quantity: 'Quantity (per piece, per kg, per person, per 2h tour…)'
      unit_type_time: 'Time (per 30 minutes, per 2 weeks, per year…)'
      save_unit: 'Save pricing unit'
      selector_label: 'Selector label'
      unit_type: 'Unit type'
      delete_unit_title: 'Delete pricing unit "%{title}"'
      delete_unit_text: 'Are you sure you want to delete the pricing unit "%{title}"?'
      errors:
        without_online_payments: 'Shipping cannot be enabled without online payments'
        enabled_without_price: 'Online payments cannot be enabled without price'
        used_without_price: 'Price units cannot be used without price field'
        cannot_delete_msg: 'Cannot delete order type, error: %{error_msg}'
        cannot_delete: 'Cannot delete order type'
        can_not_delete_only_one_in_categories: "You can't delete this order type because in the following categories, this order type is the only one in use: %{categories}"
        can_not_delete_last: "You can't delete this order type because it's the only type on your marketplace."
        can_not_find_name: "Can't find order type with name: %{name}"
      units:
        piece: "Per piece"
        hour: "Per hour"
        day: "Per day"
        night: "Per night"
        week: "Per week"
        month: "Per month"
        unit: "Per unit"
      confirm_delete_order_type:
        one: "%{count} listing uses this order type. If you delete it, this listing will be closed. Are you sure you want to proceed?"
        other: "%{count} listings use this order type. If you delete it, those listings will be closed. Are you sure you want to proceed?"
    categories:
      info_text: 'Here, you can edit the categories that visitors use to browse your marketplace offering. Providers need to assign their listing to the categories you have specified.'
      add_category: '+ Add a new category'
      add_category_popup: 'Add a new category'
      save_add_category_popup: 'Add the new category'
      edit_category: 'Edit category: %{category}'
      category_name: 'Category name'
      category_parent: 'Parent category'
      no_parent: 'No parent'
      order_types: 'Order types'
      delete_category_btn: 'Delete the category'
      delete_category: 'Delete category: %{category}'
      delete_category_info_text: 'What should be the new category?'
      remove_category_confirmation: "Are you sure you want to remove category '%{category_name}'?"
      remove:
        remove_category: "Remove category"
        remove_category_name: "Remove category '%{category_name}'"
        remove_empty_category: 'Deleting a category cannot be undone. Are you sure you want to proceed?'
        warning_remove_effects: "Warning! Removing category '%{category_name}' will have the following effects:"
        warning_listing_will_be_moved:
          one: "There is %{count} listing in the category. It will be moved to the selected category."
          other: "There are %{count} listings in the category. They will be moved to the selected category."
        warning_custom_field_will_be_moved:
          one: "There is %{count} custom field in the category. It will be moved to the selected category."
          other: "There are %{count} custom fields in the category. They will be moved to the selected category."
        warning_subcategory_will_be_removed:
          one: "There is %{count} subcategory in the category. It will be removed."
          other: "There are %{count} subcategories in the category. They will be removed."
        warning_with_subcategories_listing_will_be_moved:
          one: "There is %{count} listing in the category and subcategories. It will be moved to the selected category."
          other: "There are %{count} listings in the category and subcategories. They will be moved to the selected category."
        warning_with_subcategories_custom_field_will_be_moved:
          one: "There is %{count} custom field in the category and subcategories. It will be moved to the selected category."
          other: "There are %{count} custom fields in the category and subcategories. They will be moved to the selected category."
        select_new_category: "Select a new category where the items listed above will be moved:"
    manage_reviews:
      transaction: 'Transaction'
      paginate: 'Transaction with review'
      customer: 'Customer'
      customer_rating: 'Customer rated'
      provider: 'Provider'
      provider_rating: 'Provider rated'
      actions: 'Actions'
      search_placeholder: 'Search reviews by user or keyword...'
      all_transactions: 'All transactions (%{count})'
      customer_title: "Customer review from %{title}"
      provider_title: "Provider review from %{title}"
      review_label: 'Reviews for the transaction for "%{title}"'
      review_label_customer: 'Customer''s review from %{title} for the transaction for "%{listing}"'
      review_label_provider: 'Provider''s review from %{title} for the transaction for "%{listing}"'
      delete_notice: 'Deleting a review allows its author to leave another one for the same transaction. Deleting a review cannot be undone.'
      blocked_notice: 'Blocking the review prevents its author from leaving another one for the same transaction.'
      delete_title: 'Delete and block reviews for the transaction for "%{title}"'
      block_review_customer: "Block future customer from %{title}"
      block_review_provider: "Block future provider from %{title}"
      delete_review_customer: "Delete customer review from %{title}"
      delete_review_provider: "Delete provider review from %{title}"
      delete_or_block: 'Delete and/or block reviews'
      save: 'Save'
      cancel: 'Cancel'
      edit_customer: "Edit customer's review…"
      edit_provider: "Edit provider's review…"
      rating_string: 'Rating'
      delete_block: 'Delete and block…'
      read_review_comments: 'Read reviews…'
      rating: '%{rating} rating.'
      unskip: 'Unskip the review'
      comment: 'Comment'
      unskip_notice: 'If you unskip the review, the user will be able to post one. They will not be notified automatically.'
      statuses:
        positive: 'Positive'
        negative: 'Negative'
        skipped: 'Skipped'
        waiting: 'Review pending'
        blocked: 'Blocked'
      status_filter:
        positive: 'Positive review'
        negative: 'Negative review'
        skipped: 'Skipped review'
        waiting: 'Waiting for the review'
        blocked: 'Blocked review'
    delete_marketplace:
      info_text_1: 'Delete your marketplace'
      info_text_2: "Once you delete your marketplace, you will not be able to access it anymore. You can't undo this action."
      info_text_3: 'Be careful.'
      info_text_4: 'Please note that after deletion, you and your marketplace users may still receive the latest marketplace update emails.'
      info_text_5: 'To permanently delete your marketplace, you must type your Sharetribe marketplace domain (%{domain}) in the text field below.'
      info_text_6: "One last thing before you delete your marketplace: is there anything we can do to help? Don't hesitate to <a href='#' show-intercom=true >contact the Sharetribe team</a> if you have any questions. We'll be happy to help you get the most of Sharetribe Go!"
      delete_confirmation_placeholder: 'Type your Sharetribe marketplace domain here...'
      delete: 'Delete your marketplace permanently'
      cannot_delete: 'Could not delete marketplace.'
      delete_info_text: "Would you like to cancel your subscription or delete your marketplace? <a href='#' show-intercom=true >Contact the Sharetribe team</a> we'll be happy to help!"
    view_conversations:
      search_placeholder: 'Search conversations by user, email or keyword...'
      started_from: 'Started from'
      sender: 'Starter'
      receiver: 'Provider'
      started: 'Started'
      latest_activity: 'Latest activity'
      actions: 'Actions'
      not_available: 'Not available'
      profile: "%{author}'s profile"
      read: 'Read conversation'
      listing: 'Listing "%{listing}"'
      back_to_conversations: '‹ Back to conversations list'
      initiator: 'Initiator:'
      other_party: 'Other party:'
      participants: 'Conversation with %{starter} and %{author}'
      show_conversation: 'Conversation'
    email_users:
      compose_email: 'Compose email'
      learn_segments: 'Learn more about the <a href="%{url}" target="_blank">user segments</a>.'
      receivers_languages: 'Language of the email receivers'
      any_language: 'Any language'
      subject: 'Email subject'
      subject_info_text: 'To improve email deliverability the email subject is generated automatically and cannot be changed.'
      email_subject_text: "A new message from the %{service_name} team"
      message_will_be_sent_only_to_people_with_this_language: "The email will be only sent to users who are using %{service_name} in the language you choose."
      content: 'Email content'
      content_info_text: '"Firstname" cannot be removed and will be replaced by the actual first name of each recipient.'
      content_hello: 'Hello Firstname,'
      content_placeholder: 'What do you want to say to your users?'
      send_email: 'Send email to users'
      send_to_yourself: 'Send a test email to yourself'
      recipients:
        title: "Who do you want to email?"
        options:
          all_users: "All users"
          posting_allowed: "Users who are allowed to post listings"
          with_listing: "Users who have posted at least one listing"
          with_listing_no_payment: "Users who have posted at least one listing but haven't added their payment details"
          with_payment_no_listing: "Users who have added their payment details but haven't posted a listing"
          no_listing_no_payment: "Users who haven't posted a listing and haven't added their payment details"
    google_manager:
      info_text: "Using a tag manager such as Google Tag Manager (GTM) is a great way to manage and deploy snippets of code or tracking pixels on your website without having to modify the code. GTM allows you to use more advanced Google Analytics features, such as goal conversions tracking."
      info_text_2: "Sharetribe also relies on Google Tag Manager for analytics across our domains, you need to disable our GTM first to enable yours. <a href='%{url}' target='_blank'>Learn more about configuring GTM for your Go marketplace</a>."
    google_console:
      info_text: "Google Search Console offers tools and reports to help you measure your search traffic and performance and fix issues related to Google Search results."
      info_text_2: "It's a good idea to add your website to Google Search Console. It takes only a few minutes with <a href='%{url}' target='_blank'>these instructions</a>."
    invitations:
      invite_new_users: 'Invite new users'
      from: 'From'
      to: 'To'
      message: 'Message'
      accepted: 'Accepted'
      date_sent: 'Date sent'
      used_no: 'No'
      used_yes: 'Yes'
    manage_listings:
      search_placeholder: 'Search listings by title, user or category...'
      export_to_csv: 'Export to CSV'
      all_listings: 'All listings (%{count})'
      actions_menu:
        approve_listing: 'Approve listing…'
        reject_listing: 'Reject listing…'
        edit_and_reopen: 'Edit and reopen'
        edit_listing: 'Edit listing'
        close_listing: 'Close listing…'
        delete_listing: 'Delete listing…'
      badges:
        pending: 'Pending review'
        pending_tooltip: 'The listing is waiting for your review. Visit the listing page and choose Approve or Reject it on the Actions menu.'
        expired: 'Expired'
        expired_tooltip: 'The listing has reached its expiration date and has been closed automatically. You can edit and reopen it on the Actions menu.'
        rejected: 'Rejected'
        rejected_tooltip: 'The listing was rejected during the admin review process. You can edit and reopen it on the Actions menu.'
      statuses:
        open: 'Open'
        closed: 'Closed'
        expired: 'Expired'
        approved: 'Approved'
        approval_pending: 'Pending review'
        approval_rejected: 'Rejected'
      listing: 'Listing'
      provider: 'Provider'
      created: 'Created'
      updated: 'Updated'
      category: 'Category'
      status: 'Status'
      actions: 'Actions'
      cancel: 'Cancel'
      reject: 'Reject listing'
      delete: 'Delete'
      delete_title: 'Delete %{title}'
      delete_confirm: 'Delete listing permanently'
      approve: 'Approve listing'
      edit: 'Edit'
      close: 'Close'
      close_info_text: 'This closes the listing. Are you sure you want to proceed?'
      delete_info_text: 'Deleting a listing cannot be undone. Are you sure you want to proceed?'
      processing_export: "Processing export to CSV..."
      confirm_popup_title: 'Approve %{listing}'
      reject_popup_title: 'Reject %{listing}'
      confirm_popup_body: 'This listing has not been approved yet. If you approve the listing it will be public and visible to all users. The provider will be notified by email. Are you sure you want to proceed?'
      reject_popup_body: 'This listing has not been approved yet. If you reject the listing it will not be public. The provider will be notified by email. Are you sure you want to proceed?'
    manage_transactions:
      export_to_csv: 'Export to CSV'
      search_placeholder: 'Search transactions by listing title or users...'
      listing: 'Listing'
      customer: 'Customer'
      provider: 'Provider'
      started: 'Started'
      latest_activity: 'Latest activity'
      status: 'Status'
      amount: 'Amount'
      actions: 'Actions'
      view_details: 'View details'
      all_transactions: 'All transactions (%{count})'
      not_available: 'Not available'
      status_filter:
        free: "Free transaction"
        confirmed: 'Completed'
        paid: 'Paid'
        canceled: 'Canceled'
        disputed: 'Disputed'
        preauthorized: 'Preauthorized'
        rejected: 'Rejected'
        payment_intent_requires_action: 'Pending'
        payment_intent_action_expired: 'Expired'
        refunded: 'Refunded'
        dismissed: 'Dismissed'
      statuses:
        conversation: 'Conversation'
        free: "Free transaction"
        pending: 'Pending'
        preauthorized: 'Preauthorized'
        accepted: 'Accepted'
        rejected: 'Rejected'
        paid: 'Paid'
        confirmed: 'Completed'
        canceled: 'Canceled'
        disputed: 'Disputed'
        initiated: "Waiting PayPal payment"
        pending_ext: "Waiting PayPal payment"
        none:
          free: "Free transaction"
        paypal:
          free: 'Conversation'
          pending: 'Pending'
          preauthorized: 'Preauthorized'
          accepted: 'Accepted'
          rejected: 'Rejected'
          paid: 'Paid'
          confirmed: 'Completed'
          canceled: 'Canceled'
          disputed: 'Disputed'
          initiated: "Waiting PayPal payment"
          pending_ext: "Waiting PayPal payment"
          refunded: 'Refunded'
          dismissed: 'Dismissed'
        stripe:
          free: 'Conversation'
          pending: 'Pending'
          preauthorized: 'Preauthorized'
          accepted: 'Accepted'
          rejected: 'Rejected'
          paid: 'Paid'
          confirmed: 'Completed'
          canceled: 'Canceled'
          disputed: 'Disputed'
          initiated: "Waiting Stripe payment"
          pending_ext: "Waiting Stripe payment"
          payment_intent_requires_action: 'Pending'
          payment_intent_action_expired: 'Expired'
          payment_intent_failed: "Stripe payment failed"
          refunded: 'Refunded'
          dismissed: 'Dismissed'
      transaction_for: "Transaction #%{transaction_id} for %{link}"
      waiting_for_provider_accept_or_reject: "Waiting for %{provider} to accept or reject the request."
      waiting_for_fulfill_and_complete: "Waiting for %{provider} to fulfill the order for %{listing_title} and for %{buyer} to mark the order as completed."
      learn_more: "Learn more."
      you_should_investigate: "Discuss the situation with both parties to decide whether to refund or dismiss the dispute. %{learn_more_link}"
      marketplace_collects: "%{service_name} collects:"
      back_to_list: '‹ Back to transactions list'
      initiator: 'Initiator:'
      other_party: 'Other party:'
      transaction_status: 'Transaction status:'
      next_steps: 'Next steps:'
      show_transaction: 'Transaction'
      payment_breakdown: 'Payment breakdown'
      timeline_and_conversation: 'Timeline and conversation (%{count})'
      buyer_pays: 'Buyer pays:'
      booking_start: 'Booking start'
      booking_end: 'Booking end'
      booking_duration: 'Booking duration'
      price_per_day: 'Price per day'
      price_per_night: 'Price per night'
      price_per_hour: 'Price per hour'
      price_per_unit: 'Price per unit'
      subtotal: 'Subtotal'
      quantity: 'Quantity'
      shipping-price: 'Shipping'
      total: 'Total'
      duration_in_hours:
        one: '1 hour'
        other: '%{count} hours'
      marketplace_commission: 'Marketplace commission (%{value})'
      seller_receives: 'Seller receives:'
      commission_from_buyer: 'Commission from buyer'
      commission_from_seller: 'Commission from seller'
      total_commission: 'Total'
      delivery_method:
        title: 'Delivery method:'
        delivering_to: 'Shipping to %{address}'
        pickup: 'Pickup'
      popups:
        mark_transaction_as_completed:
          title: 'Mark the transaction as completed'
          body: "If both parties have confirmed that everything went well, you can mark the transaction #%{transaction} as completed. You can't undo this action."
          submit: 'Mark as completed'
        dispute:
          title: 'Dispute the transaction'
          body: "If the buyer has reported issues in the transaction, you can dispute the transaction #%{transaction}. You can't undo this action."
          submit: 'Dispute transaction'
        mark_as_refunded:
          title: 'Mark the transaction as refunded'
          body: "Refunded #%{transaction}. You can't undo this action."
          submit: 'Mark as Refunded'
        dismiss_and_payout:
          title: 'Dismiss and payout the transaction'
          body: "Dismiss and payout #%{transaction}. You can't undo this action."
          submit: 'Dismiss and payout'
      action_button:
        mark_as_completed: 'Mark as completed…'
        dispute: 'Dispute…'
        manage_reviews: 'Manage reviews'
        mark_as_refunded: 'Mark as refunded…'
        dismiss_and_payout: 'Dismiss and payout…'
      status_transaction:
        conversation: 'Conversation'
        free: 'Free transaction'
        pending: 'Pending'
        preauthorized: 'Preauthorized'
        accepted: 'Accepted'
        rejected: 'Rejected'
        paid: 'Paid'
        confirmed: 'Completed'
        canceled: 'Canceled'
        disputed: 'Disputed'
        initiated: 'Waiting PayPal payment'
        pending_ext: 'Waiting PayPal payment'
        none:
          free: 'Free transaction'
        paypal:
          free: 'Conversation'
          pending: 'Pending'
          preauthorized: 'Preauthorized'
          accepted: 'Accepted'
          rejected: 'Rejected'
          paid: 'Paid'
          confirmed: 'Completed'
          canceled: 'Canceled'
          disputed: 'Disputed'
          initiated: 'Waiting PayPal payment'
          pending_ext: 'Waiting PayPal payment'
          refunded: 'Refunded'
          dismissed: 'Dismissed'
        stripe:
          free: 'Conversation'
          pending: 'Pending'
          preauthorized: 'Preauthorized'
          accepted: 'Accepted'
          rejected: 'Rejected'
          paid: 'Paid'
          confirmed: 'Completed'
          canceled: 'Canceled'
          disputed: 'Disputed'
          initiated: 'Waiting Stripe payment'
          pending_ext: 'Waiting Stripe payment'
          payment_intent_requires_action: 'Pending'
          payment_intent_action_expired: 'Expired'
          payment_intent_failed: 'Stripe payment failed'
          refunded: 'Refunded'
          dismissed: 'Dismissed'
    expired_popup:
      title: '%{first_name}, your 30-day Sharetribe trial has expired.'
      body: "Don't worry, your data has not been deleted. You can unlock your marketplace immediately by subscribing to a paid plan, starting from $79/mo."
      more_information: 'Need help or more time? <a href="%{mailto}">Contact us</a> or <a href="%{expire_url}">extend your free trial for two weeks</a>.'
      choose_plan: 'Choose a plan'
    manage_users:
      ban_msg: 'This disables the user account and prevents the user from accessing the site again with this account. Are you sure you want to proceed?'
      unban_msg: 'This enables the user account and allows the user to access the site again with this account. Are you sure you want to proceed?'
      to_admin: 'This makes the user an admin. You should notify the user about their responsibilities and remind them to read the Sharetribe terms of use. Are you sure you want to proceed?'
      to_admin_caption: 'Grant admin rights to user: %{username}'
      to_admin_button: 'Grant the user admin rights'
      from_admin: 'This removes all admin rights from the user. They will lose access to the Admin panel. Are you sure you want to proceed?'
      from_admin_caption: 'Revoke admin rights to user: %{username}'
      from_admin_button: 'Revoke admin rights'
      ban_caption: 'Disable user: %{username}'
      unban_caption: 'Enable user: %{username}'
      ban_button: 'Disable the user account'
      unbun_button: 'Enable the user account'
      search_by: 'Search users by name, display name or email...'
      have_ongoing_transactions: "This account can't be deleted because the user has ongoing transactions. Please complete all transactions before deleting the account."
      only_delete_disabled: "You can only delete users that have been disabled. Disable a user first in order to delete their account."
      export_csv: 'Export to CSV'
      all_statuses: 'All users (%{count})'
      name: 'Name'
      email: 'Email'
      join_date: 'Joined'
      posting: 'Posting'
      admin: 'Admin'
      disable: 'Disable'
      actions: 'Actions'
      unconfirmed_text: "This user hasn't confirmed their email address. They might not have received the confirmation email. Click Resend to send it again."
      resend_email: 'Resend confirmation email…'
      resend_email_button: 'Resend confirmation email'
      revoke_admin: 'Revoke admin rights…'
      grant_admin: 'Grant admin rights…'
      disable_user: 'Disable user…'
      cancel: 'Cancel'
      unconfirmed: 'Unconfirmed'
      unconfirmed_user: 'Unconfirmed user: %{username}'
      edit: 'Edit user'
      enable_user: 'Enable user…'
      delete: 'Delete user…'
      post_listing: 'Post listing as'
      ban_me_error: 'You cannot ban yourself'
      cannot_delete_yourself_admin: 'You cannot delete yourself as an admin'
      saved: 'Saved'
      delete_user: 'Delete user: %{username}'
      delete_forever: 'Delete the user account permanently'
      badge:
        admin: 'Admin'
        admin_tooltip: 'This user has full access to the Admin panel and all marketplace settings and data.'
        pending: 'Pending'
        pending_tooltip: "This user signed up through social login but didn't complete the signup. After connecting a social login account, users still need to accept your terms of use and fill in any mandatory user fields."
        unconfirmed_tooltip: "This user's email address has not been verified. Go to Actions to resend the confirmation email."
        unconfirmed: 'Unconfirmed'
      delete_user_text: >
        If you delete this account, the personal information (name, phone number, address, email, profile picture, etc.) will be deleted permanently and can't be recovered. All the listings the user  has created will be removed.
        <br>
        <br>
        Information where other members are involved (conversations with other people, transactions the user has made, reviews they've given to others, etc) is not removed when you delete this account. However, the user's name will no longer be displayed next to this information.
        <br>
        <br>
        You will not be able to reactivate this account after it has been deleted.
    welcome_email:
      title: 'Welcome email content'
      title_info_text: "A welcome message will be sent to every new user when they join your marketplace. Welcome message can't be disabled, but you can write your own or customize the default message to fit your marketplace. By clicking 'Send test message' you can send a preview message to your email address."
      welcome_email_content: 'Email content'
      hello: 'Hello Firstname,'
      welcome_email_content_placeholder: 'Welcome to %{name}!'
      welcome_email_content_info_text: 'This is the content for %{language}. To view and edit the content in other languages, change the language from the top bar. "Firstname" cannot be removed and will be replaced by the actual first name or display name of each recipient.'
      send_to_yourself: 'Send a test email to yourself'
    footer:
      footer_enabling: 'Enable footer'
      footer_enabling_field: 'Enable the footer on all pages'
      footer_enabling_info_text: "In trial and Hobby plans, the footer is Sharetribe-branded and can't be customized. In Pro plans and higher, you can add a customizable footer to all pages on your marketplace.
      <br>
      <br>
      The footer section gives your visitors more ways to access important pages on your marketplace and makes your brand more visible. You can select a dark or light footer style and add text, social media links, and a copyright text. <a href=\"%{url}\" target=\"_blank\">Learn more about the footer</a>."
      plan_disabled: 'Would you like to configure your own own custom footer? <a href="%{url}" target="_blank">Upgrade to the Pro plan or higher</a>.'
      footer_style: 'Footer style'
      footer_links: 'Footer links'
      add_new_footer_link: '+ Add a new footer link'
      footer_social_links: 'Footer social links'
      footer_copyright: 'Footer copyright'
      footer_copyright_placeholder: 'All rights reserved.'
      style:
        dark: 'Dark'
        light: 'Light'
        marketplace_color: 'Marketplace color'
        logo: 'Logo'
    topbar:
      top_bar_settings: 'Top bar settings'
      logo_link: 'Main logo + "Home" button target URL'
      logo_link_info_text: 'By default, the logo on the left top bar corner and the "Home" button on the menu take users to the homepage or Custom Landing Page.'
      post_new_listing_button: '"Post a new listing" button text'
      post_new_listing: 'Post a new listing'
      show_in_top_bar: 'Show in the Top bar'
      display_about_menu: '"About" and other information pages'
      display_contact_menu: '"Contact us" page'
      display_invite_menu: '"Invite new members" page'
      maximum_number_links: 'Maximum number of links displayed in the Top bar'
      limit_priority_links_info_text: 'If you select more links to the top bar than the maximum, the links will be grouped into a drop-down menu.'
      custom_links: 'Top bar custom links'
      new_custom_link: '+ Add a new custom link'
      link_title: 'Link title'
      all: 'Show all'
    custom_script:
      info_text: "Custom script can be added inside the tag for every page and used to insert custom CSS, JavaScript or HTML. <a href='%{url}' target='_blank'>Learn more about Custom script</a>."
      custom_head_script: 'CSS, JavaScript and/or HTML script'
      custom_head_script_placeholder: '<script src="https://example.com/customscript.js"></script>'
      custom_head_script_info_text: 'Please note that future changes to Sharetribe Go features may render your script incompatible.'
    sharetribe:
      info_text: "To improve Sharetribe's services and support, Sharetribe tracks marketplace members' activity. We will never collect personal data  or share this information outside the Sharetribe team. <a href='%{url}' target='_blank'>Learn more</a>."
      end_user_analytics: "Allow Sharetribe to track members' activity in order to improve Sharetribe's services"
    google:
      info_text: "Google Analytics helps you track your marketplace traffic. You'll be able to browse and analyze lots of data: number of visitors, pages viewed, time spent on your marketplace, traffic sources, etc. <a href='%{url}' target='_blank' >Learn more about the Google Analytics setup</a>."
      google_analytics_key: 'Google Analytics tracking ID'
      google_analytics_key_placeholder: 'UA-12345678-9'
      google_analytics_key_info_text: 'Paste the tracking ID of your Google Analytics account here.'
    profile_pages:
      title: 'Meta tags for the profile pages'
      title_info_text: "Meta tags define the title and description that are shown when your page appears in a search engine's results page. Optimizing meta tags for your most important pages is important for usability and SEO (Search Engine Optimization). You can use variables to design the perfect tags. <a href=\"%{url}\" target=\"_blank\">Learn more about meta tags</a>."
      profile_meta_title: 'Title meta tag'
      profile_meta_title_placeholder: 'Profile of {{user_display_name}} - {{marketplace_name}}'
      profile_meta_title_info_text: 'The content of this tag is suggested to search engines and displayed on results pages as the clickable headline. You can use the following variables: {{marketplace_name}}, {{marketplace_slogan}}, {{marketplace_description}}, {{user_display_name}}.'
      profile_meta_description: 'Description meta tag'
      profile_meta_description_placeholder: 'Learn more about {{user_display_name}} on {{marketplace_name}}'
      profile_meta_description_info_text: "The content of this tag is suggested to search engines and appears underneath the blue clickable links on search engines' results pages. You can use the following variables: {{marketplace_name}}, {{marketplace_slogan}}, {{marketplace_description}}, {{user_display_name}}."
    category_pages:
      title: 'Meta tags for the category pages'
      title_info_text: "Meta tags define the title and description that are shown when your page appears in a search engine's results page. Optimizing the meta tags for your most important pages improves usability and SEO (Search Engine Optimization). You can use variables to design the perfect tags. <a href=\"%{url}\" target=\"_blank\">Learn more about meta tags</a>."
      category_meta_title: 'Title meta tag'
      category_meta_title_placeholder: '{{category_name}} - {{marketplace_name}}'
      category_meta_title_info_text: 'The content of this tag is suggested to search engines and displayed on results pages as the clickable headline. You can use the following variables: {{marketplace_name}}, {{marketplace_slogan}}, {{marketplace_description}}, {{category_name}}.'
      category_meta_description: 'Description meta tag'
      category_meta_description_placeholder: '{{category_name}} on {{marketplace_name}}'
      category_meta_description_info_text: "The content of this tag is suggested to search engines and appears underneath the blue clickable links on search engines' results pages. You can use the following variables: {{marketplace_name}}, {{marketplace_slogan}}, {{marketplace_description}}, {{category_name}}."
    listing_pages:
      title: 'Meta tags for the listing pages'
      title_info_text: "Meta tags define the title and description that are shown when your page appears in a search engine's results page. Optimizing the meta tags for your most important pages improves usability and SEO (Search Engine Optimization). <a href=\"%{url}\" target=\"_blank\">Learn more about meta tags</a>."
      listing_meta_title: 'Title meta tag'
      listing_meta_title_placeholder: '{{listing_title}} - {{marketplace_name}}'
      listing_meta_title_info_text: 'The content of this tag is suggested to search engines and displayed on results pages as the clickable headline. You can use the following variables: {{marketplace_name}}, {{marketplace_slogan}}, {{marketplace_description}}, {{listing_title}}, {{listing_author}}, {{listing_price}}.'
      listing_meta_description: 'Description meta tag'
      listing_meta_description_placeholder: '{{listing_title}} for {{listing_price}} by {{listing_author}} on {{marketplace_name}}'
      listing_meta_description_info_text: "The content of this tag is suggested to search engines and appears underneath the blue clickable links on search engines' results pages. You can use the following variables: {{marketplace_name}}, {{marketplace_slogan}}, {{marketplace_description}}, {{listing_title}}, {{listing_author}}, {{listing_price}}."
    search_pages:
      title: "Meta tags for your marketplace's search results pages"
      title_info_text: "Meta tags define the title and description that are shown when your page appears in a search engine's results page. Optimizing the meta tags for your most important pages improves usability and SEO (Search Engine Optimization). You can use variables to design the perfect tags. <a href=\"%{url}\" target=\"_blank\">Learn more about meta tags</a>."
      search_meta_title: 'Title meta tag'
      search_meta_title_placeholder: 'Search results - {{marketplace_name}}'
      search_meta_title_info_text: 'The content of this tag is suggested to search engines and displayed on results pages as the clickable headline. You can use the following variables: {{marketplace_name}}, {{marketplace_slogan}}, {{marketplace_description}}, {{keywords_searched}}, {{location_searched}}.'
      search_meta_description: 'Description meta tag'
      search_meta_description_placeholder: 'Search results for: {{keywords_searched}} {{location_searched}} on {{marketplace_name}}'
      search_meta_description_info_text: "The content of this tag is suggested to search engines and appears underneath the blue clickable links on search engines' results pages. You can use the following variables: {{marketplace_name}}, {{marketplace_slogan}}, {{marketplace_description}}, {{keywords_searched}}, {{location_searched}}."
    landing_pages:
      title: 'Meta tags for your homepage or Custom Landing Page'
      title_info_text: "Meta tags define the title and description that are shown when your page appears in a search engine’s results page. Optimizing the meta tags for your most important pages improves usability and SEO (Search Engine Optimization). You can use variables to design the perfect tags. <a href=\"%{url}\" target=\"_blank\">Learn more about meta tags</a>."
      meta_title: 'Title meta tag'
      meta_title_placeholder: '{{marketplace_name}} - {{marketplace_slogan}}'
      meta_title_info_text: 'The content of this tag is suggested to search engines and displayed on results pages as the clickable headline. You can use the following variables: {{marketplace_name}}, {{marketplace_slogan}}, {{marketplace_description}}.'
      meta_description: 'Description meta tag'
      meta_description_placeholder: '{{marketplace_description}} - {{marketplace_slogan}}'
      meta_description_info_text: "The content of this tag is suggested to search engines and appears underneath the blue clickable links on search engines' results pages. You can use the following variables: {{marketplace_name}}, {{marketplace_slogan}}, {{marketplace_description}}."
    sitemap_robots:
      sitemap: 'Sitemap'
      robots: 'Robots.txt'
      sitemap_info_private: 'As your marketplace is private, there is no sitemap.'
      robots_info_private: 'As your marketplace is private, there is no robots.txt.'
      sitemap_info_text_1: 'Sitemaps is an additional SEO feature that helps search engines crawl your site more intelligently and show the right page in the results for relevant searches. <a href="%{url}" target="_blank">Learn more about the XML Sitemap file</a>.'
      sitemap_info_text_2: 'A sitemap is automatically generated for your marketplace: it references up to 500 most recent listings on your website. You can access your sitemap at <a href="%{url}" target="_blank">%{url}</a>.'
      robots_info_text_1: 'Robots.txt is a text file to help web robots (typically search engine robots) crawl your website efficiently. <a href="%{url}" target="_blank">Learn more about the robots.txt file</a>.'
      robots_info_text_2: 'A robots.txt file is automatically generated for your marketplace. You can access your robots.txt at <a href="%{url}" target="_blank">%{url}</a>.'
    twitter:
      twitter_settings: 'Twitter settings'
      twitter_handle: 'Twitter handle'
      twitter_handle_info_text: 'Username of the Twitter account of your marketplace (if you have one). It will be added to the suggested tweet when people use the tweet button on a listing page.'
      yourhandle: 'yourhandle'
    image_tags:
      social_logo: 'Image for social media'
      social_logo_info_text: 'This image will be shown on the social media card when someone shares your marketplace in a post on Facebook, Twitter, or LinkedIn. It should have a 2:1 aspect ratio and a minimum size of 1200x600 pixels.'
      social_media_image: 'Social media image'
      social_media_tags: 'Social media tags'
      social_media_title: 'Title for social media'
      social_media_title_info_text: 'This text will be shown on the social media card when someone shares your website on Facebook, Twitter, or LinkedIn. Preview your social media card <a href="%{fb_url}" target="_blank">for Facebook</a>, <a href="%{twitter_url}" target="_blank">for Twitter</a> and <a href="%{link_url}" target="_blank">for LinkedIn</a>.'
      social_media_description: 'Description for social media'
    location:
      location_settings: 'Location settings'
      location_settings_info_text: 'Location is shown on listing pages, profile pages, and the homepage. You can display the exact listing location or it’s general location, or disable the use of location entirely.'
      show_location: 'Allow users to add their location to their profile and listings. This adds a map view to the search page.'
      fuzzy_location: 'Display a circle instead of the exact location'
    search:
      keyword: 'Keyword'
      location: 'Location'
      keyword_and_location: 'Keyword & Location'
      imperial: 'Miles'
      metric: 'Kilometers'
      search_type: 'Search type'
      search_type_info_text: 'The location search can be used only if the location feature is enabled.'
      keyword_settings: 'Search help text'
      location_settings: 'Location search settings'
      show_distance: 'Show distance in'
      limit_distance: 'Show only nearby listings with location search.'
      search_placeholder: 'Search help text'
      search_placeholder_info_text: 'This is shown as the placeholder text in the search bar.'
      search_for: 'Search for...'
    country_currency:
      payments_not_enabled: 'Payments not enabled'
      country: 'Country'
      country_info_text: 'Want to change the country of your marketplace? <a href="#" show-intercom=true >Contact the Sharetribe team</a>.'
      currency_info_text: 'Want to change the currency of your marketplace? <a href="#" show-intercom=true >Contact the Sharetribe team</a>.'
      currency: 'Currency'
      support: 'Sharetribe Go offers PayPal and Stripe as payment gateways. Learn more about the countries and currencies <a href="%{paypal_url}" target="_blank">supported by PayPal</a> and <a href="%{stripe_url}" target="_blank">supported by Stripe</a>.'
      stripe_paypal_allowed: "With <strong>%{country_name}</strong> and <strong>%{currency}</strong> as your marketplace settings, <strong>PayPal</strong> and <strong>Stripe</strong> can be configured as payment gateways in your marketplace."
      paypal_allowed: "With <strong>%{country_name}</strong> and <strong>%{currency}</strong> as your marketplace settings, <strong>PayPal</strong> can be configured as the payment gateway in your marketplace."
      stripe_allowed: "With <strong>%{country_name}</strong> and <strong>%{currency}</strong> as your marketplace settings, <strong>Stripe</strong> can be configured as the payment gateway in your marketplace."
      stripe_paypal_not_allowed: "With <strong>%{country_name}</strong> and <strong>%{currency}</strong> as your marketplace settings, there is unfortunately no payment gateways available for your marketplace."
    automatic_newsletter:
      send_automatic_newsletter: 'Send an automatic newsletter'
      send_automatic_newsletter_info_text: 'Notify your users about new listings with a daily or weekly newsletter. Users can opt-out of the newsletter from their user settings. <a href=%{href} target="_blank">Learn more about the automatic newsletter</a>.'
      automatic_newsletter_frequency: 'Automatic newsletter frequency'
      automatic_newsletter_frequency_info_text: 'Specify the default frequency of the automatic newsletter. Members can unsubscribe or change the frequency anytime from their user settings.'
      default_newsletter_frequency: 'Default automatic newsletter frequency'
      newsletter_daily: 'Daily'
      newsletter_weekly: 'Weekly'
      automatic_newsletters: 'Send automatic newsletters to all users'
    config_transactions:
      transaction_agreement_in_use: 'Buyers are required to accept an agreement before transaction'
      transaction_auto_completion: 'Transaction auto-completion'
      days: 'Days'
      info_text: 'Default 14 days, max 85 days. In transactions processed by Stripe, payments to sellers are delayed until the order is marked as completed.'
      automatic_confirmation_after_days: 'Automatically mark transactions completed after'
      transaction_agreement: 'Transaction agreement'
      agreement_label: 'Agreement label'
      agreement_label_placeholder: 'I accept the agreement'
      agreement_label_info_text: 'This text will be shown next to a checkbox in the checkout form. The buyer needs to check the box to proceed with the transaction.'
      agreement_text: 'Agreement text'
      agreement_text_info_text: 'The content of the agreement the buyer needs to accept. The agreement content is displayed when the user clicks the "View." link next to the agreement label.'
    listing_comments:
      info_text: "Allowing users to comment on a listing helps potential customers ask for more information publicly. You can delete any comments from the listing page in question."
      listing_comments_in_use: 'Allow users to post comments to listings (visible to all other users)'
    listing_approval:
      info_text: 'Reviewing all listings before they are visible to visitors helps you manage the content on your marketplace. If you enable the listing approval feature, all new and edited listings need to be reviewed by an admin before they are published. Listings can be approved or rejected. Providers who want to post a listing will click on "Submit for review" instead of posting immediately.'
      pre_approved_listings: 'Review all listings before they are published'
    experimental:
      new_layout: 'New layout'
      info_text: "When new layout components become available, you can choose whether you want to start using the new component or continue using the old one. You can change your selection at any point. Using new versions is always recommended, as the old components might be phased out at some point. In case a component you're currently using is going to be phased out, you will be contacted in advance."
      only_you: 'Only you'
      all_users: 'All users'
      no_one: 'No one'
      title_topbar_v1: 'Enable the new Top bar for'
      description_topbar_v1: 'The new Top bar is visible on every page.'
      title_searchpage_v1: 'Enable the new Search page for'
      description_searchpage_v1: 'The new Search page requires the new Top bar.'
      title_email_layout_v2: 'Enable the layout for emails for'
      description_email_layout_v2: 'The new Search page requires the new Top bar.'
    signup_login:
      signup_header: 'Signup information text'
      signup_info_text: 'This info text will be shown to users on the sign up page. You can give the users instructions for signing up, information about where to get an invite, etc.'
      google: 'Google'
      google_info_text: 'To enable Google Sign-In, create a project for your marketplace in the <a target="_blank" href="%{href}">Google Developers Console</a>. You will get a generated ID and secret key. Copy and paste them below. <a target="_blank" href="%{href2}">See instructions for configuring Google Sign-In</a>.'
      google_connect_id: 'Google Client ID'
      google_connect_secret: 'Google Client secret'
      google_connect_enabled: 'Users can sign up and login with a Google account'
      facebook: 'Facebook'
      facebook_info_text: 'To enable Facebook Login, you must create an application for your marketplace in the <a target="_blank" href="%{href}">Facebook Developers Dashboard</a>. You will get a generated App ID and App Secret. Copy and paste them below. <a target="_blank" href="%{href2}">See instructions for configuring Facebook Login</a>.'
      facebook_connect_id: 'Facebook App ID'
      facebook_connect_secret: 'Facebook App Secret'
      facebook_connect_enabled: 'Users can sign up and log in with a Facebook account'
      linkedin: 'LinkedIn'
      linkedin_connect_id: 'LinkedIn Client ID'
      linkedin_connect_secret: 'LinkedIn Client Secret'
      linkedin_connect_enabled: 'Users can sign up and login with a LinkedIn account'
      linkedin_info_text: 'To enable LinkedIn Sign In, create an app for your marketplace in the <a target="_blank" href="%{href}">LinkedIn Developers Dashboard</a>. You will get a generated ID and secret key. Copy and paste them below. <a target="_blank" href="%{href2}">See instructions for configuring LinkedIn Sign In</a>.'
    cover_photos:
      preview_homepage: 'Preview homepage'
      description: "Don't have a cover picture on hand? You can find ready-made pictures and links to free and paid image banks <a href=\"%{href}\" target=\"_blank\">in the Go Help Center</a>."
      cover_photo: 'Main cover photo'
      cover_photo_info_text: 'The main cover photo is shown on the homepage to users who are not logged in. The dimensions should be 1920x450 pixels.'
      small_cover_photo: 'Small cover photo'
      small_cover_photo_info_text: 'The small cover photo is shown on all other pages to users who are not logged in. The dimensions should be 1920x96 pixels.'
    logos_and_color:
      favicon: 'Favicon'
      favicon_info_text: "The favicon will be shown on the browser's tab. The dimensions should be 32x32 pixels."
      not_added: "You haven't added a %{name} yet."
      color: 'Color'
      color_info_text: 'The marketplace color is used as the primary color on your marketplace interface and in email notifications.'
      marketplace_color: 'Marketplace color'
      logos: 'Logos'
      main_logo: 'Main logo'
      main_logo_info_text: 'The main logo will be shown on your marketplace Top bar and in automatic email notifications. The dimensions should be 336x80 pixels.'
      square_logo: 'Square logo'
      square_logo_info_text: "The square logo will be shown to users as your profile picture when you manage a transaction on behalf of your user. It's also shown when people bookmark your site to the home screen of their mobile device. The dimensions should be (at least) 600x600 pixels."
      current_file: 'The current %{type} filename is "%{filename}".'
      reset_to_default: 'Reset to default %{type}'
      delete_popup:
        title: 'Delete %{type}'
        body: "Are you sure you want to permanently delete the \"%{filename}\" %{type}? You can't undo this action."
        save_button: 'Delete the %{type} permanently'
    user_rights:
      invitation_rights: 'Invitation rights'
      join_with_invite_only: 'Allow new users to join only with an invite from a registered user'
      users_can_invite_new_users: 'Allow all registered users, and not only admins, to invite new users'
      allow_free_conversations: 'Allow users to message each other freely'
      require_verification_to_post_listings: 'Allow only users verified by admins to post new listings'
      communication_rights: 'Communication rights'
      posting_rights: 'Posting rights'
      posting_rights_info: 'Posting rights information text'
      info_text: "Help users understand what is required to be allowed to post listings on your marketplace. These instructions will be displayed on the new listing form only to users who aren't allowed to post listings."
    privacy:
      private_marketplace: 'Private marketplace'
      header: 'Private marketplace landing page content'
      private: 'Make marketplace private (allow only registered users to see listings and user profiles)'
      info_text: 'This content is shown on your homepage to users who are not logged in. Here, you can describe your marketplace and the process to join it.'
      small_text: 'This is the content for %{language}. To view and edit the content in other languages, change the language from the top bar.'
    essentials:
      header_link: 'Preview your marketplace'
      header: 'Your marketplace details'
      community_name: 'Marketplace name'
      community_info_text: 'Your marketplace name is shown to users in emails and many places on your site.'
      community_slogan: 'Marketplace slogan & color'
      community_slogan_info_text: 'Slogan is shown in browsers, search engine results, and social media.'
      community_description: 'Marketplace description & color'
      community_description_info_text: 'Description is shown in browsers, search engine results, and social media.'
      default_language: 'First language on the list will be used as the default. Your default language is %{language}.'
      marketplace_languages: 'Marketplace languages'
      color: 'Color'
      show_slogan: 'Display slogan on the homepage or Custom Landing Page for users who are not logged in'
      show_description: 'Display description on the homepage or Custom Landing Page for users who are not logged in'
    admin_notifications:
      header: 'Admin notification preferences'
      info_text: "Get notified of new activity on your marketplace. Email notifications are sent to all confirmed emails of all admins."
      email_admins_about_new_members: 'Send admins an email when a new user signs up'
      email_admins_about_new_transactions: 'Send admins an email when a new transaction starts'
    static_content:
      header: 'Static content pages'
      info_text: 'Describe how your marketplace works and define your policy and terms (or edit the templates provided). Users can find the pages by clicking the "About" link in the top bar.'
      about: 'About'
      how_it_works: 'How it works'
      privacy_policy: 'Privacy policy'
      terms_of_use: 'Terms of use'
      edit: 'Edit'
    landing_page:
      header: 'Custom Landing Page'
      info_text_1: 'The landing page is the first page that new marketplace visitors see. A beautifully designed landing page helps you communicate your value proposition, explain how your site works, and encourage users to sign up.'
      info_text_2: 'You can add a customizable landing page for your marketplace for $99 per month.'
      btn_text: 'Learn more about the Custom Landing Page add-on'
    display:
      grid: 'Grid'
      list: 'List'
      map: 'Map'
      full_name: 'John Doe'
      first_name_with_initial: 'John D'
      first_name_only: 'John'
      show_category_in_listing_list: "Show listing type on the List view"
      show_listing_publishing_date: "Show listing publishing date on the listing page"
      listing_display_header: 'Displaying listing information'
      user_display: 'Display name type'
      user_display_header: 'Displaying user information'
      user_display_info_text: 'Display name type determines how the name of each user is shown on the marketplace.'
      browse_view: 'Home page arrangement'
      browse_view_header: 'Displaying listings on the home page'
      browse_view_info_text: 'The default view determines how listings are displayed on the homepage. Users may switch between views.'
    notifications:
      privacy_updated: 'Privacy settings were updated'
      essentials_updated: 'Marketplace details were updated'
      essentials_update_failed: 'Marketplace details update failed'
      admin_notifications_updated: 'Admin notifications preferences were updated'
      display_updated: 'Arrangement settings were updated'
      logos_updated: 'Logos & Color settings were updated'
      cover_photos_updated: 'Cover photos settings were updated'
      signup_login_updated: 'Signup & Login settings were updated'
      user_rights_updated: 'User rights settings were updated'
      listing_approval_updated: 'Listing approval settings were updated'
      listing_comments_updated: 'Listing comments settings were updated'
      configure_transactions_updated: 'Configure transactions settings were updated'
      newsletters_updated: 'Automatic newsletter settings were updated'
      country_currency_updated: 'Country & Currency settings were updated'
      payments_connected: 'Payments already connected'
      search_updated: 'Search settings were updated'
      search_updated_failed: 'Search settings update failed'
      location_updated: 'Location settings were updated'
      image_tags_updated: 'Image & tags settings were updated'
      twitter_updated: 'Twitter settings settings were updated'
      landing_pages_updated: 'Landing page meta tags settings were updated'
      search_pages_updated: 'Search page meta tags settings were updated'
      listing_pages_updated: 'Listing pages meta tags settings were updated'
      category_pages_updated: 'Category pages meta tags settings were updated'
      profile_pages_updated: 'Profile pages meta tags settings were updated'
      google_analytics_updated: 'Google analytics settings were updated'
      sharetribe_analytics_updated: 'Sharetribe analytics settings were updated'
      custom_script_updated: 'Custom script settings were updated'
      topbar_updated: 'Top bar settings were updated'
      footer_updated: 'Footer settings were updated'
      footer_update_failed: 'Footer details update failed'
      email_sent: 'Email sent'
      test_email_sent: 'Test email was sent to your inbox'
      welcome_email_updated: 'Welcome email settings were updated'
      welcome_email_updated_and_sent: 'Welcome email settings were updated and a test email was sent to %{email}'
      user_field_updated: 'User field updated'
      user_field_created: 'User field created'
      user_field_deleted: 'User field deleted'
      user_field_saving_failed: 'User field saving failed'
      listing_field_updated: 'Listing field updated'
      listing_field_saving_failed: 'Listing field saving failed'
      listing_field_created: 'Listing field created'
      listing_fields_update_location_failed: 'Location field editing failed'
      listing_fields_update_expiration_failed: 'Expiration field editing failed'
      listing_fields_update_price_failed: 'Price field editing failed'
      transaction_size_updated: 'Minimum listing price settings were updated'
      file_was_deleted: 'File was successfully deleted'
    seo:
      title: '%{title} | %{service_name} Go Admin panel'
      description: 'Manage the %{title} settings of your %{service_name} Sharetribe Go marketplace'<|MERGE_RESOLUTION|>--- conflicted
+++ resolved
@@ -334,15 +334,9 @@
       price_filter_min: 'Filter minimum price'
       price_filter_max: 'Filter maximum price'
       save_add_listing_field: 'Add the new listing field'
-<<<<<<< HEAD
-      show_price_filter: 'Display a filter based on this field on the homepage'
-      price_filter_min_hint: 'The minimum price only affect the filter. They do not set a limit for listing prices.'
-      price_filter_max_hint: 'The maximum price only affect the filter. They do not set a limit for listing prices.'
-=======
       show_price_filter: 'Use this field as a search filter on the homepage'
       price_filter_min_hint: "The minimum price only affects the filter. It doesn't limit listing prices."
       price_filter_max_hint: "The maximum price only affects the filter. It doesn't limit listing prices."
->>>>>>> 9e56941a
       edit_price_title: 'Edit listing field: Price'
       edit_date_title: 'Edit listing field: Expiration date'
       listing_location_required: 'Make this field mandatory when creating a new listing'
