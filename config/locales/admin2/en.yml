en:
  admin2:
    save_changes: 'Save changes'
    next_step: 'Next'
    prev_step: 'Prev'
    cancel: 'Cancel'
    delete: 'Delete'
    chooseText: 'Choose'
    cancelText: 'Cancel'
    open_in_editor: 'Open in editor'
    topnav:
      admin_menu: 'Admin menu'
      logo: 'Sharetribe Go Admin Panel'
      menu: 'Menu'
      go_to_your: 'Go to your'
      marketplace: 'Marketplace'
      avatar: 'Sharetribe Go Admin'
      logout: 'Log out'
      marketplace_id: 'Marketplace ID: %{id}'
    sidebar:
      dashboard: 'Home'
      general_group: 'General'
      social_media_group: 'Social media'
      users_group: 'Users'
      listings_group: 'Listings'
      transactions_group: 'Transactions & Reviews'
      payment_group: 'Payment system'
      emails_group: 'Emails'
      search_group: 'Search & Location'
      seo_group: 'SEO'
      analytics_group: 'Analytics'
      advanced_group: 'Advanced'
      subscription: 'Subscription'
      help_center: 'Help Center'
      marketplace_guide: 'Marketplace Guide'
      what_new: "What's new?"
      legacy_admin_panel: 'Legacy Admin panel'
      general:
        essentials: 'Essentials'
        domain: 'Domain'
        privacy: 'Privacy'
        static_content: 'Static content'
        admin_notifications: 'Admin notifications'
      design_group: 'Design'
      design:
        cover_photos: 'Cover photos'
        logos_and_color: 'Logos & Color'
        landing_page: 'Landing page'
        topbar: 'Top bar'
        footer: 'Footer'
        display: 'Display'
        experimental: 'Experimental'
      users:
        manage_users: 'Manage users'
        signup_login: 'Signup & Login'
        user_rights: 'User rights'
        invitations: 'Invitations'
        user_fields: 'User fields'
      listings:
        listing_approval: 'Listing approval'
        listing_comments: 'Listing comments'
        manage_listings: 'Manage listings'
        listing_fields: 'Listing fields'
        order_types: 'Order types'
        categories: 'Categories'
      transactions_reviews:
        config_transactions: 'Configure transactions'
        view_conversations: 'View conversations'
        manage_transactions: 'Manage transactions'
        manage_reviews: 'Manage reviews'
      payment_system:
        country_currency: 'Country & Currency'
        stripe: 'Stripe'
        paypal: 'PayPal'
        transaction_size: 'Transaction size'
      emails:
        email_users: 'Email users'
        automatic_newsletter: 'Automatic newsletter'
        welcome_email: 'Welcome email'
      search_location:
        search: 'Search'
        location: 'Location'
      social_media:
        image_tags: 'Image & tags'
        twitter: 'Twitter'
      seo:
        sitemap_robots: 'Sitemap & Robots'
        landing_pages: 'Landing page meta'
        search_pages: 'Search results pages meta'
        listing_pages: 'Listing pages meta'
        category_pages: 'Category pages meta'
        profile_pages: 'Profile pages meta'
        google_console: 'Google Search Console'
      analytics:
        google: 'Google Analytics'
        google_manager: 'Google Tag Manager'
        sharetribe: 'Sharetribe analytics'
      advanced:
        custom_script: 'Custom script'
        delete_marketplace: 'Delete marketplace'
    home:
      title: 'Hi %{name}, welcome to %{marketplace_name}!'
      info_text: "Your marketplace is available at <a href='%{url}'>%{url}</a>.
                  <br>
                  Here in Admin panel, you can manage all your marketplace settings and ask for help :-)"
      quicklinks: 'Quicklinks'
      block_1: 'Marketplace Academy'
      block_1_body_1: 'Everything you need to know about running a marketplace.'
      block_1_body_2: 'Noteworthy articles:'
      block_1_point_1: '› Why you should launch your marketplace early'
      block_1_point_2: '› What to do if your marketplace business slows down'
      block_1_point_3: '› The Backstage video series'
      block_1_point_4: '› Browse all Marketplace Academy articles'
      block_2:
        a_title: 'Go Pro'
        a_body: 'Enable a custom domain, footer and many other features by subscribing to a Pro plan. Starting from $119/mo.'
        a_link: '› Manage your subscription'
        b_title: 'Add a beautiful landing page to your marketplace'
        b_body: 'Communicate your main value proposition to your audience, explain how your site works, and entice users to sign up by adding a fantastic looking landing page to your marketplace. $99/mo.'
        b_link: '› Learn more about the Custom Landing Page'
        c_title: 'Discover Flex'
        c_body: 'Build a marketplace that is uniquely yours. Thanks to its advanced, headless approach, Sharetribe Flex powers your business at a fraction of the cost of a custom-build. On any scale.'
        c_link: '› Learn more about Sharetribe Flex'
      block_3: 'Help!'
      block_3_body_1: "The support team's marketplace experts are here for you 7 days a week."
      bottom_text: 'P.S.: Have you listened to <a href="%{url}" rel="noopener" target="_blank">Two-sided: the marketplace podcast</a>?'
      browse_sharetribe: "› Browse Sharetribe Go's Help Center"
      day_to_day: 'Day-to-day:'
      transactions_conversations: 'Transactions & conversations:'
      chat_with_us: '› Chat with us'
      online_payments: 'Online payments:'
      what_new: "What's new:"
      sharetribe_go_updates: '› Sharetribe Go updates'
      free_and_practical: 'A free and practical online guide for building online marketplaces'
      read_on: '› Read on'
      manage_users: '› Manage users'
      manage_listings: '› Manage listings'
      manage_transactions: '› Manage transactions'
      manage_reviews: '› Manage reviews'
      view_conversations: '› View conversations'
      transaction_size: '› Transaction size'
      stripe: '› Stripe setup and commission'
      paypal: '› PayPal setup and commission'
    paypal:
      account_settings: 'PayPal account settings'
      paypal_connected: 'PayPal connected'
      paypal_disabled: 'PayPal disabled'
      disable_paypal: 'Disable PayPal'
      disable_paypal_link: '%{url}.'
      enable_paypal: 'Enable PayPal'
      enable_paypal_link: '%{url}.'
      info_header: 'PayPal'
      commission_from_seller: "Seller transaction fee"
      minimum_transaction_fee: 'Seller minimum transaction fee'
      transaction_fee_settings: 'PayPal transaction fee settings'
      the_transaction_fee_must_be_lower_than_100: 'The transaction fee must be lower than 100%'
      the_buyer_transaction_fee_must_be_lower_than_100: 'The buyer transaction fee must be lower than 100%'
      fee_should_be_less_than_minimum_price: 'Minimum transaction fee must be lower than minimum transaction size'
      minimum_transaction_size: 'Marketplace setting for <a href="%{url}">Minimum transaction size</a> is %{sum}.'
      connect_paypal_account: 'To set PayPal fees, you must first <a href="%{url}">connect your PayPal account</a> with your marketplace.'
      enable_paypal_fee: 'To set PayPal fees, you must <a href="%{url}">enable PayPal</a> again in your marketplace.'
      first_connect_paypal: 'To set PayPal fees, you must first <a href="%{url}">connect your PayPal account</a> with your marketplace.'
      first_enable_paypal: 'To set PayPal fees, you must first <a href="%{url}">enable PayPal</a> again in your marketplace.'
      login_to: 'Log in to PayPal and connect your PayPal account with your marketplace.'
      connect_paypal: 'Connect PayPal'
      redirect_message: "Redirecting you to PayPal. If nothing happens, click %{redirect_link}."
      redirect_link_text: 'here'
      paypal_has_been_connected: 'The PayPal account <strong>%{email}</strong> has been connected with %{service_name}.'
      paypal_has_been_disabled: 'The PayPal account <strong>%{email}</strong> is disabled.'
      change_account: 'Change PayPal account'
      change_account_link: '%{url}.'
    stripe:
      info_header: 'Stripe'
      info_text: "<a href='%{fee_url}' target='_blank'>Stripe's fees</a> will be deducted from the transaction fee you are charging. For transactions processed by Stripe, payouts to sellers are delayed until the order is marked as completed. <a href='%{more_url}' target='_blank'> Learn more</a>."
      transaction_fee_settings: 'Stripe transaction fee settings'
      configure_api_keys: 'Configure Stripe API Keys'
      set_stripe_fee_keys: 'To set Stripe fees, you must first <a href="%{url}">configure your Stripe API keys</a>.'
      enable_stripe_fee_keys: 'To set Stripe fees, you must <a href="%{url}">enable Stripe</a> again in your marketplace.'
      enable_first_stripe_fee_keys: 'To set Stripe fees, you must first <a href="%{url}">enable Stripe</a> again in your marketplace.'
      disable_paypal: 'To set Stripe buyer fees, you must first <a href="%{url}">disable PayPal</a>.'
      how_to_get_publishable_key: '<a href="%{url}" target="_blank">How to get a Stripe Publishable Key?</a>'
      how_to_get_secret_key: '<a href="%{url}" target="_blank">How to get a Stripe Secret Key?</a>'
      publishable_key_example: "For example: %{api_publishable_key_example}"
      secret_key_example: "For example: %{api_secret_key_example}"
      invalid_secret: "That doesn't look like a correct %{secret_key}"
      invalid_publishable: "That doesn't look like a correct %{publishable_key}"
      api_publishable_key: 'Stripe Publishable Key'
      api_private_key: 'Stripe Secret Key'
      commission_from_seller: "Seller transaction fee"
      minimum_transaction_fee: 'Seller minimum transaction fee'
      commission_from_buyer: 'Buyer transaction fee'
      minimum_buyer_transaction_fee: 'Buyer minimum transaction fee'
      minimum_transaction_size: 'Marketplace setting for <a href="%{url}">Minimum transaction size</a> is %{sum}.'
      the_transaction_fee_must_be_lower_than_100: 'The transaction fee must be lower than 100%'
      the_buyer_transaction_fee_must_be_lower_than_100: 'The buyer transaction fee must be lower than 100%'
      fee_should_be_less_than_minimum_price: 'Minimum transaction fee must be lower than minimum transaction size'
      buyer_fee_should_be_less_than_minimum_price: 'Minimum buyer transaction fee must be lower than minimum transaction size'
      stripe_connected: 'Stripe connected'
      stripe_disabled: 'Stripe disabled'
      disable_stripe: 'Disable Stripe'
      disable_stripe_link: '%{url}.'
      cannot_enable_gateway: "Cannot enable payment gateway %{gateway}."
      cannot_disable_gateway: "Cannot disable payment gateway %{gateway}."
      cannot_enable_gateway_because_of_buyer_commission: "Cannot enable payment gateway %{gateway} because the buyer's commission is used"
      confirm_disable: "Are you sure you want to disable %{gateway}? If you disable it, sellers will no longer be able to receive money and buyers will no longer be able to pay through this payment method. If sellers haven't configured another payment method, buyers will not be able to buy from them."
      enable_stripe: 'Enable Stripe'
      enable_stripe_link: '%{url}.'
      need_to_change_stripe_keys: "Do you need to change your Stripe keys? <a href='#' show-intercom=true >Contact the Sharetribe team</a>."
      need_to_change_publishable_key: "To change your Stripe Publishable Key, <a href='#' show-intercom=true >contact the Sharetribe team</a>."
      need_to_change_secret_key: "To change your Stripe Secret Key, <a href='#' show-intercom=true >contact the Sharetribe team</a>."
    transaction_size:
      info_header: 'Transaction size'
      info_text: 'If payments are enabled in your marketplace, you need to define a minimum transaction size: the smallest amount that an item can be purchased for. <a href="%{url}" target="_blank">Learn more about the minimum transaction size</a>.'
      minimum_transaction_size: 'Minimum transaction size'
      transaction_fee: 'Marketplace setting for Minimum transaction fee is %{fee}.'
      errors:
        minimum_listing_price_below_tx_fee: 'The minimum transaction size has to be greater than the minimum transaction fee: %{minimum_transaction_fee}.'
        minimum_listing_price_below_min: 'The minimum transaction size has to be greater than the minimum commission %{minimum_commission}.'
        payments_not_enabled: 'Payments not enabled'
    user_fields:
      info_text: 'Manage existing user fields'
      field_title: 'Field name'
      field_type: 'Field type'
      sign_up: 'Sign up'
      public: 'Public'
      add_new_field: '+ Add a new user field'
      first_name: 'First name'
      last_name: 'Last name'
      text: 'Text'
      email_address: 'Email address'
      profile_picture: 'Profile picture'
      file: 'File'
      location: 'Location'
      display_name: 'Display name'
      phone_number: 'Phone number'
      about_you: 'About you'
      add_new_user_field: 'Add a new user field'
      new_user_field_type: 'New user field type'
      edit_field_type: 'Edit user field: %{name} (%{field_type})'
      required_field: 'Make it mandatory to fill this field when signing up to the marketplace'
      public_field: 'Show this field in the public profile page'
      required_field_title: 'Required field'
      public_field_title: 'Public field'
      decimal: 'Decimal'
      allow_decimals: 'Allow decimals'
      minimum_value: 'Minimum value allowed'
      maximum_value: 'Maximum value allowed'
      delete_title: 'Delete user field: %{name}'
      delete_info_text: 'Are you sure you want to remove the field %{name} and all its data? This cannot be undone.'
      delete_user_field: 'Delete the user field'
      dropdown_list_options: 'Dropdown list options (at least two)'
      checkbox_list_options: 'Checkbox list options'
      add_option_link: '+ Add option'
      add_new_option: 'Add a new option'
      option_label: 'Option label'
      save_option: 'Save option'
      select_one: 'Select field type...'
      field_types:
        text: 'Text'
        number: 'Number'
        dropdown: 'Dropdown'
        checkbox_group: 'Checkbox group'
        date: 'Date'
        file: 'File'
        location: 'Location'
    listing_fields:
      info_header: 'Manage existing listing fields'
      info_text: 'Here you can edit the fields that users have to fill in when they create a new listing. Please note that some fields are predefined and cannot be edited.'
      field_title: 'Field title'
      field_type: 'Field type'
      field_name: 'Field name'
      required_field: 'Required field'
      filter: 'Filter'
      listing_title: 'Listing title'
      detailed_description: 'Detailed description'
      expiration_date: 'Expiration date'
      add_listing_type: '+ Add a new listing field'
      add_title: 'Add a new listing field'
      new_field_type: 'New listing field type'
      edit_field_type: 'Edit listing field: %{name} (%{field_type})'
      delete_title: 'Delete listing field: %{name}'
      delete_info_text: 'Are you sure you want to remove the field %{name} and all its data? This cannot be undone.'
      delete_listing_field: 'Delete the listing field'
      display_on_homepage: 'Display a filter based on this field on the homepage'
      make_mandatory: 'Make it mandatory to fill in this field when creating a new listing'
      decimal: 'Decimal'
      allow_decimals: 'Allow decimals'
      minimum_value: 'Minimum value allowed'
      maximum_value: 'Maximum value allowed'
      listing_categories: 'Listing categories where the field is used'
      dropdown_list_options: 'Dropdown list options'
      checkbox_list_options: 'Checkbox list options'
      add_option_link: '+ Add option'
      add_new_option: 'Add a new option'
      option_label: 'Option label'
      save_option: 'Save option'
      save_changes: 'Save changes'
      edit_option: 'Edit option'
      delete_option_title: 'Delete option "%{title}"'
      delete_option_body: 'Are you sure you want to delete the checkbox list option "%{title}"?'
      error_count_options: 'Add at least %{count} option(s)'
      price_filter_min: 'Filter minimum price'
      price_filter_max: 'Filter maximum price'
      show_price_filter: 'Display a filter based on this field on the homepage'
      price_filter_min_hint: 'The minimum price only affect the filter. They do not set a limit for listing prices.'
      price_filter_max_hint: 'The maximum price only affect the filter. They do not set a limit for listing prices.'
      edit_price_title: 'Edit listing field: Price'
      edit_date_title: 'Edit listing field: Expiration date'
      listing_location_required: 'Make it mandatory to fill in this field when creating a new listing'
      listing_expiration_enabled_title: 'Enable expiration date'
      listing_expiration_enabled: 'Enable the expiration date'
      edit_location_title: 'Edit listing field: Location'
      types:
        text: 'Text'
        price: 'Price'
        date: 'Date'
        location: 'Location'
        image: 'Image'
    order_types:
      info_text: 'Order types determine how the order process works in your site. You can decide whether your users are renting or selling, or just perhaps posting announcements and communicating via direct messages.'
      name: 'Name'
      used_in: 'Used in'
      all_categories: "All categories"
      no_categories: "No categories"
      category_count: "%{category_count} categories"
      add_new_order_type: 'Add a new order type'
      add_new: '+ Add a new order type'
      new_order_type: 'New order type template'
      edit_order_type: 'Edit order type: %{type}'
      listing_shape_name_placeholder: "E.g. Sell"
      checkout_button: 'Checkout button label'
      action_button_placeholder: "E.g. Buy"
      pricing_checkout: 'Pricing and checkout'
      online_payments_label: "Allow sellers to accept payments online"
      allow_providers_to_manage_availability: "Allow sellers to manage their availability from a calendar"
      shipping_label: "Allow sellers to define a shipping fee"
      price_label: "Allow sellers to add a price to their listings"
      units_title_with_availability: "Pricing units with availability"
      units_title_without_availability: 'Pricing units without availability'
      per_hour_availability: '"Per hour" availability'
      per_day_availability: '"Per day" availability'
      per_night_availability: '"Per night" availability'
      update_success: "Changes to order type '%{shape}' saved"
      update_failure: "Could not save changes. Error: %{error_msg}"
      create_success: "New order type '%{shape}' created"
      create_failure: "Could not create new order type. Error: %{error_msg}"
      successfully_deleted: "Successfully deleted order type '%{order_type}'"
      delete: 'Delete the order type'
      delete_caption: 'Delete order type: %{order_type}'
      confirm_delete_simple_order_type: 'Deleting an order type cannot be undone. Are you sure you want to proceed?'
      per: 'Per'
      add_unit_title: '+ Add a custom pricing unit'
      add_unit: 'Add a new pricing unit'
      unit_label: 'Pricing unit label'
      unit_label_placeholder: 'e.g. kg, 30 minutes, person, class…'
      unit_type_quantity: 'Quantity (per piece, per kg, per person, per 2h tour…)'
      unit_type_time: 'Time (per 30 minutes, per 2 weeks, per year…)'
      save_unit: 'Save pricing unit'
      selector_label: 'Selector label'
      unit_type: 'Unit type'
      delete_unit_title: 'Delete pricing unit "%{title}"'
      delete_unit_text: 'Are you sure you want to delete the pricing unit "%{title}"?'
      errors:
        without_online_payments: 'Shipping cannot be enabled without online payments'
        enabled_without_price: 'Online payments cannot be enabled without price'
        used_without_price: 'Price units cannot be used without price field'
        cannot_delete_msg: 'Cannot delete order type, error: %{error_msg}'
        cannot_delete: 'Cannot delete order type'
        can_not_delete_only_one_in_categories: "You can't delete this order type because in following categories this order type is the only one in use: %{categories}"
        can_not_delete_last: "You can't delete this order type because it's the only type in your marketplace."
        can_not_find_name: "Can not find order type with given name: %{name}"
      units:
        piece: "Per piece"
        hour: "Per hour"
        day: "Per day"
        night: "Per night"
        week: "Per week"
        month: "Per month"
        unit: "Per unit"
      confirm_delete_order_type:
        one: "%{count} listing use this order type. If you delete it, this listing will be closed. Are you sure you want to proceed?"
        other: "%{count} listings use this order type. If you delete it, those listings will be closed. Are you sure you want to proceed?"
    categories:
      info_text: 'Here you can edit the categories that providers have to put listing in, and visitors use to browse your marketplace.'
      add_category: '+ Add a new category'
      add_category_popup: 'Add a new category'
      edit_category: 'Edit category: %{category}'
      category_name: 'Category name'
      category_parent: 'Parent category'
      no_parent: 'No parent'
      order_types: 'Order types'
      delete_category_btn: 'Delete the category'
      delete_category: 'Delete category: %{category}'
      delete_category_info_text: 'What should be their new category?'
      remove_category_confirmation: "Are you sure you want to remove category '%{category_name}'?"
      remove:
        remove_category: "Remove category"
        remove_category_name: "Remove category '%{category_name}'"
        remove_empty_category: 'Deleting a category cannot be undone. Are you sure you want to proceed?'
        warning_remove_effects: "Warning! Removing category '%{category_name}' will have the following effects:"
        warning_listing_will_be_moved:
          one: "There is %{count} listing in the category. It will be moved to the selected category."
          other: "There are %{count} listings in the category. They will be moved to the selected category."
        warning_custom_field_will_be_moved:
          one: "There is %{count} custom field in the category. It will be moved to the selected category."
          other: "There are %{count} custom field in the category. They will be moved to the selected category."
        warning_subcategory_will_be_removed:
          one: "There is %{count} subcategory in the category. It will be removed."
          other: "There are %{count} subcategories in the category. They will be removed."
        warning_with_subcategories_listing_will_be_moved:
          one: "There is %{count} listing in the category and subcategories. It will be moved to the selected category."
          other: "There are %{count} listings in the category and subcategories. They will be moved to the selected category."
        warning_with_subcategories_custom_field_will_be_moved:
          one: "There is %{count} custom field in the category and subcategories. It will be moved to the selected category."
          other: "There are %{count} custom field in the category and subcategories. They will be moved to the selected category."
        select_new_category: "Select a new category where the items listed above will be moved:"
    manage_reviews:
      transaction: 'Transaction'
      paginate: 'Transaction with review'
      customer: 'Customer'
      customer_rating: 'Customer rated'
      provider: 'Provider'
      provider_rating: 'Provider rated'
      actions: 'Actions'
      search_placeholder: 'Search reviews by user or keyword...'
      all_transactions: 'All transactions (%{count})'
      customer_title: "Customer review from %{title}"
      provider_title: "Provider review from %{title}"
<<<<<<< HEAD
=======
      review_label: 'Reviews for the transaction for "%{title}"'
>>>>>>> ddfb722d
      review_label_customer: 'Customer''s review from %{title} for the transaction for "%{listing}"'
      review_label_provider: 'Provider''s review from %{title} for the transaction for "%{listing}"'
      delete_notice: 'Deleting a review allows its author to leave another one for the same transaction. Deleting a review cannot be undone.'
      blocked_notice: 'Blocking the review prevents its author from leaving another one for the same transaction.'
      delete_title: 'Delete and block reviews for the transaction for "%{title}"'
      block_review_customer: "Block future customer from %{title}"
      block_review_provider: "Block future provider from %{title}"
      delete_review_customer: "Delete customer review from %{title}"
      delete_review_provider: "Delete provider review from %{title}"
      delete_or_block: 'Delete and/or block reviews'
      save: 'Save'
      cancel: 'Cancel'
      edit_customer: "Edit customer's review…"
      edit_provider: "Edit provider's review…"
      rating_string: 'Rating'
      delete_block: 'Delete and block…'
      read_review_comments: 'Read reviews…'
      rating: '%{rating} rating.'
      unskip: 'Unskip the review'
      comment: 'Comment'
      unskip_notice: 'If you unskip the review, the user will be able to post one. They will not be notified automatically.'
      statuses:
        positive: 'Positive'
        negative: 'Negative'
        skipped: 'Skipped'
        waiting: 'Review pending'
        blocked: 'Blocked'
      status_filter:
        positive: 'Positive review'
        negative: 'Negative review'
        skipped: 'Skipped review'
        waiting: 'Waiting for the review'
        blocked: 'Blocked review'
    delete_marketplace:
      info_text_1: 'Delete your marketplace'
      info_text_2: 'Once you delete the marketplace, you will not be able to access it anymore. This cannot be undone.'
      info_text_3: 'Be careful.'
      info_text_4: 'Please note that after deletion, you and your marketplace users may still receive the last marketplace update emails.'
      info_text_5: 'To delete your marketplace forever, you must type your Sharetribe marketplace domain (%{domain}) in the text field below.'
      info_text_6: "One last thing before you delete your marketplace: is there anything we can do to help? Don't hesitate to <a href='#' show-intercom=true >contact the Sharetribe team</a> if you have any question. We'll be happy to help you get the most of Sharetribe Go!"
      delete_confirmation_placeholder: 'Type your Sharetribe marketplace domain here...'
      delete: 'Delete your marketplace forever'
      cannot_delete: 'Could not delete marketplace.'
      delete_info_text: "Would you like to cancel your subscription or delete your marketplace? <a href='#' show-intercom=true >Contact the Sharetribe team</a> we'll be happy to help!"
    view_conversations:
      search_placeholder: 'Search conversations by user, email or keyword...'
      started_from: 'Started from'
      sender: 'Starter'
      receiver: 'Provider'
      started: 'Started'
      latest_activity: 'Latest activity'
      actions: 'Actions'
      not_available: 'Not available'
      profile: "%{author}'s profile"
      read: 'Read conversation'
      listing: 'Listing "%{listing}"'
      back_to_conversations: '‹ Back to the conversations list'
      initiator: 'Initiator:'
      other_party: 'Other party:'
      participants: 'Conversation with %{starter} and %{author}'
      show_conversation: 'Conversation'
    email_users:
      compose_email: 'Compose email'
      learn_segments: 'Learn more about the <a href="%{url}" target="_blank">user segments</a>.'
      receivers_languages: 'Language of the email receivers'
      any_language: 'Any language'
      subject: 'Email subject'
      subject_info_text: 'To improve email deliverability the email subject is generated automatically and cannot be changed.'
      email_subject_text: "A new message from the %{service_name} team"
      message_will_be_sent_only_to_people_with_this_language: "The email will be sent only to the users who are using %{service_name} in the language you choose."
      content: 'Email content'
      content_info_text: '"Firstname" cannot be removed and will be replaced by the actual first name of each recipient.'
      content_hello: 'Hello Firstname,'
      content_placeholder: 'What do you want to say to your members?'
      send_email: 'Send email to users'
      send_to_yourself: 'Send a test email to yourself'
      recipients:
        title: "Who do you want to email?"
        options:
          all_users: "All users"
          posting_allowed: "Users who are allowed to post listings"
          with_listing: "Users who have posted at least one listing"
          with_listing_no_payment: "Users who have posted at least one listing but haven't added their payment details"
          with_payment_no_listing: "Users who have added their payment details but haven't posted a listing"
          no_listing_no_payment: "Users who haven't posted a listing and haven't added their payment details"
    google_manager:
      info_text: "Using a tag manager such as GTM is a great way to manage and deploy snippets of code or tracking pixels on your website without having to modify the code."
      info_text_2: "Because Sharetribe also relies on Google Tag Manager, you should <a href='%{url}' target='_blank'>learn how to configure GTM for your Go marketplace</a>."
    google_console:
      info_text: "Google Search Console offers tools and reports to help you measure your site's Search traffic and performance and fix issues related to Google Search results."
      info_text_2: "It's a good idea to add your website to Google Search Console. It takes only a few minutes with <a href='%{url}' target='_blank'>these instructions</a>."
    invitations:
      invite_new_users: 'Invite new users'
      from: 'From'
      to: 'To'
      message: 'Message'
      accepted: 'Accepted'
      date_sent: 'Date sent'
      used_no: 'No'
      used_yes: 'Yes'
    manage_listings:
      search_placeholder: 'Search listings by title, user or category...'
      export_to_csv: 'Export to CSV'
      all_listings: 'All listings (%{count})'
      actions_menu:
        approve_listing: 'Approve listing…'
        reject_listing: 'Reject listing…'
        edit_and_reopen: 'Edit and reopen'
        edit_listing: 'Edit listing'
        close_listing: 'Close listing…'
        delete_listing: 'Delete listing…'
      badges:
        pending: 'Pending review'
        pending_tooltip: 'The listing is waiting for your review. Visit the listing page and choose to Approve or Reject it via the Actions menu.'
        expired: 'Expired'
        expired_tooltip: 'The listing has reached its expiration date and has been closed automatically. You can edit and reopen it via the Actions menu.'
        rejected: 'Rejected'
        rejected_tooltip: 'The listing was rejected during the admin review process. You can edit and reopen it via the Actions menu.'
      statuses:
        open: 'Open'
        closed: 'Closed'
        expired: 'Expired'
        approved: 'Approved'
        approval_pending: 'Pending review'
        approval_rejected: 'Rejected'
      listing: 'Listing'
      provider: 'Provider'
      created: 'Created'
      updated: 'Updated'
      category: 'Category'
      status: 'Status'
      actions: 'Actions'
      cancel: 'Cancel'
      reject: 'Reject the listing'
      delete: 'Delete'
      delete_title: 'Delete %{title}'
      delete_confirm: 'Delete the listing forever'
      approve: 'Approve the listing'
      edit: 'Edit'
      close: 'Close'
      close_info_text: 'This closes the listing. Are you sure you want to proceed?'
      delete_info_text: 'Deleting a listing cannot be undone. Are you sure you want to proceed?'
      processing_export: "Processing export to CSV..."
      confirm_popup_title: 'Approve %{listing}'
      reject_popup_title: 'Reject %{listing}'
      confirm_popup_body: 'This listing has not been approved yet. If you approve the listing it will be public and visible to all users. The provider will be notified of your decision by email. Are you sure you want to proceed?'
      reject_popup_body: 'This listing has not been approved yet. If you reject the listing it will not be public. The provider will be notified of your decision by email. Are you sure you want to proceed?'
    manage_transactions:
      export_to_csv: 'Export to CSV'
      search_placeholder: 'Search transactions by listing title or users...'
      listing: 'Listing'
      customer: 'Customer'
      provider: 'Provider'
      started: 'Started'
      latest_activity: 'Latest activity'
      status: 'Status'
      amount: 'Amount'
      actions: 'Actions'
      view_details: 'View details'
      all_transactions: 'All transactions (%{count})'
      not_available: 'Not available'
      status_filter:
        free: "Free transaction"
        confirmed: 'Completed'
        paid: 'Paid'
        canceled: 'Canceled'
        disputed: 'Disputed'
        preauthorized: 'Preauthorized'
        rejected: 'Rejected'
        payment_intent_requires_action: 'Pending'
        payment_intent_action_expired: 'Expired'
        refunded: 'Refunded'
        dismissed: 'Dismissed'
      statuses:
        conversation: 'Conversation'
        free: "Free transaction"
        pending: 'Pending'
        preauthorized: 'Preauthorized'
        accepted: 'Accepted'
        rejected: 'Rejected'
        paid: 'Paid'
        confirmed: 'Completed'
        canceled: 'Canceled'
        disputed: 'Disputed'
        initiated: "Waiting PayPal payment"
        pending_ext: "Waiting PayPal payment"
        none:
          free: "Free transaction"
        paypal:
          free: 'Conversation'
          pending: 'Pending'
          preauthorized: 'Preauthorized'
          accepted: 'Accepted'
          rejected: 'Rejected'
          paid: 'Paid'
          confirmed: 'Completed'
          canceled: 'Canceled'
          disputed: 'Disputed'
          initiated: "Waiting PayPal payment"
          pending_ext: "Waiting PayPal payment"
          refunded: 'Refunded'
          dismissed: 'Dismissed'
        stripe:
          free: 'Conversation'
          pending: 'Pending'
          preauthorized: 'Preauthorized'
          accepted: 'Accepted'
          rejected: 'Rejected'
          paid: 'Paid'
          confirmed: 'Completed'
          canceled: 'Canceled'
          disputed: 'Disputed'
          initiated: "Waiting Stripe payment"
          pending_ext: "Waiting Stripe payment"
          payment_intent_requires_action: 'Pending'
          payment_intent_action_expired: 'Expired'
          payment_intent_failed: "Stripe payment failed"
          refunded: 'Refunded'
          dismissed: 'Dismissed'
      transaction_for: "Transaction #%{transaction_id} for %{link}"
      waiting_for_provider_accept_or_reject: "Waiting for %{provider} to accept or reject the request."
      waiting_for_fulfill_and_complete: "Waiting for %{provider} to fulfill the order for %{listing_title} and for %{buyer} to mark the order as completed."
      learn_more: "Learn more."
      you_should_investigate: "You should investigate the situation by discussing with both parties and decide to refund or dismiss the dispute. %{learn_more_link}"
      marketplace_collects: "%{service_name} collects:"
      back_to_list: '‹ Back to the transactions list'
      initiator: 'Initiator:'
      other_party: 'Other party:'
      transaction_status: 'Transaction status:'
      next_steps: 'Next steps:'
      show_transaction: 'Transaction'
      payment_breakdown: 'Payment breakdown'
      timeline_and_conversation: 'Timeline and conversation (%{count})'
      buyer_pays: 'Buyer pays:'
      booking_start: 'Booking start'
      booking_end: 'Booking end'
      booking_duration: 'Booking duration'
      price_per_day: 'Price per day'
      price_per_night: 'Price per night'
      price_per_hour: 'Price per hour'
      price_per_unit: 'Price per unit'
      subtotal: 'Subtotal'
      quantity: 'Quantity'
      shipping-price: 'Shipping'
      total: 'Total'
      duration_in_hours:
        one: '1 hour'
        other: '%{count} hours'
      marketplace_commission: 'Marketplace commission (%{value})'
      seller_receives: 'Seller receives:'
      commission_from_buyer: 'Commission from buyer'
      commission_from_seller: 'Commission from seller'
      total_commission: 'Total'
      delivery_method:
        title: 'Delivery method:'
        delivering_to: 'Shipping to %{address}'
        pickup: 'Pickup'
      popups:
        mark_transaction_as_completed:
          title: 'Mark the transaction as completed'
          body: 'If both parties confirmed that everything went well, you can mark the transaction #%{transaction} as completed. This cannot be undone.'
          submit: 'Mark as completed'
        dispute:
          title: 'Dispute the transaction'
          body: 'Sometimes, things can go wrong. If the buyer has reported some issues, you can dispute the transaction #%{transaction}. This cannot be undone.'
          submit: 'Dispute the transaction'
        mark_as_refunded:
          title: 'Mark the transaction as refunded'
          body: 'Refunded #%{transaction}. This cannot be undone.'
          submit: 'Mark as Refunded'
        dismiss_and_payout:
          title: 'Dismiss and payout the transaction'
          body: 'Dismiss and payout #%{transaction}. This cannot be undone.'
          submit: 'Dismiss and payout'
      action_button:
        mark_as_completed: 'Mark as completed…'
        dispute: 'Dispute…'
        manage_reviews: 'Manage reviews'
        mark_as_refunded: 'Mark as refunded…'
        dismiss_and_payout: 'Dismiss and payout…'
      status_transaction:
        conversation: 'Conversation'
        free: 'Free transaction'
        pending: 'Pending'
        preauthorized: 'Preauthorized'
        accepted: 'Accepted'
        rejected: 'Rejected'
        paid: 'Paid'
        confirmed: 'Completed'
        canceled: 'Canceled'
        disputed: 'Disputed'
        initiated: 'Waiting PayPal payment'
        pending_ext: 'Waiting PayPal payment'
        none:
          free: 'Free transaction'
        paypal:
          free: 'Conversation'
          pending: 'Pending'
          preauthorized: 'Preauthorized'
          accepted: 'Accepted'
          rejected: 'Rejected'
          paid: 'Paid'
          confirmed: 'Completed'
          canceled: 'Canceled'
          disputed: 'Disputed'
          initiated: 'Waiting PayPal payment'
          pending_ext: 'Waiting PayPal payment'
          refunded: 'Refunded'
          dismissed: 'Dismissed'
        stripe:
          free: 'Conversation'
          pending: 'Pending'
          preauthorized: 'Preauthorized'
          accepted: 'Accepted'
          rejected: 'Rejected'
          paid: 'Paid'
          confirmed: 'Completed'
          canceled: 'Canceled'
          disputed: 'Disputed'
          initiated: 'Waiting Stripe payment'
          pending_ext: 'Waiting Stripe payment'
          payment_intent_requires_action: 'Pending'
          payment_intent_action_expired: 'Expired'
          payment_intent_failed: 'Stripe payment failed'
          refunded: 'Refunded'
          dismissed: 'Dismissed'
    expired_popup:
      title: '%{first_name}, your 30-day Sharetribe trial has expired.'
      body: "Don't worry, your data has not beed deleted. You can unlock your marketplace immediately by subscribing to a paid plan, starting from $79/mo."
      more_information: 'Need more information or time? <a href="%{mailto}">Contact us</a> or <a href="%{expire_url}">extend your free trial for two weeks</a>.'
      choose_plan: 'Choose a plan'
    manage_users:
      ban_msg: 'This disables the user account from the marketplace and prevents them from accessing the site again with this account. Are you sure you want to proceed?'
      unban_msg: 'This enables the user account in the marketplace and allows them to access the site again with this account. Are you sure you want to proceed?'
      to_admin: 'This makes the user an admin. You should notify the user about their responsibilities and that they should review the Sharetribe terms of use. Are you sure you want to proceed?'
      to_admin_caption: 'Grant admin rights to user: %{username}'
      to_admin_button: 'Grant the user admin rights'
      from_admin: 'This removes all admin rights from the user. They will lose access to the Admin panel. Are you sure you want to proceed?'
      from_admin_caption: 'Revoke admin rights to user: %{username}'
      from_admin_button: 'Revoke the user admin rights'
      ban_caption: 'Disable user: %{username}'
      unban_caption: 'Enable user: %{username}'
      ban_button: 'Disable the user account'
      unbun_button: 'Enable the user account'
      search_by: 'Search users by name, display name or email...'
      have_ongoing_transactions: "This account can't be deleted because they have ongoing transactions. Please complete all transactions before deleting the account."
      only_delete_disabled: "You can only delete users that have been disabled. Disable a user first in order to delete their account."
      export_csv: 'Export to CSV'
      all_statuses: 'All users (%{count})'
      name: 'Name'
      email: 'Email'
      join_date: 'Joined'
      posting: 'Posting'
      admin: 'Admin'
      disable: 'Disable'
      actions: 'Actions'
      unconfirmed_text: "This user hasn't confirmed their email address. It might be possible that the user didn't receive the confirmation email. Click the resend button if you want to send it again."
      resend_email: 'Re-send confirmation email…'
      resend_email_button: 'Re-send confirmation email'
      revoke_admin: 'Revoke admin rights…'
      grant_admin: 'Grant admin rights…'
      disable_user: 'Disable user…'
      cancel: 'Cancel'
      unconfirmed: 'Unconfirmed'
      unconfirmed_user: 'Unconfirmed user: %{username}'
      edit: 'Edit user'
      enable_user: 'Enable user…'
      delete: 'Delete user…'
      post_listing: 'Post listing as'
      ban_me_error: 'You cannot ban yourself'
      cannot_delete_yourself_admin: 'You cannot delete yourself as an admin'
      saved: 'Saved'
      delete_user: 'Delete user: %{username}'
      delete_forever: 'Delete the user account forever'
      badge:
        admin: 'Admin'
        admin_tooltip: 'This user has full access to the marketplace settings and data, via the Admin panel.'
        pending: 'Pending'
        pending_tooltip: "This user signed up through social login but didn't complete the signup process. After connecting a social login account, users still need to accept your terms of use and fill any mandatory user fields."
        unconfirmed_tooltip: "This user's email address has not been verified. You can resend the confirmation email via the Actions."
        unconfirmed: 'Unconfirmed'
      delete_user_text: >
        If you delete this account, the personal information (name, phone number, address, email, profile picture, etc.) will be deleted permanently and can't be recovered. All the listings that they have created will be removed.
        <br>
        <br>
        Information where other members are involved (conversations with other people, transactions they've made, reviews they've given to others, etc) is not removed when you delete this account. However, the name will no longer be displayed next to this information.
        <br>
        <br>
        You will not be able to reactivate this account after it has been deleted.
    welcome_email:
      title: 'Welcome email content'
      title_info_text: "The message below will be sent to every new user when they join. You can customize the message to fit your marketplace. By clicking 'Send test message' you can send a preview message to your email address, so you can see how it looks in an email client."
      welcome_email_content: 'Email content'
      hello: 'Hello Firstname,'
      welcome_email_content_placeholder: 'Welcome to %{name}!'
      welcome_email_content_info_text: 'This is the content for %{language}. To view and edit that content in other languages, change the language from the top bar. "Firstname" cannot be removed and will be replaced by the actual first name or Display name of each recipient.'
      send_to_yourself: 'Send a test email to yourself'
    footer:
      footer_enabling: 'Footer enabling'
      footer_enabling_field: 'Enable the footer in all pages of your marketplace'
      footer_enabling_info_text: "By customizing the footer, you can give your visitors more ways to access important sections of your marketplace and make your brand more visible. Select the variation of the footer, add text and social media links, add a copyright text: <a href='%{url}' target='_blank'>learn more about the footer</a>."
      plan_disabled: 'Would you like to configure your own custom footer? <a href="%{url}" target="_blank">Upgrade to the Pro plan or higher</a>.'
      footer_style: 'Footer style'
      footer_links: 'Footer links'
      add_new_footer_link: '+ Add a new footer link'
      footer_social_links: 'Footer social links'
      footer_copyright: 'Footer copyright'
      footer_copyright_placeholder: 'All rights reserved.'
      style:
        dark: 'Dark'
        light: 'Light'
        marketplace_color: 'Marketplace color'
        logo: 'Logo'
    topbar:
      top_bar_settings: 'Top bar settings'
      logo_link: 'Target URL for the marketplace Main logo'
      logo_link_info_text: 'You can customize the link of the logo (and the default home button of the top bar menu). By default the logo takes users to the homepage or Custom Landing Page.'
      post_new_listing_button: '"Post a new listing" button text'
      post_new_listing: 'Post a new listing'
      show_in_top_bar: 'Show in the Top bar'
      display_about_menu: '"About" and other static pages'
      display_contact_menu: '"Contact us" page'
      display_invite_menu: '"Invite new members" page'
      maximum_number_links: 'Maximum number of links displayed in the Top bar'
      limit_priority_links_info_text: 'If not all links are displayed, they will be grouped into a dropdown menu.'
      custom_links: 'Top bar custom links'
      new_custom_link: '+ Add a new custom link'
      link_title: 'Link title'
      all: 'Show all'
    custom_script:
      info_text: "This script is injected inside the tag of every page and can be used to insert custom CSS, JavaScript or HTML. <a href='%{url}' target='_blank'>Learn more about Custom script</a>."
      custom_head_script: 'CSS, JavaScript and/or HTML script'
      custom_head_script_placeholder: '<script src="https://example.com/customscript.js"></script>'
      custom_head_script_info_text: 'Please note that future changes to Sharetribe may render your script incompatible.'
    sharetribe:
      info_text: "To improve Sharetribe's services and support, Sharetribe tracks marketplace members' activity. Personal data is never collected and this information is never shared outside the Sharetribe team - that's a pinky promise. <a href='%{url}' target='_blank'>Learn more</a>."
      end_user_analytics: "Allow Sharetribe to track members activity in order to improve Sharetribe's services"
    google:
      info_text: "Track your traffic in your Sharetribe marketplace with Google Analytics. You'll be able to browse and analyze lots of data: number of visitors, pages viewed, time spent on your marketplace, traffic sources, etc. <a href='%{url}' target='_blank' >Learn more about the Google Analytics setup</a>."
      google_analytics_key: 'Google Analytics tracking ID'
      google_analytics_key_placeholder: 'UA-12345678-9'
      google_analytics_key_info_text: 'Tracking ID of your Google Analytics account.'
    profile_pages:
      title: 'Meta tags for the profile pages'
      title_info_text: 'Optimizing meta tags of your marketplace pages is important for usability and SEO (Search Engine Optimization). You can use variables to design the perfect tags. <a href="%{url}" target="_blank">Learn more about meta tags</a>.'
      profile_meta_title: 'Title meta tag'
      profile_meta_title_placeholder: 'Profile of {{user_display_name}} - {{marketplace_name}}'
      profile_meta_title_info_text: 'The content of this tag is suggested to search engines and displayed on results pages as the clickable headline. You can use the following variables: {{marketplace_name}}, {{marketplace_slogan}}, {{marketplace_description}}, {{user_display_name}}.'
      profile_meta_description: 'Description meta tag'
      profile_meta_description_placeholder: 'Learn more about {{user_display_name}} on {{marketplace_name}}'
      profile_meta_description_info_text: 'The content of this tag is suggested to search engines and appears underneath the blue clickable links in a search engine results page. You can use the following variables: {{marketplace_name}}, {{marketplace_slogan}}, {{marketplace_description}}, {{user_display_name}}.'
    category_pages:
      title: 'Meta tags for the category pages'
      title_info_text: 'Optimizing meta tags of your marketplace pages is important for usability and SEO (Search Engine Optimization). You can use variables to design the perfect tags. <a href="%{url}" target="_blank">Learn more about meta tags</a>.'
      category_meta_title: 'Title meta tag'
      category_meta_title_placeholder: '{{category_name}} - {{marketplace_name}}'
      category_meta_title_info_text: 'The content of this tag is suggested to search engines and displayed on results pages as the clickable headline. You can use the following variables: {{marketplace_name}}, {{marketplace_slogan}}, {{marketplace_description}}, {{category_name}}.'
      category_meta_description: 'Description meta tag'
      category_meta_description_placeholder: '{{category_name}} on {{marketplace_name}}'
      category_meta_description_info_text: 'The content of this tag is suggested to search engines and appears underneath the blue clickable links in a search engine results page. You can use the following variables: {{marketplace_name}}, {{marketplace_slogan}}, {{marketplace_description}}, {{category_name}}.'
    listing_pages:
      title: 'Meta tags for the listing pages'
      title_info_text: 'Optimizing meta tags of your marketplace pages is important for usability and SEO (Search Engine Optimization). You can use variables to design the perfect tags. <a href="%{url}" target="_blank">Learn more about meta tags</a>.'
      listing_meta_title: 'Title meta tag'
      listing_meta_title_placeholder: '{{listing_title}} - {{marketplace_name}}'
      listing_meta_title_info_text: 'The content of this tag is suggested to search engines and displayed on results pages as the clickable headline. You can use the following variables: {{marketplace_name}}, {{marketplace_slogan}}, {{marketplace_description}}, {{listing_title}}, {{listing_author}}, {{listing_price}}.'
      listing_meta_description: 'Description meta tag'
      listing_meta_description_placeholder: '{{listing_title}} for {{listing_price}} by {{listing_author}} on {{marketplace_name}}'
      listing_meta_description_info_text: 'The content of this tag is suggested to search engines and appears underneath the blue clickable links in a search engine results page. You can use the following variables: {{marketplace_name}}, {{marketplace_slogan}}, {{marketplace_description}}, {{listing_title}}, {{listing_author}}, {{listing_price}}.'
    search_pages:
      title: 'Meta tags for the search results pages'
      title_info_text: 'Optimizing meta tags of your marketplace pages is important for usability and SEO (Search Engine Optimization). You can use variables to design the perfect tags. <a href="%{url}" target="_blank">Learn more about meta tags</a>.'
      search_meta_title: 'Title meta tag'
      search_meta_title_placeholder: 'Search results - {{marketplace_name}}'
      search_meta_title_info_text: 'The content of this tag is suggested to search engines and displayed on results pages as the clickable headline. You can use the following variables: {{marketplace_name}}, {{marketplace_slogan}}, {{marketplace_description}}, {{keywords_searched}}, {{location_searched}}.'
      search_meta_description: 'Description meta tag'
      search_meta_description_placeholder: 'Search results for: {{keywords_searched}} {{location_searched}} on {{marketplace_name}}'
      search_meta_description_info_text: 'The content of this tag is suggested to search engines and appears underneath the blue clickable links in a search engine results page. You can use the following variables: {{marketplace_name}}, {{marketplace_slogan}}, {{marketplace_description}}, {{keywords_searched}}, {{location_searched}}.'
    landing_pages:
      title: 'Meta tags for the homepage or Custom Landing Page'
      title_info_text: 'Optimizing meta tags of your marketplace pages is important for usability and SEO (Search Engine Optimization). You can use variables to design the perfect tags. <a href="%{url}" target="_blank">Learn more about meta tags</a>.'
      meta_title: 'Title meta tag'
      meta_title_placeholder: '{{marketplace_name}} - {{marketplace_slogan}}'
      meta_title_info_text: 'The content of this tag is suggested to search engines and displayed on results pages as the clickable headline. You can use the following variables: {{marketplace_name}}, {{marketplace_slogan}}, {{marketplace_description}}.'
      meta_description: 'Description meta tag'
      meta_description_placeholder: '{{marketplace_description}} - {{marketplace_slogan}}'
      meta_description_info_text: 'The content of this tag is suggested to search engines and appears underneath the blue clickable links in a search engine results page. You can use the following variables: {{marketplace_name}}, {{marketplace_slogan}}, {{marketplace_description}}.'
    sitemap_robots:
      sitemap: 'Sitemap'
      robots: 'Robots.txt'
      sitemap_info_private: 'As your marketplace is private, there is no sitemap.'
      robots_info_private: 'As your marketplace is private, there is no robots.txt.'
      sitemap_info_text_1: 'Sitemaps are an easy way to inform search engines about pages on your site that are available for crawling. <a href="%{url}" target="_blank">Learn more about the XML Sitemap file</a>.'
      sitemap_info_text_2: 'A sitemap is automatically generated for your marketplace: it references up to the 500 most recent listings in your website. You can access your sitemap at <a href="%{url}" target="_blank">%{url}</a>.'
      robots_info_text_1: 'Robots.txt is a text file to instruct web robots (typically search engine robots) how to crawl pages on your website. <a href="%{url}" target="_blank">Learn more about the robots.txt file</a>.'
      robots_info_text_2: 'A robots.txt file is automatically generated for your marketplace. You can access your robots.txt at <a href="%{url}" target="_blank">%{url}</a>.'
    twitter:
      twitter_settings: 'Twitter settings'
      twitter_handle: 'Twitter handle'
      twitter_handle_info_text: 'Username of the Twitter account of your marketplace (if you have one). It will be mentioned when people use the tweet button on the listing page.'
      yourhandle: 'yourhandle'
    image_tags:
      social_logo: 'Image for social media'
      social_logo_info_text: 'This image will be shown in social media for Facebook, for Twitter, and for LinkedIn when someone shares your website. For the best results, it should have a 2:1 aspect ratio and a minimum size of 1200x600 pixels.'
      social_media_image: 'Social media image'
      social_media_tags: 'Social media tags'
      social_media_title: 'Title for social media'
      social_media_title_info_text: 'This text will be shown in social media for Facebook, for Twitter, and for LinkedIn when someone shares your website. See how it looks likes <a href="%{fb_url}" target="_blank">for Facebook</a>, <a href="%{twitter_url}" target="_blank">for Twitter</a> and <a href="%{link_url}" target="_blank">for LinkedIn</a>.'
      social_media_description: 'Description for social media'
    location:
      location_settings: 'Location settings'
      location_settings_info_text: 'Location can be present in multiple steps and features: the listing creation form and pages, the profile pages and settings, the homepage and search. You can disable entirely the use of location. You can decide to display the listing exact location or its general location.'
      show_location: 'Allow users to add location to their profile and listings, and show a map view on the search page'
      fuzzy_location: 'Display a circle instead of the exact location'
    search:
      keyword: 'Keyword'
      location: 'Location'
      keyword_and_location: 'Keyword & Location'
      imperial: 'Miles'
      metric: 'Kilometers'
      search_type: 'Search type'
      search_type_info_text: 'The location search can be used only if the location feature is enabled.'
      keyword_settings: 'Search placeholder'
      location_settings: 'Location search settings'
      show_distance: 'Show distance in'
      limit_distance: 'Show only nearby listings with location search.'
      search_placeholder: 'Search help text'
      search_placeholder_info_text: 'This is shown as the placeholder text in the search bar.'
      search_for: 'Search for...'
    country_currency:
      payments_not_enabled: 'Payments not enabled'
      country: 'Country'
      country_info_text: 'Want to change the country of your marketplace? <a href="#" show-intercom=true >Contact the Sharetribe team</a>.'
      currency: 'Currency'
      support: 'Sharetribe Go offers PayPal and Stripe as payment gateways. You can learn more about the countries and currencies <a href="%{paypal_url}" target="_blank">supported by PayPal</a> and <a href="%{stripe_url}" target="_blank">supported by Stripe</a>.'
      stripe_paypal_allowed: "With <strong>%{country_name}</strong> and <strong>%{currency}</strong> as your marketplace settings, <strong>PayPal</strong> and <strong>Stripe</strong> can be configured as payment gateways in your marketplace."
      paypal_allowed: "With <strong>%{country_name}</strong> and <strong>%{currency}</strong> as your marketplace settings, <strong>PayPal</strong> can be configured as the payment gateway in your marketplace."
      stripe_allowed: "With <strong>%{country_name}</strong> and <strong>%{currency}</strong> as your marketplace settings, <strong>Stripe</strong> can be configured as the payment gateway in your marketplace."
      stripe_paypal_not_allowed: "With <strong>%{country_name}</strong> and <strong>%{currency}</strong> as your marketplace settings, there is unfortunately no payment gateways available for your marketplace."
    automatic_newsletter:
      send_automatic_newsletter: 'Send the automatic newsletter'
      send_automatic_newsletter_info_text: 'To be notified about new listings in your marketplace, your members can receive a daily or weekly newsletter. They can opt-out anytime from their own user settings. <a href=%{href} target="_blank">Learn more about the automatic newsletter</a>.'
      automatic_newsletter_frequency: 'Automatic newsletter frequency'
      automatic_newsletter_frequency_info_text: 'For new users, you can specify the new initial frequency of the automatic newsletter. Members can unsubscribe or change the frequency anytime, from their own user settings.'
      default_newsletter_frequency: 'Default automatic newsletter frequency'
      newsletter_daily: 'Daily'
      newsletter_weekly: 'Weekly'
      automatic_newsletters: 'Send automatic newsletters to all users'
    config_transactions:
      transaction_agreement_in_use: 'Buyers are required to accept an agreement before transaction'
      transaction_auto_completion: 'Transaction auto-completion'
      days: 'Days'
      info_text: 'Default 7 days, max 85 days. For transactions processed by Stripe, payments to sellers are delayed until the order is marked as completed.'
      automatic_confirmation_after_days: 'Automatically mark transactions completed after'
      transaction_agreement: 'Transaction agreement'
      agreement_label: 'Agreement label'
      agreement_label_placeholder: 'By clicking this box I accept the agreement'
      agreement_label_info_text: 'This text will be shown next to a checkbox in the checkout form. The buyer needs to check the box to proceed with the transaction. An example label would be something like "By clicking this box I accept the agreement.'
      agreement_text: 'Agreement text'
      agreement_text_info_text: 'This is the content of the actual agreement that the buyer needs to accept. The agreement content is displayed when the user clicks the "View." link next to the agreement label.'
    listing_comments:
      info_text: "Allowing users to comment on a listing helps people clarify things publicly before starting a transaction. This is also helpful if your marketplace doesn't rely on online payments. You can delete comments from listing pages."
      listing_comments_in_use: 'Allow users to post comments to listings (viewable to all other users)'
    listing_approval:
      info_text: 'Reviewing all content before it is visible to all visitors is a great way to build trust. You can enable the Listing approval feature to review all new and edited listings. They can be approved or rejected. When that feature is enabled, providers who post a listing will have to "Submit for review", instead of posting it immediately.'
      pre_approved_listings: 'Review all listings before they are published'
    experimental:
      new_layout: 'New layout'
      info_text: "When new layout components are made available for your marketplace, you can choose whether you want to start using the new component or continue using the old one. You can toggle the selection at any point from this page. It's recommended to always be using the new version, as the old components might be phased out at some point. In case a component you're currently using is going to be phased out, you will be contacted in advance."
      only_you: 'Only you'
      all_users: 'All users'
      no_one: 'No one'
      title_topbar_v1: 'Enable the new Top bar for'
      description_topbar_v1: 'The new Top bar is visible on every page.'
      title_searchpage_v1: 'Enable the new Search page for'
      description_searchpage_v1: 'The new Search page requires the new Top bar.'
      title_email_layout_v2: 'Enable the layout for emails for'
      description_email_layout_v2: 'The new Search page requires the new Top bar.'
    signup_login:
      signup_header: 'Signup information text'
      signup_info_text: 'Info text that will be shown to users in the Sign up. You can give the users instructions for signing up, information like where to get an invite, etc.'
      google: 'Google'
      google_info_text: 'To enable Google Sign-In, create a project for your marketplace in the <a target="_blank" href="%{href}">Google Developers Console</a>. Add the generated ID and secret key of the project here. <a target="_blank" href="%{href2}">See instructions for configuring Google Sign-In</a>.'
      google_connect_id: 'Google Client ID'
      google_connect_secret: 'Google Client secret'
      google_connect_enabled: 'Users can sign up and login with a Google account'
      facebook: 'Facebook'
      facebook_info_text: 'To enable Facebook Login, you must create an application for your marketplace in the <a target="_blank" href="%{href}">Facebook Developers Dashboard</a>. Add the generated App ID and Secret Key of the application below. <a target="_blank" href="%{href2}">See instructions for configuring Facebook Login</a>.'
      facebook_connect_id: 'Facebook App ID'
      facebook_connect_secret: 'Facebook App Secret'
      facebook_connect_enabled: 'Users can sign up and log in with a Facebook account'
      linkedin: 'LinkedIn'
      linkedin_connect_id: 'LinkedIn Client ID'
      linkedin_connect_secret: 'LinkedIn Client Secret'
      linkedin_connect_enabled: 'Users can sign up and login with a LinkedIn account'
      linkedin_info_text: 'To enable LinkedIn Sign In, create an app for your marketplace in the <a target="_blank" href="%{href}">LinkedIn Developers Dashboard</a>. Add the generated ID and secret key of the app here. <a target="_blank" href="%{href2}">See instructions for configuring LinkedIn Sign In</a>.'
    cover_photos:
      preview_homepage: 'Preview homepage'
      description: 'Are you looking for some ready-made and optimized cover pictures? Or would you like some inspiration and websites where to find great cover pictures? <a href="%{href}" target="_blank">We have you covered</a>!'
      cover_photo: 'Cover photo'
      cover_photo_info_text: 'The cover photo is shown in the homepage for users who are not logged in. The dimensions should be 1920x450 pixels.'
      small_cover_photo: 'Small cover photo'
      small_cover_photo_info_text: 'The small cover photo is shown in all pages except on the homepage for users who are not logged in. The dimensions should be 1920x96 pixels.'
    logos_and_color:
      favicon: 'Favicon'
      favicon_info_text: "The favicon will be shown in the browser's tab. The dimensions should be 32x32 pixels."
      not_added: "You haven't added a %{name} yet."
      color: 'Color'
      color_info_text: 'The marketplace color is used in many places of the interface and email notifications.'
      marketplace_color: 'Marketplace color'
      logos: 'Logos'
      main_logo: 'Main logo'
      main_logo_info_text: 'The main logo will be shown on your marketplace Top bar and in automatic email notifications. The dimensions should be 336x80 pixels.'
      square_logo: 'Square logo'
      square_logo_info_text: 'The square logo will be shown when you perform some actions as an admin and when people bookmark your site to the home screen of their mobile device. The dimensions should be (at least) 600x600 pixels.'
      current_file: 'The current %{type} filename is "%{filename}".'
      reset_to_default: 'Reset to default %{type}'
      delete_popup:
        title: 'Delete %{type}'
        body: 'Deleting the "%{filename}" %{type} cannot be undone. Are you sure you want to proceed?'
        save_button: 'Delete the %{type} forever'
    user_rights:
      invitation_rights: 'Invitation rights'
      join_with_invite_only: 'Allow new users to join only with an invite from a registered user'
      users_can_invite_new_users: 'Allow all registered users, and not only admins, to invite new users'
      allow_free_conversations: 'Allow users to message each other freely'
      require_verification_to_post_listings: 'Allow only users verified by admins to post new listings'
      communication_rights: 'Communication rights'
      posting_rights: 'Posting rights'
      posting_rights_info: 'Posting rights information text'
      info_text: "To help users understand what is required to be allowed to post listings, you can share some details above: they will be displayed on the new listing form only to users who haven't been allowed to post listings already."
    privacy:
      private_marketplace: 'Private marketplace'
      header: 'Private marketplace landing page content'
      private: 'Allow only registered users to see listings and user profiles (make marketplace private)'
      info_text: 'This content is shown on the homepage of private marketplaces to users who are not logged in. Here you can describe your marketplace and the process to join it.'
      small_text: 'This is the content for %{language}. To view and edit that content in other languages, change the language from the top bar.'
    essentials:
      header_link: 'Preview your Marketplace'
      header: 'Basic marketplace details'
      community_name: 'Marketplace name'
      community_info_text: 'Name is shown to users in emails and various other places.'
      community_slogan: 'Marketplace slogan & color'
      community_slogan_info_text: 'Slogan is shown in browsers, search engines and social media.'
      community_description: 'Marketplace description & color'
      community_description_info_text: 'Description is shown in browsers, search engines and social media.'
      default_language: '%{language} is used as default in the marketplace.'
      marketplace_languages: 'Marketplace languages'
      color: 'Color'
      show_slogan: 'Display the slogan in the homepage or Custom Landing Page for users who are not logged in'
      show_description: 'Display the description in the homepage or Custom Landing Page for users who are not logged in'
    admin_notifications:
      header: 'Admin notification settings'
      info_text: "To monitor what's happening on your marketplace website, you can be notified of any new activity. Email notifications are sent to all confirmed emails of all admins."
      email_admins_about_new_members: 'Send admins an email whenever a new user signs up'
      email_admins_about_new_transactions: 'Send admins an email whenever a new transaction starts'
    static_content:
      header: 'Static content pages'
      info_text: 'You can edit up to four pages of static content. Users can find the pages by clicking the "About" link in the top bar.'
      about: 'About'
      how_it_works: 'How it works'
      privacy_policy: 'Privacy policy'
      terms_of_use: 'Terms of use'
      edit: 'Edit'
    landing_page:
      header: 'Custom Landing Page'
      info_text_1: 'The landing page is perhaps most important page of your marketplace. It is the first page that visitors see—sort of like the front door of your house. You have only a few seconds to convince new visitors that they should explore your site. The page needs to be appealing and your value proposition should be clear and enticing.'
      info_text_2: 'If you want to have a completely customized landing page for your marketplace, you can purchase it as an add-on for $99 per month.'
      btn_text: 'Learn more about the Custom Landing Page add-on'
    display:
      grid: 'Grid'
      list: 'List'
      map: 'Map'
      full_name: 'John Doe'
      first_name_with_initial: 'John D'
      first_name_only: 'John'
      show_category_in_listing_list: "Show listing's type on the List view"
      show_listing_publishing_date: "Show listing's publishing date on the listing page"
      listing_display_header: 'Listing display settings'
      user_display: 'Display name type'
      user_display_header: 'User display settings'
      user_display_info_text: 'Display name type determines how the name of each user is shown on the marketplace.'
      browse_view: 'Default browse view'
      browse_view_header: 'Browse view display settings'
      browse_view_info_text: 'The default browse view determines how the listings are displayed on the homepage by default.'
    notifications:
      privacy_updated: 'Privacy settings were updated'
      essentials_updated: 'Basic marketplace details were updated'
      essentials_update_failed: 'Basic marketplace details update failed'
      admin_notifications_updated: 'Admin notifications settings were updated'
      display_updated: 'Display settings were updated'
      logos_updated: 'Logos & Color settings were updated'
      cover_photos_updated: 'Cover photos settings were updated'
      signup_login_updated: 'Signup & Login settings were updated'
      user_rights_updated: 'User rights settings were updated'
      listing_approval_updated: 'Listing approval settings were updated'
      listing_comments_updated: 'Listing comments settings were updated'
      configure_transactions_updated: 'Configure transactions settings were updated'
      newsletters_updated: 'Automatic newsletter settings were updated'
      country_currency_updated: 'Country & Currency settings were updated'
      payments_connected: 'Payments already connected'
      search_updated: 'Search settings were updated'
      search_updated_failed: 'Search settings update failed'
      location_updated: 'Location settings were updated'
      image_tags_updated: 'Image & tags settings were updated'
      twitter_updated: 'Twitter settings settings were updated'
      landing_pages_updated: 'Landing page meta settings were updated'
      search_pages_updated: 'Search results pages meta settings were updated'
      listing_pages_updated: 'Listing pages meta settings were updated'
      category_pages_updated: 'Category pages meta settings were updated'
      profile_pages_updated: 'Profile pages meta settings were updated'
      google_analytics_updated: 'Google analytics settings were updated'
      sharetribe_analytics_updated: 'Sharetribe analytics settings were updated'
      custom_script_updated: 'Custom script settings were updated'
      topbar_updated: 'Top bar settings were updated'
      footer_updated: 'Footer settings were updated'
      footer_update_failed: 'Footer details update failed'
      email_sent: 'Email sent'
      test_email_sent: 'Test email was sent to your inbox'
      welcome_email_updated: 'Welcome email settings were updated'
      welcome_email_updated_and_sent: 'Welcome email settings were updated and a test email was sent to %{email}'
      user_field_updated: 'User field updated'
      user_field_created: 'User field created'
      user_field_deleted: 'User field deleted'
      user_field_saving_failed: 'User field saving failed'
      listing_field_updated: 'Listing field updated'
      listing_field_saving_failed: 'Listing field saving failed'
      listing_field_created: 'Listing field created'
      listing_fields_update_location_failed: 'Location field editing failed'
      listing_fields_update_expiration_failed: 'Expiration field editing failed'
      listing_fields_update_price_failed: 'Price field editing failed'
      transaction_size_updated: 'Transaction size settings were updated'
      file_was_deleted: 'File was successfully deleted'
    seo:
      title: '%{title} | %{service_name} Go Admin panel'
      description: 'Manage the %{title} settings of your %{service_name} Sharetribe Go marketplace'<|MERGE_RESOLUTION|>--- conflicted
+++ resolved
@@ -18,7 +18,7 @@
       logout: 'Log out'
       marketplace_id: 'Marketplace ID: %{id}'
     sidebar:
-      dashboard: 'Home'
+      dashboard: 'Dashboard'
       general_group: 'General'
       social_media_group: 'Social media'
       users_group: 'Users'
@@ -426,10 +426,7 @@
       all_transactions: 'All transactions (%{count})'
       customer_title: "Customer review from %{title}"
       provider_title: "Provider review from %{title}"
-<<<<<<< HEAD
-=======
       review_label: 'Reviews for the transaction for "%{title}"'
->>>>>>> ddfb722d
       review_label_customer: 'Customer''s review from %{title} for the transaction for "%{listing}"'
       review_label_provider: 'Provider''s review from %{title} for the transaction for "%{listing}"'
       delete_notice: 'Deleting a review allows its author to leave another one for the same transaction. Deleting a review cannot be undone.'
