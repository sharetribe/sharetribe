en:
  admin2:
    save_changes: 'Save changes'
    next_step: 'Next'
    prev_step: 'Previous'
    cancel: 'Cancel'
    delete: 'Delete'
    chooseText: 'Choose'
    cancelText: 'Cancel'
    open_in_editor: 'Open in editor'
    notice_banner: 'Your marketplace Admin panel has been redesigned! Give it a try: <a href="%{url}">visit your new Admin panel</a>.'
    topnav:
      admin_menu: 'Admin menu'
      logo: 'Sharetribe Go Admin Panel'
      menu: 'Menu'
      go_to_your: 'Go to your'
      marketplace: 'Marketplace'
      avatar: 'Sharetribe Go Admin'
      logout: 'Log out'
      marketplace_id: 'Marketplace ID: %{id}'
    sidebar:
      dashboard: 'Home'
      general_group: 'General'
      social_media_group: 'Social media'
      users_group: 'Users'
      listings_group: 'Listings'
      transactions_group: 'Transactions & Reviews'
      payment_group: 'Payment system'
      emails_group: 'Emails'
      search_group: 'Search & Location'
      seo_group: 'SEO'
      analytics_group: 'Analytics'
      advanced_group: 'Advanced'
      subscription: 'Subscription'
      help_center: 'Help Center'
      marketplace_guide: 'Marketplace Guide'
      what_new: "What's new?"
      legacy_admin_panel: 'Legacy Admin panel'
      general:
        essentials: 'Essentials'
        domain: 'Domain'
        privacy: 'Privacy'
        static_content: 'Static content'
        admin_notifications: 'Admin notifications'
      design_group: 'Design'
      design:
        cover_photos: 'Cover photos'
        logos_and_color: 'Logos & Color'
        landing_page: 'Landing page'
        topbar: 'Top bar'
        footer: 'Footer'
        display: 'Arrangement'
        experimental: 'New features'
      users:
        manage_users: 'Manage users'
        signup_login: 'Signup & Login'
        user_rights: 'User rights'
        invitations: 'View invitations'
        user_fields: 'User fields'
      listings:
        listing_approval: 'Listing approval'
        listing_comments: 'Listing comments'
        manage_listings: 'Manage listings'
        listing_fields: 'Listing fields'
        order_types: 'Order types'
        categories: 'Categories'
      transactions_reviews:
        config_transactions: 'Configure transactions'
        view_conversations: 'View conversations'
        manage_transactions: 'Manage transactions'
        manage_reviews: 'Manage reviews'
      payment_system:
        country_currency: 'Country & Currency'
        stripe: 'Stripe settings'
        paypal: 'PayPal settings'
        transaction_size: 'Minimum listing price'
      emails:
<<<<<<< HEAD
        email_users: 'Send email'
=======
        email_users: 'Compose email'
>>>>>>> 3eab20b7
        automatic_newsletter: 'Automatic newsletter'
        welcome_email: 'Welcome email'
        custom_outgoing_address: 'Custom outgoing address'
      search_location:
        search: 'Search'
        location: 'Location'
      social_media:
        image_tags: 'Image & tags'
        twitter: 'Twitter'
      seo:
        sitemap_robots: 'Sitemap & Robots'
        landing_pages: 'Landing page meta tags'
        search_pages: 'Search page meta tags'
        listing_pages: 'Listing pages meta tags'
        category_pages: 'Category pages meta tags'
        profile_pages: 'Profile pages meta tags'
        google_console: 'Google Search Console'
      analytics:
        google: 'Google Analytics'
        google_manager: 'Google Tag Manager'
        sharetribe: 'Sharetribe analytics'
      advanced:
        custom_script: 'Custom script'
        delete_marketplace: 'Delete marketplace'
    outgoing_address:
      outgoing_email_settings: 'Outgoing email settings'
      resend_verification_email: 'Resend verification email'
      upgrading: 'To set your own email address as the sender and remove all Sharetribe branding from outgoing emails by <a href="%{url}">upgrading to the Pro plan or higher</a>.'
      info: 'This name and email address is used for emails sent from your marketplace to the marketplace members. <a href="%{url}" target="_blank" >Learn more</a>.'
      expired_notice_email: 'The verification email sent to %{email} from Amazon Web Services has expired.'
      expired_notice_link: 'Please ask for a new one to verify your email address. %{link}.'
      send_notice_email: 'The verification email was sent to %{email} from Amazon Web Services.'
      send_notice_info: 'Please follow the instructions in the email to verify your email address.'
      sent: 'Sent!'
      name: 'Sender name'
      verified_info: 'The email address marketplace members will receive the email from.'
      name_info: 'Name is shown to users in emails and various other places.'
      sender_email_placeholder: 'sender-email@example.com'
      sender_name_placeholder: 'Sender name'
      email: 'Sender email'
      email_verified: 'Sender email  • '
      verified: 'Verified'
      expired: 'Expired'
      unverified: 'Unverified'
      unverified_tooltip: 'Sender email is sharetribe@sharetribe.com until you confirm the new email address.'
      successfully_saved_name: 'Sender name updated successfully.'
      successfully_saved: 'Sender address saved successfully. The verification email will be sent soon.'
      invalid_email_error: "Invalid email format for '%{email}'"
      invalid_email_address: 'Please enter a valid email address'
      invalid_email_domain_read_more_link: 'Read the Help Center article for more information.'
      invalid_email_domain: "The '%{email}' email address is using an unsupported email provider: '%{domain}'. %{invalid_email_domain_read_more_link}"
      unknown_error: 'Something went wrong'
      not_in_plan: 'Not available for your plan'
    home:
      title: 'Hi %{name}, welcome to %{marketplace_name}!'
      info_text: "Your marketplace is available at <a href='%{url}'>%{url}</a>.
                  <br>
                  Here in your Admin panel, you can manage all your marketplace activity and settings. If you need help, you can reach us through the chat in the bottom right corner."
      quicklinks: 'Quicklinks'
      block_1: 'Marketplace Academy'
      block_1_body_1: 'Articles on building, running, and growing a marketplace business.'
      block_1_body_2: 'Popular articles:'
      block_1_point_1: '› Why you should launch your marketplace early'
      block_1_point_2: '› How to launch your marketplace'
      block_1_point_3: '› How to measure your success: the key marketplace metrics'
      block_1_point_4: '› Browse all Marketplace Academy articles'
      block_2:
        a_title: 'Upgrade to Pro'
        a_body: 'Use your own domain, remove all Sharetribe branding, and more. Subscribe to a Pro plan, starting from $119/mo.'
        a_link: '› Manage your subscription'
        b_title: 'Add a beautiful landing page to your marketplace'
        b_body: 'Communicate your value proposition and engage your users the moment they arrive on your marketplace. Add a beautifully designed landing page to your marketplace. $99/mo.'
        b_link: '› Learn more about the Custom Landing Page'
        c_title: 'Discover Sharetribe Flex'
        c_body: 'Take your marketplace business to the next level. Sharetribe Flex lets you build unique features and designs on top of powerful APIs. Start developing for free or get connected to a verified Flex expert.'
        c_link: '› Learn more about Sharetribe Flex'
      block_3: 'Help!'
      block_3_body_1: "The support team's marketplace experts are here for you 7 days a week."
      bottom_text: 'P.S. Have you listened to <a href="%{url}" rel="noopener" target="_blank">Two-sided: the marketplace podcast</a>?'
      browse_sharetribe: "› Browse Sharetribe Go's Help Center"
      day_to_day: 'Day-to-day:'
      transactions_conversations: 'Transactions & conversations:'
      chat_with_us: '› Send us a message'
      online_payments: 'Online payments:'
      what_new: "What's new:"
      sharetribe_go_updates: '› Sharetribe Go updates'
      free_and_practical: 'The practical step-by-step guide to building a successful online marketplace business'
      read_on: '› Read for free'
      manage_users: '› Manage users'
      manage_listings: '› Manage listings'
      manage_transactions: '› Manage transactions'
      manage_reviews: '› Manage reviews'
      view_conversations: '› View conversations'
      transaction_size: '› Minimum listing price'
      stripe: '› Stripe setup and commission'
      paypal: '› PayPal setup and commission'
    paypal:
      account_settings: 'PayPal account settings'
      paypal_connected: 'PayPal connected'
      paypal_disabled: 'PayPal disabled'
      disable_paypal: 'Disable PayPal'
      disable_paypal_link: '%{url}.'
      enable_paypal: 'Enable PayPal'
      enable_paypal_link: '%{url}.'
      info_header: 'PayPal'
      commission_from_seller: "Seller commission"
      minimum_transaction_fee: 'Seller minimum commission'
      transaction_fee_settings: 'PayPal commission settings'
      the_transaction_fee_must_be_lower_than_100: 'The commission must be lower than 100%'
      the_buyer_transaction_fee_must_be_lower_than_100: 'The buyer commission must be lower than 100%'
      fee_should_be_less_than_minimum_price: 'Minimum commission must be lower than minimum listing price'
      minimum_transaction_size: 'Marketplace setting for <a href="%{url}">minimum listing price</a> is %{sum}.'
      connect_paypal_account: 'To set a commission using PayPal, you must first <a href="%{url}">connect your PayPal account</a> with your marketplace.'
      enable_paypal_fee: 'To set a commission using PayPal, you must <a href="%{url}">enable PayPal</a> again on your marketplace.'
      first_connect_paypal: 'To set a commission using PayPal, you must first <a href="%{url}">connect your PayPal account</a> with your marketplace.'
      first_enable_paypal: 'To set a commission using PayPal fees, you must first <a href="%{url}">enable PayPal</a> again on your marketplace.'
      login_to: 'Log in to PayPal and connect your PayPal account with your marketplace.'
      connect_paypal: 'Connect PayPal'
      redirect_message: "Redirecting you to PayPal. If nothing happens, click %{redirect_link}."
      redirect_link_text: 'here'
      paypal_has_been_connected: 'The PayPal account <strong>%{email}</strong> has been connected with %{service_name}.'
      paypal_has_been_disabled: 'The PayPal account <strong>%{email}</strong> is disabled.'
      change_account: 'Change PayPal account'
      change_account_link: '%{url}.'
    stripe:
      info_header: 'Stripe'
      info_text: "Commission is the service fee you charge for every payment users make through your marketplace. <a href='%{fee_url}' target='_blank'>Stripe's fees</a> will be deducted from the commission you are charging. For transactions processed by Stripe, payouts to sellers are delayed until the order is marked as completed. <a href='%{more_url}' target='_blank'> Learn more</a>."
      transaction_fee_settings: 'Stripe commission settings'
      configure_api_keys: 'Configure Stripe API Keys'
      set_stripe_fee_keys: 'To set a commission using Stripe, you must first <a href="%{url}">configure your Stripe API keys</a>.'
      enable_stripe_fee_keys: 'To set a commission using Stripe, you must <a href="%{url}">enable Stripe</a> again on your marketplace.'
      enable_first_stripe_fee_keys: 'To set a commission using Stripe, you must first <a href="%{url}">enable Stripe</a> again on your marketplace.'
      disable_paypal: 'To set a buyer commission using Stripe, you must first <a href="%{url}">disable PayPal</a>.'
      how_to_get_publishable_key: '<a href="%{url}" target="_blank">How to get a Stripe Publishable Key?</a>'
      how_to_get_secret_key: '<a href="%{url}" target="_blank">How to get a Stripe Secret Key?</a>'
      publishable_key_example: "For example: %{api_publishable_key_example}"
      secret_key_example: "For example: %{api_secret_key_example}"
      invalid_secret: "That doesn't look like a correct %{secret_key}"
      invalid_publishable: "That doesn't look like a correct %{publishable_key}"
      api_publishable_key: 'Stripe Publishable Key'
      api_private_key: 'Stripe Secret Key'
      commission_from_seller: "Seller commission"
      minimum_transaction_fee: 'Seller minimum commission'
      commission_from_buyer: 'Buyer commission'
      minimum_buyer_transaction_fee: 'Buyer minimum commission'
      minimum_transaction_size: 'Marketplace setting for <a href="%{url}">minimum listing price</a> is %{sum}.'
      the_transaction_fee_must_be_lower_than_100: 'The commission must be lower than 100%'
      the_buyer_transaction_fee_must_be_lower_than_100: 'The buyer commission must be lower than 100%'
      fee_should_be_less_than_minimum_price: 'Minimum commission must be lower than minimum listing price'
      buyer_fee_should_be_less_than_minimum_price: 'Minimum buyer commission must be lower than minimum listing price'
      stripe_connected: 'Stripe connected'
      stripe_disabled: 'Stripe disabled'
      disable_stripe: 'Disable Stripe'
      disable_stripe_link: '%{url}.'
      cannot_enable_gateway: "Cannot enable payment gateway %{gateway}."
      cannot_disable_gateway: "Cannot disable payment gateway %{gateway}."
      cannot_enable_gateway_because_of_buyer_commission: "Cannot enable payment gateway %{gateway} because buyer commission is used. You can change this in the Stripe settings."
      confirm_disable: "Are you sure you want to disable %{gateway}? If you disable it, sellers will no longer be able to receive money and buyers will no longer be able to pay through this payment method. If sellers haven't configured another payment method, buyers will not be able to buy from them."
      enable_stripe: 'Enable Stripe'
      enable_stripe_link: '%{url}.'
      need_to_change_stripe_keys: "Do you need to change your Stripe keys? <a href='#' show-intercom=true >Contact the Sharetribe team</a>."
      need_to_change_publishable_key: "To change your Stripe Publishable Key, <a href='#' show-intercom=true >contact the Sharetribe team</a>."
      need_to_change_secret_key: "To change your Stripe Secret Key, <a href='#' show-intercom=true >contact the Sharetribe team</a>."
    transaction_size:
      info_header: 'Minimum listing price'
      info_text: 'If payments are enabled in your marketplace, you need to define a minimum listing price: the smallest price a listing on your marketplace can have. <a href="%{url}" target="_blank">Learn more about the minimum listing price</a>.'
      minimum_transaction_size: 'Minimum listing price'
      transaction_fee: 'Marketplace setting for minimum commission is %{fee}.'
      errors:
        minimum_listing_price_below_tx_fee: 'The minimum listing price has to be greater than the minimum commission: %{minimum_transaction_fee}.'
        minimum_listing_price_below_min: 'The minimum listing price has to be greater than the minimum commission %{minimum_commission}.'
        payments_not_enabled: 'Payments not enabled'
    user_fields:
      info_text: 'Manage user fields'
      field_title: 'Field name'
      field_type: 'Field type'
      sign_up: 'Sign up'
      public: 'Public'
      add_new_field: '+ Add a new user field'
      first_name: 'First name'
      last_name: 'Last name'
      text: 'Text'
      email_address: 'Email address'
      profile_picture: 'Profile picture'
      file: 'File'
      location: 'Location'
      display_name: 'Display name'
      phone_number: 'Phone number'
      about_you: 'About you'
      add_new_user_field: 'Add a new user field'
      save_new_user_field: 'Add the new user field'
      new_user_field_type: 'New user field type'
      edit_field_type: 'Edit user field: %{name} (%{field_type})'
      required_field: 'Make it mandatory to fill in this field when signing up to the marketplace'
      public_field: 'Show this field on the public profile page'
      required_field_title: 'Required field'
      public_field_title: 'Public field'
      decimal: 'Decimal'
      allow_decimals: 'Allow decimals'
      minimum_value: 'Minimum value allowed'
      maximum_value: 'Maximum value allowed'
      delete_title: 'Delete user field: %{name}'
      delete_info_text: "Are you sure you want to remove the field %{name} and all its data? You can't undo this action."
      delete_user_field: 'Delete the user field'
      dropdown_list_options: 'Dropdown list options (at least two)'
      checkbox_list_options: 'Checkbox list options'
      add_option_link: '+ Add option'
      add_new_option: 'Add a new option'
      option_label: 'Option label'
      save_option: 'Save option'
      select_one: 'Select field type...'
      field_types:
        text: 'Text'
        number: 'Number'
        dropdown: 'Dropdown'
        checkbox_group: 'Checkbox group'
        date: 'Date'
        file: 'File'
        location: 'Location'
    listing_fields:
      info_header: 'Manage listing fields'
      info_text: 'Here, you can edit the fields that users have to fill in when they create a new listing. Please note that some fields are predefined and cannot be edited.'
      field_title: 'Field title'
      field_type: 'Field type'
      field_name: 'Field name'
      required_field: 'Required field'
      filter: 'Filter'
      listing_title: 'Listing title'
      detailed_description: 'Detailed description'
      expiration_date: 'Expiration date'
      add_listing_type: '+ Add a new listing field'
      add_title: 'Add a new listing field'
      new_field_type: 'New listing field type'
      edit_field_type: 'Edit listing field: %{name} (%{field_type})'
      delete_title: 'Delete listing field: %{name}'
      delete_info_text: "Are you sure you want to remove the field %{name} and all its data? You can't undo this action."
      delete_listing_field: 'Delete the listing field'
      display_on_homepage: 'Use this field as a search filter on the homepage'
      make_mandatory: 'Make this field mandatory when creating a new listing'
      decimal: 'Decimal'
      allow_decimals: 'Allow decimals'
      minimum_value: 'Minimum value allowed'
      maximum_value: 'Maximum value allowed'
      listing_categories: 'Listing categories where the field is used'
      dropdown_list_options: 'Dropdown list options'
      checkbox_list_options: 'Checkbox list options'
      add_option_link: '+ Add option'
      add_new_option: 'Add a new option'
      option_label: 'Option label'
      save_option: 'Save option'
      save_changes: 'Save changes'
      edit_option: 'Edit option'
      delete_option_title: "Delete option \"%{title}\""
      delete_option_body: "Are you sure you want to delete the checkbox list option \"%{title}\"?"
      error_count_options: 'Add at least %{count} option(s)'
      price_filter_min: 'Filter minimum price'
      price_filter_max: 'Filter maximum price'
      save_add_listing_field: 'Add the new listing field'
      show_price_filter: 'Use this field as a search filter on the homepage'
      price_filter_min_hint: "The minimum price only affects the filter. It doesn't limit listing prices."
      price_filter_max_hint: "The maximum price only affects the filter. It doesn't limit listing prices."
      edit_price_title: 'Edit listing field: Price'
      edit_date_title: 'Edit listing field: Expiration date'
      listing_location_required: 'Make this field mandatory when creating a new listing'
      listing_expiration_enabled_title: 'Enable expiration date'
      listing_expiration_enabled: 'Enable the expiration date'
      edit_location_title: 'Edit listing field: Location'
      types:
        text: 'Text'
        price: 'Price'
        date: 'Date'
        location: 'Location'
        image: 'Image'
    order_types:
      info_text: 'Order types determine how the order process works on your marketplace. Use the ready-made templates for renting, selling, offering services, posting announcements, and more – or customize your own order process.'
      name: 'Name'
      used_in: 'Used in'
      all_categories: "All categories"
      no_categories: "No categories"
      category_count: "%{category_count} categories"
      add_new_order_type: 'Add a new order type'
      add_new: '+ Add a new order type'
      new_order_type: 'New order type template'
      edit_order_type: 'Edit order type: %{type}'
      listing_shape_name_placeholder: "E.g. Sell"
      checkout_button: 'Checkout button label'
      action_button_placeholder: "E.g. Buy"
      pricing_checkout: 'Pricing and checkout'
      online_payments_label: "Allow sellers to accept payments online"
      allow_providers_to_manage_availability: "Allow sellers to manage their availability on a calendar"
      shipping_label: "Allow sellers to define a shipping fee"
      price_label: "Allow sellers to add a price to their listings"
      units_title_with_availability: "Pricing units with availability"
      units_title_without_availability: 'Pricing units without availability'
      per_hour_availability: '"Per hour" availability'
      per_day_availability: '"Per day" availability'
      per_night_availability: '"Per night" availability'
      update_success: "Changes to order type '%{shape}' saved"
      update_failure: "Could not save changes. Error: %{error_msg}"
      create_success: "New order type '%{shape}' created"
      create_failure: "Could not create new order type. Error: %{error_msg}"
      successfully_deleted: "Successfully deleted order type '%{order_type}'"
      save_order_type: 'Add the new order type'
      delete: 'Delete the order type'
      delete_caption: 'Delete order type: %{order_type}'
      confirm_delete_simple_order_type: 'Deleting an order type cannot be undone. Are you sure you want to proceed?'
      per: 'Per'
      add_unit_title: '+ Add a custom pricing unit'
      add_unit: 'Add a new pricing unit'
      unit_label: 'Pricing unit label'
      unit_label_placeholder: 'e.g. kg, 30 minutes, person, class…'
      unit_type_quantity: 'Quantity (per piece, per kg, per person, per 2h tour…)'
      unit_type_time: 'Time (per 30 minutes, per 2 weeks, per year…)'
      save_unit: 'Save pricing unit'
      selector_label: 'Selector label'
      unit_type: 'Unit type'
      delete_unit_title: 'Delete pricing unit "%{title}"'
      delete_unit_text: 'Are you sure you want to delete the pricing unit "%{title}"?'
      errors:
        without_online_payments: 'Shipping cannot be enabled without online payments'
        enabled_without_price: 'Online payments cannot be enabled without price'
        used_without_price: 'Price units cannot be used without price field'
        cannot_delete_msg: 'Cannot delete order type, error: %{error_msg}'
        cannot_delete: 'Cannot delete order type'
        can_not_delete_only_one_in_categories: "You can't delete this order type because in the following categories, this order type is the only one in use: %{categories}"
        can_not_delete_last: "You can't delete this order type because it's the only type on your marketplace."
        can_not_find_name: "Can't find order type with name: %{name}"
      units:
        piece: "Per piece"
        hour: "Per hour"
        day: "Per day"
        night: "Per night"
        week: "Per week"
        month: "Per month"
        unit: "Per unit"
      confirm_delete_order_type:
        one: "%{count} listing uses this order type. If you delete it, this listing will be closed. Are you sure you want to proceed?"
        other: "%{count} listings use this order type. If you delete it, those listings will be closed. Are you sure you want to proceed?"
    categories:
      info_text: 'Here, you can edit the categories that visitors use to browse your marketplace offering. Providers need to assign their listing to one of the categories you have specified.'
      add_category: '+ Add a new category'
      add_category_popup: 'Add a new category'
      save_add_category_popup: 'Add the new category'
      edit_category: 'Edit category: %{category}'
      category_name: 'Category name'
      category_parent: 'Parent category'
      no_parent: 'No parent'
      order_types: 'Order types'
      delete_category_btn: 'Delete the category'
      delete_category: 'Delete category: %{category}'
      delete_category_info_text: 'What should be the new category?'
      remove_category_confirmation: "Are you sure you want to remove category '%{category_name}'?"
      remove:
        remove_category: "Remove category"
        remove_category_name: "Remove category '%{category_name}'"
        remove_empty_category: 'Deleting a category cannot be undone. Are you sure you want to proceed?'
        warning_remove_effects: "Warning! Removing category '%{category_name}' will have the following effects:"
        warning_listing_will_be_moved:
          one: "There is %{count} listing in the category. It will be moved to the selected category."
          other: "There are %{count} listings in the category. They will be moved to the selected category."
        warning_custom_field_will_be_moved:
          one: "There is %{count} custom field in the category. It will be moved to the selected category."
          other: "There are %{count} custom fields in the category. They will be moved to the selected category."
        warning_subcategory_will_be_removed:
          one: "There is %{count} subcategory in the category. It will be removed."
          other: "There are %{count} subcategories in the category. They will be removed."
        warning_with_subcategories_listing_will_be_moved:
          one: "There is %{count} listing in the category and subcategories. It will be moved to the selected category."
          other: "There are %{count} listings in the category and subcategories. They will be moved to the selected category."
        warning_with_subcategories_custom_field_will_be_moved:
          one: "There is %{count} custom field in the category and subcategories. It will be moved to the selected category."
          other: "There are %{count} custom fields in the category and subcategories. They will be moved to the selected category."
        select_new_category: "Select a new category where the items listed above will be moved:"
    manage_reviews:
      transaction: 'Transaction'
      paginate: 'Transaction with review'
      customer: 'Customer'
      customer_rating: 'Customer rated'
      provider: 'Provider'
      provider_rating: 'Provider rated'
      actions: 'Actions'
      search_placeholder: 'Search reviews by user or keyword...'
      all_transactions: 'All transactions (%{count})'
      customer_title: "Customer review from %{title}"
      provider_title: "Provider review from %{title}"
      review_label: 'Reviews for the transaction for "%{title}"'
      review_label_customer: 'Customer review from %{title} for the transaction for "%{listing}"'
      review_label_provider: 'Provider review from %{title} for the transaction for "%{listing}"'
      delete_notice: 'Deleting a review allows its author to leave another one for the same transaction. Deleting a review cannot be undone.'
      blocked_notice: 'Blocking the review prevents its author from leaving another one for the same transaction.'
      delete_title: 'Delete and block reviews for the transaction for "%{title}"'
      block_review_customer: "Block future customer from %{title}"
      block_review_provider: "Block future provider from %{title}"
      delete_review_customer: "Delete customer review from %{title}"
      delete_review_provider: "Delete provider review from %{title}"
      delete_or_block: 'Delete and/or block reviews'
      save: 'Save'
      cancel: 'Cancel'
      edit_customer: "Edit customer's review…"
      edit_provider: "Edit provider's review…"
      rating_string: 'Rating'
      delete_block: 'Delete and block…'
      read_review_comments: 'Read reviews…'
      rating: '%{rating} rating.'
      unskip: 'Unskip the review'
      comment: 'Comment'
      unskip_notice: 'If you unskip the review, the user will be able to post one. They will not be notified automatically.'
      statuses:
        positive: 'Positive'
        negative: 'Negative'
        skipped: 'Skipped'
        waiting: 'Review pending'
        blocked: 'Blocked'
      status_filter:
        positive: 'Positive review'
        negative: 'Negative review'
        skipped: 'Skipped review'
        waiting: 'Waiting for the review'
        blocked: 'Blocked review'
    delete_marketplace:
      info_text_1: 'Delete your marketplace'
      info_text_2: "Once you delete your marketplace, you will not be able to access it anymore. You can't undo this action."
      info_text_3: 'Be careful.'
      info_text_4: 'Please note that after deletion, you and your marketplace users may still receive the latest marketplace update emails.'
      info_text_5: 'To permanently delete your marketplace, you must type your Sharetribe marketplace domain (%{domain}) in the text field below.'
      info_text_6: "One last thing before you delete your marketplace: is there anything we can do to help? Don't hesitate to <a href='#' show-intercom=true >contact the Sharetribe team</a> if you have any questions. We'll be happy to help you get the most of Sharetribe Go!"
      delete_confirmation_placeholder: 'Type your Sharetribe marketplace domain here...'
      delete: 'Delete your marketplace permanently'
      cannot_delete: 'Could not delete marketplace.'
      delete_info_text: "Would you like to cancel your subscription or delete your marketplace? <a href='#' show-intercom=true >Contact the Sharetribe team</a> we'll be happy to help!"
    view_conversations:
      search_placeholder: 'Search conversations by user, email or keyword...'
      started_from: 'Started from'
      sender: 'Starter'
      receiver: 'Provider'
      started: 'Started'
      latest_activity: 'Latest activity'
      actions: 'Actions'
      not_available: 'Not available'
      profile: "%{author}'s profile"
      read: 'Read conversation'
      listing: 'Listing "%{listing}"'
      back_to_conversations: '‹ Back to conversations list'
      initiator: 'Initiator:'
      other_party: 'Other party:'
      participants: 'Conversation with %{starter} and %{author}'
      show_conversation: 'Conversation'
    email_users:
      compose_email: 'Compose email'
      learn_segments: 'Learn more about the <a href="%{url}" target="_blank">user segments</a>.'
      receivers_languages: 'Language of the email receivers'
      any_language: 'Any language'
      subject: 'Email subject'
      subject_info_text: 'To improve email deliverability the email subject is generated automatically and cannot be changed.'
      email_subject_text: "A new message from the %{service_name} team"
      message_will_be_sent_only_to_people_with_this_language: "The email will be only sent to users who are using %{service_name} in the language you choose."
      content: 'Email content'
      content_info_text: '"Firstname" cannot be removed and will be replaced by the actual first name of each recipient.'
      content_hello: 'Hello Firstname,'
      content_placeholder: 'What do you want to say to your users?'
      send_email: 'Send email to users'
      send_to_yourself: 'Send a test email to yourself'
      recipients:
        title: "Who do you want to email?"
        options:
          all_users: "All users"
          posting_allowed: "Users who are allowed to post listings"
          with_listing: "Users who have posted at least one listing"
          with_listing_no_payment: "Users who have posted at least one listing but haven't added their payment details"
          with_payment_no_listing: "Users who have added their payment details but haven't posted a listing"
          no_listing_no_payment: "Users who haven't posted a listing and haven't added their payment details"
    google_manager:
      info_text: "Using a tag manager such as Google Tag Manager (GTM) is a great way to manage and deploy snippets of code or tracking pixels on your website without having to modify the code. GTM allows you to use more advanced Google Analytics features, such as goal conversions tracking."
      info_text_2: "Sharetribe also relies on Google Tag Manager for analytics across our domains, you need to disable our GTM first to enable yours. <a href='%{url}' target='_blank'>Learn more about configuring GTM for your Go marketplace</a>."
    google_console:
      info_text: "Google Search Console offers tools and reports to help you measure your search traffic and performance and fix issues related to Google Search results."
      info_text_2: "It's a good idea to add your website to Google Search Console. It takes only a few minutes with <a href='%{url}' target='_blank'>these instructions</a>."
    invitations:
      invite_new_users: 'Invite new users'
      from: 'From'
      to: 'To'
      message: 'Message'
      accepted: 'Accepted'
      date_sent: 'Date sent'
      used_no: 'No'
      used_yes: 'Yes'
    manage_listings:
      search_placeholder: 'Search listings by title, user or category...'
      export_to_csv: 'Export to CSV'
      all_listings: 'All listings (%{count})'
      actions_menu:
        approve_listing: 'Approve listing…'
        reject_listing: 'Reject listing…'
        edit_and_reopen: 'Edit and reopen'
        edit_listing: 'Edit listing'
        close_listing: 'Close listing…'
        delete_listing: 'Delete listing…'
      badges:
        pending: 'Pending review'
        pending_tooltip: 'The listing is waiting for your review. Visit the listing page and choose Approve or Reject it on the Actions menu.'
        expired: 'Expired'
        expired_tooltip: 'The listing has reached its expiration date and has been closed automatically. You can edit and reopen it on the Actions menu.'
        rejected: 'Rejected'
        rejected_tooltip: 'The listing was rejected during the admin review process. You can edit and reopen it on the Actions menu.'
      statuses:
        open: 'Open'
        closed: 'Closed'
        expired: 'Expired'
        approved: 'Approved'
        approval_pending: 'Pending review'
        approval_rejected: 'Rejected'
      listing: 'Listing'
      provider: 'Provider'
      created: 'Created'
      updated: 'Updated'
      category: 'Category'
      status: 'Status'
      actions: 'Actions'
      cancel: 'Cancel'
      reject: 'Reject listing'
      delete: 'Delete'
      delete_title: 'Delete %{title}'
      delete_confirm: 'Delete listing permanently'
      approve: 'Approve listing'
      edit: 'Edit'
      close: 'Close'
      close_info_text: 'This closes the listing. Are you sure you want to proceed?'
      delete_info_text: 'Deleting a listing cannot be undone. Are you sure you want to proceed?'
      processing_export: "Processing export to CSV..."
      confirm_popup_title: 'Approve %{listing}'
      reject_popup_title: 'Reject %{listing}'
      confirm_popup_body: 'This listing has not been approved yet. If you approve the listing it will be public and visible to all users. The provider will be notified by email. Are you sure you want to proceed?'
      reject_popup_body: 'This listing has not been approved yet. If you reject the listing it will not be public. The provider will be notified by email. Are you sure you want to proceed?'
    manage_transactions:
      export_to_csv: 'Export to CSV'
      search_placeholder: 'Search transactions by listing title or users...'
      listing: 'Listing'
      customer: 'Customer'
      provider: 'Provider'
      started: 'Started'
      latest_activity: 'Latest activity'
      status: 'Status'
      amount: 'Amount'
      actions: 'Actions'
      view_details: 'View details'
      all_transactions: 'All transactions (%{count})'
      not_available: 'Not available'
      status_filter:
        free: "Free transaction"
        confirmed: 'Completed'
        paid: 'Paid'
        canceled: 'Canceled'
        disputed: 'Disputed'
        preauthorized: 'Preauthorized'
        rejected: 'Rejected'
        payment_intent_requires_action: 'Pending'
        payment_intent_action_expired: 'Expired'
        refunded: 'Refunded'
        dismissed: 'Dismissed'
      statuses:
        conversation: 'Conversation'
        free: "Free transaction"
        pending: 'Pending'
        preauthorized: 'Preauthorized'
        accepted: 'Accepted'
        rejected: 'Rejected'
        paid: 'Paid'
        confirmed: 'Completed'
        canceled: 'Canceled'
        disputed: 'Disputed'
        initiated: "Waiting PayPal payment"
        pending_ext: "Waiting PayPal payment"
        none:
          free: "Free transaction"
        paypal:
          free: 'Conversation'
          pending: 'Pending'
          preauthorized: 'Preauthorized'
          accepted: 'Accepted'
          rejected: 'Rejected'
          paid: 'Paid'
          confirmed: 'Completed'
          canceled: 'Canceled'
          disputed: 'Disputed'
          initiated: "Waiting PayPal payment"
          pending_ext: "Waiting PayPal payment"
          refunded: 'Refunded'
          dismissed: 'Dismissed'
        stripe:
          free: 'Conversation'
          pending: 'Pending'
          preauthorized: 'Preauthorized'
          accepted: 'Accepted'
          rejected: 'Rejected'
          paid: 'Paid'
          confirmed: 'Completed'
          canceled: 'Canceled'
          disputed: 'Disputed'
          initiated: "Waiting Stripe payment"
          pending_ext: "Waiting Stripe payment"
          payment_intent_requires_action: 'Pending'
          payment_intent_action_expired: 'Expired'
          payment_intent_failed: "Stripe payment failed"
          refunded: 'Refunded'
          dismissed: 'Dismissed'
      transaction_for: "Transaction #%{transaction_id} for %{link}"
      waiting_for_provider_accept_or_reject: "Waiting for %{provider} to accept or reject the request."
      waiting_for_fulfill_and_complete: "Waiting for %{provider} to fulfill the order for %{listing_title} and for %{buyer} to mark the order as completed."
      learn_more: "Learn more."
      you_should_investigate: "Discuss the situation with both parties to decide whether to refund or dismiss the dispute. %{learn_more_link}"
      marketplace_collects: "%{service_name} collects:"
      back_to_list: '‹ Back to transactions list'
      initiator: 'Initiator:'
      other_party: 'Other party:'
      transaction_status: 'Transaction status:'
      next_steps: 'Next steps:'
      show_transaction: 'Transaction'
      payment_breakdown: 'Payment breakdown'
      timeline_and_conversation: 'Timeline and conversation (%{count})'
      buyer_pays: 'Buyer pays:'
      booking_start: 'Booking start'
      booking_end: 'Booking end'
      booking_duration: 'Booking duration'
      price_per_day: 'Price per day'
      price_per_night: 'Price per night'
      price_per_hour: 'Price per hour'
      price_per_unit: 'Price per unit'
      subtotal: 'Subtotal'
      quantity: 'Quantity'
      shipping-price: 'Shipping'
      total: 'Total'
      duration_in_hours:
        one: '1 hour'
        other: '%{count} hours'
      marketplace_commission: 'Marketplace commission (%{value})'
      seller_receives: 'Seller receives:'
      commission_from_buyer: 'Commission from buyer'
      commission_from_seller: 'Commission from seller'
      total_commission: 'Total'
      delivery_method:
        title: 'Delivery method:'
        delivering_to: 'Shipping to %{address}'
        pickup: 'Pickup'
      popups:
        mark_transaction_as_completed:
          title: 'Mark the transaction as completed'
          body: "If both parties have confirmed that everything went well, you can mark the transaction #%{transaction} as completed. You can't undo this action."
          submit: 'Mark as completed'
        dispute:
          title: 'Dispute the transaction'
          body: "If the buyer has reported issues in the transaction, you can dispute the transaction #%{transaction}. You can't undo this action."
          submit: 'Dispute transaction'
        mark_as_refunded:
          title: 'Mark the transaction as refunded'
          body: "Refunded #%{transaction}. You can't undo this action."
          submit: 'Mark as Refunded'
        dismiss_and_payout:
          title: 'Dismiss and payout the transaction'
          body: "Dismiss and payout #%{transaction}. You can't undo this action."
          submit: 'Dismiss and payout'
      action_button:
        mark_as_completed: 'Mark as completed…'
        dispute: 'Dispute…'
        manage_reviews: 'Manage reviews'
        mark_as_refunded: 'Mark as refunded…'
        dismiss_and_payout: 'Dismiss and payout…'
      status_transaction:
        conversation: 'Conversation'
        free: 'Free transaction'
        pending: 'Pending'
        preauthorized: 'Preauthorized'
        accepted: 'Accepted'
        rejected: 'Rejected'
        paid: 'Paid'
        confirmed: 'Completed'
        canceled: 'Canceled'
        disputed: 'Disputed'
        initiated: 'Waiting PayPal payment'
        pending_ext: 'Waiting PayPal payment'
        none:
          free: 'Free transaction'
        paypal:
          free: 'Conversation'
          pending: 'Pending'
          preauthorized: 'Preauthorized'
          accepted: 'Accepted'
          rejected: 'Rejected'
          paid: 'Paid'
          confirmed: 'Completed'
          canceled: 'Canceled'
          disputed: 'Disputed'
          initiated: 'Waiting PayPal payment'
          pending_ext: 'Waiting PayPal payment'
          refunded: 'Refunded'
          dismissed: 'Dismissed'
        stripe:
          free: 'Conversation'
          pending: 'Pending'
          preauthorized: 'Preauthorized'
          accepted: 'Accepted'
          rejected: 'Rejected'
          paid: 'Paid'
          confirmed: 'Completed'
          canceled: 'Canceled'
          disputed: 'Disputed'
          initiated: 'Waiting Stripe payment'
          pending_ext: 'Waiting Stripe payment'
          payment_intent_requires_action: 'Pending'
          payment_intent_action_expired: 'Expired'
          payment_intent_failed: 'Stripe payment failed'
          refunded: 'Refunded'
          dismissed: 'Dismissed'
    expired_popup:
      title: '%{first_name}, your 30-day Sharetribe trial has expired.'
      body: "Don't worry, your data has not been deleted. You can unlock your marketplace immediately by subscribing to a paid plan, starting from $79/mo."
      more_information: 'Need help or more time? <a href="%{mailto}">Contact us</a> or <a href="%{expire_url}">extend your free trial for two weeks</a>.'
      choose_plan: 'Choose a plan'
    manage_users:
      ban_msg: 'This disables the user account and prevents the user from accessing the site again with this account. Are you sure you want to proceed?'
      unban_msg: 'This enables the user account and allows the user to access the site again with this account. Are you sure you want to proceed?'
      to_admin: 'This makes the user an admin. You should notify the user about their responsibilities and remind them to read the Sharetribe terms of use. Are you sure you want to proceed?'
      to_admin_caption: 'Grant admin rights to user: %{username}'
      to_admin_button: 'Grant the user admin rights'
      from_admin: 'This removes all admin rights from the user. They will lose access to the Admin panel. Are you sure you want to proceed?'
      from_admin_caption: 'Revoke admin rights to user: %{username}'
      from_admin_button: 'Revoke admin rights'
      ban_caption: 'Disable user: %{username}'
      unban_caption: 'Enable user: %{username}'
      ban_button: 'Disable the user account'
      unbun_button: 'Enable the user account'
      search_by: 'Search users by name, display name or email...'
      have_ongoing_transactions: "This account can't be deleted because the user has ongoing transactions. Please complete all transactions before deleting the account."
      only_delete_disabled: "You can only delete users that have been disabled. Disable a user first in order to delete their account."
      export_csv: 'Export to CSV'
      all_statuses: 'All users (%{count})'
      name: 'Name'
      email: 'Email'
      join_date: 'Joined'
      posting: 'Posting'
      admin: 'Admin'
      disable: 'Disable'
      actions: 'Actions'
      unconfirmed_text: "This user hasn't confirmed their email address. They might not have received the confirmation email. Click Resend to send it again."
      resend_email: 'Resend confirmation email…'
      resend_email_button: 'Resend confirmation email'
      revoke_admin: 'Revoke admin rights…'
      grant_admin: 'Grant admin rights…'
      disable_user: 'Disable user…'
      cancel: 'Cancel'
      unconfirmed: 'Unconfirmed'
      unconfirmed_user: 'Unconfirmed user: %{username}'
      edit: 'Edit user'
      enable_user: 'Enable user…'
      delete: 'Delete user…'
      post_listing: 'Post listing as'
      ban_me_error: 'You cannot ban yourself'
      cannot_delete_yourself_admin: 'You cannot delete yourself as an admin'
      saved: 'Saved'
      delete_user: 'Delete user: %{username}'
      delete_forever: 'Delete the user account permanently'
      badge:
        admin: 'Admin'
        admin_tooltip: 'This user has full access to the Admin panel and all marketplace settings and data.'
        pending: 'Pending'
        pending_tooltip: "This user signed up through social login but didn't complete the signup. After connecting a social login account, users still need to accept your terms of use and fill in any mandatory user fields."
        unconfirmed_tooltip: "This user's email address has not been verified. Go to Actions to resend the confirmation email."
        unconfirmed: 'Unconfirmed'
      delete_user_text: >
        If you delete this account, the personal information (name, phone number, address, email, profile picture, etc.) will be deleted permanently and can't be recovered. All the listings the user  has created will be removed.
        <br>
        <br>
        Information where other members are involved (conversations with other people, transactions the user has made, reviews they've given to others, etc) is not removed when you delete this account. However, the user's name will no longer be displayed next to this information.
        <br>
        <br>
        You will not be able to reactivate this account after it has been deleted.
    welcome_email:
      title: 'Welcome email content'
      title_info_text: "A welcome message will be sent to every new user when they join your marketplace. Welcome message can't be disabled, but you can write your own or customize the default message to fit your marketplace. By clicking 'Send test message' you can send a preview message to your email address."
      welcome_email_content: 'Email content'
      hello: 'Hello Firstname,'
      welcome_email_content_placeholder: 'Welcome to %{name}!'
      welcome_email_content_info_text: 'This is the content for %{language}. To view and edit the content in other languages, change the language from the top bar. "Firstname" cannot be removed and will be replaced by the actual first name or display name of each recipient.'
      send_to_yourself: 'Send a test email to yourself'
    footer:
      footer_enabling: 'Enable footer'
      footer_enabling_field: 'Enable the footer on all pages'
      footer_enabling_info_text: "In trial and Hobby plans, the footer is Sharetribe-branded and can't be customized. In Pro plans and higher, you can add a customizable footer to all pages on your marketplace.
      <br>
      <br>
      The footer section gives your visitors more ways to access important pages on your marketplace and makes your brand more visible. You can select a dark or light footer style and add text, social media links, and a copyright text. <a href=\"%{url}\" target=\"_blank\">Learn more about the footer</a>."
      plan_disabled: 'Would you like to configure your own own custom footer? <a href="%{url}" target="_blank">Upgrade to the Pro plan or higher</a>.'
      footer_style: 'Footer style'
      footer_links: 'Footer links'
      add_new_footer_link: '+ Add a new footer link'
      footer_social_links: 'Footer social links'
      footer_copyright: 'Footer copyright'
      footer_copyright_placeholder: 'All rights reserved.'
      style:
        dark: 'Dark'
        light: 'Light'
        marketplace_color: 'Marketplace color'
        logo: 'Logo'
    topbar:
      top_bar_settings: 'Top bar settings'
      logo_link: 'Main logo + "Home" button target URL'
      logo_link_info_text: 'By default, the logo on the left top bar corner and the "Home" button on the menu take users to the homepage or Custom Landing Page.'
      post_new_listing_button: '"Post a new listing" button text'
      post_new_listing: 'Post a new listing'
      show_in_top_bar: 'Show in the Top bar'
      display_about_menu: '"About" and other information pages'
      display_contact_menu: '"Contact us" page'
      display_invite_menu: '"Invite new members" page'
      maximum_number_links: 'Maximum number of links displayed in the Top bar'
      limit_priority_links_info_text: 'If you select more links to the top bar than the maximum, the links will be grouped into a drop-down menu.'
      custom_links: 'Top bar custom links'
      new_custom_link: '+ Add a new custom link'
      link_title: 'Link title'
      all: 'Show all'
    custom_script:
      info_text: "Custom script can be added inside the tag for every page and used to insert custom CSS, JavaScript or HTML. <a href='%{url}' target='_blank'>Learn more about Custom script</a>."
      custom_head_script: 'CSS, JavaScript and/or HTML script'
      custom_head_script_placeholder: '<script src="https://example.com/customscript.js"></script>'
      custom_head_script_info_text: 'Please note that future changes to Sharetribe Go features may render your script incompatible.'
    sharetribe:
      info_text: "To improve our services and support, Sharetribe tracks marketplace members' activity. We will never collect personal data or share this information outside the Sharetribe team. <a href='%{url}' target='_blank'>Learn more</a>."
      end_user_analytics: "Allow Sharetribe to track members' activity in order to improve our services"
    google:
      info_text: "Google Analytics helps you track your marketplace traffic. You'll be able to browse and analyze lots of data: number of visitors, pages viewed, time spent on your marketplace, traffic sources, etc. <a href='%{url}' target='_blank' >Learn more about the Google Analytics setup</a>."
      google_analytics_key: 'Google Analytics tracking ID'
      google_analytics_key_placeholder: 'UA-12345678-9'
      google_analytics_key_info_text: 'Paste the tracking ID of your Google Analytics account here.'
    profile_pages:
      title: 'Meta tags for the profile pages'
      title_info_text: "Meta tags define the title and description that are shown when your page appears in a search engine's results page. Optimizing meta tags for your most important pages is important for usability and SEO (Search Engine Optimization). You can use variables to design the perfect tags. <a href=\"%{url}\" target=\"_blank\">Learn more about meta tags</a>."
      profile_meta_title: 'Title meta tag'
      profile_meta_title_placeholder: 'Profile of {{user_display_name}} - {{marketplace_name}}'
      profile_meta_title_info_text: "The content of this tag is suggested to search engines and displayed on search engines' results pages as the clickable headline. You can use the following variables: {{marketplace_name}}, {{marketplace_slogan}}, {{marketplace_description}}, {{user_display_name}}."
      profile_meta_description: "Description meta tag"
      profile_meta_description_placeholder: 'Learn more about {{user_display_name}} on {{marketplace_name}}'
      profile_meta_description_info_text: "The content of this tag is suggested to search engines and appears underneath the blue clickable links on search engines' results pages. You can use the following variables: {{marketplace_name}}, {{marketplace_slogan}}, {{marketplace_description}}, {{user_display_name}}."
    category_pages:
      title: 'Meta tags for the category pages'
      title_info_text: "Meta tags define the title and description that are shown when your page appears in a search engine's results page. Optimizing the meta tags for your most important pages improves usability and SEO (Search Engine Optimization). You can use variables to design the perfect tags. <a href=\"%{url}\" target=\"_blank\">Learn more about meta tags</a>."
      category_meta_title: 'Title meta tag'
      category_meta_title_placeholder: '{{category_name}} - {{marketplace_name}}'
      category_meta_title_info_text: "The content of this tag is suggested to search engines and displayed on search engines' results pages as the clickable headline. You can use the following variables: {{marketplace_name}}, {{marketplace_slogan}}, {{marketplace_description}}, {{category_name}}."
      category_meta_description: "Description meta tag"
      category_meta_description_placeholder: '{{category_name}} on {{marketplace_name}}'
      category_meta_description_info_text: "The content of this tag is suggested to search engines and appears underneath the blue clickable links on search engines' results pages. You can use the following variables: {{marketplace_name}}, {{marketplace_slogan}}, {{marketplace_description}}, {{category_name}}."
    listing_pages:
      title: 'Meta tags for the listing pages'
      title_info_text: "Meta tags define the title and description that are shown when your page appears in a search engine's results page. Optimizing the meta tags for your most important pages improves usability and SEO (Search Engine Optimization). <a href=\"%{url}\" target=\"_blank\">Learn more about meta tags</a>."
      listing_meta_title: 'Title meta tag'
      listing_meta_title_placeholder: '{{listing_title}} - {{marketplace_name}}'
      listing_meta_title_info_text: "The content of this tag is suggested to search engines and displayed on search engines' results pages as the clickable headline. You can use the following variables: {{marketplace_name}}, {{marketplace_slogan}}, {{marketplace_description}}, {{listing_title}}, {{listing_author}}, {{listing_price}}."
      listing_meta_description: 'Description meta tag'
      listing_meta_description_placeholder: '{{listing_title}} for {{listing_price}} by {{listing_author}} on {{marketplace_name}}'
      listing_meta_description_info_text: "The content of this tag is suggested to search engines and appears underneath the blue clickable links on search engines' results pages. You can use the following variables: {{marketplace_name}}, {{marketplace_slogan}}, {{marketplace_description}}, {{listing_title}}, {{listing_author}}, {{listing_price}}."
    search_pages:
      title: "Meta tags for your marketplace's search results pages"
      title_info_text: "Meta tags define the title and description that are shown when your page appears in a search engine's results page. Optimizing the meta tags for your most important pages improves usability and SEO (Search Engine Optimization). You can use variables to design the perfect tags. <a href=\"%{url}\" target=\"_blank\">Learn more about meta tags</a>."
      search_meta_title: 'Title meta tag'
      search_meta_title_placeholder: 'Search results - {{marketplace_name}}'
      search_meta_title_info_text: "The content of this tag is suggested to search engines and displayed on search engines' results pages as the clickable headline. You can use the following variables: {{marketplace_name}}, {{marketplace_slogan}}, {{marketplace_description}}, {{keywords_searched}}, {{location_searched}}."
      search_meta_description: "Description meta tag"
      search_meta_description_placeholder: 'Search results for: {{keywords_searched}} {{location_searched}} on {{marketplace_name}}'
      search_meta_description_info_text: "The content of this tag is suggested to search engines and appears underneath the blue clickable links on search engines' results pages. You can use the following variables: {{marketplace_name}}, {{marketplace_slogan}}, {{marketplace_description}}, {{keywords_searched}}, {{location_searched}}."
    landing_pages:
      title: 'Meta tags for your homepage or Custom Landing Page'
      title_info_text: "Meta tags define the title and description that are shown when your page appears in a search engine’s results page. Optimizing the meta tags for your most important pages improves usability and SEO (Search Engine Optimization). You can use variables to design the perfect tags. <a href=\"%{url}\" target=\"_blank\">Learn more about meta tags</a>."
      meta_title: 'Title meta tag'
      meta_title_placeholder: '{{marketplace_name}} - {{marketplace_slogan}}'
      meta_title_info_text: "The content of this tag is suggested to search engines and displayed on search engines' results pages as the clickable headline. You can use the following variables: {{marketplace_name}}, {{marketplace_slogan}}, {{marketplace_description}}."
      meta_description: "Description meta tag"
      meta_description_placeholder: '{{marketplace_description}} - {{marketplace_slogan}}'
      meta_description_info_text: "The content of this tag is suggested to search engines and appears underneath the blue clickable links on search engines' results pages. You can use the following variables: {{marketplace_name}}, {{marketplace_slogan}}, {{marketplace_description}}."
    sitemap_robots:
      sitemap: 'Sitemap'
      robots: 'Robots.txt'
      sitemap_info_private: 'As your marketplace is private, there is no sitemap.'
      robots_info_private: 'As your marketplace is private, there is no robots.txt.'
      sitemap_info_text_1: 'A sitemap is an additional SEO feature that helps search engines crawl your site more intelligently and show the right page in the results for relevant searches. <a href="%{url}" target="_blank">Learn more about the XML Sitemap file</a>.'
      sitemap_info_text_2: 'A sitemap is automatically generated for your marketplace: it references up to 500 most recent listings on your website. You can access your sitemap at <a href="%{url}" target="_blank">%{url}</a>.'
      robots_info_text_1: 'Robots.txt is a text file to help web robots (typically search engine robots) crawl your website efficiently. <a href="%{url}" target="_blank">Learn more about the robots.txt file</a>.'
      robots_info_text_2: 'A robots.txt file is automatically generated for your marketplace. You can access your robots.txt at <a href="%{url}" target="_blank">%{url}</a>.'
    twitter:
      twitter_settings: 'Twitter settings'
      twitter_handle: 'Twitter handle'
      twitter_handle_info_text: 'Username of the Twitter account of your marketplace (if you have one). It will be added to the suggested tweet when people use the tweet button on a listing page.'
      yourhandle: 'yourhandle'
    image_tags:
      social_logo: 'Image for social media'
      social_logo_info_text: 'This image will be shown on the social media card when someone shares your marketplace in a post on Facebook, Twitter, or LinkedIn. It should have a 2:1 aspect ratio and a minimum size of 1200x600 pixels.'
      social_media_image: 'Social media image'
      social_media_tags: 'Social media tags'
      social_media_title: 'Title for social media'
      social_media_title_info_text: 'This text will be shown on the social media card when someone shares your website on Facebook, Twitter, or LinkedIn. Preview your social media card <a href="%{fb_url}" target="_blank">for Facebook</a>, <a href="%{twitter_url}" target="_blank">for Twitter</a> and <a href="%{link_url}" target="_blank">for LinkedIn</a>.'
      social_media_description: 'Description for social media'
    location:
      location_settings: 'Location settings'
      location_settings_info_text: 'Location is shown on listing pages, profile pages, and the homepage. You can display the exact listing location or it’s general location, or disable the use of location entirely.'
      show_location: 'Allow users to add their location to their profile and listings. This adds a map view to the search page.'
      fuzzy_location: 'Display a circle instead of the exact location'
    search:
      keyword: 'Keyword'
      location: 'Location'
      keyword_and_location: 'Keyword & Location'
      imperial: 'Miles'
      metric: 'Kilometers'
      search_type: 'Search type'
      search_type_info_text: 'The location search can be used only if the location feature is enabled.'
      keyword_settings: 'Search help text'
      location_settings: 'Location search settings'
      show_distance: 'Show distance in'
      limit_distance: 'Show only nearby listings with location search.'
      search_placeholder: 'Search help text'
      search_placeholder_info_text: 'This is shown as the placeholder text in the search bar.'
      search_for: 'Search for...'
    country_currency:
      payments_not_enabled: 'Payments not enabled'
      country: 'Country'
      country_info_text: 'Want to change the country of your marketplace? <a href="#" show-intercom=true >Contact the Sharetribe team</a>.'
      currency_info_text: 'Want to change the currency of your marketplace? <a href="#" show-intercom=true >Contact the Sharetribe team</a>.'
      currency: 'Currency'
      support: 'Sharetribe Go offers PayPal and Stripe as payment gateways. Learn more about the countries and currencies <a href="%{paypal_url}" target="_blank">supported by PayPal</a> and <a href="%{stripe_url}" target="_blank">supported by Stripe</a>.'
      stripe_paypal_allowed: "With <strong>%{country_name}</strong> and <strong>%{currency}</strong> as your marketplace settings, <strong>PayPal</strong> and <strong>Stripe</strong> can be configured as payment gateways in your marketplace."
      paypal_allowed: "With <strong>%{country_name}</strong> and <strong>%{currency}</strong> as your marketplace settings, <strong>PayPal</strong> can be configured as the payment gateway in your marketplace."
      stripe_allowed: "With <strong>%{country_name}</strong> and <strong>%{currency}</strong> as your marketplace settings, <strong>Stripe</strong> can be configured as the payment gateway in your marketplace."
      stripe_paypal_not_allowed: "With <strong>%{country_name}</strong> and <strong>%{currency}</strong> as your marketplace settings, there is unfortunately no payment gateways available for your marketplace."
    automatic_newsletter:
      send_automatic_newsletter: 'Send an automatic newsletter'
      send_automatic_newsletter_info_text: 'Notify your users about new listings with a daily or weekly newsletter. Users can opt-out of the newsletter from their user settings. <a href=%{href} target="_blank">Learn more about the automatic newsletter</a>.'
      automatic_newsletter_frequency: 'Automatic newsletter frequency'
      automatic_newsletter_frequency_info_text: 'Specify the default frequency of the automatic newsletter. Members can unsubscribe or change the frequency anytime from their user settings.'
      default_newsletter_frequency: 'Default automatic newsletter frequency'
      newsletter_daily: 'Daily'
      newsletter_weekly: 'Weekly'
      automatic_newsletters: 'Send automatic newsletters to all users'
    config_transactions:
      transaction_agreement_in_use: 'Buyers are required to accept an agreement before transaction'
      transaction_auto_completion: 'Transaction auto-completion'
      days: 'Days'
      info_text: 'Default 14 days, max 85 days. In transactions processed by Stripe, payments to sellers are delayed until the order is marked as completed.'
      automatic_confirmation_after_days: 'Automatically mark transactions completed after'
      transaction_agreement: 'Transaction agreement'
      agreement_label: 'Agreement label'
      agreement_label_placeholder: 'I accept the agreement'
      agreement_label_info_text: 'This text will be shown next to a checkbox in the checkout form. The buyer needs to check the box to proceed with the transaction.'
      agreement_text: 'Agreement text'
      agreement_text_info_text: 'The content of the agreement the buyer needs to accept. The agreement content is displayed when the user clicks the "View." link next to the agreement label.'
    listing_comments:
      info_text: "Allowing users to comment on a listing helps potential customers ask for more information publicly. You can delete any comments from the listing page in question."
      listing_comments_in_use: 'Allow users to post comments to listings (visible to all other users)'
    listing_approval:
      info_text: 'Reviewing all listings before they are visible to visitors helps you manage the content on your marketplace. If you enable the listing approval feature, all new and edited listings need to be reviewed by an admin before they are published. Listings can be approved or rejected. Providers who want to post a listing will click on "Submit for review" instead of posting immediately.'
      pre_approved_listings: 'Review all listings before they are published'
    experimental:
      new_layout: 'New layout'
      info_text: "When new layout components become available, you can choose whether you want to start using the new component or continue using the old one. You can change your selection at any point. Using new versions is always recommended, as the old components might be phased out at some point. In case a component you're currently using is going to be phased out, you will be contacted in advance."
      only_you: 'Only you'
      all_users: 'All users'
      no_one: 'No one'
      title_topbar_v1: 'Enable the new Top bar for'
      description_topbar_v1: 'The new Top bar is visible on every page.'
      title_searchpage_v1: 'Enable the new Search page for'
      description_searchpage_v1: 'The new Search page requires the new Top bar.'
      title_email_layout_v2: 'Enable the layout for emails for'
      description_email_layout_v2: 'The new Search page requires the new Top bar.'
    signup_login:
      signup_header: 'Signup information text'
      signup_info_text: 'This info text will be shown to users on the sign up page. You can give the users instructions for signing up, information about where to get an invite, etc.'
      google: 'Google'
      google_info_text: 'To enable Google Sign-In, create a project for your marketplace in the <a target="_blank" href="%{href}">Google Developers Console</a>. You will get a generated ID and secret key. Copy and paste them below. <a target="_blank" href="%{href2}">See instructions for configuring Google Sign-In</a>.'
      google_connect_id: 'Google Client ID'
      google_connect_secret: 'Google Client secret'
      google_connect_enabled: 'Users can sign up and login with a Google account'
      facebook: 'Facebook'
      facebook_info_text: 'To enable Facebook Login, you must create an application for your marketplace in the <a target="_blank" href="%{href}">Facebook Developers Dashboard</a>. You will get a generated App ID and App Secret. Copy and paste them below. <a target="_blank" href="%{href2}">See instructions for configuring Facebook Login</a>.'
      facebook_connect_id: 'Facebook App ID'
      facebook_connect_secret: 'Facebook App Secret'
      facebook_connect_enabled: 'Users can sign up and log in with a Facebook account'
      linkedin: 'LinkedIn'
      linkedin_connect_id: 'LinkedIn Client ID'
      linkedin_connect_secret: 'LinkedIn Client Secret'
      linkedin_connect_enabled: 'Users can sign up and login with a LinkedIn account'
      linkedin_info_text: 'To enable LinkedIn Sign In, create an app for your marketplace in the <a target="_blank" href="%{href}">LinkedIn Developers Dashboard</a>. You will get a generated ID and secret key. Copy and paste them below. <a target="_blank" href="%{href2}">See instructions for configuring LinkedIn Sign In</a>.'
    cover_photos:
      preview_homepage: 'Preview homepage'
      description: "Don't have a cover picture on hand? You can find ready-made pictures and links to free and paid image banks <a href=\"%{href}\" target=\"_blank\">in the Go Help Center</a>."
      cover_photo: 'Main cover photo'
      cover_photo_info_text: 'The main cover photo is shown on the homepage to users who are not logged in. The dimensions should be 1920x450 pixels.'
      small_cover_photo: 'Small cover photo'
      small_cover_photo_info_text: 'The small cover photo is shown on all other pages to users who are not logged in. The dimensions should be 1920x96 pixels.'
    logos_and_color:
      favicon: 'Favicon'
      favicon_info_text: "The favicon will be shown on the browser's tab. The dimensions should be 32x32 pixels."
      not_added: "You haven't added a %{name} yet."
      color: 'Color'
      color_info_text: 'The marketplace color is used as the primary color on your marketplace interface and in email notifications.'
      marketplace_color: 'Marketplace color'
      logos: 'Logos'
      main_logo: 'Main logo'
      main_logo_info_text: 'The main logo will be shown on your marketplace Top bar and in automatic email notifications. The dimensions should be 336x80 pixels.'
      square_logo: 'Square logo'
      square_logo_info_text: "The square logo will be shown to users as your profile picture when you manage a transaction on behalf of your user. It's also shown when people bookmark your site to the home screen of their mobile device. The dimensions should be (at least) 600x600 pixels."
      current_file: 'The current %{type} filename is "%{filename}".'
      reset_to_default: 'Reset to default %{type}'
      delete_popup:
        title: 'Delete %{type}'
        body: "Are you sure you want to permanently delete the \"%{filename}\" %{type}? You can't undo this action."
        save_button: 'Delete the %{type} permanently'
    user_rights:
      invitation_rights: 'Invitation rights'
      join_with_invite_only: 'Allow new users to join only with an invite from a registered user'
      users_can_invite_new_users: 'Allow all registered users, and not only admins, to invite new users'
      allow_free_conversations: 'Allow users to message each other freely'
      require_verification_to_post_listings: 'Allow only users verified by admins to post new listings'
      communication_rights: 'Communication rights'
      posting_rights: 'Posting rights'
      posting_rights_info: 'Posting rights information text'
      info_text: "Help users understand what is required to be allowed to post listings on your marketplace. These instructions will be displayed on the new listing form only to users who aren't allowed to post listings."
    privacy:
      private_marketplace: 'Private marketplace'
      header: 'Private marketplace landing page content'
      private: 'Make marketplace private (allow only registered users to see listings and user profiles)'
      info_text: 'This content is shown on your homepage to users who are not logged in. Here, you can describe your marketplace and the process to join it.'
      small_text: 'This is the content for %{language}. To view and edit the content in other languages, change the language from the top bar.'
    essentials:
      header_link: 'Preview your marketplace'
      header: 'Marketplace details'
      community_name: 'Marketplace name'
      community_info_text: 'Your marketplace name is shown to users in emails and many places on your site.'
      community_slogan: 'Marketplace slogan & color'
      community_slogan_info_text: 'Slogan is shown in browsers, search engine results, and social media.'
      community_description: 'Marketplace description & color'
      community_description_info_text: 'Description is shown in browsers, search engine results, and social media.'
      default_language: 'First language on the list will be used as the default. Your default language is %{language}.'
      marketplace_languages: 'Marketplace languages'
      color: 'Color'
      show_slogan: 'Display slogan on the homepage or Custom Landing Page for users who are not logged in'
      show_description: 'Display description on the homepage or Custom Landing Page for users who are not logged in'
    admin_notifications:
      header: 'Admin notification preferences'
      info_text: "Get notified of new activity on your marketplace. Email notifications are sent to all confirmed emails of all admins."
      email_admins_about_new_members: 'Send admins an email when a new user signs up'
      email_admins_about_new_transactions: 'Send admins an email when a new transaction starts'
    static_content:
      header: 'Static content pages'
      info_text: 'Describe how your marketplace works and define your policy and terms (or edit the templates provided). Users can find the pages by clicking the "About" link in the top bar.'
      about: 'About'
      how_it_works: 'How it works'
      privacy_policy: 'Privacy policy'
      terms_of_use: 'Terms of use'
      edit: 'Edit'
    landing_page:
      header: 'Custom Landing Page'
      info_text_1: 'The landing page is the first page that new marketplace visitors see. A beautifully designed landing page helps you communicate your value proposition, explain how your site works, and encourage users to sign up.'
      info_text_2: 'You can add a customizable landing page for your marketplace for $99 per month.'
      btn_text: 'Learn more about the Custom Landing Page add-on'
    display:
      grid: 'Grid'
      list: 'List'
      map: 'Map'
      full_name: 'John Doe'
      first_name_with_initial: 'John D'
      first_name_only: 'John'
      show_category_in_listing_list: "Show listing type on the List view"
      show_listing_publishing_date: "Show listing publishing date on the listing page"
      listing_display_header: 'Displaying listing information'
      user_display: 'Display name type'
      user_display_header: 'Displaying user information'
      user_display_info_text: 'Display name type determines how the name of each user is shown on the marketplace.'
      browse_view: 'Home page arrangement'
      browse_view_header: 'Displaying listings on the home page'
      browse_view_info_text: 'The default view determines how listings are displayed on the homepage. Users may switch between views.'
    notifications:
      privacy_updated: 'Privacy settings were updated'
      essentials_updated: 'Marketplace details were updated'
      essentials_update_failed: 'Marketplace details update failed'
      admin_notifications_updated: 'Admin notifications preferences were updated'
      display_updated: 'Arrangement settings were updated'
      logos_updated: 'Logos & Color settings were updated'
      cover_photos_updated: 'Cover photos settings were updated'
      signup_login_updated: 'Signup & Login settings were updated'
      user_rights_updated: 'User rights settings were updated'
      listing_approval_updated: 'Listing approval settings were updated'
      listing_comments_updated: 'Listing comments settings were updated'
      configure_transactions_updated: 'Configure transactions settings were updated'
      newsletters_updated: 'Automatic newsletter settings were updated'
      country_currency_updated: 'Country & Currency settings were updated'
      payments_connected: 'Payments already connected'
      search_updated: 'Search settings were updated'
      search_updated_failed: 'Search settings update failed'
      location_updated: 'Location settings were updated'
      image_tags_updated: 'Image & tags settings were updated'
      twitter_updated: 'Twitter settings settings were updated'
      landing_pages_updated: 'Landing page meta tags settings were updated'
      search_pages_updated: 'Search page meta tags settings were updated'
      listing_pages_updated: 'Listing pages meta tags settings were updated'
      category_pages_updated: 'Category pages meta tags settings were updated'
      profile_pages_updated: 'Profile pages meta tags settings were updated'
      google_analytics_updated: 'Google analytics settings were updated'
      sharetribe_analytics_updated: 'Sharetribe analytics settings were updated'
      custom_script_updated: 'Custom script settings were updated'
      topbar_updated: 'Top bar settings were updated'
      footer_updated: 'Footer settings were updated'
      footer_update_failed: 'Footer details update failed'
      email_sent: 'Email sent'
      test_email_sent: 'Test email was sent to your inbox'
      welcome_email_updated: 'Welcome email settings were updated'
      welcome_email_updated_and_sent: 'Welcome email settings were updated and a test email was sent to %{email}'
      user_field_updated: 'User field updated'
      user_field_created: 'User field created'
      user_field_deleted: 'User field deleted'
      user_field_saving_failed: 'User field saving failed'
      listing_field_updated: 'Listing field updated'
      listing_field_saving_failed: 'Listing field saving failed'
      listing_field_created: 'Listing field created'
      listing_fields_update_location_failed: 'Location field editing failed'
      listing_fields_update_expiration_failed: 'Expiration field editing failed'
      listing_fields_update_price_failed: 'Price field editing failed'
      transaction_size_updated: 'Minimum listing price settings were updated'
      file_was_deleted: 'File was successfully deleted'
    seo:
      title: '%{title} | %{service_name} Go Admin panel'
      description: 'Manage the %{title} settings of your %{service_name} Sharetribe Go marketplace'<|MERGE_RESOLUTION|>--- conflicted
+++ resolved
@@ -75,11 +75,7 @@
         paypal: 'PayPal settings'
         transaction_size: 'Minimum listing price'
       emails:
-<<<<<<< HEAD
-        email_users: 'Send email'
-=======
         email_users: 'Compose email'
->>>>>>> 3eab20b7
         automatic_newsletter: 'Automatic newsletter'
         welcome_email: 'Welcome email'
         custom_outgoing_address: 'Custom outgoing address'
