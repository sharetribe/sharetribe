ar:
  number:
    currency:
      format:
        separator: ~
        delimiter: ~
        format: ~
  admin:
    categories:
      edit:
        edit_listing_category: "‎%{category}‎ تعديل القسم"
      index:
        listing_categories: "أقسام الإعلان"
        create_a_new_category: "+ أضف قسم جديد"
        remove_category_confirmation: "؟‎%{category_name}‎ هل أنت متأكد من حذف القسم"
        saving_order: "حفظ ترتيب القسم"
        save_order_successful: "تم حفظ ترتيب القسم بنجاح"
        save_order_error: "فشل في الحفظ. رجاء قم بإعادة تهيئة الصفحة وأعد المحاولة مرة أخرى."
      new:
        new_listing_category: "قسم إعلان جديد"
      form:
        category_name:
          category_title: "اسم القسم"
        category_parent:
          category_parent: "قسم متفرع"
          no_parent: "قسم رئيسي"
        category_transaction_types:
          transaction_types: "نوع الطلبات"
          transaction_types_description: ~
          select_all: "تحديد الكل"
          clear_all: "إلغاء تحديد الكل"
        buttons:
          save: حفظ
          cancel: إلغاء
      remove:
        remove_category: "حذف القسم"
        remove_category_name: "‎%{category_name}‎ حذف القسم"
        warning_remove_effects: ":سيؤثر على ‎%{category_name}‎ تحذير! حذف القسم"
        select_new_category: "اختر قسم جديد الذي سيتم نقل العناصر المدرجة أعلاه إليه:"
        buttons:
          remove: حذف
          cancel: إلغاء
    communities:
      edit_details:
        community_details: "التفاصيل الأساسية"
        community_look_and_feel: التصميم
        edit_community: "التفاصيل الأساسية"
        enabled_languages: "تفعيل اللغات"
        enabled_languages_description: "قم بتحديد اللغ الأساسية للمستخدمين الخيار الأول يكون الأساسي"
        default_language: "اللغة الأساسية"
        language_selection_disabled: ~
        community_name: "اسم السوق الإلكتروني"
        edit_community_name_description: ~
        community_slogan: "شعار السوق الإلكتروني"
        edit_community_slogan_description: ~
        community_description: "وصف السوق الإلكتروني"
        edit_community_description_description: ~
        community_search_placeholder: "ابحث في نص المساعدة"
        edit_community_search_placeholder_description: ~
        private_community_homepage_content: ~
        edit_private_community_homepage_content_description: ~
        update_information: "حفظ الإعدادات"
        invite_people: "‎%{service_name}‎ قم بدعوة مشتركين آخرين إلى"
        edit_signup_info: "معلومات الإشتراك"
        edit_signup_info_description: ~
        edit_info: "تعديل المعلومات"
        see_how_it_looks_like: "شاهد كيف تظهر"
        verification_to_post_listings_info_content: "تعليمات للمستخدمين الغير مؤكدين"
        verification_to_post_listings_info_content_description: ~
        verification_to_post_listings_info_content_default: ~
        contact_admin_link_text: "‎%{service_name}‎ تواصل مع مشرف"
        save: "حفظ الإعدادات"
        transaction_agreement: "اتفاق العملية"
        transaction_agreement_checkbox: "اجبار المستخدم على قبول اتفاق قبل العملية"
        transaction_agreement_checkbox_header: "عنوان الاتفاق"
        transaction_agreement_checkbox_label_description: ~
        transaction_agreement_text_header: "محتوى الاتفاق"
        transaction_agreement_description: ~
      edit_look_and_feel:
        edit_community_look_and_feel: "‎%{community_name}‎ تحرير مظهر السوق الإلكتروني"
        community_logo: الشعار
        community_logo_icon: "شعار لوسائل التواصل الاجتماعي وأجهزة المحمول"
        community_cover_photo: "صورة الواجهة"
        small_community_cover_photo: "صورة غطاء صغيرة"
        favicon: "شعار المتصفح"
        favicon_info_text: ~
        community_custom_color1: "اللون الرئيسي"
        community_slogan_color: "لون شعار السوق الإلكتروني"
        community_slogan_color_instructions_text: ~
        community_description_color: "لون وصف السوق الإلكتروني"
        community_description_color_instructions_text: ~
        new_listing_button_custom_color: "لون زر الإضافة الجديدة"
        logo_instructions_text_with_dimensions: ~
        logo_instructions_text_with_dimensions_no_placing: ~
        logo_icon_instructions_text_with_dimensions: ~
        logo_icon_instructions_text_with_dimensions_no_placing: ~
        cover_photo_visibility: "صورة الغطاء تظهر في الصفحة الرئيسية للمستخدمين الغير مسجلين."
        cover_photo_instructions_text_with_dimensions: ~
        small_cover_photo_visibility: "صورة الغطاء المصغرة تظهر في كل الصفحات ما عدا الصفحة الرئيسية للمستخدمين المسجلين"
        small_cover_photo_instructions_text_with_dimensions: ~
        main_content_width: ~
        custom_color1_instructions_text: ~
        new_listing_button_instructions_text: ~
        default_browse_view: "عرض كمتصفح عادي"
        default_browse_view_instructions_text: ~
        grid: شبكة
        list: قائمة
        map: خارطة
        name_display_type: "نوع عرض الإسم"
        name_display_type_instructions_text: "اختر كيف سيتم عرض اسم المستخدم في الموقع"
        full_name: "كامل الإسم (الأول والأخير)"
        first_name_with_initial: "عرض جزئي (الأول ...)"
        first_name_only: "الإسم الأول فقط (الأول)"
        invalid_color_code: "رمز اللون يجب أن يحتوي على ٦ أرقام أو أحرف A-F، مثال: D96E21"
        custom_head_script: "كود مخصص"
        custom_head_script_instructions_text: ~
      edit_text_instructions:
        edit_text_instructions: تعليمات
      edit_welcome_email:
        welcome_email_content: "محتوى الرسالة الترحيبية"
        welcome_email_content_description: ~
        edit_message: "تعديل الرسالة"
        send_test_message: "أرسل رسالة تجريبية"
      outgoing_email:
        title: "الإيميل المرسل"
        info: ~
        read_more: ~
        sender_address: "‎%{sender_address}‎ :إيميل المرسل"
        sender_address_default: ~
        need_to_change: "‎%{contact_support_link}‎ إذا أردت تغيير البريد الإلكتروني تواصل مع الدعم الفني"
        contact_support_link_text: "اتصل بالدعم الفني الخاص بـ Sharetribe"
        set_sender_address: "تعيين عنوان المرسل"
        sender_name_label: الإسم
        sender_name_placeholder: "اسم المرسل"
        sender_email_label: "البريد الإلكتروني"
        sender_email_placeholder: sender-email@example.com
        amazon_ses_notification: ~
        this_is_how_it_will_look: "هكذا تبدو:"
        send_verification_button: "أرسل رسالة التأكيد"
        change_sender_email: "تغيير البريد الإلكتروني للمرسل"
        successfully_saved: "تم حفظ بريد المرسل بنجاح، سيتم إرسال رسالة التأكيد حالا"
        successfully_saved_name: "تم تحديث اسم المرسل بنجاح"
        set_sender_name: "تغيير اسم المرسل"
        change_sender_name: "تغيير اسم المرسل"
        change_sender_prompt: "‎%{change_email_link}‎ أو ‎%{change_name_link}‎"
        status: "‎%{status}‎ :الحالة"
        status_verified: مؤكد-مستخدم
        status_error: "حصل خطأ ما. يرجى إعادة تهيئة الصفحة."
        status_requested: ~
        status_expired: ~
        status_resent: "تم ارسال رابط التأكيد مرة أخري ‎%{email}‎ ‎%{resend_link}‎"
        resend_link: "إعادة الإرسال"
        invalid_email_error: "خطأ في البريد الإلكتروني \"‎%{email}‎\""
        invalid_email_domain: ~
        invalid_email_domain_read_more_link: ~
        unknown_error: "حصل خطأ ما"
        white_label_offer: ~
        upgrade_plan_link: ~
        verification_sent_from: "تم ارسال رسالة التأكيد عبر ‎%{verification_sender_name}‎"
        follow_the_instructions: "يرجى اتباع التعليمات في البريد الإلكتروني لتأكيد عنوانك"
      getting_started:
        getting_started: ~
      available_languages:
        en: ~
        en-AU: ~
        en-GB: ~
        fr: ~
        fr-CA: ~
        es: ~
        es-ES: ~
        pt-PT: ~
        pt-BR: ~
        nb: ~
        sv: ~
        da-DK: ~
        fi: ~
        ru: ~
        de: ~
        el: ~
        nl: ~
        tr-TR: ~
        zh: ~
        ja: ~
        it: ~
      settings:
        settings: إعدادات
        general: عام
        access: "قبول التفضيلات"
        join_with_invite_only: "كل المشتركين يحق لهم الإشتراك إذا قام مشتركين مسجلين سابقا بدعوتهم"
        users_can_invite_new_users: "السماح لكل المشتركين بدعوة الآخرين"
        private: "السماح فقط للمشتركين المسجلين بمشاهدة الإعلانات والملفات الشخصية، اجعل هذا السوق خاص"
        require_verification_to_post_listings: "السماح فقط للمشتركين المؤكدين من المشرف بإضافة إعلانات"
        search_preferences: "تفضيلات البحث"
        default_search_type: "‎%{select_search_type}‎ :نوع البحث"
        keyword_search: "بحث بالكلمة"
        keyword_and_location_search: "طرق البحث بالكلمة والموقع"
        location_search: "بحث بالموقع"
        select_distance_unit: "أظهر المسافة بـ ‎%{distance_units_selector}‎"
        km: كلم
        miles: ميل
        show_only_nearby: "أظهر فقط الإعلانات القريبة عند البحث بواسطة الموقع"
        listing_preferences: "تفضيلات الإعلان"
        transaction_preferences: "تفضيلات الطلب"
        show_listing_publishing_date: ~
        show_category_in_listing_list: ~
        listing_comments_in_use: ~
        email_preferences: "تفضيلات البريد الإلكتروني"
        automatic_newsletters: ~
        email_admins_about_new_members: ~
        google_analytics_key: ~
        twitter_handle: ~
        update_settings: "حفظ الإعدادات"
        automatically_confirmed_no_escrow: ~
        automatic_newsletter_frequency: "‎%{frequency_dropdown}‎: أرسل نشرات إخبارية تلقائيا"
        newsletter_daily: يومي
        newsletter_weekly: أسبوعي
        delete_marketplace_title: ~
        type_marketplace_domain: ~
        type_marketplace_domain_placeholder: ~
        once_you_delete: ~
        are_you_sure: "هل أنت متأكد؟"
        i_understand_button: ~
        last_community_updates: ~
        you_will_be_redirected_to: ~
        delete_this_marketplace: ~
        payment_preferences: "نظام الدفع"
      manage_members:
        manage_members: "إدارة المستخدمين"
        email: "بريد إلكتروني"
        name: الإسم
        display_name: "الأسم المعروض"
        join_date: "تم الإنضمام"
        admin: المشرف
        posting_allowed: "النشر مسموح"
        ban_user: حظر
        saving_user_status: "جاري الحفظ..."
        save_user_status_successful: "تم الحفظ"
        export_all_as_csv: "استخرج الكل في ملف إكسل"
        save_user_status_error: "فشل في الحفظ. رجاء قم بإعادة تهيئة الصفحة وأعد المحاولة مرة أخرى."
        ban_user_confirmation: ~
<<<<<<< HEAD
        unban_user_confirmation: ~
=======
        unban_user_confirmation: "سوف يلغى الحظر عن هذا الحساب وسيتمكن من التسجيل مرة أخرى في السوق عبر نفس الحساب. هل أنت متأكد من ذلك؟"
>>>>>>> 42ecec67
        ban_me_error: "لا يمكنك حظر نفسك"
        search: بحث
        search_by_name_email: "ابحث عن اسم أو بريد إلكتروني أو اسم معروض"
        reset_search: "أظهر الكل"
        for_search_terms: ~
      new_layout:
        new_layout: "تصميم جديد"
        description_roadmap_new: ~
        enabled_for_you: "مفعل لك فقط"
        enabled_for_all: "تفعيل للكل"
        new_topbar: "قائمة علوية جديدة (متوفر على كل صفحة)"
        searchpage: "صفحة بحث جديدة تحتاج إلى شريط علوي جديد"
      social_media:
        social_media: "وسائل التواصل الاجتماعي"
        twitter_handle: ~
        twitter_handle_info_text: ~
        twitter_handle_info_text_with_instructions: ~
        twitter_instructions_link_text: "إقرأ المزيد"
        twitter_handle_placeholder: "اسم المستخدم"
        invalid_twitter_handle: ~
        facebook_connect: فيسبوك
        facebook_connect_info_text: ~
        facebook_connect_info_text_with_instructions: ~
        facebook_instructions_link_text: ~
        facebook_connect_id: ~
        invalid_facebook_connect_id: ~
        facebook_connect_secret: ~
        invalid_facebook_connect_secret: ~
        save: "حفظ الإعدادات"
      analytics:
        analytics: تحليلات
        google_analytics_key: ~
        google_analytics_key_info_text: ~
        google_analytics_key_info_text_with_instructions: ~
        google_analytics_instructions_link_text: ~
        save: "حفظ الإعدادات"
      menu_links:
        menu_links: "روابط القائمة"
        save: "حفظ الإعدادات"
        add_menu_link: ~
        title_placeholder: ~
        url_placeholder: ~
        title: العنوان
        language: اللغة
        url: الرابط
        empty: ~
        max_number_of_links: ~
        all: "إظهار الكل"
        max_number_of_links_info: ~
        about_page: نبذة
      topbar:
        topbar: "القائمة العلوية"
        new_listing_button_label: "أدخل نص جديد لزر الإضافة الجديدة"
        invalid_post_listing_button_label: "يرجى إعطاء نص صحيح لزر \"إدراج إعلان جديد\""
      transactions:
        export_all_as_csv: "استخرج الكل في ملف إكسل"
        transactions: "أظهر العملية"
        headers:
          conversation: ~
          listing: إعلان
          status: الحالة
          sum: المجموع
          started: بدأ
          last_activity: "التفاعل الأخير"
          initiated_by: البداية
          other_party: "جهة أخرى"
        status:
          free: محادثة
          pending: "قيد الإنتظار"
          preauthorized: مخول
          accepted: مقبول
          rejected: مرفوض
          paid: مدفوع
          confirmed: "تم إنجازه"
          canceled: ملغى
          initiated: ~
          pending_ext: ~
          none:
            free: المحادثات
          paypal:
            free: المحادثات
            pending: "قيد الانتظار"
            preauthorized: "مخول مسبقا"
            accepted: مقبول
            rejected: مرفوض
            paid: مدفوع
            confirmed: مؤكد
            canceled: ملغي
            initiated: "انتظار دفع باي بال"
            pending_ext: "انتظار دفع باي بال"
          stripe:
            free: محادثات
            pending: "قيد الانتظار"
            preauthorized: "مخول مسبقا"
            accepted: مقبول
            rejected: مرفوض
            paid: مدفوع
            confirmed: مؤكد
            canceled: ملغي
            initiated: "انتظار دفع سترب"
            pending_ext: "انتظار دفع سترب"
        not_available: "غير متوفر"
    custom_fields:
      edit:
        edit_listing_field: "‎%{field_name}‎ تعديل حقل الإعلان"
      edit_price:
        description: "أقل وأكبر قيمة للسعر فقط تؤثر على الفرز. ولا تحدد سعر الإعلان"
        edit_price_field: "تعديل حقل 'السعر'"
        show_price_filter_homepage: "أضف فرز بالسعر إلى الصفحة الرئيسية"
        price_min: "أقل قيمة لفرز السعر"
        price_max: "أكبر قيمة لفرز السعر"
      edit_location:
        edit_location_field: "تحرير حقل الإعلان \"الموقع\""
        this_field_is_required: "هذا الحقل إجباري"
      edit_expiration:
        edit_expiration_field: "تحرير حقل الإعلان \"تاريخ الانتهاء\""
        enable: "تفعيل تاريخ الانتهاء"
      form:
        field_required:
          this_field_is_required: "اجعل هذا الحقل إجباري عندما يتم إنشاء إعلان جديد"
          this_field_is_required_checkbox: ~
        search_filter:
          search_filter: "عرض طريقة الفرز باستخدام هذا الحقل في الصفحة الرئيسية"
          date_cant_be_filtered: "لا يوجد طريقة فرز لتاريخ حقل"
          text_cant_be_filtered: "لا يوجد طريقة فرز لحقل كلمة. حقل البحث في الموقع يؤدي غرض البحث عن كلمة."
      index:
        listing_fields: "فرز وحقول الإعلانات"
        listing_fields_help: ~
        add_new_field: "أضف حقل جديد"
        remove_field_confirmation: "؟‎%{field_name}‎ هل أنت متأكد من حذف الحقل"
        cancel: إلغاء
        save: حفظ
        field_title: "عنوان الحقل"
        field_type: "نوع الحقل"
        categories: "أقسام الأعلانات حيث سيتم استخدام الحقل"
        select_all: "تحديد الكل"
        clear_all: "إلغاء تحديد الكل"
        options: خيارات
        add_option: "+أضف خيارات"
        saving_order: "حفظ ترتيب الحقل"
        save_order_successful: "تم حفظ ترتيب الحقل بنجاح"
        save_order_error: "فشل في الحفظ. رجاء قم بإعادة تهيئة الصفحة وأعد المحاولة مرة أخرى."
        select_one: "حدد نوع الحقل"
        continue: استمرار
        minimum_value: أقل
        maximum_value: أكثر
        allow_decimals: "السماح بـالأرقام العشرية"
      new:
        new_listing_field: "حقل إعلان جديد"
      field_types:
        text: نص
        number: رقم
        dropdown: "قائمة عرض"
        checkbox_group: "اختيار متعدد"
        date: تاريخ
    emails:
      new:
        send_email_to_members: "أرسل رسالة إلى مستخدمين"
        send_email_to_members_title: "أرسل رسالة إلى جميع المستخدمين"
        send_email: "أرسل الرسالة"
        send_email_or: أو
        send_test_email: "أرسل رسالة تجريبية لنفسك"
        test_sent: "تم ارسال الرسالة التجريبية لصندوق البريد الخاص بك"
        send_email_article_title: "هذا الموضوع"
        send_email_article_text: "‎%{article_link}‎ لتفاصيل أكثر عن قطاع المستخدم"
        recipients:
          title: "لمن تريد أن ترسل الرسالة؟"
          options:
            all_users: "كل المستخدمين"
            with_listing: "االمستخدمون الذين وضعو إعلان واحد على الأقل"
            with_listing_no_payment: "المستخدمون الذين وضعو إعلان واحد على الأقل ولكن دون تفاصيل طريقة الدفع"
            with_payment_no_listing: "المستخدمون الذين وضعو تفاصيل طريقة الدفع ولكن دون الإعلان"
            no_listing_no_payment: "المستخدمون الذين لم يضعوا إعلان ولا تفاصيل طريقة الدفع"
        email_subject: "موضوع الرسالة"
        email_content: "محتوى الرسالة"
        email_content_placeholder: "ماذا تود أن تقول لهذا المستخدم؟"
        email_language: "لغة مستقبلي الرسالة"
        any_language: "أي لغة"
        message_will_be_sent_only_to_people_with_this_language: "حسب اللغة التي تختارها سترسل الرسالة لمستخدمي ‎%{service_name}‎"
        email_sent: "تم إرسال الرسالة"
    left_hand_navigation:
      general: عام
      users_and_transactions: "المستخدمين والعمليات"
      configure: تعديل
      emails_title: "عناوين بريدية"
      subscription: الإشتراك
      preview: "معاينة الموقع"
    listing_shapes:
      availability_title: الإتاحة
      read_more: ~
      read_more_availability_management: ~
      allow_providers_to_manage_availability: ~
      per_day_availability: "متاح باليوم"
      per_night_availability: "متاح بالليلة"
      pricing_units_disabled_info: "لا يمكن استخدام وحدات الأسعار عندما يكون التقويم مفعل."
      can_not_find_name: ~
      index:
        listing_shapes: "أنواع الطلب"
        description: ~
        read_more_about_order_types: ~
        add_new_shape: ~
        select_template: ~
        all_categories: "كل الأقسام"
        no_categories: "لا يوجد أقسام"
        category_count: "قسم ‎%{category_count}‎"
        header:
          listing_shape_name: "اسم نوع الطلب"
          listing_shape_categories: "الأقسام التي سيستخدم فيها"
        order:
          saving_order: "حفظ الطلب"
          save_order_successful: "تم حفظ نوع الطلب بنجاح"
          save_order_error: ~
      templates:
        selling_products: "بيع منتج"
        renting_products: "تأجير منتج"
        offering_services: "عرض خدمة"
        giving_things_away: "العرض مجانا"
        requesting: طلب
        announcement: "إعلان عام"
        custom: مخصص
      new:
        create_listing_shape: "إنشاء نوع طلب"
        create: إنشاء
        cancel: إلغاء
        create_success: "‎%{shape}‎ تم انشاء نوع طلب جديد"
        create_failure: ~
      edit:
        edit_listing_shape: "‎%{shape}‎ تحرير نوع الطلب"
        update: حفظ
        cancel: إلغاء
        update_success: "تم حفظها ‎%{shape}‎ تغييرات إلى نوع الطلب"
        update_failure: ~
        delete: "حذف نوع الطلب"
        can_not_delete_last: ~
        can_not_delete_only_one_in_categories: ~
      listing_shape_name: الإسم
      listing_shape_name_placeholder: "مثال. بيع"
      action_button_label: "تسمية زر المحاسبة"
      action_button_placeholder: "مثال. شراء"
      close_listings_action:
        zero: "إعلان ‎%{count}‎ إغلاق"
        one: "إعلان ‎%{count}‎ إغلاق"
        two: "إعلان ‎%{count}‎ إغلاق"
        few: "إعلانات ‎%{count}‎ إغلاق"
        many: "إعلان ‎%{count}‎ إغلاق"
        other: "إعلان ‎%{count}‎ إغلاق"
      confirm_close_listings_action:
        zero: "إعلان ‎%{count}‎ هل أنت متأكد من إغلاق عدد"
        one: "إعلان ‎%{count}‎ هل أنت متأكد من إغلاق عدد"
        two: "إعلان ‎%{count}‎ هل أنت متأكد من إغلاق عدد"
        few: "إعلانات ‎%{count}‎ هل أنت متأكد من إغلاق عدد"
        many: "إعلان ‎%{count}‎ هل أنت متأكد من إغلاق عدد"
        other: "إعلان ‎%{count}‎ هل أنت متأكد من إغلاق عدد"
      successfully_closed: "تم إغلاق الإعلان بنجاح"
      successfully_deleted: ~
      pricing_and_checkout_title: "التسعير والخروج"
      online_payments_label: "السماح للبائعين باستقبال دفعات عبر الإنترنت"
      shipping_label: "السماح للبائعين بتحديد سعر الشحن"
      price_label: "السماح للبائعين بوضع سعر لإعلاناتهم"
      units_title: "وحدة التسعير"
      units_desc: ~
      units:
        piece: بالقطعة
        hour: بالساعة
        day: باليوم
        night: بالليلة
        week: بالأسبوع
        month: بالشهر
      can_not_find: ~
      add_custom_unit: "+أضف وحدة سعر خاصة..."
      delete_custom_unit: حذف
      custom_unit_form:
        title: "وحدة سعر جديدة"
        label_heading: تسمية
        selector_label_heading: "محدد التسمية"
        label_placeholder: "مثال. \"كيلو\"، \"٣٠ دقيقة\"، \"شخص\"، \"حصة\""
        selector_placeholder: "مثال. \"عدد الأشخاص\" ، \"الكمية بالكيلو\""
        per: بـ
        unit_type:
          heading: "نوع الوحدة"
          quantity_label: "الكمية (بالقطعة، بالكيلو، بالشخص، بالساعة...)"
          time_label: "الوقت (بالـ ٣٠ دقيقة، بالثلاثة أسابيع، بالسنة...)"
    paypal_accounts:
      marketplace_paypal_integration: "مفضلات نظام الدفع"
      preferences_updated: "تم تحديث تفضيلات نظام الدفع"
      contact_support_link_text: "اتصل بالدعم الفني"
      integration_info_text: ~
      link_paypal_personal_account_label: "هل تقوم بتقديم خدمات أو منتجات بنفسك؟"
      link_paypal_personal_account: ~
      link_stripe_personal_account: ~
      link_paypal_and_stripe_personal_account: ~
      personal_payment_preferences_link_text: "حسابك الخاص في السوق الإلكتروني"
      read_more_about_paypal: ~
      edit_payment_settings: "تعديل إعدادات طريقة الدفع"
      supported_currencies_information_text: ~
      currency_change_warning_text: ~
      marketplace_currency_label: ":عملة السوق الإلكتروني"
      minimum_listing_price_label: ~
      transaction_fee_label: ~
      minimum_transaction_fee_label: ~
      save_settings: "حفظ الإعدادات"
      minimum_listing_price_below_tx_fee: ~
      minimum_listing_price_below_min: ~
    payment_preferences:
      title: "تفضيلات نظام الدفع"
      general_settings: ~
      connect_a_payment_provider: ~
      contact_support: ~
      no_payments_link_text: ~
      your_country: ~
      you_cannot_use_online_payments: ~
      which_to_choose: ~
      you_can_use_stripe_or_paypal: ~
      you_can_use_stripe_only: ~
      read_more_stripe: ~
      you_can_use_paypal_only: ~
      read_more_paypal: ~
      read_more_about_paypal_and_stripe: ~
      general_settings_updated: ~
      transaction_fee_settings_updated: ~
      choose_popup_text: ~
      invalid_api_keys: ~
      missing_api_keys: ~
      stripe_verified: ~
      change_settings: ~
      configure_stripe: ~
      configure_paypal: ~
      transaction_fee_settings: ~
      transaction_fee_save: ~
      stripe_fee: ~
      stripe_fee_notice: ~
      fee_should_be_less_than_minimum_price: ~
      confirm_disable: ~
      stripe_connected:
        title: ~
        disable: "تعطيل سترب"
        disabled: "سترب غير مفعل"
        enable: "إعادة تفعيل سترب"
      paypal_connected:
        title: ~
        disable: "تعطيل باي بال"
        disabled: "باي بال غير مفعل"
        enable: "إعادة تفعيل باي بال"
      cannot_enable_gateway: "‎%{gateway}‎ لا يمكنك تفعيل طريقة الدفع ."
      cannot_disable_gateway: "‎%{gateway}‎ لا يمكنك تعطيل طريقة الدفع ."
      stripe_form:
        add_your_api_keys: ~
        how_to_get_these: ~
        publishable_key_example: "‎%{api_publishable_key_example}‎ على سبيل المثال:"
        secret_key_example: "‎%{api_secret_key_example}‎ على سبيل المثال:"
        save_api_keys: ~
        invalid_secret: "صحيح ‎%{secret_key}‎ هذا لا يظهر بأنه"
        invalid_publishable: "صحيح ‎%{publishable_key}‎ هذا لا يضهر بأنه"
      index:
        header: ~
        info: ~
        active: ~
        gateway: ~
        process: ~
        commission: ~
        minimum_price: ~
        minimum_fee: ~
        api_verified: ~
        actions: ~
        payments_not_enabled: ~
    transaction_types:
      sell: بيع
      rent: تأجير
      give: مجانا
      lend: إعارة
      swap: مبادلة
      service: عرض
      request: طلب
      inquiry: تصريح
      share_for_free: "المشاركة مجانا"
      default_action_button_labels:
        sell: شراء
        rent: تأجير
        request: عرض
        offer: طلب
        inquiry: اتصال
  common:
    edit_page: "حرر الصفحة"
    default_community_slogan: "سوق اجتماعي"
    default_community_description: "هذا المكان لبيع، تأجير، مبادلة ومشاركة المنتجات والخدمات مع الأعضاء الآخرين في السوق الإلكتروني"
    cancel: إلغاء
    fields_that_are_mandatory: "الحقول المعلمة بـ (*) هي حقول إجبارية"
    or: أو
    password: "كلمة المرور"
    service_name: "‎%{service_name}‎"
    share_types:
      request: طلب
      offer: عرض
      borrow: إعارة
      buy: شراء
      give_away: مجانا
      lend: إقراض
      receive: "الأخذ مجانا"
      rent: تأجير
      rent_out: تأجير
      sell: بيع
      offer_to_swap: مبادلة
      request_to_swap: مبادلة
      share_for_free: "شارك مجانا"
      accept_for_free: "أريد الاستخدام مجانا"
    categories:
      item: عناصر
      favor: خدمات
      rideshare: توصيلة
      housing: مساحات
      tools: أدوات
      sports: "نشاطات رياضية"
      music: موسيقى
      books: "كتب ومجلات"
      games: ألعاب
      furniture: عفش
      outdoors: "التخييم والخروج"
      food: "الطعام والمطبخ"
      electronics: إلكترونيات
      pets: "حيوانات أليفة"
      film: "أفلام وبرامج"
      clothes: "ملابس وإكسسوارات"
      garden: الحديقة
      travel: السفر
      other: أخرى
    username: "اسم المستخدم"
    username_or_email: "بريد إلكتروني أو اسم المستخدم"
    what_is_this: "ما هذا؟"
    removed_user: "مستخدم محذوف"
    payment_fee_info:
      title: ~
      title_paypal: ~
      stripe: ~
      paypal: ~
      info: ~
    paypal_fee_info:
      title: ~
      body_text: ~
      body_text_accept: |-
          يتم معالجة هذه العملية من خلال باي بال. يقوم باي بال بخصم عمولة معالجة العملية. تتراوح نسبة الخصم من ٢ بالمئة إلى ٥ بالمئة من مجموع البيع الكلي بالاعتماد على حجم مبيعاتك الشهرية وبلد الإقامة للبائع. بشكل عام المبيعات الداخلية لها نسبة خصم عمولة أقل من المبيعات الدولية. وللمبيعات الأعلى شهريا لها خصم على نسبة العمولة.
          بعد كل عملية بيع سوف يصلك إيصال يعرض لك نسبة العمولة المخصومة بالضبط. يمكنك معرفة عمولة الخصم من خلال الدخول لحسابك في باي بال والذهاب إلى ‎%{link_to_paypal}‎ .
      link_to_paypal_text: هنا
    paypal_only_fee_info:
      title: ~
      body_text: ~
      link_to_paypal_text: ~
    stripe_fee_info:
      title: ~
      body_text: ~
      link_to_stripe_text: ~
  conversations:
    accept:
      details: "تفاصيل الطلب"
      order_by: "‎%{orderer_link}‎ طلب بواسطة"
      accept_offer: "اقبل العرض"
      accept_request: "اقبل الطلب"
      reject_offer: "ليس الآن"
      reject_request: "ليس الآن"
      close_listing: "‎%{listing_title_link}‎ أغلق الإعلان"
      update_later: "اترك الإعلان مفتوحا"
      optional_message: "رسالة اختيارية"
      price_to_pay: "المجموع الذي يجب دفعه"
      accept: قبول
      decline: رفض
      quantity_label: "الكمية:"
      sum_label: "المجموع الفرعي:"
      service_fee_label: ":‎%{service_name}‎ رسوم خدمة"
      you_will_get_label: "ستحصل على:"
      total_label: "المجموع:"
      total_value: "*‎%{seller_gets}‎"
      total_value_paypal: ~
      total_value_stripe: ~
      paypal_fee_info: ~
      payment_fee_info: ~
      shipping_price_label: "الشحن:"
      stripe-fee_label: ~
    confirm:
      confirm_description: "إذا تم إكمال طلبك يجب عليك تأكيد ذلك بعدها يمكنك إعطاء رأيك"
      cancel_description: "إذا لم يتم إتمام طلبك يمكنك تحديده بـ \"خلاف\" ومازال باستطاعتك إعطاء رأيك في الجهة الأخرى وشرح ما حدث"
      cancel_payed_description: "إذا تم قبول طلبك ولكن ما زلت في شك من قرارك يمكنك إلغاء الطلب قبل إتمام عملية الدفع"
      canceling_payed_transaction: "إلغاء العملية"
      confirm: مكتملة
      cancel: خلاف
      continue: استمرار
      give_feedback_to: "‎%{person_link}‎ أعط رأيك في"
      do_not_give_feedback: "تخطى الرأي"
    details:
      day: يوم
      days: أيام
      price_per_day: "‎%{price}‎: السعر باليوم"
    index:
      loading_more_messages: "تحميل رسائل إضافية"
      message_partitive: رسالة
      messages_partitive: رسائل
      no_received_messages: "لا توجد رسائل"
      no_sent_messages: "لا توجد رسائل مرسلة"
    conversation:
      accepted_request: "تم قبول الطلب"
      accepted_offer: "تم قبول العرض"
      rejected_request: "تم رفض الطلب"
      rejected_offer: "تم رفض العرض"
      confirmed_request: "تم إكمال الطلب"
      confirmed_offer: "تم إكمال العرض"
      canceled_request: "تم إلغاء الطلب"
      canceled_offer: "تم إلغاء العرض"
      message_from: "‎%{person}‎ رسالة من"
      about_listing: "‎%{listing_title}‎ عن الإعلان"
      free_message: "رسالة مباشرة"
      message_content_not_available: "محتوى الرسالة غير متوفر"
    message:
      accepted_request: "قَبِل الطلب"
      received_payment: "‎%{sum}‎ قبل الطلب وتم استقبال دفعة بقيمة"
      accepted_offer: "قَبِل العرض"
      rejected_request: "رفض الطلب، وألغى عملية الشراء"
      rejected_offer: "ألغى العرض"
      confirmed_request: "حدد الطلب بالمكتمل"
      confirmed_offer: "حدد العرض بالمكتمل"
      canceled_request: "ألغى الطلب"
      canceled_offer: "ألغى العرض"
      paid: "‎%{sum}‎ تم دفع"
      payment_preauthorized: ~
    new:
      message: رسالة
      message_to: "‎%{author_name}‎ رسالة إلى"
      optional_message_to: "‎%{author_name}‎ رسالة اختيارية إلى"
      send_message: "ارسل رسالة"
      send: أرسل
      this_message_is_private: "بذلك ‎%{person}‎ سيتم إشعار ‎%{person}‎ هذه الرسالة خاصة بينك وبين"
      you_will_get_notified_of_acceptance: "برفض أو الموافقة على عرضك ‎%{person}‎ سيصلك إشعار على بريدك عندما يقوم"
      you_will_get_notified: "على الإجابة عليك ‎%{person}‎ سيصلك إشعار على بريدك عندما يقوم"
      title: عنوان
      send_message_to_user: "‎%{person}‎ أرسل رسالة إلى"
      about_listing: "‎%{listing_title}‎ عن الإعلان"
      author_has_to_accept_request: "يجب عليه قبول الطلب قبل أن تتمكن من الدفع ‎%{author_name}‎"
    show:
      in_response_to_listing: "عن الإعلان"
      message_sent_by: "أرسلت بواسطة"
      message_sent_to: "أرسلت إلى"
      send_reply: "إرسال رد"
      write_a_reply: "أكتب رسالة:"
      conversation_about_listing: "‎%{listing}‎ عن ‎%{person}‎ مع"
      conversation_with_user: "‎%{person}‎ مع"
      conversation_with: "‎%{person}‎ محادثة مع"
      last_message_at: "(‎%{time}‎ الرسالة الأخيرة )"
      price: "‎ %{price} :السعر"
      sum: "‎%{sum}‎: المجموع"
      total: "‎%{total}‎: المجموع"
    status:
      payment_errored: ~
      payment_errored_starter: ~
      payment_errored_author: ~
      cancel_payed_transaction: إلغاء
      feedback_given: "تم تقديم الرأي"
      feedback_skipped: "تخطى إعطاء الرأي"
      give_feedback: "أعطي رأيك"
      offer_accepted: مقبول
      offer_rejected: مرفوض
      offer_canceled: "تم الإلغاء"
      offer_confirmed: مكتمل
      offer_paid: "تم الدفع بنجاح"
      offer_preauthorized: "تم الدفع بنجاح"
      offer_waiting_for_payment: "ليتم عملية الدفع ‎%{requester_name}‎ ينتظر"
      pay: ادفع
      preauthorized: "تم إتمام عملية الدفع بنجاح"
      paid: "تم الدفع بنجاح"
      pending_external:
        paypal:
          multicurrency: ~
          verify: ~
          intl: ~
      waiting_for_current_user_to_deliver_listing: "‎%{listing_title}‎ ينتظرك لإتمام الطلب على"
      waiting_for_listing_author_to_deliver_listing: "‎%{listing_title}‎ لاتمام الطلب على ‎%{listing_author_name}‎ ينتظر"
      request_accepted: مقبول
      request_rejected: مرفوض
      request_confirmed: مكتمل
      request_canceled: "تم الإلغاء"
      request_paid: "تم الدفع بنجاح"
      request_preauthorized: "تم اعتماد عملية الدفع"
      skip_feedback: "تخطى الرأي"
      waiting_for_listing_author_to_accept_offer: "ليقبل العرض ‎%{listing_author_name}‎ ينتظر"
      waiting_for_listing_author_to_accept_request: ~
      waiting_for_you_to_accept_request: "ينتظرك لقبول الطلب"
      waiting_confirmation_from_requester: "ليقوم بتغيير حالة الطلب إلى مكتمل ‎%{requester_name}‎ ينتظر"
      waiting_confirmation_from_you: "ينتظرك لإكمال العرض"
      waiting_payment_from_requester: "ليتم عملية الدفع ‎%{requester_name}‎ ينتظر"
      waiting_payment_from_you: "ينتظرك لإتمام الدفع"
      waiting_feedback_from_you: "ينتظرك لإعطاء رأيك"
      pending_external_inbox:
        paypal:
          multicurrency: ~
          intl: ~
          unknown_reason: ~
          verify: ~
    status_link:
      accept_offer: "اقبل هذا العرض"
      accept_request: "اقبل هذا الطلب"
      reject_offer: "ليس الآن"
      reject_request: "ليس الآن"
      accept_preauthorized_offer: "اقبل هذا العرض"
      accept_preauthorized_request: "اقبل هذا الطلب"
      reject_preauthorized_offer: "ليس الآن"
      reject_preauthorized_request: "ليس الآن"
      confirm: مكتملة
      cancel: خلاف
  feedback:
    feedback_subject: "‎%{service_name}‎ رسالة جديدة لـ"
    feedback_body: ~
    unlogged_user: "مستخدم غير مسجل"
    anonymous_user: "مستخدم مجهول"
  community_memberships:
    access_denied:
      access_denied: "الدخول ممنوع"
      you_are_banned_in_this_community: ~
      contact_page_link: "اتصل بهم"
    new:
      welcome_fb_user: |-
          !‎%{name}‎
          ،‎%{service_name}‎
          أهلا بك في
      fb_join_accept_terms: "هنالك خطوة أخيرة وهي قبول شروط الإستخدام ‎%{service_name}‎ للإنضمام إلى"
      join_community: "‎%{service_name}‎ إنضم إلى"
      you_can_join: "في الأسفل ‎%{service_name}‎ بعد الموافقة على شروط ‎%{service_name}‎ يمكنك الإنضمام إلى"
      you_can_join_email_confirmation: ~
      you_can_join_email_confirmation_multiple_addresses: ~
      you_can_join_with_invite_only: ~
      if_want_to_view_content: "دون أن تكون عضوا فيها يجب عليك ‎%{service_name}‎ إذا أردت عرض محتوى"
      log_out: "تسجيل الخروج"
      join_community_button: "‎%{service_name}‎ إنضم إلى"
    give_consent:
      invitation_code_invalid_or_used: "رمز الدعوة غير صحيح أو مستخدم مسبقا."
      email_not_allowed: "هذا البريد الإلكتروني غير مسموح له في ‎%{service_name}‎"
      email_not_available: "البريد الإلكتروني مسجل مسبقا"
      consent_not_given: "لم يتم قبول شروط الاستخدام"
  emails:
    accept_reminder:
      remember_to_accept_offer: "‎%{sender_name}‎ تذكير بقبول أو رفض العرض المقدم من"
      remember_to_accept_request: "‎%{sender_name}‎ تذكير بقبول أو رفض الطلب المقدم من"
      you_can_accept_or_reject_offer_at: "يمكنك قبول أو رفض العرض على"
      you_can_accept_or_reject_request_at: "يمكنك قبول أو رفض الطلب على"
      you_have_not_yet_accepted_or_rejected_offer: "‎%{date}‎ الذي استقبلته في تاريخ ‎%{title}‎ لم تقم بعد بقبول أو رفض العرض"
      you_have_not_yet_accepted_or_rejected_request: "‎%{date}‎ الذي استقبلته في تاريخ ‎%{title}‎ لم تقم بعد بقبول أو رفض الطلب"
      show_thread: "أظهر المحادثة"
    branding:
      powered_by: ~
      create_own: ~
      learn_more: "تعلم المزيد"
    confirm_reminder:
      you_have_not_yet_confirmed_or_canceled_request: ~
      remember_to_confirm_request: "تذكير بتأكيد أو إلغاء الطلب"
      if_will_not_happen_you_should_cancel: ~
      cancel_it_link_text: إلغاء
      automatic_confirmation: ~
    payment_settings_reminder:
      remember_to_add_payment_details: "تذكر إضافة تفاصيل عملية الدفع لاستقبال الدفعات"
      you_have_added_listing_with_payment: "ولكنك لم تضف بعد معلومات الدفع لكي تستقبل دفعات يجب عليك إضافة معلومات الدفع ‎%{listing_link}‎ لقد قمت بإضافة"
      please_go_to_payment_settings: "رجاء قم بزيارة ‎%{payment_settings_link}‎ وقم بتعبئة معلومات الدفعة"
      payment_settings_link: "إعدادات طريقة الدفع"
    transaction_confirmed:
      here_is_a_message_from: ~
      request_marked_as_confirmed: "تم إتمام طلبك - تذكر بإعطاء رأيك"
      request_marked_as_canceled: "تم إلغاء الطلب"
      has_marked_request_as_confirmed: ~
      has_marked_request_as_canceled: ~
      giving_feedback_is_good_idea: ~
      give_feedback_to: "‎%{other_party_given_name}‎ أعط رأيك في"
    transaction_automatically_confirmed:
      subject: "تم إكمال الطلب تلقائيا - تذكر بإعطاء رأيك"
      we_have_marked_request_as_confirmed: ~
    booking_transaction_automatically_confirmed:
      subject: "تم إكمال الطلب تلقائيا - تذكر بإعطاء رأيك"
      we_have_marked_request_as_confirmed: ~
    automatically_confirmed_footer:
      giving_feedback_is_good_idea: ~
      give_feedback_to: "‎%{other_party_given_name}‎ أعط رأيك في"
      show_thread: "أظهر المحادثة"
    confirmation_instructions:
      confirmation_instructions_signature: "‎%{service_name}‎ فريق ‎<br/>‎شكرا جزيلا"
      need_to_confirm: "قم بتأكيد بريدك الإلكتروني بالضغط على الزر في الأسفل ‎%{service_name}‎ للإلتحاق بـ"
      confirmation_link_text: "تأكيد العنوان الخاص بي"
      or_paste_link: "بدلا من ذلك، يمكنك نسخ الرابط بالأسفل واضافته إلى المتصفح الخاص بك:"
    common:
      hey: "،‎%{name}‎ مرحبا"
      kassi_team: "‎%{service_name}‎ فريق عمل"
      thanks: "شكرا جزيلا"
      dont_want_to_receive_these_emails: "لا تريد استقبال هذه الرسائل الإلكترونية؟"
      edit_your_email_settings_here: "قم بتعديل إعدادات بريدك الإلكتروني هنا"
      message_not_displaying_correctly: "هل هذا البريد الإلكتروني مكتوب بشكل جيد؟"
      view_it_in_your_browser: "اعرض في المتصفح الخاص بك"
      or: أو
      unsubscribe_from_these_emails: "إلغاء الإشتراك من هذه النشرات الإخبارية"
    conversation_status_changed:
      has_accepted_your_offer: "‎%{listing}‎ قام بقبول عرضك ‎%{accepter}‎"
      has_accepted_your_request: "‎%{listing}‎ قام بقبول طلبك ‎%{accepter}‎"
      has_rejected_your_offer: "‎%{listing}‎ قد رفض عرضك ‎%{accepter}‎"
      has_rejected_your_request: "‎%{listing}‎ قد رفض طلبك ‎%{accepter}‎"
      view_thread: "أظهر المحادثة"
      your_offer_was_accepted: "لقد تم قبول عرضك"
      your_offer_was_rejected: "لقد تم رفض عرضك"
      your_request_was_accepted: "لقدم تم قبول طلبك"
      your_request_was_rejected: "لقدم تم رفض طلبك"
      you_can_now_pay_to: "‎%{payment_receiver}‎ يمكنك الآن دفع القيمة المطلوبة لـ"
      pay_now: "إدفع الآن"
      remember_to_confirm: ~
    invitation_to_kassi:
      hi: مرحبا!
      you_have_been_invited_to_kassi: "‎%{service_name}‎ قام بدعوتك إلى ‎%{inviter}‎"
      here_is_a_message_from: ":‎%{inviter}‎ هنالك رسالة شخصية من"
      join_now: "إنضم الآن"
      invitation_code: "‎%{code}‎ :رمز التفعيل"
    new_comment:
      has_commented_your_listing_in_kassi: "‎%{listing}‎ قام بالتعليق على إعلانك ‎%{author}‎"
      view_comment: "أظهر التعليق"
      you_have_a_new_comment: "‎‎%{service_name}‎  قام بالتعليق على ‎%{author}‎"
      listing_you_follow_has_a_new_comment: "‎%{service_name}‎‎ علق على إعلان تقوم بمتابعته في ‎%{author}‎"
      has_commented_listing_you_follow_in_kassi: "‎%{service_name}‎ الذي تتابعه ‎%{listing}‎ قام بالتعليق على الإعلان ‎%{author}‎"
    new_message:
      view_message: "أظهر الرسالة"
      has_sent_you_a_message_in_kassi: "‎%{service_name}‎ قام بإرسال رسالة لـ ‎%{sender}‎"
      you_have_a_new_message: "‎%{sender_name}‎ من قبل ‎%{service_name}‎ رسالة جديدة من لـ"
    new_payment:
      new_payment: "لقم استقبلت دفعة جديد"
      price_per_unit_type: "‎%{unit_type}‎ السعر بـ"
      quantity: "الكمية:"
      you_have_received_new_payment: ~
    payment_receipt_to_seller:
      payment_gateway_fee: ~
      shipping_total: ~
      product: ~
      price_payer_paid: ~
      service_fee: ~
      you_will_get: ~
      new_payment: ~
      price_per_unit_type: ~
      quantity: ~
      you_have_received_new_payment: ~
    payment_receipt_to_payer:
      receipt_of_payment: ~
      you_have_made_new_payment: ~
      product: ~
      price_per_unit_type: ~
      duration: ~
      quantity: ~
      subtotal: ~
      total: ~
      price: ~
      service_fee: ~
      stripe_gateway_fee: ~
      paypal_gateway_fee: ~
      money_will_be_transferred: ~
    paypal_new_payment:
      paypal_gateway_fee: ":رسوم باي بال"
      shipping_total: "الشحن:"
    braintree_new_payment:
      product: "المنتج:"
      price_payer_paid: ":مدفوع ‎%{payer_full_name}‎ سعر"
      service_fee: ":‎%{service_name}‎ رسوم خدمة"
      you_will_get: "المجموع:"
    receipt_to_payer:
      receipt_of_payment: "وصل الدفع"
      you_have_made_new_payment: ~
      product: المنتج
      price_per_unit_type: "‎%{unit_type}‎ السعر بـ"
      duration: المدة
      quantity: الكمية
      subtotal: "المجموع الجزئي"
      total: المجموع
      price: السعر
      service_fee: "رسوم الخدمة"
      stripe_gateway_fee: ~
      paypal_gateway_fee: ~
      money_will_be_transferred: ~
    new_testimonial:
      has_given_you_feedback_in_kassi: "‎‎%{service_name}‎ قام بإعطاء رأيه في ‎%{name}‎"
      you_can_give_feedback_to: "‎%{name}‎ لم تقم بإعطاء رأيك عن"
      view_feedback: "أظهر الرأي"
    new_update_to_listing:
      listing_you_follow_has_been_updated: "الإعلان الذي تتابعه قد تم التعديل عليه"
      has_updated_listing_you_follow_in_kassi: "‎%{service_name}‎ الذي تتابعه ‎%{listing}‎ قام بالتحديث على الإعلان ‎%{author}‎"
      view_changes: "أظهر التغيرات"
    community_updates:
      added_offer: ":أضاف إعلان ‎%{name_link}‎"
      added_request: ":أضاف إعلان ‎%{name_link}‎"
      added_listing: "قام بإضافة إعلان: ‎%{name_link}‎"
      update_mail_title: "‎%{title_link}‎ آخر تحديثات"
      title_link_text: "‎%{community_name}‎"
      intro_paragraph: "‎%{time_since_last_update}‎ خلال ‎%{community_link}‎ آخر مستجدات"
      intro_paragraph_link_text: "‎%{community_name}‎"
      reduce_email_footer_text: "‎%{settings_link}‎ أو ‎%{unsubscribe_link}‎ كثير من الإشعارات؟"
      settings_link_text: "قم بتعديل إعدادات بريدك الإلكتروني هنا"
      unsubscribe_link_text: "إلغاء الإشتراك"
    newsletter:
      hi: "،‎%{name}‎ مرحبا"
      newest_offers: "ماذا يقدم الآخرين حاليا"
      newest_requests: "ماذا يحتاج الآخرين حاليا"
      text_version_text: |-
          ‎%{url}‎
          هل باستطاعتك مشاركة ما يحتاجه الآخرين؟ أو هل أنت بحاجة إلى شيء موجود عند الآخرين؟ قم بعمل طلب أو عرض أو تصفح كل ما يطلبه أو يقدمه الآخرين في
    reset_password_instructions:
      change_my_password: "تغيير كلمة المرور"
      reset_password_instructions: ~
    testimonial_reminder:
      remember_to_give_feedback_to: "‎%{name}‎ تذكير! قم بإعطاء رأيك عن"
      you_have_not_given_feedback_yet: "‎%{given_name}‎ تذكر بإعطاء رأيك عن. ‎‎%{event}‎ للحدث ‎%{name}‎ لم تقم بإعطاء رأيك لـ"
    transaction_preauthorized:
      subject: ~
      transaction_requested_by_user: ~
      you_have_time_to_accept: ~
      if_you_do_accept: "إذا قمت بالموافقة على الطلب في هذه الفترة المحددة، ستستلم النقود مباشرة إلى حسابك"
      if_you_do_accept_stripe: ~
      if_you_do_not_accept: |-
          إذا قمت برفض الطلب أو لم تقم بالموافقة عليه في هذه الفترة الزمنية المحددة، ستلغى العملية مباشرة، 
          ولن يخصم من حساب مقدم الطلب ولن تستلم الدفعة. ‎%{requester}‎
      click_here_to_reply: "اضغط هنا للرد على الطلب"
    transaction_preauthorized_reminder:
      subject: ~
      remember_to_accept: ~
      one_day_left: ~
      click_here_to_reply: "اضغط هنا للرد على الطلب"
    welcome_email:
      welcome_email_subject: "‎%{service_name}‎ أهلا بك في"
      welcome_to_marketplace: "سعداء بوجودك معنا ‎%{service_name}‎ أهلا بك في"
      love_marketplace_crew: "‎%{service_name}‎ مع كامل الاحترام والتقدير"
      welcome_email_footer_text: |-
          ‎%{settings_link}‎
          ؟‎%{service_name}‎
          ما هي الرسائل التي تود استقبالها من
      settings_link_text: "تأكد من الإعدادات الخاصة بك"
    new_listing_by_followed_person:
      subject: "‎%{service_name}‎ قام بوضع إعلان جديد ‎‎%{author_name}‎"
      has_posted_a_new_listing: ":‎%{author_name}‎ قام بوضع إعلان جديد"
      you_are_receiving_this_because: "‎%{author_name}‎ لقد استقبلت إشعارا لأنك تتابع"
      view_listing: "أظهر الإعلان"
    new_member_notification:
      new_member_has_joined: ~
      this_is_automatic_message: "هذه رسالة تلقائية مرسلة من قبل مشرف ‎%{community}‎"
      person_name: "الإسم:"
      person_email: "البريد الإلكتروني:"
  error_messages:
    booking:
      booking_failed_payment_voided: "فشل في الحجز بسبب خطأ غير معروف. يرجى المحاولة مرة أخرى. لم يتم احتساب أي تكلفة عليك."
      double_booking_payment_voided: "نأسف، المواعيد المختارة لم تعد متوفرة. يرجى اختيار مواعيد أخرى. لم يتم احتساب أي تكلفة عليك."
    onboarding:
      server_rendering: ~
    listings:
      departure_time: "وقت الإقلاع يجب أن يكون في الفترة من الوقت الحالي إلى سنة من الآن"
      share_type: "يجب إختيار واحدة على الأقل."
      valid_until: "هذا التاريخ يجب أن يكون في الفترة التي تبدأ من الوقت الحالي إلى ٦ أشهر من الآن"
      price: "السعر يجب أن يكون رقم كاملا"
      minimum_price: "‎%{currency}‎ ‎%{minimum_price}‎ أقل سعر هو"
    testimonials:
      you_must_explain_not_neutral_feedback: "إذا كنت تود إبداء رأي غير محايد، يجب عليك توضيح السبب"
      you_must_select_a_grade: "تذكر بإعطاء رأيك عن خبرتك هل كانت جيدة أم سيئة"
    transaction_agreement:
      required_error: "يجب عليك قبول الاتفاق"
    paypal:
      transaction_cannot_complete: "لا يمكن إتمام العملية. قد يكون السبب تعذر تأكيد البطاقة الإئتمانية من البنك. يرجى إعادة العملية الشرائية باستخدام وسيلة دفع أخرى"
      buyer_cannot_pay_error: ~
      pending_review_error: ~
      seller_express_checkout_disabled: ~
      generic_error: ~
      cancel_error: ~
      accept_authorization_error: ~
      reject_authorization_error: ~
    stripe:
      generic_error: ~
  error_pages:
    back_to_kassi_front_page: "العودة إلى صفحة المقدمة"
    error_404:
      if_you_believe: "إذا كنت ترى بأن العنوان صحيح، نرجو منك مساعدتنا في تصحيح الأخطاء عن طريق تعريفنا بالعنوان الذي سبب الخطأ وما يجب مشاهدته على الصفحة من النموذج أدناه"
      page_can_not_be_found: "تعذر الوصول إلى الصفحة!"
      page_you_requested_can_not_be_found: "الصفحة المراد الوصول إليها غير موجودة، هل أنت متأكد من كتابة العنوان الصحيح؟"
    error_404_title: "لم يتم العثور على الصفحة"
    error_410:
      page_removed: "تم إزالة الصفحة"
      page_you_requested_has_been_removed: "الصفحة المطلوبة تم حذفها"
      page_removed_reason: ~
    error_410_title: "تم حذف الصفحة"
    error_500:
      temporary_unavailable: "السوق غير متوفر حاليا"
      unable_to_process: ~
      we_hate_this: ~
      refer_to_error_id: ~
    error_500_title: "خطأ في تحميل الصفحة"
    error_description: "شرح الخطأ"
    no_javascript:
      javascript_is_disabled_in_your_browser: "تم إيقاف عمل Javascript على المتصفح الخاص بك"
      kassi_does_not_currently_work_without_javascript: "من المتصفح الخاص بك ثم قم بتحميل الصفحة مرة أخرى javascript يجب عليك تفعيل خاصية javascript لا تعمل بشكل صحيح دون ‎%{service_name}‎"
      contact_us: "اتصل بنا"
      send_feedback: "أرسل رسالة"
      your_feedback_to_admins: "‎%{service_name}‎ رسالتك إلى فريق عمل"
    send: أرسل
    your_email_address: "بريدك الإلكتروني"
  errors:
    messages:
      invalid_date: "التاريخ غير صحيح"
      invalid_time: "الوقت غير صحيح"
      invalid_datetime: "الموعد غير صحيح"
      is_at: "‎%{restriction}‎ يجب أن يكون عند"
      before: "‎%{restriction}‎ يجب أن يكون قبل"
      on_or_before: "‎%{restriction}‎ يجب أن يكون عند أو قبل"
      after: "‎%{restriction}‎ يجب أن يكون بعد"
      on_or_after: "‎%{restriction}‎ يجب أن يكون عند أو بعد"
      positive_number: "أدخل رقم."
  event_feed_events:
    accept:
      has_accepted_lend_item: "‎%{time_ago}‎ ‎%{listing_title}‎ ‎%{requester_name}‎ وافق على إعارة ‎%{offerer_name}‎"
      has_accepted_borrow_item: "‎%{time_ago}‎ ‎%{listing_title}‎ ‎%{requester_name}‎ وافق على إعارة ‎%{offerer_name}‎"
      has_accepted_rent_out_item: "‎%{time_ago}‎ ‎%{listing_title}‎ ‎%{requester_name}‎ وافق على تأجير ‎%{offerer_name}‎"
      has_accepted_rent_item: "‎%{time_ago}‎ ‎%{listing_title}‎ ‎%{requester_name}‎ وافق على تأجير ‎%{offerer_name}‎"
      has_accepted_give_away_item: "‎%{time_ago}‎ ‎%{listing_title}‎ ‎%{requester_name}‎ وافق على إعطاء ‎%{offerer_name}‎"
      has_accepted_receive_item: "‎%{time_ago}‎ ‎%{listing_title}‎ ‎%{requester_name}‎ وافق على إعطاء ‎%{offerer_name}‎"
      has_accepted_sell_item: "‎%{time_ago}‎ ‎%{listing_title}‎ ‎%{requester_name}‎ وافق على بيع ‎%{offerer_name}‎"
      has_accepted_buy_item: "‎%{time_ago}‎ ‎%{listing_title}‎ ‎%{requester_name}‎ وافق على بيع ‎%{offerer_name}‎"
      has_accepted_trade_item: "‎%{time_ago}‎ ‎%{listing_title}‎ ‎%{requester_name}‎ وافق على مبادلة ‎%{offerer_name}‎"
      has_accepted_sell_housing: "‎%{time_ago}‎ ‎%{listing_title}‎ ‎%{requester_name}‎ وافق على بيع ‎%{offerer_name}‎"
      has_accepted_buy_housing: "‎%{time_ago}‎ ‎%{listing_title}‎ ‎%{requester_name}‎ وافق على بيع ‎%{offerer_name}‎"
      has_accepted_rent_out_housing: "‎%{time_ago}‎ ‎%{listing_title}‎ ‎%{requester_name}‎ وافق على تأجير ‎%{offerer_name}‎"
      has_accepted_rent_housing: "‎%{time_ago}‎ ‎%{listing_title}‎ ‎%{requester_name}‎ وافق على تأجير ‎%{offerer_name}‎"
      has_accepted_favor: "‎%{time_ago}‎ ‎%{listing_title}‎ ‎%{requester_name}‎ وافق على عرض ‎%{offerer_name}‎"
      has_accepted_rideshare: "‎%{time_ago}‎ ‎%{listing_title}‎ ‎%{requester_name}‎ وافق على مشاركة توصيلة ‎%{offerer_name}‎"
    join:
      joined_kassi: "‎%{time_ago}‎ ‎%{service_name}‎ إنضم إلى ‎%{name}‎"
    login:
      logged_in_to_kassi: "‎%{time_ago}‎ ‎%{service_name}‎ مسجل في ‎%{name}‎"
    comment:
      commented: "‎%{time_ago}‎ ‎%{listing_title}‎ قام بالتعليق على الإعلان ‎%{commenter_name}‎"
      offer_partitive: عرض
      request_partitive: طلب
  header:
    about: "عن السوق"
    home: الرئيسية
    members: مجتمع
    new_listing: "إعلان جديد"
    mobile_version: "نسخة الجوال"
    offers: عروض
    requests: طلبات
    search_kassi: "‎%{service_name}‎ بحث"
    create_new_marketplace: "قم بإنشاء سوق إلكتروني جديد"
    contact_us: "اتصل بنا"
    profile: "الملف الشخصي"
    manage_listings: "إدارة الإعلانات"
    invite: "دعوة مشتركين جدد"
    login: "تسجيل الدخول"
    signup: "إنشاء حساب"
    menu: القائمة
  homepage:
    additional_private_listings_slate:
      additionally_one_private_offer_exists: "‎<b>‎عرض آخر ‎‎</b>‎ أيضا هنالك"
      additionally_one_private_request_exists: "‎<b>‎طلب آخر‎</b>‎ أيضا هنالك"
      additionally_some_private_offers_exist: "‎<b>‎ من العروض الأخرى ‎ ‎‎%{number_of_listings}‎ ‎</b>‎ هنالك أيضا"
      additionally_some_private_requests_exist: "‎<b>‎ من الطلبات الأخرى ‎ ‎‎%{number_of_listings}‎ ‎</b>‎ هنالك أيضا"
    blank_slate:
      add_first: "أضف واحد!"
      but_that_is_visible_only_to_registered_members: "هذا متاح فقط للأعضاء المسجلين."
      but_those_are_visible_only_to_registered_members: "متاحة فقط للأعضاء المسجلين"
      create_new_account_for_yourself: "قم بإنشاء حسابك الخاص الآن"
      examples_of_what_you_could_offer_to_others: "ماذا يمكنك أن تقدم للآخرين"
      examples_of_what_you_could_request_to_others: "ماذا يمكنك أن تطلب من الآخرين"
      favor_offer_list: "مساعدة على الحاسوب، تصليح الملابس، الخبز، تصليح الدراجة الهوائية"
      favor_request_list: "مجالسة الأطفال، تعليم البيانو، السير مع الكلاب، جز العشب"
      favors_to_offer: "مساعدة: "
      favors_to_request: "مساعدة: "
      item_offer_list: "معدات، معدات رياضية، أزياء، معدات تخييم"
      item_request_list: "معدات، معدات رياضية، أزياء، معدات تخييم"
      items_to_offer: "بضائع للإعارة: "
      items_to_request: "بضائع للإعارة: "
      log_in: "قم بتسجيل الدخول!"
      no_offers_visible_unless_logged_in: "لا يمكن عرض المحتوى للمستخدمين الغير مسجلين"
      no_open_offers_currently: "لا يوجد عروض"
      no_open_requests_currently: "لا يوجد طلبات"
      no_requests_visible_unless_logged_in: "لا يمكن عرض طلبات للمستخدمين الغير مسجلين"
      one_private_offer_exists: "مسجل مسبقا ‎<b>‎عرض واحد‎</b>‎  يوجد هنالك"
      one_private_request_exists: "مسجل مسبقا ‎<b>‎طلب واحد‎</b>‎  يوجد هنالك"
      ride_offer: "قم بأخذ أطفال الغير إلى هواياتهم"
      ride_request: "توصيلة إلى العمل"
      some_private_offers_exist: "‎<b>‎‎%{number_of_listings}‎‎</b>‎ يوجد هنالك عدد عروض"
      some_private_requests_exist: "‎<b>‎‎%{number_of_listings}‎‎</b>‎ يوجد هنالك عدد طلبات"
    custom_filters:
      update_view: فرز
      min: "أقل قيمة:"
      max: "أكبر قيمة:"
    event_feed:
      latest_events: "ماذا يحدث هنا"
    grid_item:
      processing_uploaded_image: "(جاري تحميل ومعالجة الصورة...)"
    index:
      no_listings_with_your_search_criteria: "نأسف، لم يتم العثور على نتائج، هل تود المحاولة مرة أخرى؟"
      no_listings_notification: "‎%{add_listing_link}‎ لا يوجد إعلانات"
      add_listing_link_text: "أضف إعلان جديد"
      open_listing: "إعلان مفتوح"
      open_listings: "إعلانات مفتوحة"
      private_listing_notification_log_in: "تسجيل الدخول"
      is: هو
      are: نحن
      what_do_you_need: "عن ماذا تبحث؟"
      post_new_listing: "أضف إعلان جديد"
      are_offering: عرض
      add_news_item: "أضف مقال"
      lend_rent_help_carpool: "بيع، إعارة، مساعدة، مشاركة وسائل نقل"
      loading_more_content: "تحميل محتوى إضافي"
      more_events: "المزيد من الأحداث..."
      news: أخبار
      no_news: "لا يوجد أخبار"
      more_news: "أخبار أكثر"
      or: و
      or_see_what_the_others: "...أو شاهد محتويات أخرى"
      recent_events: "أحداث أخيرة"
      requesting: بحاجة
      tell_it_here: "عبر عنها هنا!"
      welcome_to_new_kassi: "!‎%{service_name}‎ أهلا بك في"
      no_reviews: "لا يوجد مراجعات"
      no_image: "لا يوجد صورة"
      filter: فرز
      this_is_private_community: "يجب عليك تسجيل الدخول قبل عرض هذا المحتوى"
    invitation_form:
      email: "البريد الإلكتروني (مجموعة)"
      message: "رسالة شخصية"
      send_invitation: "إرسال الدعوة"
      add_email_addresses_description: "أضف العناوين البريدية للأشخاص الذين تود دعوتهم في الأسفل. لإضافة أكثر من بريد إلكتروني قم بوضع فاصلة بينهم."
      add_lots_of_email_addresses: ~
      this_article_link: "هذا المقال"
      invitation_emails_field_placeholder: "friend1@example.com, friend2@example.com, ..."
      invitation_message_field_placeholder: "لقد قمت بالتسجيل في هذا السوق الرائع. يجب عليك التسجيل أيضا!"
      errors_in_emails: "قم بتأكد من صحة العناوين المدخلة، وإذا قمت بإدخال عدة عناوين تأكد من أنها مفصولة بفاصلة"
    list_item:
      review: مراجعة
      reviews: مراجعات
      distance_away: "يبعد ‎%{distance_unit}‎‎%{distance}‎"
    news_item:
      show_less: "أضهر أقل"
      show_more: "أظهر أكثر"
    profile_info_empty_notification:
      add_your_info: "أضف معلومات التواصل الخاصة بك"
      add_a_profile_picture: "أضف صورة لملفك الشخصي"
      you_have_not_added_your_info: "لم تقم بإدخال معلومات التواصل معك. رجاء قم بذلك، لكي يتسنى للآخرين التواصل معك بسهولة أكثر. قم أيضا بإضافة صورة لملفك الشخصي لكي يثق بك الآخرين"
      add_your_info_link: "قم بإضافة معلوماتك الآن"
    recent_listing:
      please_offer: عرض
      comment: تعليق
      comments: تعليقات
    filters:
      show: "فرز:"
      search: بحث
      map: "أظهر الخارطة"
      list: "أظهر القائمة"
      map_button: خارطة
      grid_button: شبكة
      list_button: قائمة
      all_listing_types: "جميع أنواع الإعلانات"
      all_categories: "جميع الأقسام"
    errors:
      search_engine_not_responding: "البحث غير متوفر حاليا. يرجى المحاولة لاحقا."
  infos:
    about:
      default_about_text_title: "ما هو Sharetribe؟"
      default_about_text: ~
      click_here_link_text: "إضغط هنا"
    how_to_use:
      default_title: "كيفية العمل"
      default_content: "‎%{marketplace_name}‎ ستجد هنا معلومات عن كيفية عمل"
  landing_page:
    hero:
      search: بحث
      signup: "إنشاء حساب"
      search_placeholder: "عن ماذا تبحث؟"
      search_location_placeholder: الموقع
    listings:
      no_listing_image: "لا يوجد صورة"
  layouts:
    admin:
      admin: "‎%{service_name}‎ لوحة تحكم"
    branding:
      powered_by: ~
      create_own: ~
      learn_more: "تعلم المزيد"
    no_tribe:
      inbox: "صندوق الوارد"
      settings: إعدادات
      feedback: "‎%{service_name}‎ اتصل بفريق عمل"
    application:
      join_this_community: "انضم إلى السوق الإلكتروني"
      read_more: "إقرأ المزيد"
      feedback: "‎%{service_name}‎ رسالتك إلى فريق عمل"
      dont_use_to_contact_support: ~
      feedback_forum: "منتدى الآراء"
      feedback_handle: رأي
      give_feedback: "اتصل بنا"
      or_check_our: "...أو تفحص"
      send_feedback_to_admin: "أرسل رسالة"
      to_see_what_others_have_suggested: "لمشاهدة ما اقترحه المستخدمين الآخرين، وصوت للأفكار المطروحة هناك"
      your_email_address: "بريدك الإلكتروني (للتواصل معك)"
      connect: "مشترك جديد"
      invite_your_friends: "دعوة الأصدقاء!"
      invite_your_neighbors: "دعوة الجيران!"
      invite_your_friends_description: "تكون أكثر فائدة ‎%{service_name}‎ كلما زاد عدد الأشخاص في"
      invite_your_friends_invite_only_description: "حتى يكونوا مدعوون ‎%{service_name}‎ لا يمكن لأح الإنضمام إلى"
      join_without_facebook: "...‎%{join_without_facebook_link}‎ بدلا من ذلك"
      join_without_facebook_link: "قم بالتسجيل دون استخدام فيسبوك"
    conversations:
      messages: رسائل
      notifications: إشعارات
      received: المستلمة
      sent: المرسلة
    global-header:
      select_language: "اختر اللغة"
    infos:
      about: "عن السوق"
      how_to_use: "كيفية العمل"
      info_about_kassi: "‎%{service_name}‎ معلومات عن"
      news: أخبار
      register_details: "سياسة الخصوصية"
      terms: "شروط الاستخدام"
    logged_in:
      admin: المشرف
      go_to_your_profile_page: "الملف الشخصي"
      hi: مرحبا
      login: "تسجيل الدخول"
      logout: "تسجيل الخروج"
      notifications: الإشعارات
      requests: "طلبات صداقة"
      settings: الإعدادات
      sign_up: "قم بإنشاء حساب جديد"
    logged_in_messages_icon:
      messages: الرسائل
    logged_in_notifications_icon:
      notifications: الإشعارات
    mobile_logged_in:
      admin: المشرف
      go_to_your_profile_page: "الملف الشخصي"
      hi: مرحبا
      login: "تسجيل الدخول"
      logout: "تسجيل الخروج"
      notifications: إشعارات
      requests: "طلبات صداقة"
      settings: إعدادات
      sign_up: "تسجيل جديد"
    notifications:
      listing_could_not_be_saved: "‎%{contact_admin_link}‎ فشل في حفظ الإعلان قم بالمحاولة مرة أخرى في حال استمرت المشكلة قم بالإتصال بنا"
      contact_admin_link_text: "‎%{service_name}‎ تواصل مع مشرف"
      test_welcome_email_delivered_to: ~
      something_went_wrong: "حصل خطأ ما"
      community_updated: "تم تحديث البيانات"
      community_update_failed: "فشل في تحديث البيانات"
      account_creation_succesful_you_still_need_to_confirm_your_email: "لقدم تم انشاء حسابك بنجاح. يجب عليك الآن تأكيد بريدك الإلكتروني من خلال رابط التأكيد المرسل إليك."
      community_joined_succesfully_you_still_need_to_confirm_your_email: ".الآن يمكنك تأكيد بريدك الإلكتروني ‎%{service_name}‎ شكرا لإنضمامك في"
      comment_cannot_be_empty: "التعليقات لا يمكن أن تكون فارغة"
      comment_sent: "تم إرسال التعليق"
      confirmation_link_is_wrong_or_used: "رابط التفعيل استخدم من قبل أو لم يعد صالحا. حاول التسجيل مرة أخرى، أو قم بالتواصل معنا في حال استمرار المشكلة."
      additional_email_confirmed: "تم الآن تأكيد البريد الإلكتروني المدخل"
      could_not_get_email_from_facebook: "تعذر الحصول على بريد إلكتروني من فيسبوك، ولا يمكن إنشاء حساب دون بريد إلكتروني."
      facebook_email_unconfirmed: "‎%{email}‎ مربوط مع حسابك في فيسبوك مسبقا ولكن يبدو أنه لم يتم تأكيده بعد. يرجى تأكيد البريد الإلكتروني أولا قبل تسجيل الدخول باستخدام حساب فيسبوك"
      create_new_listing: "أضف إعلان جديد"
      create_one_here: "إنشاء جديد هنا"
      email_confirmation_sent_to_new_address: "رسالة التأكيد تم إرسالها إلى البريد الإلكتروني الجديد"
      email_not_found: "‎%{service_name}‎ البريد الإلكتروني المعطى لم يتم إيجاده في قاعدة بيانات"
      error_with_session: "خطأ في الجلسة"
      feedback_considered_spam: "لم يتم حفظ رأيك، بسبب طريقة كتابته. رجاء قم بإعادة الكتابة أو استخدم منتدى الآراء"
      feedback_not_saved: "تعذر إرسال رأيك"
      feedback_saved: "شكرا جزيلا لرسالتك! سوف نتواصل معك في أقرب فرصة ممكنة"
      feedback_sent_to: "‎%{target_person}‎ تم إرسال رأيك إلى"
      feedback_skipped: "تم تخطي إعطاء الرأي"
      invitation_cannot_be_sent: "تعذر إرسال الدعوة"
      invitation_limit_reached: "أنت تحاول إرسال الكثير من الدعوات لقد استنفذت عدد الدعوات المسموح باليوم"
      invitation_sent: "تم إرسال الدعوة بنجاح"
      inviting_new_users_is_not_allowed_in_this_community: "دعوة مستخدمين جدد غير مسموح"
      login_again: "رجاء قم بتسجيل الدخول مجددا"
      login_failed: "فشل في تسجيل الدخول. رجاء قم بإدخال المعلومات الصحيحة"
      account_creation_successful: "‎%{service_name}‎ أهلا بك في ‎%{person_name}‎"
      account_deleted: "لقدم تم حذف حسابك"
      login_successful: "!‎%{person_name}‎ أهلا بك"
      logout_successful: "!نراك قريبا ،‎%{service_name}‎ لقد تم تسجيل الخروج بنجاح من"
      news_item_created: "تم إنشاء المقال"
      news_item_creation_failed: "تعذر إنشاء المقال"
      news_item_update_failed: "تعذر تحديث المقال"
      news_item_updated: "تم تحديث المقال"
      news_item_deleted: "تم حذف المقال"
      offer_accepted: "تم قبول العرض"
      offer_confirmed: "تم إنجاز العرض"
      offer_closed: "تم إغلاق العرض"
      listing_created_successfully: "‎%{new_listing_link}‎ تم إنشاء الإعلان بنجاح"
      offer_rejected: "تم رفض العرض"
      offer_canceled: "تم إلغاء العرض"
      listing_updated_successfully: "تم تحديث الإعلان بنجاح"
      listing_updated_availability_management_enabled: ~
      listing_updated_availability_management_disabled: ~
      only_kassi_administrators_can_access_this_area: "يستطيعون دخول هذه الصفحة ‎%{service_name}‎ مسؤولي"
      only_listing_author_can_close_a_listing: "فقط من وضع الاعلان يمكنه إغلاقه"
      only_listing_author_can_edit_a_listing: "فقط من وضع الإعلان يمكنه تعديله"
      payment_successful: "تم الدفع بنجاح"
      payment_canceled: "تم إلغاء عملية الدفع"
      error_in_payment: "خطأ في عملية الدفع. إذا لم تقم بإكمال عملية الدفع، حاول مرة أخرى. إذا قمت باتمام عملية الدفع، رجاء تواصل معنا."
      cannot_receive_payment: "‎%{service_name}‎ الجهة الأخرى لا تستطيع استقبال الدفعة لخطأ ما تواصل مع مشرف"
      payment_waiting_for_later_accomplishment: "عندما تتم عملية الدفع، سيرسل إشعار إلى البائع وستحصل على فاتورة عبر بريدك الإلكتروني."
      password_recovery_sent: "تعليمات تغيير كلمة المرور الخاصة بك تم إرسالها لبريدك الإلكتروني"
      person_activated: "تم تفعيل المستخدم"
      person_deactivated: "تم تعطيل المستخدم"
      person_updated_successfully: "تم تعديل المعلومات بنجاح"
      poll_answered: "تمت الإجابة على الاستطلاع"
      poll_could_not_be_answered: "فشل في الإجابة على الاستطلاع"
      poll_created: "تم إنشاء الاستطلاع"
      poll_creation_failed: "فشف في إنشاء الاستطلاع"
      poll_update_failed: "فشل في تحديث الاستطلاع"
      poll_updated: "تم تحديث الاستطلاع"
      poll_deleted: "تم إزالة الاستطلاع"
      read_more: "إقرأ المزيد!"
      registration_considered_spam: "فشل في التسجيل، رجاء قم بالتواصل معنا عبر القائمة الرئيسية واذكر \"email2 error\"."
      reply_cannot_be_empty: "لا يمكنك إرسال رسالة فارغة"
      reply_sent: "تم إرسال الرد بنجاح"
      request_accepted: "تم قبول الطلب بنجاح"
      request_confirmed: "تم إكمال الطلب"
      request_rejected: "تم رفض الطلب"
      request_canceled: "تم إلغاء الطلب"
      message_sent: "تم ارسال الرسالة"
      message_not_sent: "تعذر إرسال الرسالة. يرجى المحاولة مرة أخرى"
      this_content_is_not_available_in_this_community: "هذا المحتوى غير موجود"
      unknown_error: "خطأ غير معروف. رجاء قم بالتواصل معنا وإرسال تفاصيل ما حدث"
      update_error: "حدث خطأ وانت تحاول تعديل معلوماتك، رجاء قم بالمحاولة مرة أخرى"
      you_are_not_allowed_to_give_feedback_on_this_transaction: "لا يحق لك إعطاء رأيك في هذا الحدث"
      you_are_not_authorized_to_do_this: "أنت لست مخول للقيام بذلك"
      you_are_not_authorized_to_view_this_content: "أنت لست مخول لعرض هذا المحتوى"
      listing_closed: "تم إغلاق الإعلان"
      send_instructions: "سيصلك عبر البريد الإلكتروني تعليمات عن إعادة تعيين كلمة المرور في دقائق."
      you_cannot_reply_to_a_closed_offer: "لا يمكنك الرد على عرض مغلق"
      you_cannot_send_message_to_yourself: "لا يمكنك إرسال رسالة إلى نفسك"
      you_followed_listing: "أنت الآن تتابع هذه القائمة"
      you_have_already_given_feedback_about_this_event: "لقد قمت بإعطاء رأيك مسبقا لهذا الحدث"
      you_are_now_member: "!‎%{service_name}‎ أهلا بك في"
      you_are_already_member: "!أهلا بعودتك ‎%{service_name}‎ أنت مسجل سابقا في"
      you_must_log_in_to_create_new_listing: "‎%{sign_up_link}‎ لإنشاء إعلان جديد اذا لم يكن لديك حساب قم بإنشاء حساب جديد ‎%{service_name}‎ يجب عليك تسجيل الدخول في"
      additional_email_confirmed_dashboard: "تم تأكيد بريدك الإلكتروني"
      you_must_log_in_to_give_feedback: "لا بد من تسجيل الدخول لإعطاء رأيك"
      you_must_log_in_to_invite_new_users: "‎%{service_name}‎ يجب عليك تسجيل الدخول لتستطيع دعوة مستخدمين آخرين إلى"
      you_must_log_in_to_send_a_comment: "لا بد من تسجيل الدخول لإرسال تعليق جديد"
      you_must_log_in_to_send_a_message: ".لإرسال رسالة لمستخدم آخر ‎%{service_name}‎ لا بد من تسجيل الدخول لـ"
      you_must_log_in_to_do_a_transaction: "للقيام بعمليات ‎%{service_name}‎ يجب عليك تسجيل الدخول إلى"
      you_must_log_in_to_view_this_content: "لا بد من تسجيل الدخول لعرض هذا المحتوى"
      you_must_log_in_to_view_this_page: "يجب عليك تسجيل الدخول لعرض محتوى هذه الصفحة"
      you_must_log_in_to_view_your_inbox: ".لعرض بريدك الخاص ‎%{service_name}‎ لا بد من تسجيل الدخول لـ"
      you_must_log_in_to_view_your_settings: ".لعرض الإعدادات الخاصة بك ‎%{service_name}‎ لا بد من تسجيل الدخول لـ"
      you_must_log_in_to_add_news_item: ".لتتمكن من إضافة مقال جديد ‎%{service_name}‎ يجب عليك تسجيل الدخول لـ"
      you_must_log_in_to_change_profile_settings: "للتعديل على إعدادات الملف الشخصي ‎%{service_name}‎ يجب عليك تسجيل الدخول إلى"
      you_must_log_in_to_accept_or_reject: ~
      you_must_log_in_to_confirm_or_cancel: ~
      you_need_to_confirm_your_account_first: "تحتاج إلى تأكيد بريدك الإلكتروني"
      you_must_fill_all_the_fields: "يجب عليك تعبأة كل الحقول"
      you_unfollowed_listing: "انت لم تعد متابع لهذا الإعلان"
      joining_community_failed: "فشل في الإلتحاق"
      can_not_delete_email: "لا يمكنك حذف البريد الإلكتروني"
      user_does_not_have_email_to_delete: "أنت لا تملك البريد الإلكتروني الذي تود حذفه"
      email_deleted: "تم حذف الربيد الإلكتروني"
      listing_author_payment_details_missing: "يرجى التواصل مع المعلن عبر الضغط على زر الاتصال بالأسفل يجب عليه تعديل تفاصيل عملية الدفع ليتمكن من استقبال الدفعات"
      images_are_processing: "نقوم حاليا بمعالجة الصور. ستكون جاهزة في دقائق."
      automatically_logged_out_please_sign_in: "لقدم تم تسجيل خروجك تلقائيا. يرجى تسجيل الدخول مرة أخرى."
    settings:
      account: الحساب
      notifications: إشعارات
      profile: "معلومات الملف الشخصي"
      settings: إعدادات
      paypal_payments: ~
      stripe_payments: ~
      payments: المدفوعات
  listings:
    bubble_listing_not_visible:
      listing_not_visible: "ليس لديك صلاحية لعرض هذا المحتوى"
    comment:
      wrote: كتب
      send_private_message: "‎%{person}‎ أرسل رسالة شخصية إلى"
      delete: حذف
      are_you_sure: "هل أنت متأكد من حذف التعليق؟"
    comment_form:
      ask_a_question: "قم بالتعليق على الإعلان أو تواصل لتعرف أكثر. كل المستخدمين سيتمكنون من رؤية تعليقك."
      log_in: "تسجيل الدخول"
      send_comment: "أرسل تعليق"
      to_send_a_comment: "لإرسال تعليق جديد"
      write_comment: "أكتب تعليق جديد:"
      you_cannot_send_a_new_comment_because_listing_is_closed: "لا يمكنك إضافة تعليق لأن الإعلان مغلق."
      you_must: "يجب عليك"
      subscribe_to_comments: "قم بإشعاري في حال وجود تعليقات أو تحديثات"
    edit:
      edit_listing: "تعديل الإعلان"
    edit_links:
      close_listing: "إغلاق الإعلان"
      edit_listing: "تعديل الإعلان"
      reopen_listing: "أعد فتح الإعلان"
      move_to_top: "الإنتقال لأول الصفحة"
      show_in_updates_email: "أظهر في النشرة التالية"
      show_in_updates_email_loading: "جاري التحميل..."
      show_in_updates_email_error: "تعذر الوصول إلى الخادم. رجاء قم بإعادة تهيئة الصفحة وحاول مرة أخرى"
      show_in_updates_email_success: ~
    map:
      open_in_google_maps: "افتح بواسطة خرائط جوجل"
    error:
      something_went_wrong: ~
      something_went_wrong_plain: "حصل خطأ ما"
      create_failed_to_connect_to_booking_service: "خطأ في إنشاء الإعلان: تعذر الإتصال بخدمة الحجز. يرجى إعادة المحاولة لاحقا."
      update_failed_to_connect_to_booking_service: "تعذر تحديث الإعلان: تعذر الوصول إلى خدمة الحجز. يرجى المحاولة مرة أخرى."
    follow_links:
      follow: "احصل على تحديثات عن التعليقات الجديدة عبر البريد الإلكتروني"
      unfollow: "لا ترسل لي رسائل بريد إلكتروني عن التعليقات الجديدة"
    form:
      custom_field_partials:
        dropdown:
          select_one___: "اختر واحدة..."
      departure_time:
        at: عند
        departure_time: "وقت الإقلاع"
      departure_time_radio_buttons:
        repeated: "مكرر (قم بإضافة تواريخ وأيام في \"الشرح المفصل\")"
      description:
        detailed_description: "شرح مفصل"
        youtube_info: "إذا كان شرحك يحتوي على رابط فيديو من اليوتيوب، سوف يظهر مقطع الفيديو في آخر الشرح."
      destination:
        destination: "مكان الوصول"
      form_content:
        favor: خدمة
        housing: مساحة
        item: عنصر
        offer_something: "قم بتقديم شيء"
        request_something: "قم بطلب شيء"
        rideshare: توصيلة
        i_want_to_offer: "أريد أن أعرض..."
        i_want_to_request: "أنا بحاجة إلى..."
      googlemap:
        googlemap_copy: "نقطة النهاية من الخارطة"
        googlemap_description: "عرض الخارطة"
        googlemap_updatemap: "تحديث الخارطة"
      images:
        image: صورة
        best_result: "‎%{width}‎ بـ ‎%{height}‎ لأحسن صورة استعمل مقاس"
        no_file_selected: "لم يتم اختيار ملف"
        remove_image: "احذف الصورة"
        select_file: "اختر ملف"
        add_more: "+أضف المزيد"
        removing: "جاري الحذف..."
        processing: "جاري المعالجة..."
        loading_image: تحميل...
        image_uploading_in_progress: "جاري تحميل الصور..."
        processing_takes_a_while: "تم تحميل كل الصور! معالجة الصور قد تحتاج وقت أطول. ولكن تستطيع الضغط على حفظ الإعلان والمتابعة."
        this_may_take_a_while: "ثواني فقط"
        percentage_loaded: "%‎%{percentage}‎"
        uploading_failed: "فشل في تحميل الصورة"
        image_processing_failed: "تعذر معالجة الصورة"
        file_too_large: "حجم الملف كبير جدا"
        accepted_formats: "يجب أن يكون ملف الصورة من نوع GIF ,JPG أو PNG"
        images_not_uploaded_confirm: "لم يتم الإنتهاء من تحميل الصور بعد. هل تريد المتابعة؟"
      location:
        location: الموقع
      price:
        price: السعر
        per: بـ
        per_day: باليوم
        mass: "حبة، كيلو، لتر، متر مربع، ..."
        time: "ساعة، يوم، شهر، ..."
        long_time: "أسبوع، شهر، ..."
        after_service_fee_you_will_get: "‎%{sum_with_currency}‎ ستحصل على ‎%{service_name}‎ بعد خصم رسوم الدفعة ورسوم"
        no_service_fee_you_will_get_paypal_text: ~
        no_service_fee_you_will_get_payment_text: ~
        after_service_fee_you_will_get_payment_text: ~
        after_service_fee_you_will_get_paypal_text: ~
        after_service_fee_you_will_get_stripe_text: ~
        payment_fee_info_link_text: ~
        paypal_fee_info_link_text: ~
        delivery: "طريقة التوصيل"
        shipping: الشحن
        shipping_price: "تكلفة الشحن"
        shipping_price_additional: "عناصر إضافية"
        pickup: الاستلام
      origin:
        location: الموقع
        origin: الأصل
      send_button:
        save_listing: "حفظ الإعلان"
      share_type:
        select: اختر
        borrow: استعارة
        buy: شراء
        give_away: إهداء
        lend: إقراض
        offer_type: "نوع العرض"
        receive: "قبول مجانا"
        rent: تأجير
        rent_out: تأجير
        request_type: "نوع الطلب"
        sell: بيع
        share_for_free: "المشاركة مجانا"
        accept_for_free: "القبول مجانا"
        trade: مبادلة
      tag_list:
        comma_separate: "(فاصلة منفصلة)"
        tags: بطاقات
      title:
        listing_title: "إسم الإعلان"
      valid_until:
        valid_until: "وقت الإنتهاء"
      valid_until_radio_buttons:
        for_the_time_being: "في الوقت الراهن"
      privacy:
        privacy: "سياسة الخصوصية"
        private: "خاص (فقط المستخدمين المسجلين دخولهم يستطيعون مشاهدة هذا المحتوى)"
        public: "عام (مشاهد من قبل كل المستخدمين المسجلين دخولهم)"
    help_texts:
      help_share_type_title: "نوع الطلب أو العرض"
      help_tags_title: بطاقات
      help_valid_until_title: "وقت الإنتهاء"
    index:
      all_categories: "كل الأقسام"
      all_offer_types: "كل العروض"
      all_request_types: "كل الطلبات"
      category: قسم
      did_not_found_what_you_were_looking_for: "لم تجد ما تبحث عنه؟"
      favors: خدمات
      housing: مساحات
      items: عناصر
      list_view: "عرض القائمة"
      listings: قوائم
      map_view: "عرض الخارطة"
      offer_something: "حدث الآخرين!"
      offer_type: "نوع العرض"
      offers: عروض
      request_something: "قم بطلب شيء"
      request_type: "نوع الطلب"
      requests: طلبات
      rideshare: توصيلة
      you_have_something_others_do_not: "هل لديك شيء للعرض؟"
      feed_title: "‎%{optional_category}‎ ‎%{service_name}‎ في ‎%{listing_type}‎"
    left_panel_link:
      borrows: إعارة
      buys: شراء
      favors: خدمات
      give_aways: مجانا
      housings: مساحات
      items: عناصر
      lends: إعارة
      receives: "الأخذ مجانا"
      rent_outs: تأجير
      rents: تأجير
      rideshares: توصيلة
      sells: بيع
      share_for_frees: "المشاركة مجانا"
      accept_for_frees: "القبول مجانا"
      trades: مبادلة
    listing_actions:
      booking_from: من
      booking_to: إلى
      how_paypal_works: ~
      payment_help: "المساعدة في عملية الدفع"
      unable_load_availability: "تعذر تحميل المعلومات. رجاء قم بالمحاولة مرة أخرى لاحقا."
    new:
      listing: إعلان
      selected_category: "‎%{category}‎ :قسم"
      selected_subcategory: "‎%{subcategory}‎ :قسم فرعي"
      selected_transaction_type: ":‎%{transaction_type}‎ نوع الإعلان"
      select_category: "حدد القسم"
      select_subcategory: "اختر قسم فرعي"
      select_transaction_type: "اختر نوع الإعلان"
      you_need_to_fill_payout_details_before_accepting: ~
      contact_admin_link_text: "‎%{service_name}‎ تواصل مع مشرف"
      community_not_configured_for_payments: ~
      payment_settings_link: "إعدادات طريقة الدفع"
      community_not_configured_for_payments_admin: ~
    quantity:
      hour: ":عدد الساعات"
      day: "عدد الأيام:"
      night: "عدد الليالي:"
      week: "عدد الأسابيع"
      month: "عدد الأشهر"
      custom: "الكمية:"
    quantity_placeholder: الكمية
    please_comment: تعليق
    reply_link:
      listing_closed: "الإعلان مغلق"
    show:
      add_your_phone_number: "قم بإضافة رقم هاتفك"
      add_profile_picture: "أضف صورة لملفك الشخصي"
      comments: تعليقات
      contact_by_phone: "قم بالاتصال:"
      contact: اتصال
      favor_offer: "عرض خدمة"
      favor_request: "طلب خدمة"
      inquiry: تصريح
      item_offer_trade: "عرض تبادل"
      item_request_trade: "طلب تبادل"
      no_description: "هذا المحتوى لا يحتوي على شرح"
      no_image: "لا يوجد صورة"
      no_reviews: "لا يوجد مراجعات"
      offer: عرض
      listing_created: "تم الإنشاء"
      open_until: "‎%{date}‎ مفتوح لغاية"
      feedback: رأي
      qr_code: "رمز QR"
      request: طلب
      rideshare_offer: "عرض توصيلة"
      rideshare_request: "طلب توصيلة"
      send_private_message: "أرسل رسالة خاصة"
      tags: بطاقات
      time: الوقت
      times: مرات
      times_viewed: "تم العرض"
      processing_uploaded_image: "(جاري تحميل ومعالجة الصورة...)"
      listing_created_at: "تم إنشاء الإعلان"
      price:
        per_quantity_unit: "‎%{quantity_unit}‎ بـ"
        per_day: باليوم
      delivery: "طريقة التوصيل"
      shipping: ~
      shipping_no_price: الشحن
      shipping_price_additional: ~
      pickup: استلم
      pickup_no_price: الإستلام
      youtube_video_player: "مشغل مقاطع فيديو يوتيوب"
    unit_types:
      piece: قطعة
      hour: ساعة
      day: يوم
      night: ليلة
      week: أسبوع
      month: شهر
    verification_required:
      verification_required: "يحتاج إلى تأكيد"
  listing_conversations:
    preauthorize:
      dates_not_available: "الأوقات المختارة غير متوفرة"
      error_in_checking_availability: "تعذر فحص المتوفر للأوقات المختارة"
      details: تفاصيل
      by: "‎%{listing}‎ بواسطة ‎%{author}‎"
      payment: الدفعة
      exp: ~
      you_will_be_charged: ~
      day: يوم
      days: أيام
      night: ليلة
      nights: ليالي
      invalid_parameters: "القيمة المدخلة خاطئة للعملية الجديدة"
    transaction_agreement_checkbox:
      read_more: عرض.
    stripe_payment:
      payment: ~
      pay_with_card: ~
      address: ~
      address_country: ~
      address_name: ~
      address_city: ~
      address_state: ~
      address_street1: ~
      address_street2: ~
      address_postal_code: ~
  mapview:
    index:
      all_categories: "كل الأقسام"
      all_offer_types: "كل العروض"
      all_request_types: "كل الطلبات"
      category: قسم
      did_not_found_what_you_were_looking_for: "لم تجد ما تبحث عنه؟"
      favors: خدمات
      housing: مساحات
      items: عناصر
      list_view: "عرض القائمة"
      map_view: "عرض الخارطة"
      offer_something: "حدث الآخرين!"
      offer_type: "نوع العرض"
      offers: عروض
      request_something: "قم بطلب شيء"
      request_type: "نوع الطلب"
      requests: طلبات
      rideshare: توصيلة
      you_have_something_others_do_not: "هل لديك شيء للعرض؟"
    please_comment: تعليق
  mercury:
    content_too_long: "القيمة المدخلة طويلة جدا"
  okl:
    member_id: "رقم المشترك الخاص"
    member_id_or_email: "رقم المشترك الخاص أو البريد الإلكتروني"
  paypal_accounts:
    payout_info_title: "استقبال الدفعات"
    paypal_account_email_connected: ~
    payout_info_paypal: ~
    paypal_billing_agreement_made: ~
    commission_permission_needed: ~
    create_paypal_account_link_text: "حساب باي بال"
    connected_account: ~
    paypal_receive_funds_info_label_australia_only: ~
    paypal_receive_funds_info_label: ~
    paypal_receive_funds_info_australia_only: ~
    paypal_receive_funds_info: ~
    upgrade_paypal_account_link_text: ~
    admin_account_not_connected: ~
    contact_admin_link_text: "‎%{service_name}‎ تواصل مع مشرف"
    you_are_ready_to_accept_payments: "!أنت جاهز لاستقبال الدفعات"
    commission: "%‎%{commission}‎"
    not_now: ~
    new:
      payout_info_you_need_to_connect: ~
      payout_info_text: "لربط حسابك، يرجى عمل الآتي."
      contact_admin_link_text: "‎%{service_name}‎ تواصل مع مشرف"
      admin_account_not_connected: ~
      paypal_account_email: "قم بربط حسابك في باي بال"
      paypal_account_email_placeholder: "بريدك الإلكتروني الخاص بـ باي بال"
      paypal_account_email_info_text: ~
      create_paypal_account: "اضغط هنا"
      upgrade_paypal_account: "قم بتسجيل الدخول لحسابك في باي بال"
      paypal_account_billing_agreement: "لتتمكن من تعديل رسوم العملية ‎%{service_name}‎ احصل على موافقة من"
      follow_steps: "اتبع الخطوات التالية للبدء باستقبال دفعات:"
      connect_paypal_account_title: ~
      connect_paypal_account_title_with_step: ~
      connect_paypal_account_instructions: ~
      connect_paypal_account: "قم بربط حسابك في باي بال"
      paypal_account_billing_agreement_with_step: ~
      paypal_account_billing_agreement_info_both: ~
      paypal_account_billing_agreement_info_fixed: ~
      paypal_account_billing_agreement_info_relative: ~
      paypal_account_billing_agreement_info_none: ~
      paypal_info_link_text: ~
      billing_agreement_description: "لتتمكن من تعديل رسوم العملية ‎%{service_name}‎ احصل على موافقة من"
      billing_agreement: "احصل على موافقة"
      permissions_not_granted: ~
      could_not_fetch_redirect_url: ~
      paypal_not_enabled: "لم يتم تفعيل الدفع بواسطة باي بال"
      billing_agreement_canceled: "تم إلغاء إتفاق الفوترة"
      billing_agreement_not_accepted: ~
      billing_agreement_wrong_account: ~
      something_went_wrong: "‎%{service_name}‎ حصل خطأ ما حاول مرة أخرى أو تواصل مع مشرف"
      account_not_verified: ~
      account_restricted: ~
    paypal_account_connected_title: "حساب باي بال متصل"
    paypal_account_connected: ~
    change_account: ~
    missing: ~
    from_your_payment_settings_link_text: "إعدادات طريقة الدفع"
    redirect_message: ~
    redirect_link_text: هنا
    paypal_account_all_set_up: "ممتاز، تم إعداد كل شيء!"
    can_receive_payments: "يمكنك الآن استقبال دفعات من إعلاناتك"
    paypal_account_connected_summary: ~
    paypal_permission_granted_summary: "تم إعطاء الإذن لاحتساب عمولة على العملية"
  paypal:
    pay_with_paypal: "الإنتقال إلى الدفع"
    checkout_with: ~
    or_pay_with_paypal: ~
    checkout_with_paypal: ~
    cancel_succesful: ~
    transaction:
      commission_payment_name: ~
      commission_payment_description: ~
    wait_while_loading: "يرجى الإنتظار."
    chatting_with_paypal: "نحن نقوم بالتواصل مع باي بال"
  people:
    edit_links:
      activate: تفعيل
      deactivate: تعطيل
    help_texts:
      feedback_description_title: رأي
      help_invitation_code_title: "تحتاج دعوة للإنضمام"
      terms_title: "‎%{service_name}‎ شروط استخدام"
      invite_only_help_text: "حدد هذا الخيار إذا أردت أن يكون المشتركين الجدد هم من قام مشتركين آخرين مسجلين بدعوتهم"
      invite_only_help_text_title: فقط-دعوة
    inactive_notification:
      this_person_is_not_active_in_kassi: "‎%{service_name}‎ هذا المستخدم لم يعد نشط في"
      inactive_description: "‎لا تستطيع الإتصال به، يمكنك إبداء رأيك أو التعليق على الإعلان ‎%{service_name}‎ هذا المستخدم قد توقف عن استعمال"
    new:
      create_new_account: "إنشاء حساب جديد"
      email: "البريد الإلكتروني"
      email_is_in_use: "البريد الإلكتروني المعطى من قبلك مستخدم مسبقا"
      email_is_in_use_or_not_allowed: "غير مسموح لهذا البريد الإلكتروني أو أنه مستخدم مسبقا. اذا لم تستطع المتابعة، قم بالتواصل معنا."
      email_not_allowed: |-
          .رجاء استخدم بريد إلكتروني مسموح به في هذه الخدمة. إذا لم تستطع الدخول، رجاء قم بالإتصال بنا
          ‎%{service_name}‎ هذا البريد الإلكتروني غير مسموح به في
      invalid_username_or_email: "اسم المستخدم أو البريد الإلكتروني غير صحيح أو مستخدم مسبقا"
      family_name: "إسم العائلة"
      given_name: "الإسم الأول"
      i_accept_the: "أوافق على"
      invalid_invitation_code: "رمز الدعوة غير صحيح"
      invitation_code: "رمز الدعوة"
      not_required: ",غير مطلوب"
      notification_is_mandatory: ~
      password_again: "تأكيد كلمة السر"
      show_my_name_to_others: "‎%{service_name}‎ أظهر الأسم لمستخدمي"
      sign_up: "‎%{service_name}‎ قم بإنشاء حساب جديد في"
      terms: "شروط الاستخدام"
      username_is_in_use: "اسم المستخدم هذا موجود"
      username_is_invalid: "اسم المستخدم غير صحيح، الرموز المسموحة هي الأحرف، الأرقام والشرطة السفلية"
      visible_only_to_you: "‎%{service_name}‎ مرئية فقط لك ولمشرفي"
      visible_to_everybody: "مرئية للكل"
      create_account_with_facebook: "سجل باستخدام حساب فيسبوك"
      OR: أو
      signup_with_email: "تسجيل الدخول بالبريد الإلكتروني"
    profile_feedback:
      grade: "الدرجة:"
      and_gave_following_feedback: "وقام بإعطاء الرأي التالي"
    profile_listings:
      show_also_closed: "أظهر أيضا المغلقة"
      show_only_open: "أظهر فقط المفتوحة"
      no_image: "لا يوجد صورة"
    show:
      contact: "‎%{person}‎ اتصل بـ"
      about_me: "تحدث عن نفسك:"
      add_description: "شارك الآخرين معلومات عنك"
      add_location: "أضف موقع"
      add_phone_number: "قم بإضافة رقم هاتفك"
      address: "موقع:"
      as_expected: كالمتوقع
      edit_profile_info: "تعديل الملف الشخصي"
      exceeded_expectations: "فاق التوقعات"
      positive: إيجابي
      hide_description: "أضهر أقل"
      less_than_expected: "أسوأ مما كان متوقعا"
      phone_number: "رقم الهاتف:"
      show_all_feedback: "أظهر كل الآراء"
      show_all_testimonials: "أظهر كل الآراء"
      show_full_description: "أظهر أكثر"
      slightly_better_than_expected: "فاق التوقعات"
      slightly_less_than_expected: "أسوأ مما كان متوقعا"
      what_are_these: "ما هذا؟"
      review: "المراجعة مستقبلة"
      reviews: "المراجعات مستقبلة"
      listing: إعلان
      listings: إعلانات
      open_listing: "إعلان مفتوح"
      open_listings: "إعلانات مفتوحة"
      no_listings: "لا يوجد إعلانات"
      no_open_listings: "لا يوجد إعلانات مفتوحة"
      no_reviews: "لا يوجد مراجعات"
      show_all_listings: "أظهر كل الإعلانات"
      show_all_open_listings: "أظهر كل الإعلانات المفتوحة"
      show_all_reviews: "أظهر كل المراجعات"
    followed_people:
      you_follow_plural: "من الأشخاص ‎%{count}‎ أنت تتابع"
      you_follow_singular: "شخص ‎%{count}‎ أنت تتابع"
      they_follow_plural: "متابعين ‎%{count}‎"
      they_follow_singular: "متابعين ‎%{count}‎"
      show_all_followed_people: "أظهر كل المتابعين"
      no_followed_people: "لا يوجد متابعين"
    follow_button:
      following: متابع
      follow: متابعة
      unfollow: "إلغاء المتابعة"
  sessions:
    new:
      create_new_account: "إنشاء حساب جديد"
      i_forgot_my_password: "نسيت اسم المستخدم أو كلمة المرور"
      login: "تسجيل الدخول"
      login_to_kassi: "‎%{service_name}‎ تسجيل الدخول لـ"
      connect_your_facebook_to_kassi: "‎%{service_name}‎ قم بربط حسابك على فيسبوك لـ"
      facebook_account: "حساب فيسبوك:"
      log_in_to_link_account: ~
      you_can_also_create_new_account: ~
      account_creation_link_text: "اضغط هنا"
      cancle_facebook_connect: "‎%{cancel_link}‎ إذا لا تريد ربط هذا الحساب يمكنك"
      facebook_cancel_link_text: إلغاء
      log_in_with_your_facebook_account: "قم بالدخول عبر فيسبوك"
      or_sign_up_with_your_username: "...أو بإسم الدخول الخاص بك والبريد الإلكتروني:"
      we_will_not_post_without_asking_you: "لن نقوم أبدا بالنشر على حساب فيسبوك الخاص بك دون إذنك"
    password_forgotten:
      email: "بريد إلكتروني"
      password_recovery_instructions: "أدخل بريدك الإلكتروني لإرسال اسم المستخدم وإعادة إنشاء كلمة المرور"
      request_new_password: "اطلب كلمة مرور جديدة"
      change_your_password: "تغيير كلمة السر"
    confirmation_pending:
      welcome_to_kassi: "!‎%{service_name}‎ أهلا بك في"
      check_your_email: "تحقق من بريدك الوارد"
      resend_confirmation_instructions: "إعادة إرسال تعليمات التأكيد"
      your_current_email_is: "‎%{email}‎ بريدك الإلكتروني هو"
      change_email: تغيير
      confirm_your_email: "رجاء قم بتأكيد بريدك الإلكتروني"
      account_confirmation_instructions: "‎%{service_name}‎ سيصلك الآن رسالة لتأكيد بريدك الإلكتروني وتأكد من ملف سبام الخاص بك بعد ذلك يمكنك الانضمام إلى"
      account_confirmation_instructions_title_admin: "قم بتأكيد بريدك الإلكتروني"
      before_full_access_you_need_to_confirm_email: ~
      before_confirmation_only_access_admin_dashboard: ~
      admin_dashboard_link_text: "لوحة التحكم"
      account_confirmation_instructions_admin: ~
      contact_support_link_text: "تواصل مع الدعم الفني الخاص بـ Sharetribe"
  settings:
    account:
      change: تغيير
      confirm_new_password: "تأكيد كلمة السر"
      delete_account: "حذف الحساب"
      delete_account_button: "حذف الحساب نهائيا"
      delete_account_confirmation_popup: "هل أنت متأكد من حذف حسابك نهائيا وحذف كل المعلومات المرتبطه به؟ لن يكون هنالك رجعة عن ذلك."
      email_addresses: "العناوين البريدية الإلكترونية"
      new_email: "بريد إلكتروني جديد"
      delete_personal_information: "إذا قمت بحذف حسابك كل معلوماتك الخاصة والإعلانات التي قمت بها ستحذف نهائيا من السوق ولا يمكنك إعادتها"
      delete_information_others_involved: "المعلومات التي يكون فيها احتكاك مع الآخرين مثل المحادثات والعمليات التي قمت بها والمراجعات التي أعطيتها وغيرها لن تحذف عند قيامك بحذف حسابك نهائيا ولكن لن يظهر اسمك في هذه التفاعلات"
      unfinished_transactions: "لا يمكنك حذف حسابك بسبب وجود عمليات مفتوحة. يرجى إكمال العمليات قبل حذف حسابك."
      new_password: "كلمة مرور جديدة"
      save: حفظ
      these_fields_are_shown_only_to_you: "اسم المستخدم يظهر في ملفك الشخصي مالم تقم بإعطاء إسمك. المعلومات الأخرى فقط معروضة لك."
      email_already_confirmed: "تم تأكيد بريدك الإلكتروني مسبقا"
      email:
        address_title: عنوان
        remove_title: حذف
        remove_confirmation: "هل أن متأكد من حذف هذا البريد الإلكتروني؟"
        receive_notifications_title_desktop: "استقبل إشعارات"
        receive_notifications_title_mobile: "استقبل إشعارات"
        receive_notifications_new_title_mobile: "استقبل إشعارات"
        add_new_with_plus: "+ أضف بريد إلكتروني جديد"
        add_new_cancel: إلغاء
        confirmation_title_mobile: "تأكيد:"
        confirmation_title_desktop: تأكيد
        confirmation_resend: "أعد الإرسال"
        status_confirmed: مؤكد
        status_pending: "قيد الإنتظار"
    notifications:
      email_from_admins: "أود استقبال رسائل من فترة لأخرى من قبل المشرفين على الموقع"
      i_want_to_get_email_notification_when: "أريد أن أحصل على تنبيهات عبر البريد الإلكتروني عندما..."
      newsletters: "رسائل من المشرفين على الموقع"
      community_updates: "النشرات الإخبارية"
      email_about_confirm_reminders: "...عندما أنسى أن أحدد طلب بالإكتمال"
      email_about_new_comments_to_own_listing: "...أحدهم قام بالتعليق على طلبي أو عرضي"
      email_about_new_messages: "...أحدهم أرسل لي رسالة"
      email_about_new_received_testimonials: "...أحدهم أبدى رأيه لي"
      email_about_testimonial_reminders: "...لقد نسيت أن أبدي رأيي في حدث"
      email_daily_community_updates: "عن الإعلانات الجديدة ‎<b>‎يوميه</b>‎ أرسل لي نشرات إخبارية"
      email_weekly_community_updates: "عن الإعلانات الجديدة ‎<b>‎أسبوعية</b>‎ أرسل لي نشرات إخبارية"
      do_not_email_community_updates: "لا ترسل لي نشرات إخبارية"
      email_when_conversation_accepted: "...أحدهم قبل عرضي أو طلبي"
      email_when_conversation_rejected: "...أحدهم رفض عرضي أو طلبي"
      email_about_completed_transactions: "...عندما يحدد أحدهم طلبي بالإكتمال"
      email_about_new_payments: "...لقد استقبلت دفعة جديدة"
      email_about_new_listings_by_followed_people: "...شخص أتابع إعلاناته الجديدة"
      unsubscribe_succesful: "تم الغاء الاشتراك بنجاح"
      unsubscribe_info_text: ~
      settings_link: إعدادات
      homepage_link: "الصفحة الرئيسية"
      unsubscribe_unsuccesful: "خطأ في إلغاء الاشتراك"
      unsuccessful_unsubscribe_info_text: "رابط الإشتراك منتهي الصلاحية. يرجى تسجيل الدخول وتغيير إعدادات إشتراك بريدك الإلكتروني"
    profile:
      about_you: "تحدث عن نفسك"
      city: مدينة
      family_name: "إسم العائلة"
      given_name: "الإسم الأول"
      first_name_with_initial: "(فقط الحرف الأول مرئي للمستخدمين الآخرين)"
      first_name_only: "(غير مرئي للمشتركين الآخرين)"
      display_name: "الأسم المعروض"
      display_name_description: "إذا كنت تمثل شركة أو مؤسسة، يمكنك استعمال اسم المنشأة كالاسم المعروض في إعلانك. الإسم المعروض هو ما يراه المستخدمين الآخرين وزوار الموقع عوضا عن اسمك الأول والثاني"
      location_description: "يمكنك إضافة عنوان الشارع أو المدينة أو الرمز البريدي. من الجيد إضافة بلدك عندما تضيف موقعك. مثلا: \"٢١٢١٢ جدة، المملكة العربية السعودية\" أو \"٢٠٠٠ شارع التحلية، جدة، المملكة العربية السعودية\""
      phone_number: "رقم الهاتف"
      profile_picture: "صورة الملف الشخصي"
      postal_code: "الرمز البريدي"
      profile_page: "في صفحة الملف الشخصي"
      profilemap: "عرض الخارطة"
      street_address: الموقع
      these_fields_are_shown_in_your: "‎%{service_name}‎ هذه المعلومات مرئية لكل مستخدمي"
      visible_to_everybody: "مرئية للكل"
      visible_to_registered_users: "(مرئية للمستخدمين المسجلين)"
      default_in_listing: "(يستخدم غالبا عند إنشاء إعلان جديد)"
      invisible: "(غير مرئي للمشتركين الآخرين)"
      image_is_processing: ~
    save_information: "حفظ المعلومات"
  shipping_address:
    shipping_address: "عنوان الشحن"
  tag_cloud:
    tag_used:
      with_tag: "مع بطاقة"
      without_tag: "بدون بطاقة"
  terms:
    show:
      accept_terms: "‎%{service_name}‎ قبول شروط استخدام"
      here: "بالضغط هنا"
      i_accept_new_terms: "أنا أقبل الشروط الجديدة"
      i_accept_terms: "أنا أقبل الشروط"
      terms: "‎%{service_name}‎ شروط استخدام"
      terms_have_changed: "تم تغيير شروط الإستخدام"
      you_can_view_the_new_terms: "يمكنك عرض الشروط الجديدة"
      you_need_to_accept: "أهلا بك في  ‎%{service_name}‎!  يبدو أن هذه المرة الأولى لك. قبل البدأ يجب عليك القبول"
      you_need_to_accept_new_terms: ~
  testimonials:
    index:
      all_testimonials: "جميع الآراء"
      feedback_altogether: "الآراء مجتمعة: "
      loading_more_testimonials: "تحميل توصيات إضافية"
      no_testimonials: "لا يوجد آراء"
    new:
      as_expected: كالمتوقع
      exceeded_expectations: "أفضل من المتوقع"
      give_feedback_to: "‎%{person}‎ قدم رآيك لـ"
      grade: "ما هو شعورك العام؟"
      less_than_expected: "أسوأ مما كان متوقعا"
      send_feedback: "أرسل رأيك"
      slightly_better_than_expected: "أفضل من المتوقع بقليل"
      slightly_less_than_expected: "أسوأ من المتوقع بقليل"
      textual_feedback: "كيف سارت الأمور؟"
      this_will_be_shown_in_profile: ~
      positive: إيجابي
      negative: سلبي
      default_textual_feedback: "كل سار بشكل جيد. شكرا جزيلا"
    testimonial:
      about_listing: "عن الإعلان"
  date:
    formats:
      long_with_abbr_day_name: ~
  datepicker:
    days:
      sunday: الأحد
      monday: الإثنين
      tuesday: الثلاثاء
      wednesday: الأربعاء
      thursday: الخميس
      friday: الجمعة
      saturday: السبت
    days_short:
      sunday: الأحد
      monday: الإثنين
      tuesday: الثلاثاء
      wednesday: الأربعاء
      thursday: الخميس
      friday: الجمعة
      saturday: السبت
    days_min:
      sunday: الأحد
      monday: الإثنين
      tuesday: الثلاثاء
      wednesday: الأربعاء
      thursday: الخميس
      friday: الجمعة
      saturday: السبت
    months:
      january: "كانون الثاني"
      february: شباط
      march: آذار
      april: نيسان
      may: أيار
      june: حزيران
      july: تموز
      august: آب
      september: أيلول
      october: "تشرين أول"
      november: "تشرين ثاني"
      december: "كانون أول"
    months_short:
      january: "كانون الثاني"
      february: شباط
      march: آذار
      april: نيسان
      may: أيار
      june: حزيران
      july: تموز
      august: آب
      september: أيلول
      october: "تشرين أول"
      november: "تشرين ثاني"
      december: "كانون أول"
    today: اليوم
    clear: واضح
    format: ~
  time:
    formats:
      short: ~
      shorter: "%b %e at %H:%M"
      short_date: ~
  timestamps:
    day_ago: "يوم ‎%{count}‎ قبل"
    days_ago: "أيام ‎%{count}‎ قبل"
    hour_ago: "ساعة ‎%{count}‎ قبل"
    hours_ago: "ساعات ‎%{count}‎ قبل"
    minute_ago: "دقيقة ‎%{count}‎ قبل"
    minutes_ago: "دقائق ‎%{count}‎ قبل"
    month_ago: "شهر ‎%{count}‎ قبل"
    months_ago: "أشهر ‎%{count}‎ قبل"
    seconds_ago: "ثواني ‎%{count}‎ قبل"
    year_ago: "سنة ‎%{count}‎ قبل"
    years_ago: "سنوات ‎%{count}‎ قبل"
    days_since:
      zero: "يوم ‎%{count}‎"
      one: "يوم ‎%{count}‎"
      two: "أيام ‎%{count}‎"
      few: "أيام ‎%{count}‎"
      many: "أيام ‎%{count}‎"
      other: "أيام ‎%{count}‎"
    time_to:
      seconds:
        zero: "‎%{count}‎ ثانية"
        one: "‎%{count}‎ ثواني"
        two: "‎%{count}‎ ثواني"
        few: "‎%{count}‎ ثواني"
        many: "‎%{count}‎ ثواني"
        other: "‎%{count}‎ ثواني"
      minutes:
        zero: "‎%{count}‎ دقيقة"
        one: "‎%{count}‎ دقيقة"
        two: "‎%{count}‎ دقائق"
        few: "‎%{count}‎ دقائق"
        many: "‎%{count}‎ دقائق"
        other: "‎%{count}‎ دقائق"
      hours:
        zero: "‎%{count}‎ ساعة"
        one: "‎%{count}‎ ساعة"
        two: "‎%{count}‎ ساعة"
        few: "‎%{count}‎ ساعات"
        many: "‎%{count}‎ ساعة"
        other: "‎%{count}‎ ساعة"
      days:
        zero: "يوم ‎%{count}‎"
        one: "يوم ‎%{count}‎"
        two: "يوم ‎%{count}‎"
        few: "أيام ‎%{count}‎"
        many: "أيام ‎%{count}‎"
        other: "أيام ‎%{count}‎"
  transactions:
    initiate:
      booked_days: "أيام الحجز:"
      booked_nights: "احجز ليلة:"
      price_per_day: "السعر باليوم:"
      price_per_night: "السعر بالليلة:"
      quantity: "الكمية:"
      subtotal: "المجموع الفرعي:"
      shipping-price: "الشحن:"
      stripe-fee: ~
    price_per_quantity: ":‎%{unit_type}‎ السعر بـ"
    price: "السعر:"
    quantity: "‎%{quantity}‎ :الكمية"
    unit_price: "‎%{unit_price}‎ :سعر الوحدة"
    total: "المجموع:"
    total_to_pay: ~
  unit:
    day: يوم
    days: أيام
  web:
    listings:
      errors:
        availability:
          something_went_wrong: "يتعذر عرض المعلومات المتوفرة. يرجى إعادة تهيئة الصفحة مرة أخرى"
          saving_failed: "لم نستطع حفظ تغييرات التوفر حاليا يرجى إعادة تهيئة الصفحة مرة أخرى"
      pricing_units:
        piece: قطعة
        hour: ساعة
        day: يوم
        night: ليلة
        week: أسبوع
        month: شهر
      edit_availability_header: ~
      save_and_close_availability_editing: "حفظ وإغلاق"
      confirm_discarding_unsaved_availability_changes_explanation: "لديك معلومات تغييرت لم يتم حفظها لمعلومات التوفر. إذا أردت المتابعة فإن هذه التغيرات لن تحفظ"
      confirm_discarding_unsaved_availability_changes_question: "هل أنت متأكد من تجاهل التغييرات؟"
      edit_listing_availability: "تحرير توفر الإعلان"
    no_listings:
      sorry: "نعتذر، لا يوجد إعلانات في هذا البحث"
      try_other_search_terms: "حاول البحث في شيء آخر؟"
    listing_card:
      add_picture: "أضف صورة"
      no_picture: "لا يوجد صورة"
    search:
      page: صفحة
      page_of_pages: "‎%{total_number_of_pages}‎ من"
    topbar:
      menu: القائمة
      more: المزيد
      search_placeholder: بحث...
      search_location_placeholder: المدينة
      user: المستخدم
      inbox: "صندوق الوارد"
      profile: "الملف الشخصي"
      manage_listings: "إدارة الإعلانات"
      settings: الإعدادات
      logout: "تسجيل الخروج"
      login: "تسجيل الدخول"
      signup: "إنشاء حساب"
      admin_dashboard: "لوحة التحكم"
      language: اللغة
    utils:
      km: كلم
      mi: ميل
    branding:
      powered_by: ~
      create_own: ~
      learn_more: "تعلم المزيد"
  will_paginate:
    models:
      person:
        zero: مستخدمين
        one: مستخدم
        two: مستخدمين
        few: مستخدمين
        many: مستخدمين
        other: مستخدمين
    previous_label: "&#8592; Previous"
    next_label: "Next &#8594;"
    page_gap: "&hellip;"
    page_entries_info:
      multi_page: ~
      multi_page_html: ~
    person:
      community_members_entries_info:
        multi_page: ~
        multi_page_html: ~
  stripe_accounts:
    admin_account_not_connected: ~
    contact_admin_link_text: ~
    you_are_ready_to_accept_payments: ~
    commission: ~
    pay_with_stripe: ~
    add_and_pay: ~
    card_not_stored: ~
    missing_payment: ~
    stripe_bank_connected: ~
    stripe_can_accept: ~
    stripe_credit_card: ~
    paypal: ~
    paypal_connected: ~
    paypal_can_accept: ~
    paypal_connected_give_permission: ~
    form_new:
      need_info: ~
      select_country: ~
      legal_name: ~
      country: ~
      birth_date: ~
      ssn_last_4: ~
      personal_id_number: ~
      address_country: ~
      address_state: ~
      address_city: ~
      address_postal_code: ~
      address_line1: ~
      tos_link: ~
      tos_link_title: ~
      save_details: ~
      edit: ~
      cancel: ~
    form_bank:
      bank_account_number: ~
      bank_routing_number: ~
      bank_routing_1: ~
      bank_routing_2: ~
      bank_currency: ~
      messages:
        account_number: ~
        routing_number: ~
        bank_code: ~
        branch_code: ~
        transit_number: ~
        institution_number: ~
        format_varies_by_bank: ~
        bsb: ~
        error_message: ~
        clearing_code: ~
        sort_code: ~
        must_match: ~
        a_dash: ~
        digits: ~
        digits_or_chars: ~
    form_verification:
      personal_id_number: ~
      document: ~
      send_verification: ~
      need_verification: ~
    form_pin:
      social_insurance_number: ~
      social_security_number: ~
      hong_kong_identity_card: ~
      singapore_identity_card: ~
      messages:
        social_insurance_number: ~
  payment_settings:
    title: ~
    bank_account: ~
    paypal: ~
    bank_account_details: ~
    add_bank_details: ~
    can_accept_stripe_and_paypal: ~
    to_accept_paypal: ~
    connect_paypal: ~
    wrong_setup: ~
    invalid_bank_account_number: ~
    invalid_postal_code: ~<|MERGE_RESOLUTION|>--- conflicted
+++ resolved
@@ -238,11 +238,7 @@
         export_all_as_csv: "استخرج الكل في ملف إكسل"
         save_user_status_error: "فشل في الحفظ. رجاء قم بإعادة تهيئة الصفحة وأعد المحاولة مرة أخرى."
         ban_user_confirmation: ~
-<<<<<<< HEAD
-        unban_user_confirmation: ~
-=======
         unban_user_confirmation: "سوف يلغى الحظر عن هذا الحساب وسيتمكن من التسجيل مرة أخرى في السوق عبر نفس الحساب. هل أنت متأكد من ذلك؟"
->>>>>>> 42ecec67
         ban_me_error: "لا يمكنك حظر نفسك"
         search: بحث
         search_by_name_email: "ابحث عن اسم أو بريد إلكتروني أو اسم معروض"
