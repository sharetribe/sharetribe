it:
  number:
    currency:
      format:
        separator: ","
        delimiter: "."
        format: "%u%n"
  admin:
    categories:
      edit:
        edit_listing_category: ~
      index:
        listing_categories: ~
        create_a_new_category: ~
        remove_category_confirmation: ~
        saving_order: ~
        save_order_successful: ~
        save_order_error: ~
      new:
        new_listing_category: ~
      form:
        category_name:
          category_title: ~
        category_parent:
          category_parent: ~
          no_parent: ~
        category_transaction_types:
          transaction_types: "Tipo di ordini"
          transaction_types_description: "Scegliendo il Tipo di ordini si determina quale tipo di azione è consentita nell'inserimento delle inserzioni. Ad esempio: solo la vendita, o affitto, o cessione gratuita."
          select_all: ~
          clear_all: ~
        buttons:
          save: ~
          cancel: ~
      remove:
        remove_category: ~
        remove_category_name: ~
        warning_remove_effects: ~
        warning_listing_will_be_moved:
          one: "È presente %{count} inserzione nella categoria. Verrà spostata nella categoria selezionata."
          other: "Sono presenti %{count} inserzioni nella categoria. Verranno spostate nella categoria selezionata."
        warning_with_subcategories_listing_will_be_moved:
          one: "È presente %{count} inserzione nella categoria e sottocategoria. Verrà spostata nella categoria selezionata."
          other: "Sono presenti %{count} inserzioni nella categoria e sottocategoria. Verranno spostate nella categoria selezionata."
        select_new_category: ~
        buttons:
          remove: ~
          cancel: ~
    communities:
      edit_details:
        community_details: ~
        community_look_and_feel: ~
        edit_community: ~
        enabled_languages: ~
        enabled_languages_description: ~
        default_language: ~
        language_selection_disabled: ~
        community_name: ~
        edit_community_name_description: ~
        community_slogan: ~
        community_slogan_display: ~
        edit_community_slogan_description: ~
        edit_community_slogan_description_hideable: ~
        community_description: ~
        community_description_display: ~
        edit_community_description_description: ~
        edit_community_description_description_hideable: ~
        community_search_placeholder: ~
        edit_community_search_placeholder_description: ~
        private_community_homepage_content: ~
        edit_private_community_homepage_content_description: ~
        update_information: "Salva le impostazioni"
        invite_people: ~
        edit_signup_info: Informazioni
        edit_signup_info_description: ~
        edit_info: ~
        see_how_it_looks_like: ~
        verification_to_post_listings_info_content: ~
        verification_to_post_listings_info_content_description: "Questo marketplace richiede che l'amministratore verifichi manualmente ogni utente prima che questo possa pubblicare un'inserzione. Qui puoi impostare il testo predefinito che verrà mostrato agli utenti non verificati quando proveranno a pubblicare una nuova inserzione."
        verification_to_post_listings_info_content_default: ~
        contact_admin_link_text: "Contatta amministratore"
        save: "Salva impostazioni"
        transaction_agreement: "Contratto di transazione"
        transaction_agreement_checkbox: ~
        transaction_agreement_checkbox_header: ~
        transaction_agreement_checkbox_label_description: ~
        transaction_agreement_text_header: ~
        transaction_agreement_description: ~
        terms_privacy_policy_and_static_content: ~
        terms_privacy_policy_and_static_content_infotext: ~
      edit_look_and_feel:
        edit_community_look_and_feel: ~
        community_logo: Logo
        community_logo_icon: ~
        community_logo_icon_mobile: ~
        community_cover_photo: "Immagine di copertina"
        small_community_cover_photo: ~
        favicon: ~
        favicon_info_text: ~
        community_custom_color1: "Colore principale"
        community_slogan_color: ~
        community_slogan_color_instructions_text: ~
        community_description_color: ~
        community_description_color_instructions_text: ~
        new_listing_button_custom_color: ~
        logo_instructions_text_with_dimensions: ~
        logo_instructions_text_with_dimensions_no_placing: ~
        logo_icon_instructions_text_with_dimensions: ~
        logo_icon_instructions_text_with_dimensions_no_placing: ~
        logo_mobile_icon_instructions_text_with_dimensions: ~
        cover_photo_visibility: ~
        cover_photo_instructions_text_with_dimensions: ~
        we_have_you_covered: ~
        cover_photo_ready_made: ~
        small_cover_photo_visibility: ~
        small_cover_photo_instructions_text_with_dimensions: ~
        main_content_width: ~
        custom_color1_instructions_text: ~
        new_listing_button_instructions_text: ~
        default_browse_view: ~
        default_browse_view_instructions_text: ~
        grid: Griglia
        list: Elenco
        map: Mappa
        name_display_type: ~
        name_display_type_instructions_text: ~
        full_name: "Nome completo (Nome Cognome)"
        first_name_with_initial: ~
        first_name_only: ~
        invalid_color_code: "Il codice del colore deve contenere 6 numeri o lettere A-F, per esempio D96E21"
        custom_head_script: ~
        custom_head_script_instructions_text: ~
        current_image: ~
      edit_text_instructions:
        edit_text_instructions: ~
      edit_welcome_email:
        welcome_email_content: "Contenuto email di benvenuto"
        welcome_email_content_description: ~
        edit_message: "Modifica messaggio"
        send_test_message: "Invia messaggio di testo"
      outgoing_email:
        title: ~
        info: ~
        read_more: ~
        sender_address: ~
        sender_address_default: ~
        need_to_change: ~
        contact_support_link_text: ~
        set_sender_address: ~
        sender_name_label: ~
        sender_name_placeholder: ~
        sender_email_label: ~
        sender_email_placeholder: ~
        amazon_ses_notification: ~
        this_is_how_it_will_look: ~
        send_verification_button: ~
        change_sender_email: ~
        successfully_saved: ~
        successfully_saved_name: ~
        set_sender_name: ~
        change_sender_name: ~
        change_sender_prompt: ~
        status: ~
        status_verified: ~
        status_error: ~
        status_requested: ~
        status_expired: ~
        status_resent: ~
        resend_link: ~
        invalid_email_error: ~
        invalid_email_domain: ~
        invalid_email_domain_read_more_link: ~
        unknown_error: ~
        white_label_offer: ~
        upgrade_plan_link: ~
        verification_sent_from: ~
        follow_the_instructions: ~
      getting_started:
        getting_started: ~
      available_languages:
        cs: ~
        da-DK: ~
        de: ~
        en: ~
        en-AU: ~
        en-GB: ~
        es: ~
        es-ES: ~
        fi: ~
        fr: ~
        fr-CA: ~
        el: ~
        it: ~
        ja: ~
        ko: ~
        nb: ~
        nl: ~
        pl: ~
        pt-BR: ~
        pt-PT: ~
        ru: ~
        sv: ~
        th-TH: ~
        tr-TR: ~
        vi: ~
        zh: ~
        zh-TW: ~
      settings:
        settings: Impostazioni
        general: Generale
        access: ~
        join_with_invite_only: ~
        users_can_invite_new_users: ~
        private: ~
        require_verification_to_post_listings: ~
        allow_free_conversations: ~
        search_preferences: ~
        search_and_location_preferences: ~
        default_search_type: ~
        keyword_search: ~
        keyword_and_location_search: ~
        location_search: ~
        select_distance_unit: "Mostra la distanza in %{distance_units_selector}"
        km: km
        miles: miglia
        show_only_nearby: ~
        allow_users_to_add_location: ~
        listing_preferences: ~
        transaction_preferences: ~
        show_listing_publishing_date: ~
        show_category_in_listing_list: ~
        listing_comments_in_use: ~
        email_preferences: ~
        automatic_newsletters: ~
        email_admins_about_new_members: ~
        google_analytics_key: ~
        twitter_handle: ~
        update_settings: "Salva le impostazioni"
        automatically_confirmed_no_escrow: "L'ordine sarà automaticamente segnato come completo %{days_dropdown} giorni dopo che il pagamento è stato eseguito."
        automatically_confirmed_no_escrow_stripe_info: ~
        buyer_transaction_fees_are_only_supported_with_stripe: ~
        automatic_newsletter_frequency: ~
        newsletter_daily: ~
        newsletter_weekly: ~
        delete_marketplace_title: ~
        type_marketplace_domain: ~
        type_marketplace_domain_placeholder: ~
        once_you_delete: ~
        are_you_sure: ~
        i_understand_button: ~
        last_community_updates: ~
        you_will_be_redirected_to: ~
        delete_this_marketplace: ~
        payment_preferences: ~
        pre_approved_listings: ~
        email_admins_about_new_transactions: ~
      manage_members:
        manage_members: ~
        email: ~
        name: Nome
        display_name: "Nome da mostrare"
        join_date: ~
        admin: ~
        posting_allowed: "Ora è possibile pubblicare annunci"
        ban_user: ~
        saving_user_status: Salvataggio...
        save_user_status_successful: Salvato
        export_all_as_csv: ~
        save_user_status_error: ~
        ban_user_confirmation: ~
        unban_user_confirmation: ~
        ban_me_error: ~
        search: Cerca
        search_by_name_email: ~
        reset_search: "Mostra tutti"
        for_search_terms: ~
        this_makes_the_user_an_admin: ~
        status_filter:
          all: "Tutti gli stati"
          selected: ~
          selected_js: ~
          admin: ~
          banned: ~
          posting_allowed: ~
          accepted: ~
          unconfirmed: ~
          pending: "In attesa"
        this_user_hasnt_confirmed_their_email_address: ~
        unconfirmed_user: ~
        resend: ~
        cancel: ~
        user_didnt_complete_the_signup_process: ~
        pending_user: "In attesa: %{name}"
      new_layout:
        new_layout: ~
        description_roadmap_new: ~
        enabled_for_you: ~
        enabled_for_all: ~
        new_topbar: ~
        searchpage: ~
        new_email_templates: ~
      social_media:
        social_media: ~
        logo: ~
        logo_info: ~
        social_media_title: ~
        social_media_title_info: ~
        link_for_facebook: ~
        link_for_linkedin: ~
        link_for_twitter: ~
        social_media_description: ~
        twitter_handle: "Nome utente di Twitter"
        twitter_handle_info_text: "Il nominativo del profilo Twitter del tuo negozio online (se ne hai uno). Sarà menzionato quando le persone premeranno il bottone di Twitter nella pagina dell'annuncio."
        twitter_handle_info_text_with_instructions: ~
        twitter_instructions_link_text: ~
        twitter_handle_placeholder: "nome utente"
        invalid_twitter_handle: "Il nome utente di Twitter può contenere un massimo di 15 caratteri alfanumerici (lettere A-Z e numero 0-9)."
        facebook_connect: ~
        facebook_developers_dashboard: ~
        facebook_connect_info_text: ~
        facebook_connect_info_text_with_instructions: ~
        facebook_instructions_link_text: ~
        facebook_connect_id: ~
        invalid_facebook_connect_id: ~
        facebook_connect_secret: ~
        invalid_facebook_connect_secret: ~
        enable_facebook_login: ~
        save: "Salva impostazioni"
        add_another_image: ~
        google_connect: ~
        google_instructions_link_text: ~
        google_developers_console: ~
        google_connect_info_text_with_instructions: ~
        google_connect_info_text: ~
        enable_google_login: ~
        google_connect_id: ~
        google_connect_secret: ~
        linkedin_connect: ~
        linkedin_instructions_link_text: ~
        linkedin_developers_dashboard: ~
        linkedin_connect_info_text_with_instructions: ~
        linkedin_connect_info_text: ~
        enable_linkedin_login: ~
        linkedin_connect_id: ~
        linkedin_connect_secret: ~
      seo_settings:
        seo: ~
        title: ~
        meta_title_label: ~
        meta_title_info: ~
        meta_title_link_text: ~
        meta_description_label: ~
        meta_description_info: ~
        meta_description_link_text: ~
        search_title: ~
        search_meta_title_label: ~
        search_meta_title_info: ~
        search_meta_title_link_text: ~
        search_meta_description_label: ~
        search_meta_description_info: ~
        search_meta_description_link_text: ~
        listing_title: ~
        listing_meta_title_label: ~
        listing_meta_title_info: ~
        listing_meta_title_link_text: ~
        listing_meta_description_label: ~
        listing_meta_description_info: ~
        listing_meta_description_link_text: ~
        category_title: ~
        category_meta_title_label: ~
        category_meta_title_info: ~
        category_meta_title_link_text: ~
        category_meta_description_label: ~
        category_meta_description_info: ~
        category_meta_description_link_text: ~
        profile_title: ~
        profile_meta_title_label: ~
        profile_meta_title_info: ~
        profile_meta_title_link_text: ~
        profile_meta_description_label: ~
        profile_meta_description_info: ~
        profile_meta_description_link_text: ~
        sitemap_label: ~
        sitemap_info: ~
        sitemap_info_link_text: ~
        sitemap_info_public: ~
        sitemap_info_private: ~
        robots_label: ~
        robots_info: ~
        robots_info_link_text: ~
        robots_info_2: ~
        save: ~
      analytics:
        analytics: ~
        google_analytics_key: ~
        google_analytics_key_info_text: ~
        google_analytics_key_info_text_with_instructions: ~
        google_analytics_instructions_link_text: "Maggiori informazioni su come connettere Google Analytics"
        sharetribe_analytics: ~
        sharetribe_analytics_info_text_with_instructions: ~
        sharetribe_analytics_instructions_link_text: ~
        end_user_analytics: ~
        save: "Salva le impostazioni"
      logo_link:
        title: ~
        info: ~
        url: ~
        placeholder: ~
      menu_links:
        menu_links: ~
        menu_links_display: ~
        save: ~
        add_menu_link: ~
        title_placeholder: ~
        url_placeholder: ~
        title: Titolo
        language: Lingua
        url: ~
        empty: ~
        max_number_of_links: ~
        all: ~
        max_number_of_links_info: ~
        about_page: ~
      default_menu_links:
        title: ~
        about_link_title: ~
        contact_link_title: ~
        invite_link_title: ~
        info: ~
        display_about: ~
        display_contact: ~
        display_invite: ~
      topbar:
        topbar: ~
        new_listing_button_label: ~
        invalid_post_listing_button_label: ~
      transactions:
        export_all_as_csv: ~
        processing_export: ~
        transactions: "Visualizza transazioni"
        search_by_title_parties: ~
        search: Cerca
        reset_search: "Mostra tutti"
        status_filter:
          all: "Tutti gli stati"
          selected: ~
          selected_js: ~
          free: ~
          confirmed: ~
          paid: ~
          canceled: ~
          disputed: ~
          preauthorized: ~
<<<<<<< HEAD
          rejected: ~
          payment_intent_requires_action: ~
          payment_intent_action_expired: ~
=======
          rejected: Rifiutato
          payment_intent_requires_action: "In attesa"
          payment_intent_action_expired: Scaduto
>>>>>>> af0f9a9f
          refunded: ~
          dismissed: ~
        headers:
          conversation: ~
          listing: Inserzione
          status: Stato
          sum: Importo
          started: ~
          last_activity: "Attività più recenti"
          initiated_by: ~
          other_party: Venditore
        status:
          conversation: ~
          free: ~
          pending: "In attesa"
          preauthorized: Preautorizzata
          accepted: Accettata
          rejected: Rifiutato
          paid: Pagata
          confirmed: Confermata
          canceled: Cancellata
          disputed: ~
          initiated: "In attesa del pagamento di PayPal"
          pending_ext: "In attesa del pagamento di PayPal"
          none:
            free: ~
          paypal:
            free: ~
            pending: "In attesa"
            preauthorized: ~
            accepted: ~
            rejected: Rifiutato
            paid: ~
            confirmed: ~
            canceled: ~
            disputed: ~
            initiated: ~
            pending_ext: ~
            refunded: ~
            dismissed: ~
          stripe:
            free: ~
            pending: "In attesa"
            preauthorized: ~
            accepted: ~
            rejected: Rifiutato
            paid: ~
            confirmed: ~
            canceled: ~
            disputed: ~
            initiated: ~
            pending_ext: ~
            payment_intent_requires_action: "In attesa"
            payment_intent_action_expired: Scaduto
            payment_intent_failed: ~
            refunded: ~
            dismissed: ~
        not_available: "Non disponibile"
      conversations:
        conversations: ~
        headers:
          started_from: ~
          status: ~
          started: ~
          last_activity: ~
          initiated_by: ~
          other_party: ~
        participants: ~
        profile: ~
        search_by_keyword: ~
        search: ~
        reset_search: "Mostra tutti"
        for_keyword: ~
      testimonials:
        testimonials: ~
        no_testimonials_found: ~
        displaying_xx_reviews: ~
        search_keyword: ~
        search: ~
        reset_search: "Mostra tutti"
        for_keyword: ~
        headers:
          transaction: ~
          author: ~
          receiver: ~
          status: ~
          grade: ~
          text: ~
        status:
          waiting: ~
          skipped: ~
          published: ~
          blocked: ~
        status_filter:
          selected: ~
          all: ~
          published: ~
          positive: ~
          negative: ~
          skipped: ~
          waiting: ~
          blocked: ~
          selected_js: ~
        form:
          review_text: ~
          save: ~
          cancel: ~
          delete_review: ~
          block_review: ~
          confirm_modify: ~
          deleting_info: ~
          blocking_info: ~
          unskip: ~
          if_you_unskip_the_review: ~
          they_will_not_be_notified_automatically: ~
      invitations:
        invitations: ~
        used:
          "yes": ~
          "no": ~
        headers:
          sent_by: ~
          message: ~
          sent_to: ~
          used: ~
          date_sent: ~
      listings:
        listings: Inserzioni
        search_by_title_author_category: ~
        search: Cerca
        reset_search: "Mostra tutti"
        export_all_as_csv: ~
        processing_export: ~
        status:
          all: "Tutti gli stati"
          selected_js: ~
          open: Aperto
          closed: Chiuso
          expired: Scaduto
          approval_pending: "In attesa"
          approval_rejected: Rifiutato
        headers:
          title: Titolo
          author: ~
          created: Creato
          updated: Aggiornato
          category: ~
          status: ~
        open: Aperto
        closed: Chiuso
        expired: Scaduto
        approved: ~
        approval_pending: "In attesa"
        approval_rejected: Rifiutato
        form:
          this_listing_has_not_not_been_approved_yet: ~
          approve: ~
          reject: ~
          cancel: ~
      user_fields:
        user_fields: ~
      footer:
        footer: ~
        offer_pro: ~
        upgrade_plan_link: ~
        menu_links: ~
        language: ~
        title: Titolo
        url: ~
        add: ~
        save: ~
        footer_style: ~
        footer_copyright: ~
        footer_enabled: ~
        social_links: ~
        title_placeholder: ~
        url_placeholder: ~
        style:
          dark: ~
          light: ~
          marketplace_color: ~
          logo: ~
        social:
          title: Titolo
          url: ~
      domain:
        domain: ~
        marketplace_domain: ~
        offer_pro: ~
        upgrade_pro_plan_link: ~
        your_marketplace_address_is: ~
        would_you_like_to_change_address: ~
        contact_us: ~
        you_can_now_use_a_custom_domain: ~
        would_you_like_to_change_domain: ~
      landing_pages:
        landing_pages: ~
        info_1: ~
        info_2: ~
        info_2_help_center: ~
        info_3: ~
        info_4: ~
        editor_title: ~
        editor_info: ~
        preview: ~
        set_live: ~
        add_new_section: ~
        select_section_type: ~
        this_version_is_not_released: ~
        latest_version_released: ~
        check_it_out: ~
        form:
          save: ~
          cancel: ~
        sections:
          identifier: ~
          kind: ~
          variation: ~
          new: ~
          edit: ~
          remove_section_confirmation: ~
          info_single_column: ~
          info_multi_column_2: ~
          info_multi_column_3: ~
          listings: ~
          categories: ~
          hero: ~
          locations: ~
          video: ~
          new_section:
            categories: ~
            footer: ~
            hero: ~
            info_single_column: ~
            info_multi_column_2: ~
            info_multi_column_3: ~
            listings: ~
            locations: ~
            video: ~
          edit_section:
            categories: ~
            footer: ~
            hero: ~
            info_single_column: ~
            info_multi_column_2: ~
            info_multi_column_3: ~
            listings: ~
            locations: ~
            video: ~
    landing_page_versions:
      sections:
        content:
          title: ~
        hero:
          hero_title: ~
          hero_description: ~
          basic_details_tab: ~
        footer:
          footer_title: ~
          footer_style: ~
          style_dark: ~
          style_light: ~
          style_marketplace_color: ~
          style_logo: ~
        cta_button:
          cta_button: ~
          cta_enabled: ~
          cta_text: ~
          cta_url: ~
          text_placeholder: ~
          url_placeholder: ~
        background_selector:
          title: ~
        background_image_overlay:
          background_image: ~
          background_image_info: ~
          add_another_image: ~
          current_image: ~
          file_not_selected: ~
          background_image_overlay: ~
          background_image_overlay_info: ~
          overlay_dark: ~
          overlay_light: ~
          overlay_transparent: ~
        background_style:
          background_style: ~
          style_image: ~
          style_color: ~
          style_none: ~
        background_color:
          background_color: ~
          background_color_info: ~
        categories:
          add: ~
          category: ~
          empty: ~
          image: ~
          include_title: ~
          info_text: ~
          need_at_least_3_categories: ~
          need_at_most_7_categories: ~
        category:
          add_another_image: ~
          category: ~
          current_image: ~
          file_not_selected: ~
          image: ~
          image_required: ~
          select_category: ~
        locations:
          add: ~
          location: ~
          empty: ~
          image: ~
          include_title: ~
          info_text: ~
          need_at_least_3_locations: ~
          need_at_most_7_locations: ~
        location:
          add_another_image: ~
          location: ~
          current_image: ~
          file_not_selected: ~
          image: ~
          image_required: ~
          title: Titolo
          title_placeholder: ~
          url: ~
          url_placeholder: ~
        multi_column:
          main_title: ~
          column_header: ~
          column_title: ~
          web_viewer: ~
          column_icon_info: ~
          column_icon: ~
          column_paragraph: ~
          column_button: ~
          column_button_text: ~
          column_button_url: ~
        listings:
          listings_to_feature: ~
          you_need_to_add_the_listing_ids: ~
        video:
          text: ~
          autoplay: ~
          autoplay_no: ~
          autoplay_muted: ~
          info: ~
          youtube_video_id_info: ~
    custom_fields:
      edit:
        edit_listing_field: ~
      edit_price:
        description: ~
        edit_price_field: ~
        show_price_filter_homepage: ~
        price_min: "Prezzo minimo"
        price_max: "Prezzo massimo"
      edit_location:
        edit_location_field: ~
        this_field_is_required: "Questo campo è obbligatorio"
        the_location_feature_can_be_enabled: ~
      edit_expiration:
        edit_expiration_field: "Modifica il campo 'Data di scadenza'"
        enable: "Abilita data di scadenza"
      form:
        field_required:
          this_field_is_required: ~
          this_field_is_required_checkbox: ~
        search_filter:
          search_filter: ~
          date_cant_be_filtered: ~
          text_cant_be_filtered: ~
      index:
        listing_fields: ~
        listing_fields_help: ~
        add_new_field: ~
        remove_field_confirmation: ~
        cancel: ~
        save: ~
        field_title: ~
        field_type: ~
        categories: ~
        select_all: ~
        clear_all: ~
        options: ~
        add_option: ~
        saving_order: ~
        save_order_successful: ~
        save_order_error: ~
        select_one: ~
        continue: ~
        minimum_value: Minimo
        maximum_value: Massimo
        allow_decimals: "Consenti decimali"
      new:
        new_listing_field: ~
      field_types:
        text: ~
        number: ~
        dropdown: ~
        checkbox_group: ~
        date: ~
        file: ~
        location: ~
    person_custom_fields:
      saving_failed: ~
      index:
        user_fields: ~
        field_title: ~
        field_type: ~
        signup: ~
        public: ~
        add_new_field: ~
        save: ~
        cancel: ~
        minimum_value: ~
        maximum_value: ~
        allow_decimals: ~
        add_option: ~
      new:
        new_user_field: ~
      form:
        field_required:
          this_field_is_required: ~
          this_field_is_required_checkbox: ~
          this_field_is_public: ~
      edit:
        edit_user_field: ~
    emails:
      new:
        send_email_to_members: ~
        send_email_to_members_title: ~
        send_email: "Invia la email"
        send_email_or: ~
        send_test_email: ~
        test_sent: ~
        send_email_article_title: ~
        send_email_article_text: ~
        recipients:
          title: ~
          options:
            all_users: ~
            posting_allowed: ~
            with_listing: ~
            with_listing_no_payment: ~
            with_payment_no_listing: ~
            no_listing_no_payment: ~
        email_subject: Oggetto
        email_content: "Contenuto della email"
        email_content_placeholder: ~
        email_language: "Lingua dei destinatari della email"
        any_language: "Qualsiasi lingua"
        message_will_be_sent_only_to_people_with_this_language: ~
        email_sent: "Email inviata."
        to_improve_email_deliverability: ~
        email_subject_text: "Un nuovo messaggio dal team %{service_name}"
        firstname_cannot_be_removed: ~
        hello_firstname: "Ciao Nome,"
        hello_firstname_text: "Ciao %{person},"
    left_hand_navigation:
      general: ~
      users_and_transactions: "Utenti & transazioni"
      configure: Configura
      emails_title: ~
      subscription: ~
      preview: ~
      whats_new: ~
    listing_shapes:
      availability_title: Disponibilità
      read_more: "Leggi di più sulla gestione automatica delle disponibilità"
      read_more_availability_management: "Leggi di più sulla gestione delle disponibilità"
      allow_providers_to_manage_availability: ~
      per_hour_availability: ~
      per_day_availability: "disponibilità \"Per giorno\""
      per_night_availability: "Disponibilità \"Per notte\""
      pricing_units_disabled_info: ""
      can_not_find_name: ~
      index:
        listing_shapes: "Tipo di ordini"
        description: "Il Tipo di ordini determina come funziona il processo di ordine nel tuo sito. Si può decidere se gli utenti sono affittanti o venditori, o forse solo pubblicisti di annunci e messaggi gratuiti."
        read_more_about_order_types: "Leggi maggiori informazioni sul tipo di ordini"
        add_new_shape: ~
        select_template: ~
        all_categories: "Tutte le categorie"
        no_categories: ~
        category_count: ~
        header:
          listing_shape_name: ~
          listing_shape_categories: ~
        order:
          saving_order: ~
          save_order_successful: ~
          save_order_error: ~
      templates:
        selling_products: "Vendendo prodotti"
        renting_products: "Noleggiare prodotti"
        offering_services: "Offrire servizi"
        giving_things_away: "Dare via"
        requesting: ~
        announcement: ~
        custom: Personalizzato
      new:
        create_listing_shape: ~
        create: Crea
        cancel: Cancella
        create_success: ~
        create_failure: "Non è stato possibile creare nuovo tipo di ordine. Errore:%{error_msg}"
      edit:
        edit_listing_shape: ~
        update: Salva
        cancel: Cancella
        update_success: ~
        update_failure: ~
        delete: "Tipo di ordine"
        can_not_delete_last: ~
        can_not_delete_only_one_in_categories: ~
      listing_shape_name: ~
      listing_shape_name_placeholder: ~
      action_button_label: ~
      action_button_placeholder: ~
      successfully_closed: "Inserzioni chiuse con successo"
      successfully_deleted: ~
      pricing_and_checkout_title: ~
      online_payments_label: ~
      shipping_label: "Consentono ai venditori di definire una tassa di spedizione"
      price_label: ~
      units_title: ~
      units_desc: ~
      units:
        piece: "Per unità"
        hour: All'ora
        day: "Al giorno"
        night: "Per notte"
        week: "Per settimana"
        month: "Per mese"
        unit: ~
      can_not_find: ~
      add_custom_unit: ~
      delete_custom_unit: Elimina
      custom_unit_form:
        title: ~
        label_heading: ~
        selector_label_heading: ~
        label_placeholder: ~
        selector_placeholder: ~
        per: Per
        unit_type:
          heading: ~
          quantity_label: "Quantità (per pezzo, per kg, per persona, per tour di 2 ore...)"
          time_label: ~
    paypal_accounts:
      marketplace_paypal_integration: "Integrazione PayPal"
      preferences_updated: "Preferenze di pagamento aggiornate"
      contact_support_link_text: "Contatta il supporto di Sharetribe"
      integration_info_text: "Il sistema di pagamento di %{service_name} è gestito da PayPal. Se vuoi consentire ai tuoi utenti di effettuare pagamenti sulla tua piattaforma, è necessario collegare il tuo conto PayPal e decidere il prezzo minimo del tuo spazio e la quota che vuoi trattenere per ogni transazione."
      link_paypal_personal_account_label: "Stai offrendo tu stesso prodotti o servizi?"
      link_paypal_personal_account: "Se è così, sarà quindi necessario collegare il conto PayPal a %{personal_payment_preferences_link}."
      link_stripe_personal_account: ~
      link_paypal_and_stripe_personal_account: ~
      personal_payment_preferences_link_text: "Il tuo account personale della piattaforma di marketplace"
      read_more_about_paypal: "Maggiori informazioni sul sistema di pagamenti di Sharetribe"
      edit_payment_settings: ~
      supported_currencies_information_text: ~
      currency_change_warning_text: ~
      marketplace_currency_label: ~
      minimum_listing_price_label: "Prezzo minimo consentito:"
      transaction_fee_label: "Tariffa di transazione:"
      minimum_transaction_fee_label: "Commissione minima sulle transazioni"
      save_settings: "Salva le impostazioni"
      minimum_listing_price_below_tx_fee: "Il prezzo minimo deve essere maggiore o uguale al valore mino imposto dalla piattaforma: %{minimum_transaction_fee}."
      minimum_listing_price_below_min: "Il prezzo minimo deve essere maggiore o uguale al valore mino imposto dalla piattaforma: %{minimum_commission}."
    payment_preferences:
      title: ~
      general_settings: ~
      connect_a_payment_provider: ~
      contact_support: ~
      no_payments_link_text: ~
      your_country: ~
      you_cannot_use_online_payments: ~
      which_to_choose: ~
      you_can_use_stripe_or_paypal: ~
      you_can_use_stripe_only: ~
      read_more_stripe: ~
      you_can_use_paypal_only: ~
      read_more_paypal: ~
      read_more_about_paypal_and_stripe: ~
      general_settings_updated: ~
      transaction_fee_settings_updated: ~
      choose_popup_text: ~
      invalid_api_keys: ~
      missing_api_keys: ~
      stripe_verified: ~
      change_settings: ~
      configure_stripe: ~
      configure_paypal: ~
      transaction_fee_settings: ~
      transaction_fee_save: ~
      stripe_fee: ~
      stripe_fee_notice: ~
      fee_should_be_less_than_minimum_price: ~
      the_transaction_fee_must_be_lower_than_100: ~
      confirm_disable: ~
      commission_from_buyer_label: ~
      minimum_buyer_transaction_fee_label: ~
      stripe_connected:
        title: ~
        disable: ~
        disabled: ~
        enable: ~
      paypal_connected:
        title: ~
        disable: ~
        disabled: ~
        enable: ~
      cannot_enable_gateway: ~
      cannot_disable_gateway: ~
      cannot_enable_gateway_because_of_buyer_commission: ~
      stripe_form:
        add_your_api_keys: ~
        how_to_get_these: ~
        publishable_key_example: "Per esempio %{api_publishable_key_example}"
        secret_key_example: ~
        save_api_keys: ~
        invalid_secret: ~
        invalid_publishable: ~
      index:
        header: ~
        info: ~
        active: ~
        gateway: ~
        process: ~
        commission: ~
        minimum_price: ~
        minimum_fee: ~
        api_verified: ~
        actions: ~
        payments_not_enabled: ~
    transaction_types:
      sell: ~
      sell_w_online_payment: ~
      sell_wo_online_payment: ~
      rent: ~
      rent_w_online_payment: ~
      rent_wo_online_payment: ~
      give: ~
      lend: ~
      swap: ~
      service: ~
      service_w_online_payment: ~
      service_wo_online_payment: ~
      request: ~
      inquiry: ~
      share_for_free: "Condividere gratuitamente"
      event_w_online_payment: ~
      event_wo_online_payment: ~
      default_action_button_labels:
        sell: Compra
        rent: Affitta
        request: ~
        offer: Richiesta
        inquiry: ~
        book: ~
    community_transactions:
      show:
        transaction_for: ~
        status: ~
        next_step: ~
        waiting_for_provider_accept_or_reject: ~
        waiting_for_fulfill_and_complete: ~
        buyer: ~
        provider: ~
        delivery: ~
        shipping_to: ~
        buyer_pays: ~
        marketplace_collects: ~
        buyer_service_fee_label: ~
        service_fee_label: ~
        provider_receives: ~
        admin_info_text: ~
        manage_reviews: ~
        you_should_investigate: ~
        learn_more: ~
  common:
    edit_page: "Modifica pagina"
    default_community_slogan: "Presta, vendi, aiuta, condividi"
    default_community_description: ~
    cancel: Annulla
    fields_that_are_mandatory: "I campi segnalati con l'asterisco (*) sono obbligatori."
    or: o
    password: Password
    service_name: "%{service_name}"
    share_types:
      request: richiedi
      offer: offri
      borrow: "prendere in prestito"
      buy: acquistare
      give_away: cedere
      lend: prestare
      receive: "prendere gratuitamente"
      rent: affittare
      rent_out: noleggiare
      sell: vendere
      offer_to_swap: scambio
      request_to_swap: scambio
      share_for_free: "condivisione libera"
      accept_for_free: "voler usare gratuitamente"
    categories:
      item: Categorie
      favor: Servizi
      rideshare: Rideshare
      housing: Spazi
      tools: Strumenti
      sports: Sport
      music: Musica
      books: "Libri & Magazine"
      games: "Giochi & Giocattoli"
      furniture: Arredamento
      outdoors: "Campeggio & Esterni"
      food: "Cibo & Cucina"
      electronics: Elettronica
      pets: Animali
      film: Film
      clothes: "Vestiti & Accessori"
      garden: Giardino
      travel: Viaggi
      other: Altro
    username: "Nome utente"
    username_or_email: "Email o nome utente"
    what_is_this: "Cos'è questo?"
    removed_user: "Utente rimosso"
    payment_fee_info:
      title: ~
      stripe: ~
      paypal: ~
      info: "I pagamenti in %{service_name} sono processati dai payment gateways elencati sotto. %{service_name} applicherà una commissione a seconda del payment gateway. Il payment gateway applicherà una commissione per ogni pagamento, come descritto sotto."
    paypal_fee_info:
      title: "Informazioni sulle commissioni dovute a PayPal"
      body_text: |-
          PayPal applica una tassa di elaborazione ad ogni pagamento. Questa tassa è compresa tra il 2% e il 5% del prezzo totale di vendita, a seconda del volume di vendite mensile e del paese di residenza dell'acquirente (in Italia 3,4%+0,35€). In generale, per gli acquisti nazionali si applicano costi inferiori rispetto a quelli internazionali, e vendite mensili elevati offrono uno sconto sulla tassa di elaborazione.
          Puoi vedere le tariffe esatte accedendo al tuo conto PayPal andando %{link_to_paypal} . Dopo ogni acquisto si otterrà una ricevuta che visualizza la quota esatta.
      body_text_accept: ~
      link_to_paypal_text: qui
    stripe_fee_info:
      title: "Commissione di Stripe per ordine processato"
      body_text: "Per i pagamenti con Stripe, %{service_name} applica una commissione di %{stripe_commission}%. La commissione minima per transazione è %{minimum_transaction_fee}. Le tariffe di Stripe sono incluse in questa commissione."
      link_to_stripe_text: qui
  conversations:
    accept:
      details: "Dettagli dell'ordine"
      order_by: "Richiesto da %{orderer_link}"
      accept_offer: "Accetta l'offerta"
      accept_request: "Accetta la richiesta"
      reject_offer: "Non questa volta"
      reject_request: "Non questa volta"
      close_listing: "Chiudi l'annucio %{listing_title_link}"
      update_later: "Lascia aperto l'annuncio"
      optional_message: "Messaggio opzionale"
      price_to_pay: "Prezzo totale da pagare"
      accept: Accetta
      decline: Rifiuta
      quantity_label: "Quantità:"
      sum_label: "Subtotale:"
      service_fee_label: "Commissione di %{service_name}:"
      buyer_service_fee_label: ~
      you_will_get_label: Riceverai
      total_label: "Totale:"
      total_value: ~
      total_value_paypal: ~
      total_value_stripe: ~
      paypal_fee: ~
      paypal_fee_info: "* Esclusi i %{link}"
      shipping_price_label: "Spedizione:"
      stripe-fee_label: "Tariffe per pagamento processato"
    confirm:
      confirm_description: "Se il tuo ordine è stato completato, dovresti confermarlo. Successivamente puoi dare il tuo feedback all'altra parte."
<<<<<<< HEAD
      cancel_description: ~
=======
      cancel_description: "Se la richiesta non è stata completata con successo, puoi contrassegnarla come \"contestata\". Potrai in ogni caso dare il tuo feedback all'altra parte e spiegare cosa è successo."
>>>>>>> af0f9a9f
      cancel_description_team: ~
      cancel_payed_description: "Se la tua richiesta è stata accettata ma ci stai ripensando, puoi ancora cancellare la richiesta prima del pagamento."
      canceling_payed_transaction: "Cancella la transazione"
      confirm: "Segna come completato"
      cancel: Contesta
      continue: Continua
      give_feedback_to: "Dai il feedback a %{person_link}"
      do_not_give_feedback: "Salta il feedback"
    details:
      day: giorno
      days: giorni
      price_per_day: "Prezzo al giorno: %{price}"
    index:
      loading_more_messages: "Caricamento di altri messaggi"
      message_partitive: messaggio
      messages_partitive: messaggi
      no_received_messages: "Nessun messaggio ricevuto"
      no_sent_messages: "Nessun messaggio inviato"
    conversation:
      accepted_request: "Richiesta accettata."
      accepted_offer: "Offerta accettata."
      rejected_request: "Richiesta negata."
      rejected_offer: "Offerta negata."
      confirmed_request: "Ordine completato."
      confirmed_offer: "Offerta completata."
      canceled_request: "Ordine contestato."
      canceled_offer: "Offerta cancellata."
      message_from: "Messaggio da %{person}"
      about_listing: "Informazioni su %{listing_title}"
      free_message: ~
      message_content_not_available: ~
    message:
      accepted_request: "Richiesta accettata."
      received_payment: "Richiesta accettata. Ricevuto il pagamento di %{sum}"
      received_payment_wo_sum: ~
      accepted_offer: "Offerta accettata"
      rejected_request: "Richiesta respinta"
      rejected_offer: "Offerta respinta"
      confirmed_request: "Ordine segnato come completo"
      confirmed_offer: "Offerta segnata come completata"
      canceled_request: "Ordine cancellato"
      canceled_offer: "Offerta cancellata"
      paid: "pagati %{sum}"
      payment_preauthorized: "Pagamento autorizzato: %{sum}"
      payment_preauthorized_wo_sum: ~
      stripe:
        held_payment: "Richiesta accettata. Il pagamento di %{sum} è tenuto da %{service_name} finchè l'ordine non è contrassegnato come completato."
        held_payment_wo_sum: ~
        confirmed_request: "Contrassegnato l'ordine come completato. Il pagamento verrà ora trasferito al conto corrente di %{author_name}."
      canceled_the_order: ~
      marked_as_refunded: ~
      dismissed_the_cancellation: ~
      payment_has_now_been_transferred: ~
    new:
      message: Messaggio
      message_to: "Messaggio a %{author_name}"
      optional_message_to: "Messaggio opzionale per %{author_name}"
      send_message: "Invia messaggio"
      send: Invia
      this_message_is_private: "Questo è messaggio privato fra te e %{person}. %{person} riceverà un messaggio di notifica via email"
      you_will_get_notified_of_acceptance: "Riceverai una email di notifica quando %{person} accetta o rifiuta la tua richiesta"
      you_will_get_notified: "Riceverai una email di notifica quando %{person} ti risponderà"
      title: Titolo
      send_message_to_user: "Scrivi un messaggio a %{person}"
      about_listing: "Inerente a %{listing_title}"
      author_has_to_accept_request: "%{author_name} deve accettare la richiesta prima che tu possa pagare"
    show:
      in_response_to_listing: "Dettagli inserzione"
      message_sent_by: "Messaggio inviato da"
      message_sent_to: "Messaggio inviato a"
      send_reply: "Invia risposta"
      write_a_reply: "Scrivi un commento"
      conversation_about_listing: "Con %{person} su%{listing}"
      conversation_with_user: "Con %{person}"
      conversation_with: "Conversazione con %{person}"
      last_message_at: "(ultimo messaggio %{time})"
      price: "Prezzo: %{price}"
      sum: "Totale: %{sum}"
      total: "Totale: %{total}"
    status:
      payment_errored: "Il pagamento non è riuscito. Riprova grazie."
      payment_errored_starter: "Il pagamento non è riuscito. Riprova grazie. Se il problema persiste, si prega di contattare il nostro supporto."
      payment_errored_author: "Il pagamento non è riuscito. Contatta %{starter_name} e chiedigli di inviare nuovamente il pagamento."
      cancel_payed_transaction: Cancella
      feedback_given: "Feedback rilasciato"
      feedback_skipped: "Feedback saltato"
      give_feedback: "Rilascia feedback"
      offer_accepted: accettata
      offer_rejected: Rifiutato
      offer_canceled: Cancellato
      offer_confirmed: completato
      offer_paid: "Pagamento riuscito"
      offer_preauthorized: "Pagamento riuscito"
      offer_waiting_for_payment: "In attesa che %{requester_name} paghi"
      pay: Paga
      preauthorized: "Pagamento riuscito"
      paid: "Pagamento riuscito"
      pending_external:
        paypal:
          multicurrency: "Non siamo stati in grado di processare il pagamento PayPal perché il tuo conto PayPal non è stato impostato per ricevere fondi in %{currency}. Apri %{paypal_url} e accedi al tuo account per gestire manualmente l'accettazione o il rifiuto del pagamento."
          verify: "Non puoi accettare questa transazione in quanto il tuo conto PayPal non è stato ancora verificato. Apri %{paypal_url} per verificare il tuo conto."
          intl: "Non siamo stati in grado di processare il pagamento PayPal in quanto il tuo conto PayPal non ha abilitato un meccanismo di prelievo. Apri %{paypal_url} e accedi al tuo conto per accettare o rifiutare manualmente il pagamento."
      waiting_for_current_user_to_deliver_listing: "In attesa che tu esegua l'ordine ricevuto per %{listing_title}"
      waiting_for_listing_author_to_deliver_listing: "In attesa che %{listing_author_name} proceda al completamento dell'ordine per %{listing_title}"
      request_accepted: accettata
      request_rejected: Rifiutato
      request_confirmed: Completato
      request_canceled: Cancellato
      request_paid: "Pagamento riuscito"
      request_preauthorized: "Pagamento autorizzato"
      skip_feedback: "Salta il feedback"
      waiting_for_listing_author_to_accept_offer: "In attesa che %{listing_author_name}  accetti l'offerta"
      waiting_for_listing_author_to_accept_request: "In attesa che %{listing_author_name} accetti la richiesta. Non appena %{listing_author_name} confermerà la richiesta, il pagamento sarà eseguito."
      waiting_for_you_to_accept_request: "In attesa che tu accetti la richiesta"
      waiting_confirmation_from_requester: "In attesa che %{requester_name} segni l'ordine come completato"
      waiting_confirmation_from_you: "In attesa che confermi l'ordine come completo"
      waiting_payment_from_requester: "In attesa che %{requester_name} paghi"
      waiting_payment_from_you: "In attesa del tuo pagamento"
      waiting_feedback_from_you: "In attesa dei tuoi feedback"
      pending_external_inbox:
        paypal:
          multicurrency: "In attesa che tu accetti il pagamento PayPal"
          intl: "In attesa che tu accetti il pagamento PayPal"
          unknown_reason: "C'è un pagamento pendente. Entra nel tuo account PayPal per maggiori informazioni."
          verify: "In attesa che tu verifichi il tuo conto PayPal"
      stripe:
        waiting_confirmation_from_requester: "In attesa che %{requester_name} contrassegni l'ordine come completato. Una volta che l'ordine sarà contrassegnato, il pagamento verrà trasferito sul tuo conto corrente."
      order_canceled: ~
      waiting_for_marketplace_review: ~
      marketplace_notified: ~
      contact_them: ~
      refunded: ~
      dismissed: ~
      order_refunded: ~
      you_should_receive_refund_soon: ~
      issue_with_the_refund: ~
      do_you_disagree: ~
      contact_the_marketpalce_team: ~
      order_cancellation_dismissed: ~
    status_link:
      accept_offer: "Accetta offerta"
      accept_request: "Accetta richiesta"
      reject_offer: "Non questa volta"
      reject_request: "Non questa volta"
      accept_preauthorized_offer: "Accetta offerta"
      accept_preauthorized_request: "Accetta richiesta"
      reject_preauthorized_offer: "Non questa volta"
      reject_preauthorized_request: "Non questa volta"
      confirm: "Segna come completato"
      cancel: Contesta
      mark_as_refunded: ~
      dismiss: ~
  feedback:
    feedback_subject: "Nuovo feedback da %{service_name}"
    feedback_body: "%{author_name_and_email} ha inviato il seguente feedback da %{service_name}"
    unlogged_user: "Utente non loggato"
    anonymous_user: "Utente anonimo"
  community_memberships:
    access_denied:
      access_denied: "Accesso negato"
      you_are_banned_in_this_community: ~
      contact_page_link: feedback
    new:
      welcome_fb_user: "Benvenuto su %{service_name}, %{name}!"
      fb_join_accept_terms: "Manca un ultimo passaggio per completare l’iscrizione su %{service_name}: devi accettare i Termini e le Condizioni di utilizzo."
      join_community: "Iscriviti a %{service_name}"
      you_can_join: ~
      you_can_join_email_confirmation: ~
      you_can_join_email_confirmation_multiple_addresses: ~
      you_can_join_with_invite_only: ~
      if_want_to_view_content: "Se vuoi navigare su %{service_name} senza esserne membro, devi fare"
      log_out: ~
      join_community_button: "Iscriviti a %{service_name}"
    give_consent:
      invitation_code_invalid_or_used: "Il codice di invito non è valido oppure è già stato usato."
      email_not_allowed: "Questa email non è permessa in %{service_name}."
      email_not_available: "L'email che hai inserito è già in uso"
      consent_not_given: "Termini non accettati"
  emails:
    accept_reminder:
      remember_to_accept_offer: "Ricorda di accettare o rifiutare un'offerta da %{sender_name}"
      remember_to_accept_request: "Ricorda di accettare o rifiutare una richiesta %{sender_name}"
      you_can_accept_or_reject_offer_at: "Puoi accettare o rifiutare l'offerta a"
      you_can_accept_or_reject_request_at: "Puoi accettare o rifiutare la richiesta a"
      you_have_not_yet_accepted_or_rejected_offer: "Non hai ancora accettato o rifiutato l'offerta %{title} che hai ricevuto il %{date}."
      you_have_not_yet_accepted_or_rejected_request: "Non hai ancora accettato o rifiutato la richiesta '%{title}' che hai ricevuto il %{date}"
      show_thread: "Mostra la conversazione"
    branding:
      powered_by: ~
      create_own: ~
      learn_more: ~
    confirm_reminder:
      you_have_not_yet_confirmed_or_canceled_request: "Non hai ancora confermato o contestato la richiesta %{request_link}. Se la richiesta è stata completata, dovresti confermarla. Successivamente potrai dare il tuo feedback a %{other_party_given_name}."
      remember_to_confirm_request: "Ricordati di confermare o cancellare la richiesta"
      if_will_not_happen_you_should_cancel: "Se credi che la richiesta non venga completata per qualche ragione, puoi cancellarla %{cancel_it_link}."
      cancel_it_link_text: contesta
      automatic_confirmation: "Se non confermi o contesti la richiesta entro %{days_to_automatic_confirmation} giorni dopo che la richiesta è stata accettata, la considereremo automaticamente come completata."
    confirm_reminder_v2:
      headline: ~
      you_have_not_yet_confirmed_or_canceled_request: ~
    payment_settings_reminder:
      remember_to_add_payment_details: "Ricordati di aggiungere i dettagli per il pagamento per ricevere i pagamenti"
      you_have_added_listing_with_payment: "Hai aggiunto un annuncio %{listing_link} con prezzo. Tuttavia, non hai ancora aggiunto i dettagli per il pagamento. Per ricevere pagamenti è necessario aggiungere le informazioni."
      please_go_to_payment_settings: "Per favore vai alle tue %{payment_settings_link} e inserisci le informazioni richieste."
      payment_settings_link: "impostazioni dei pagamenti"
    payment_settings_reminder_v2:
      fill_payout_details: ~
      you_have_added_listing_with_payment: ~
    transaction_confirmed:
      here_is_a_message_from: "Ecco un messaggio da %{other_party_given_name}:"
      request_marked_as_confirmed: "Richiesta completata - ricordati di dare il tuo feedback"
      request_marked_as_canceled: "Ordine contestato."
      has_marked_request_as_confirmed: "%{other_party_full_name} ha segnato la richiesta per %{request} come completa. Ora puoi dare il tuo feedback a %{other_party_given_name}."
      has_marked_request_as_canceled: "%{other_party_full_name} ha cancellato l'ordine per %{request}. Puoi comunque dare il tuo feedback a %{other_party_given_name}."
      giving_feedback_is_good_idea: "Dare un feedback è sempre una buona idea. Se tutto è andato bene, dovresti far sapere agli altri che %{other_party_given_name} è affidabile. Se ci sono stati dei problemi, è giusto menzionarli."
      give_feedback_to: "Dai il tuo feedback a %{other_party_given_name}"
      stripe:
        has_marked_request_as_confirmed: "%{other_party_full_name} ha contrassegnato l'ordine per %{request} come completato. Il pagamento per questa transazione è stato trasferito sul tuo conto corrente. Puoi ora dare un feedback a %{other_party_given_name}"
      team_title: ~
    transaction_confirmed_v2:
      headline_confirmed: ~
      headline_canceled: ~
      stripe:
        has_marked_request_as_confirmed: ~
      can_give_feedback: ~
      team_title: ~
    transaction_automatically_confirmed:
      subject: "Richiesta completata automaticamente -  ricordati di dare il tuo feedback"
      we_have_marked_request_as_confirmed: "Abbiamo confermato la richiesta per '%{request}'. La richiesta è stata completata automaticamente perché sono trascorsi %{days_passed} giorni da quando la richiesta è stata accettata."
    transaction_automatically_confirmed_v2:
      we_have_marked_request_as_confirmed: ~
      order_automatically_confirmed: ~
    booking_transaction_automatically_confirmed:
      subject: "Richiesta completata automaticamente -  ricordati di dare il tuo feedback"
      we_have_marked_request_as_confirmed: "Abbiamo confermato la richiesta per '%{request}'. La richiesta è stata completata automaticamente perché è trascorso un giorno da quando il periodo di prenotazione è concluso."
    booking_transaction_automatically_confirmed_v2:
      order_automatically_confirmed: ~
    automatically_confirmed_footer:
      giving_feedback_is_good_idea: "Ora puoi dare un feedback a %{other_party_given_name}. Dare un feedback è sempre una buona idea. Se tutto è andato bene, dovresti far sapere agli altri che %{other_party_given_name} è affidabile. Se ci sono stati dei problemi, è giusto menzionarli."
      give_feedback_to: "Dai il tuo feedback a %{other_party_given_name}"
      show_thread: "Mostra la conversazione"
    confirmation_instructions:
      confirmation_instructions_signature: "Cordiali saluti,<br/> Il Team di %{service_name}"
      need_to_confirm: "Devi confermare il tuo indirizzo email cliccando sul link seguente:"
      confirmation_link_text: "Conferma la tua email"
      or_paste_link: "Altrimenti puoi copiare il seguente link nella barra degli indirizzi del tuo browser:"
    confirmation_instructions_v2:
      headline: ~
      need_to_confirm: ~
      confirmation_link_text: ~
    common:
      hey: "Ciao %{name},"
      hi: ~
      kassi_team: "Il Team di %{service_name}"
      thanks: "Grazie,"
      dont_want_to_receive_these_emails: "Non vuoi ricevere queste email?"
      edit_your_email_settings_here: "Modifica qui le impostazioni della tua email"
      message_not_displaying_correctly: "L'email non è correttamente visibile?"
      view_it_in_your_browser: "Vedi nel tuo browser"
      or: o
      unsubscribe_from_these_emails_info: "Hai ricevuto questa mail perché ti sei iscritto a %{service_name}."
      unsubscribe_from_these_emails: "Rimuovi la sottoscrizione da queste email"
      unsubscribe_from_invitation_emails_info: ~
      unsubscribe_from_invitation_emails: ~
      here_is_your_receipt: ~
    conversation_status_changed:
      has_accepted_your_offer: "%{accepter} ha accettato la tua offerta %{listing}."
      has_accepted_your_request: "%{accepter} ha accettato la tua richiesta %{listing}."
      has_rejected_your_offer: "%{accepter} ha rifiutato la tua offerta %{listing}."
      has_rejected_your_request: "%{accepter} ha rifiutato la tua richiesta %{listing}."
      view_thread: "Vedi la conversazione"
      your_offer_was_accepted: "La tua offerta è stata accettata"
      your_offer_was_rejected: "La tua offerta è stata rifiutata"
      your_request_was_accepted: "La tua richiesta è stata accettata"
      your_request_was_rejected: "La tua richiesta è stata rifiutata"
      you_can_now_pay_to: "Puoi pagare ora il totale richiesto a %{payment_receiver}."
      pay_now: "Paga ora"
      remember_to_confirm: "Quando la richiesta è stata completata con successo, ricordati di contrassegnarla come completata. Se la richiesta non è stata completata hai %{days_to_automatic_confirmation} giorni per cancellarla. Altrimenti sarà considerata automaticamente come completata."
    conversation_status_changed_v2:
      has_accepted_your_request: ~
      has_accepted_your_request_text: ~
      has_rejected_your_request: ~
      has_rejected_your_request_text: ~
    invitation_to_kassi:
      hi: Ciao!
      you_have_been_invited_to_kassi: "%{inviter} ti ha invitato ad accedere a %{service_name}"
      here_is_a_message_from: "Di seguito un messaggio personale da parte di %{inviter}:"
      join_now: "Iscriviti ora"
      invitation_code: "Codice di invito: %{code}"
    invitation_to_kassi_v2:
      headline: ~
    new_comment:
      has_commented_your_listing_in_kassi: "%{author} ha lasciato un commento sulla tua inserzione '%{listing}'."
      view_comment: "Mostra commento"
      you_have_a_new_comment: "%{author} ha commentato la tua offerta in %{service_name}"
      listing_you_follow_has_a_new_comment: "%{author} ha commentato una inserzione che stai seguendo su %{service_name}"
      has_commented_listing_you_follow_in_kassi: "%{author} ha lasciato un commento sull'inserzione '%{listing}' che stai seguendo su %{service_name}."
    new_message:
      view_message: "Mostra messaggio"
      has_sent_you_a_message_in_kassi: "%{sender} ti ha inviato un messaggio in %{service_name}"
      you_have_a_new_message: "Un nuovo messaggio in %{service_name} da %{sender_name}"
    new_message_v2:
      headline: ~
      reply: ~
    new_payment:
      new_payment: "Hai ricevuto un nuovo pagamento"
      price_per_unit_type: "Prezzo per %{unit_type}"
      quantity: "Quantità:"
      you_have_received_new_payment: "Hai ricevuto <b>%{payment_sum}</b> per <b>%{listing_title}</b> da %{payer_full_name}. Ecco la tua ricevuta."
      listing_per_unit_title: ~
    payment_receipt_to_seller:
      payment_gateway_fee: "Tariffe per pagamento processato"
      shipping_total: "Spedizione:"
      product: "Prodotto:"
      price_payer_paid: "Prezzo pagato da %{payer_full_name}:"
      subtotal: ~
      service_fee: "Commissione di %{service_name}:"
      buyer_service_fee: ~
      you_will_get: Totale
      new_payment: "Hai ricevuto un nuovo pagamento"
      price_per_unit_type: "Prezzo per %{unit_type}"
      quantity: Quantità
      you_have_received_new_payment: "Hai ricevuto <b>%{payment_sum}</b> per <b>%{listing_title}</b> da %{payer_full_name}. Ecco la tua ricevuta."
      stripe:
        you_have_received_new_payment: "La somma di <b>%{payment_sum}</b> è stata pagata per <b>%{listing_title}</b> da %{payer_full_name}. Il denaro è tenuto da %{service_name} finchè l'ordine non sarà contrassegnato come completato. Ecco la tua ricevuta"
    payment_receipt_to_seller_v2:
      headline: ~
      main_text_stripe: ~
      price_breakdown: ~
    payment_receipt_to_payer:
      receipt_of_payment: "Ricevuta di pagamento"
      you_have_made_new_payment: "Hai pagato <b>%{payment_sum}</b> per <b>%{listing_title}</b> a %{recipient_full_name}. Ecco la ricevuta del pagamento."
      product: Prodotto
      price_per_unit_type: "Prezzo per %{unit_type}"
      duration: "Periodo:"
      quantity: Quantità
      subtotal: Subtotale
      buyer_service_fee: ~
      total: Totale
      price: Prezzo
      service_fee: Commissione
      stripe_gateway_fee: "Tariffa di Stripe:"
      paypal_gateway_fee: "Tariffa di Paypal"
      money_will_be_transferred: ~
    payment_receipt_to_payer_v2:
      headline: ~
      you_have_made_new_payment: ~
    paypal_new_payment:
      paypal_gateway_fee: "Commissione di PayPal"
      shipping_total: "Spedizione:"
    braintree_new_payment:
      product: "Prodotto:"
      price_payer_paid: "Prezzo pagato da %{payer_full_name}:"
      service_fee: "Commissione di %{service_name}:"
      you_will_get: "Totale:"
    receipt_to_payer:
      receipt_of_payment: "Ricevuta di pagamento"
      you_have_made_new_payment: "Hai pagato <b>%{payment_sum}</b> per <b>%{listing_title}</b> a %{recipient_full_name}. Ecco la ricevuta del pagamento."
      product: Prodotto
      price_per_unit_type: "Prezzo per %{unit_type}"
      duration: "Periodo:"
      quantity: "Quantità:"
      subtotal: "Subtotale:"
      total: Totale
      price: Prezzo
      buyer_service_fee: ~
      stripe_gateway_fee: "Tariffa di Stripe:"
      paypal_gateway_fee: "Tariffa di Paypal"
      money_will_be_transferred: "I soldi saranno trasferiti a %{recipient_name} quando a) avrai segnato la richiesta completata or b) %{automatic_confirmation_days} giorni sono passati da quando hai pagato."
      listing_per_unit_title: ~
      stripe:
        you_have_made_new_payment: "Hai pagato <b>%{payment_sum}</b> per <b>%{listing_title}</b>. La somma è tenuta da %{service_name} e sarà trasferita a %{recipient_full_name} una volta che l'ordine sarà completato. Ecco la tua ricevuta del pagamento."
    new_testimonial:
      has_given_you_feedback_in_kassi: "%{name} ti ha lasciato un feedback in %{service_name}"
      you_can_give_feedback_to: "non hai ancora lasciato un feedback a %{name}"
      view_feedback: "Mostra feedback"
    new_testimonial_v2:
      headline: ~
    new_update_to_listing:
      listing_you_follow_has_been_updated: "L'inserzione che stai seguendo è stata aggiornato"
      has_updated_listing_you_follow_in_kassi: "%{author} ha aggiornato l'inserzione '%{listing}' che stai seguendo su %{service_name}."
      view_changes: "Mostra le modifiche"
    community_updates:
      added_offer: "%{name_link} ha aggiunto una nuova inserzione."
      added_request: "%{name_link} ha aggiunto una nuova inserzione"
      added_listing: "%{name_link} ha aggiunto una nuova inserzione."
      update_mail_title: "Aggiornamenti %{title_link} !"
      title_link_text: "%{community_name}"
      intro_paragraph: "Ecco alcune cose che sono accadute su %{community_link} nel periodo di %{time_since_last_update}"
      intro_paragraph_link_text: "%{community_name}"
      reduce_email_footer_text: "Troppe email? %{settings_link} or %{unsubscribe_link}"
      settings_link_text: "Modifica le tue preferenze email qui"
      unsubscribe_link_text: "Annulla sottoscrizione"
    community_updates_v2:
      headline: ~
    newsletter:
      hi: "Ciao %{name},"
      newest_offers: "Quello che le persone attualmente offrono agli altri"
      newest_requests: "Quello che le persone attualmente necessitano"
      text_version_text: "Potresti condividere qualcosa di cui gli altri potrebbero avere bisogno? Oppure hai bisogno di qualcosa che altri potrebbero avere? Aggiungi un'offerta o una richiesta o controlla tutto ciò che gli altri stanno offrendo o stanno richiedendo a %{url}"
    reset_password_instructions:
      change_my_password: "Cambia la mia password"
      reset_password_instructions: "<p>Hai indicato di aver dimenticato o la  tua password per %{service_name}.</p><p>Se vuoi resettare la tua password, clicca sul link seguente:%{password_reset_link}</p><br/><p>Se non hai richiesto tutto ciò, ignora pure questa email. La tua password non cambierà finchè non accedi al link sopra e ne crei una nuova.</p>"
    testimonial_reminder:
      remember_to_give_feedback_to: "Promemoria: ricordati di lasciare feedback a %{name}"
      you_have_not_given_feedback_yet: "NOn hai ancora lasciato feedback a %{name} per l'evento %{event}. Ricordati di lasciare il feedback su come %{given_name} ha condotto l'evento."
    testimonial_reminder_v2:
      headline: ~
      you_have_not_given_feedback_yet: ~
      leave_feedback: ~
    transaction_preauthorized:
      subject: "%{requester} ha richiesto ed autorizzato il pagamento per %{listing_title}"
      transaction_requested_by_user: "%{requester} ha richiesto ed autorizzato il pagamento per %{listing_title}"
      you_have_time_to_accept: "E' necessario che accetti o rifiuti entro %{payment_expires_in}."
      if_you_do_accept: "Se accetti la richiesta entro questo lasso temporale, riceverai il denaro direttamente nel tuo conto."
      if_you_do_accept_stripe: "Se accetti la richiesta entro questo lasso temporale, il pagamento andrà a buon fine. Riceverai il denaro direttamente nel tuo conto corrente dopo che avrai consegnato %{listing_title} a %{requester}"
      if_you_do_not_accept: "Se rifiuti o non accetti in questo periodo di tempo, la transazione sarà automaticamente cancellata, a %{requester} non avrà addebito e tu non riceverai il pagamento."
      click_here_to_reply: "Clicca qui per rispondere alla richiesta"
    transaction_preauthorized_v2:
      headline: ~
    transaction_preauthorized_reminder:
      subject: "Ricordati di accettare la richiesta di %{requester} per l'annuncio %{listing_title}"
      remember_to_accept: "Ricordati di accettare la richiesta di %{requester} per l'annuncio %{listing_title}. %{requester} ha già pagato per questo annuncio. Devi accettare la richiesta per ricevere il pagamento."
      one_day_left: "Se non accetti la richiesta entro un giorno, la richiesta sarà negata e non sarai pagato"
      click_here_to_reply: "Clicca qui per rispondere alla richiesta"
    transaction_preauthorized_reminder_v2:
      headline: ~
      remember_to_accept: ~
    welcome_email:
      welcome_email_subject: ~
      welcome_to_marketplace: "Benvenuto su %{service_name}!"
      love_marketplace_crew: "Con affetto,<br /><i>il team di %{service_name}</i>"
      welcome_email_footer_text: "Quale genere di email vuoi ricevere da %{service_name}? %{settings_link}"
      settings_link_text: "Controlla le tue impostazioni"
    new_listing_by_followed_person:
      subject: "%{author_name} ha pubblicato un nuovo annuncio su %{service_name}"
      has_posted_a_new_listing: "%{author_name} ha pubblicato un nuovo annuncio:"
      you_are_receiving_this_because: "Hai ricevuto una notifica perchè segui %{author_name}."
      view_listing: "Mostra annuncio"
    new_listing_by_followed_person_v2:
      headline: ~
      has_posted_a_new_listing: ~
      you_are_receiving_this_because: ~
      view_listing: ~
      cant_click: ~
    new_member_notification:
      subject: ~
      new_member_has_joined: ~
      this_is_automatic_message: ~
      person_name: ~
      person_email: ~
    new_member_notification_v2:
      headline: ~
      new_member_has_joined: ~
      view_profile: ~
    listing_submited_for_review:
      subject: ~
      there_is_a_new_listing_to_review: ~
      review_the_listing: ~
      this_is_automatic_message: ~
    listing_approved:
      subject: ~
      listing_has_been_approved: ~
      view_the_listing: ~
    listing_rejected:
      subject: ~
      listing_has_been_rejected: ~
      contact_link: ~
      edit_the_listing: ~
    edited_listing_submited_for_review:
      subject: ~
      there_is_a_edited_listing_to_review: ~
      review_the_listing: ~
    new_transaction:
      subject: ~
      there_is_a_new_transaction: ~
      a_new_transaction: ~
      listing: ~
      sum: ~
      starter: ~
      provider: ~
    new_transaction_v2:
      subject: ~
      there_is_a_new_transaction: ~
      a_new_transaction: ~
      listing: ~
      sum: ~
      starter: ~
      provider: ~
      view_transaction: ~
    transaction_cancel_flow:
      the_order_about: ~
      you_can_contact_the_marketplace_team: ~
      you_can_now_give_feedback: ~
      give_feedback_to: ~
    transaction_disputed:
      subject: ~
      subject_admin: ~
      order_about: ~
      the_order_has_been_canceled: ~
      the_order_between_buyer_and_seller_has_been_canceled: ~
      the_marketplace_has_been_notified: ~
      contact_the_marketplace_team: ~
      you_must_now_decide: ~
      learn_more_about: ~
      review_the_transaction: ~
    transaction_refunded:
      subject: ~
      marketplace_team_has_approved_the_cancellation: ~
      you_should_receive_a_refund_soon: ~
    transaction_cancellation_dismissed:
      subject: ~
      marketplace_team_has_rejected_the_cancellation: ~
  error_messages:
    booking:
      booking_failed_payment_voided: "La prenotazione è fallita per un errore inaspettato. Per favore riprova più tardi. Nessun trasferimento di denaro è stato eseguito."
      double_booking_payment_voided: "Sfortunatamente le date che hai scelto non sono disponibili. Per favore scegli un altro periodo. Nessun trasferimento di denaro è stato eseguito."
    onboarding:
      server_rendering: ~
    listings:
      departure_time: "L'orario di partenza deve essere compreso tra l'orario attuale e un anno da adesso."
      share_type: "Devi selezionarne uno."
      valid_until: "Questa data deve essere compresa tra l'orario attuale e 6 mesi da adesso"
      price: "Il prezzo deve essere un numero intero."
      minimum_price: "Il prezzo minimo è %{minimum_price} %{currency}."
    testimonials:
      you_must_explain_not_neutral_feedback: "Se vuoi dare feedback non neutrali, devi spiegarne il motivo."
      you_must_select_a_grade: "Ricordati di raccontare se la tua esperienza è stata positiva o negativa"
    transaction_agreement:
      required_error: "E' necessario accettare l'accordo"
    paypal:
      transaction_cannot_complete: "La transazione non può essere completata. Questo può essere dovuto alla mancata autorizzazione da parte della banca, per credito insufficiente o altri motivi. Per favore, prova con un altro metodo di pagamento."
      buyer_cannot_pay_error: "Il pagamento è stato rifiutato da PayPal. Si prega di contattare il loro Servizio Clienti per maggiori informazioni: %{customer_service_link}"
      pending_review_error: "Il pagamento è stato presentato, ma è stato contrassegnato da PayPal come 'in revisione'. Quando PayPal completarà la revisione, il pagamento verrà autorizzato automaticamente."
      seller_express_checkout_disabled: "Il pagamento con PayPal non è attivo sul conto PayPal dell'autore dell'inserzione. Per favore contatta l'autore, e mettilo a conoscenza che c'è un problema con il suo conto PayPal. Consigliali per favore di contattare l'Assistenza clienti PayPal."
      seller_express_checkout_disabled_no_free: ~
      generic_error: "Si è verificato un errore durante la procedura di pagamento. Impossibile finalizzare il pagamento di PayPal."
      cancel_error: "Si è verificato un errore durante la contestazione. Non è stato possibile completare la contestazione."
      accept_authorization_error: "Si è verificato un errore durante il tentativo di accettare un pagamento pre autorizzato di Paypal. Per favore, riprova nuovamente."
      reject_authorization_error: "Si è verificato un errore durante il tentativo di respingere la preautorizzazione del pagamento di Paypal. Per favore, provare di nuovo."
    stripe:
      generic_error: "Si è verificato un errore durante la procedura di pagamento. Impossibile finalizzare il pagamento con Stripe"
      accept_authorization_error: ~
      reject_authorization_error: ~
  error_pages:
    back_to_kassi_front_page: "Indietro alla front page"
    error_404:
      if_you_believe: "Se credi che l'indirizzo sia corretto e che dovrebbe funzionare, aiutaci a localizzare l'errore permettendoci di conoscere quale indirizzo ha causato l'errore e cosa dovrebbe apparire nella pagina con il modulo seguente."
      page_can_not_be_found: "La pagina non può essere trovata!"
      page_you_requested_can_not_be_found: "La pagina richiesta non è stata trovata. Sei sicuro che hai digitato l'indirizzo correttamente?"
    error_404_title: "pagina non trovata"
    error_410:
      page_removed: "Pagina rimossa"
      page_you_requested_has_been_removed: "La pagina richiesta è stata rimossa."
      page_removed_reason: "Ci sono alcune possibili ragioni per questo. Per esempio, un utente può aver rimosso il suo account o l'inserzione è stata rimossa."
    error_410_title: "pagina rimossa"
    error_500:
      temporary_unavailable: "Temporaneamente non disponibile. Riprova più tardi."
      unable_to_process: "Per favore prova più tardi."
      we_hate_this: "Ci dispiace per questo. Siamo stati informati della situazione e stiamo lavorando alla soluzione del problema."
      refer_to_error_id: "Se vuoi contattarci riguardo a questo problema, per favore aggiungi l' ID %{error_id} nel tuo messaggio."
    error_500_title: "errore caricamento pagina"
    error_description: "Descrizione dell'errore"
    no_javascript:
      javascript_is_disabled_in_your_browser: "Javascript è disabilitato nel tuo browser"
      kassi_does_not_currently_work_without_javascript: "%{service_name} non funziona bene senza javascript. Prova ad abilitare javascript nelle preferenze del tuo browser e dopo ricarica nuovamente la pagina."
      contact_us: contattaci
      send_feedback: "Invia messaggio"
      your_feedback_to_admins: "Il tuo messaggio a  %{service_name}  team"
    send: Invia
    your_email_address: "Il tuo indirizzo email"
  errors:
    messages:
      invalid_date: "non è una data valida"
      invalid_time: "non è una durata valida"
      invalid_datetime: "non è una data valida"
      is_at: "deve essere a %{restriction}"
      before: "deve essere prima di %{restriction}"
      on_or_before: "deve essere durante o prima di %{restriction}"
      after: "deve essere dopo %{restriction}"
      on_or_after: "deve essere durante o dopo %{restriction}"
      positive_number: "Inserisci un numero"
      from_must_be_less_than_till: ~
      section_with_this_id_already_exists: ~
      listing_with_this_id_does_not_exist: ~
      presence: ~
      username_is_invalid: ~
  event_feed_events:
    accept:
      has_accepted_lend_item: "%{offerer_name} ha accettato il prestito di %{listing_title} a %{requester_name} %{time_ago}."
      has_accepted_borrow_item: "%{offerer_name} ha accettato di prendere in prestito %{listing_title} a %{requester_name} %{time_ago}."
      has_accepted_rent_out_item: "%{offerer_name} ha accettato di affittare %{listing_title} a %{requester_name} %{time_ago}."
      has_accepted_rent_item: "%{offerer_name} ha accettato di prendere in affitto %{listing_title} da %{requester_name} %{time_ago}."
      has_accepted_give_away_item: "%{offerer_name} ha accetato di cedere %{listing_title} a %{requester_name} %{time_ago}."
      has_accepted_receive_item: "%{offerer_name} ha accetato di ricevere %{listing_title} a %{requester_name} %{time_ago}."
      has_accepted_sell_item: "%{offerer_name} ha accetato di vendere %{listing_title} a %{requester_name} %{time_ago}."
      has_accepted_buy_item: "%{offerer_name} ha accetato di comprare %{listing_title} a %{requester_name} %{time_ago}."
      has_accepted_trade_item: "%{offerer_name} ha accettato di scambiare %{listing_title} con %{requester_name} %{time_ago}."
      has_accepted_sell_housing: "%{offerer_name} ha accetato di vendere %{listing_title} a %{requester_name} %{time_ago}."
      has_accepted_buy_housing: "%{offerer_name} ha accetato di vendere%{listing_title} a %{requester_name} %{time_ago}."
      has_accepted_rent_out_housing: "%{offerer_name} ha accettato di noleggiare %{listing_title} a %{requester_name} %{time_ago}."
      has_accepted_rent_housing: "%{offerer_name} ha accettato di prendere a noleggio %{listing_title} a %{requester_name} %{time_ago}."
      has_accepted_favor: "%{offerer_name} ha accettato di offrire %{listing_title} a %{requester_name}%{time_ago}"
      has_accepted_rideshare: "%{offerer_name} ha accettato di condividere una corsa%{listing_title} con %{requester_name}%{time_ago}"
    join:
      joined_kassi: "%{name} si è unito a %{service_name} %{time_ago}"
    login:
      logged_in_to_kassi: ~
    comment:
      commented: "%{commenter_name} ha commentato l'annuncio %{listing_title} %{time_ago}"
      offer_partitive: offerta
      request_partitive: richiesta
  header:
    about: Informazioni
    home: Home
    members: Community
    new_listing: "Nuova inserzione"
    mobile_version: "Versione per cellulari"
    offers: Offerte
    requests: Richieste
    search_kassi: "Cerca %{service_name}"
    create_new_marketplace: "Crea un nuovo marketplace"
    contact_us: Contattaci
    profile: Profilo
    manage_listings: Inserzioni
    invite: "Invita amici ad unirsi"
    login: Accedi
    signup: Registrati
    menu: Menù
  homepage:
    additional_private_listings_slate:
      additionally_one_private_offer_exists: "Inoltre c'è <b>un'altra offerta</b>,  "
      additionally_one_private_request_exists: "Inoltre c'è <b>un'altra richiesta</b>,  "
      additionally_some_private_offers_exist: "Inoltre ci sono <b> %{number_of_listings} altre offerte</b>,  "
      additionally_some_private_requests_exist: "Inoltre ci sono <b>%{number_of_listings} altre richieste</b>,  "
    blank_slate:
      add_first: "Aggiungine uno!"
      but_that_is_visible_only_to_registered_members: "ma è visibile solo ai membri registrati."
      but_those_are_visible_only_to_registered_members: "ma sono visibili solo ai membri registrati."
      create_new_account_for_yourself: "Crea da solo un nuovo account"
      examples_of_what_you_could_offer_to_others: "Cosa potresti offrire agli altri"
      examples_of_what_you_could_request_to_others: "Cosa potresti richiedere agli altri"
      favor_offer_list: "assistenza al computer, riparazione abiti, cotture al forno, riparazione biciclette"
      favor_request_list: "baby sitter, lezioni di pianoforte, portar fuori i cani, falciatura del prato"
      favors_to_offer: "Aiuto: "
      favors_to_request: "Aiuto: "
      item_offer_list: "attrezzi, attrezzatura sportiva, abiti, attrezzatura da campeggio"
      item_request_list: "attrezzi, attrezzatura sportiva, abiti, attrezzatura da campeggio"
      items_to_offer: "Beni da prestare: "
      items_to_request: "Beni da prendere in prestito: "
      log_in: accedi!
      no_offers_visible_unless_logged_in: "Nessuna offerta di beni, servizi o passaggi è visibile agli utenti non registrati."
      no_open_offers_currently: "Nessuna offerta di beni, servizi o passaggi"
      no_open_requests_currently: "Nessuna richiesta di beni, servizi o passaggi"
      no_requests_visible_unless_logged_in: "Nessuna richiesta di beni, servizi o passaggi è visibile ad utenti non registrati."
      one_private_offer_exists: "Esiste già <b>una offerta</b>,"
      one_private_request_exists: "Esiste già <b>una richiesta</b>,"
      ride_offer: ""
      ride_request: "Un passaggio a lavoro"
      some_private_offers_exist: "Ci sono già <b>%{number_of_listings} offerte</b>,"
      some_private_requests_exist: "Ci sono già <b>%{number_of_listings} richieste</b>,"
    custom_filters:
      update_view: Aggiorna
      min: "Min:"
      max: "Max:"
    event_feed:
      latest_events: "Cosa sta accadendo.."
    grid_item:
      processing_uploaded_image: "(Elaborazione immagine in corso...)"
    index:
      no_listings_with_your_search_criteria: "Ci dispiace, ma non abbiamo trovato nessuna inserzione che soddisfi la tua ricerca."
      no_listings_notification: "No inserzioni. %{add_listing_link}."
      add_listing_link_text: "Aggiungi inserzione"
      open_listing: "inserzione aperta"
      open_listings: "inserzioni aperte"
      private_listing_notification_log_in: accedi
      is: è
      are: sono
      what_do_you_need: "Di cosa hai bisogno?"
      post_new_listing: "Pubblica una nuova inserzione"
      are_offering: offerta
      add_news_item: "Aggiungi un articolo"
      lend_rent_help_carpool: "Vendere, prestare, aiutare, condividere passaggi"
      loading_more_content: "Carica maggiori informazioni"
      more_events: "Più eventi..."
      news: News
      no_news: "Nessuna news"
      more_news: "Altre news"
      or: e
      or_see_what_the_others: "...o guarda cosa gli altri"
      recent_events: "Eventi recenti"
      requesting: bisogno
      tell_it_here: "Dillo qui!"
      welcome_to_new_kassi: "Benvenuto sul nuovo %{service_name}!"
      no_reviews: "Nessuna recensione"
      no_image: "Nessuna immagine"
      filter: "Filtro di ricerca"
      this_is_private_community: "Devi registrarti prima di poter vedere il contenuto"
    invitation_form:
      email: "Indirizzo/i email"
      message: "Un messaggio personale"
      send_invitation: "Invia un invito"
      add_email_addresses_description: "Aggiungi nel campo qui sotto, l'indirizzo email delle persone che vuoi invitare. Se vuoi inserire più indirizzi, separali con una virgola."
      add_lots_of_email_addresses: ~
      this_article_link: ~
      invitation_emails_field_placeholder: "amico1@esempio.com, amico2@esempio.com, ..."
      invitation_message_field_placeholder: "Mi sono unito a questo fantastico marketplace. Dovresti farlo pure tu!"
      errors_in_emails: "Controlla che siano email valide. Se aggiungi più indirizzi, assicurati di separarli con una virgola."
    list_item:
      review: recensione
      reviews: recensioni
      distance_away: "%{distance} %{distance_unit} di distanza"
    news_item:
      show_less: "Mostra di meno"
      show_more: "Mostra di più"
    profile_info_empty_notification:
      add_your_info: "Aggiungi le tue informazioni per essere contattato"
      add_a_profile_picture: "Aggiungi un'immagine del profilo"
      you_have_not_added_your_info: "Non hai aggiunto le tue informazioni di contatto. Per cortesia aggiungile, in modo che gli altri possano raggiungerti più facilmente. Aggiungi anche un'immagine per il profilo, perché gli altri avranno più fiducia."
      add_your_info_link: "Aggiungi le tue informazioni ora"
    recent_listing:
      please_offer: Offerta
      comment: commento
      comments: commenti
    filters:
      show: "Filtro:"
      search: Cerca
      map: "Mostra mappa"
      list: "Mostra elenco"
      map_button: Mappa
      grid_button: Griglia
      list_button: Lista
      all_listing_types: "Tutte le inserzioni"
      all_categories: "Scegli tra le categorie"
    errors:
      search_engine_not_responding: ~
  infos:
    about:
      default_about_text_title: "Che cos'è Sharetribe?"
      default_about_text: "Questo marketplace è offerto da piattaforma Sharetribe. Con Sharetribe puoi facilmente creare il tuo proprio online marketplace. E' gratuito e ci vuole solo un minuto per crearlo. Clicca qui %{click_here_link} per sapere di più!"
      click_here_link_text: "Clicca qui"
    how_to_use:
      default_title: "Come funziona"
      default_content: "Qui puoi trovare informazioni di come %{marketplace_name} funziona."
  landing_page:
    hero:
      search: Cerca
      signup: ~
      search_placeholder: "Che cosa stai cercando?"
      search_location_placeholder: Area
    listings:
      no_listing_image: "Nessuna immagine"
  layouts:
    admin:
      admin: "%{service_name} pannello dell'amministratore."
    branding:
      powered_by: ~
      create_own: ~
      learn_more: ~
    no_tribe:
      inbox: Messaggi
      settings: Impostazioni
      feedback: "Contatta il team %{service_name}"
    application:
      join_this_community: ~
      read_more: Continua
      feedback: "Scrivi il tuo messaggio a %{service_name}"
      dont_use_to_contact_support: ~
      feedback_forum: "forum dei feedback"
      feedback_handle: Feedback
      give_feedback: Contattaci
      or_check_our: "...o controlla i nostri"
      send_feedback_to_admin: "Invia messaggio"
      to_see_what_others_have_suggested: "vedere cosa gli altri utenti hanno suggerito, e votare le  idee."
      your_email_address: "Il tuo indirizzo email (per contattarti)"
      connect: Registrati
      invite_your_friends: "Invita i tuoi amici!"
      invite_your_neighbors: "Invita i tuoi amici !"
      invite_your_friends_description: "Più persone ci sono su %{service_name}, più è utile."
      invite_your_friends_invite_only_description: ~
      join_without_facebook: "...o altrimenti %{join_without_facebook_link}"
      join_without_facebook_link: "registrati senza usare Facebook"
    conversations:
      messages: Messaggi
      notifications: Notifiche
      received: Ricevuta
      sent: Inviata
    global-header:
      select_language: "Seleziona lingua"
    infos:
      about: Informazioni
      how_to_use: "Come funziona"
      info_about_kassi: "Informazioni riferite a %{service_name}"
      news: News
      register_details: Privacy
      terms: "Termini e Condizioni"
    logged_in:
      admin: Amministratore
      go_to_your_profile_page: Profilo
      hi: Ciao
      login: Accedi
      logout: Esci
      notifications: Notifiche
      requests: "Richieste di amicizia"
      settings: Impostazioni
      sign_up: Iscriviti
    logged_in_messages_icon:
      messages: Messaggi
    logged_in_notifications_icon:
      notifications: Notifiche
    markdown_help:
      title: ~
      description: ~
      formatting: ~
      result: ~
      h1: ~
      h2: ~
      h3: ~
      italic: ~
      bold: ~
      underline: ~
      strikethrough: ~
      inline_link: ~
      list: ~
      one: ~
      two: ~
      three: ~
    mobile_logged_in:
      admin: Amministratore
      go_to_your_profile_page: Profilo
      hi: Ciao
      login: Accedi
      logout: Esci
      notifications: Notifiche
      requests: "Richieste di amicizia"
      settings: Impostazioni
      sign_up: Registrati
    notifications:
      listing_could_not_be_saved: "L'inserzione non può essere salvata. Ti preghiamo di riprovare. Se il problema persiste, %{contact_admin_link}."
      contact_admin_link_text: "Contatta l'admin"
      test_welcome_email_delivered_to: "Un'email di prova è stata inviata a %{email}"
      something_went_wrong: "Qualcosa non è andato a buon fine"
      community_updated: ~
      community_update_failed: ~
      account_creation_succesful_you_still_need_to_confirm_your_email: "Account creato con successo. Ora devi confermare il tuo indirizzo email."
      community_joined_succesfully_you_still_need_to_confirm_your_email: ~
      comment_cannot_be_empty: "Il campo commenti non può rimanere vuoto"
      comment_sent: "Commento inviato"
      confirmation_link_is_wrong_or_used: "Il link di conferma è già stato utilizzato o altrimenti non funziona. Prova ad accedere nuovamente, o inviaci un'email se il problema persiste."
      additional_email_confirmed: "L'email specificata è ora confermata."
      could_not_get_email_from_social_network: ~
      social_network_email_unconfirmed: ~
      create_new_listing: "Crea una nuova inserzione"
      create_one_here: "creane uno qui"
      email_confirmation_sent_to_new_address: "l'email di conferma è stata inviata al nuovo indirizzo email"
      email_not_found: "L'email che hai fornito non è stato trovato nel database di %{service_name}."
      error_with_session: "Errore con la sessione."
      feedback_considered_spam: "Feedback non salvato a causa della formattazione. Prova ancora o usa il forum dei feedback."
      feedback_not_saved: "Il feedback non può essere inviato."
      feedback_saved: "Grazie per il tuo messaggio! Ti risponderemo il più presto possibile."
      feedback_sent_to: "Feedback inviato a %{target_person}."
      feedback_skipped: "Feedback saltato"
      invitation_cannot_be_sent: "L'invito non può essere inviato"
      invitation_cannot_unsubscribe: ~
      invitation_limit_reached: "Stai inviando troppi inviti. Hai raggiunto il limite giornaliero."
      invitation_sent: "Invito inviato con successo"
      invitation_successfully_unsubscribed: ~
      inviting_new_users_is_not_allowed_in_this_community: "Non è permesso invitare altri membri"
      login_again: "Effettua di nuovo l'accesso."
      login_failed: "Accesso non riuscito. Inserisci i dati corretti."
      account_creation_successful: "Benvenuto su %{service_name}, %{person_name}!"
      account_deleted: "Il tuo account è stato cancellato."
      login_successful: "Benvenuto, %{person_name}!"
      logout_successful: "Sei uscito da %{service_name}. A presto!"
      news_item_created: "Articolo creato"
      news_item_creation_failed: "Creazione dell'articolo fallita"
      news_item_update_failed: "Aggiornamento dell'articolo fallito"
      news_item_updated: "Articolo aggiornato"
      news_item_deleted: "Articolo rimosso"
      offer_accepted: "Offerta accettata"
      offer_confirmed: "Offerta confermata"
      offer_closed: "Offerta chiusa"
      listing_created_successfully: "Inserzione creata con successo. %{new_listing_link}"
      offer_rejected: "Offerta rifiutata"
      offer_canceled: "Offerta cancellata"
      listing_updated_successfully: "L'inserzione è stata aggiornata con successo"
      listing_updated_availability_management_enabled: "Inserzione aggiornata con successo. Gestione delle disponibilità abilitata."
      listing_updated_availability_management_disabled: "Inserzione aggiornata con successo. Gestione delle disponibilità disabilitata."
      listing_deleted: "Inserzione eliminata"
      only_kassi_administrators_can_access_this_area: "Prego registrati con un account di amministratore per accedere a quest'area"
      only_listing_author_can_close_a_listing: "Solo l'autore dell'inserzione può chiudere l'inserzione"
      only_listing_author_can_edit_a_listing: "Solo l'autore dell'inserzione può modificare l'inserzione"
      payment_successful: "Pagamento riuscito"
      payment_canceled: "Pagamento cancellato"
      error_in_payment: "Errore nel pagamento. Se non hai ancora completato il pagamento, riprova. Se hai già riprovato, per favore inviaci un feedback."
      cannot_receive_payment: "Il venditore non può ricevere il pagamento per via di un errore. Ti invitiamo a contattare gli amministratori di %{service_name} per chiarire la situazione."
      payment_waiting_for_later_accomplishment: "Una volta pagato, invieremo una notifica al venditore e riceverai una ricevuta via email"
      password_recovery_sent: "Le istruzioni per cambiare la tua password sono state inviate alla tua email."
      person_activated: "Utente attivato"
      person_deactivated: "Utente disattivato"
      person_updated_successfully: "Informazioni aggiornate"
      poll_answered: "Risposta fornita"
      poll_could_not_be_answered: "La risposta non può essere fornita"
      poll_created: "Sondaggio creato"
      poll_creation_failed: "Creazione del sondaggio non riuscito"
      poll_update_failed: "Aggiornamento del sondaggio fallito"
      poll_updated: "Sondaggio aggiornato"
      poll_deleted: "Sondaggio rimosso"
      read_more: "Scopri di più!"
      registration_considered_spam: "La registrazione non funziona, per cortesia invia un feedback dal menu principale e fai riferimento a \"email2 error\"."
      reply_cannot_be_empty: "Non puoi inviare un messaggio vuoto"
      reply_sent: "Risposta inviata con successo"
      request_accepted: "Richiesta accettata"
      request_confirmed: "Richiesta completata."
      request_rejected: "Richiesta respinta"
      request_canceled: "Ordine contestato."
      message_sent: "Messaggio inviato"
      message_not_sent: "Spedizione del messaggio fallita. Riprova."
      this_content_is_not_available_in_this_community: "Questo contenuto non è disponibile in questa community."
      unknown_error: "Errore sconosciuto. Usa il link Contattaci per inviarci i dettagli di quanto accaduto."
      update_error: "È avvenuto un errore mentre stavi aggiornando le tue informazioni, prova nuovamente"
      you_are_not_allowed_to_give_feedback_on_this_transaction: "Non sei autorizzato a fornire feedback su questo evento"
      you_are_not_authorized_to_do_this: "Non sei autorizzato a proseguire con questa operazione"
      you_are_not_authorized_to_view_this_content: "Non sei autorizzato a vedere questo commento"
      listing_closed: "Questa inserzione è stata chiusa."
      send_instructions: "Entro qualche minuto riceverai un messaggio email con le istruzioni per reimpostare la tua password."
      you_cannot_reply_to_a_closed_offer: "Non puoi rispondere ad un'offerta chiusa"
      you_cannot_send_message_to_yourself: "Non puoi inviare un messaggio a te stesso"
      you_followed_listing: "Ora stai seguendo questa inserzione"
      you_have_already_given_feedback_about_this_event: "Hai già fornito feedback su questo evento"
      you_are_now_member: ~
      you_are_already_member: ~
      you_must_log_in_to_create_new_listing: "Accedi a %{service_name} per creare una nuova inserzione. Se non hai un account puoi %{sign_up_link}."
      additional_email_confirmed_dashboard: "Ora la tua email è confermata."
      you_must_log_in_to_give_feedback: "Devi accedere prima di fornire feedback"
      you_must_log_in_to_invite_new_users: "Devi effettuare il login per invitare nuovi utenti in %{service_name}"
      you_must_log_in_to_send_a_comment: "Devi accedere prima di inviare un nuovo commento"
      you_must_log_in_to_send_a_message: "Devi accedere a %{service_name} prima di inviare un messaggio ad un altro utente."
      you_must_log_in_to_do_a_transaction: "Devi fare il login in %{service_name} per fare transazioni."
      you_must_log_in_to_view_this_content: "Devi accedere prima di vedere questo contenuto"
      you_must_log_in_to_view_this_page: "Devi fare il login per vedere questa pagina."
      you_must_log_in_to_view_your_inbox: "Devi accedere a %{service_name} prima di poter vedere i messaggi."
      you_must_log_in_to_view_your_settings: "Devi accedere a %{service_name} prima di vedere le tue impostazioni."
      you_must_log_in_to_add_news_item: "Devi effettuare il login in %{service_name} per aggiungere nuovi articoli."
      you_must_log_in_to_change_profile_settings: "Devi fare il login in %{service_name} per cambiare le impostazioni del profilo."
      you_must_log_in_to_accept_or_reject: "Devi fare il login per accettare o rifiutare la transazione."
      you_must_log_in_to_confirm_or_cancel: "Devi fare il login per contestare o confermare la transazione."
      you_need_to_confirm_your_account_first: "Devi prima confermare la tua email."
      you_must_fill_all_the_fields: "Devi completare tutti i campi"
      you_unfollowed_listing: "Non stai più seguendo questa inserzione"
      joining_community_failed: ~
      can_not_delete_email: "Non puoi rimuovere l'indirizzo email"
      user_does_not_have_email_to_delete: "Non hai l'indirizzo email che stai cercando di rimuovere"
      email_deleted: "Email rimossa"
      listing_author_payment_details_missing: "Ti preghiamo di contattare l'autore, cliccando sul pulsante 'contatta' che trovi più in basso. Deve aggiornare i dettagli di pagamento per poter ricevere pagamenti."
      listing_author_payment_details_missing_no_free: "Prego contatta il team di %{service_name} per chiedere loro di contattare e consigliare l'autore dell'inserzione di aggiornare i propri dettagli per il pagamento per ricevere i pagamenti."
      images_are_processing: "Stiamo elaborando le tue immagini. Attendi per favore uno o due minuti e saranno visibili."
      maintenance_mode:
        zero: "Il sito web sarà messo ora offline per manutenzione."
        one: "Il sito web sarà offline per manutenzione per %{count} minuto."
        other: "Il sito web sarà offline per %{count} minuti."
      automatically_logged_out_please_sign_in: "Log out automatico. Per favore effettua nuovamente il login."
      stripe_you_account_balance_is_not_0: ~
      visit_admin: ~
      visit_admin_link: ~
    settings:
      account: Account
      notifications: Notifiche
      profile: "Informazioni del profilo"
      settings: Impostazioni
      paypal_payments: "Pagamenti PayPal"
      stripe_payments: "Pagamenti Stripe"
      payments: Pagamenti
      listings: Inserzioni
      listings_search_placeholder: "Cerca inserzione"
      transactions_search_placeholder: ~
      transactions: ~
  listings:
    bubble_listing_not_visible:
      listing_not_visible: "Non hai il permesso per visualizzare questo annuncio."
    comment:
      wrote: scritto
      send_private_message: "Invia un messaggio privato a %{person}"
      delete: Cancella
      are_you_sure: "Vuoi cancellare questo commento?"
    comment_form:
      ask_a_question: "Lascia un commento su questo annuncio o richiedi maggiori dettagli. Tutti gli altri utenti saranno in grado di vedere il tuo commento"
      log_in: accedere
      send_comment: "Invia un commento"
      to_send_a_comment: "per inviare un nuovo commento"
      write_comment: "Scrivi un nuovo commento:"
      you_cannot_send_a_new_comment_because_listing_is_closed: "Non puoi aggiungere nuovi commenti perché l'annuncio è chiuso."
      you_must: Devi
      subscribe_to_comments: "Inviami una notifica per ogni nuovo commento o aggiornamento"
    deleting_a_listing_cannot_be_undone: ~
    edit:
      edit_listing: "Modifica l'inserzione"
    edit_links:
      close_listing: "Chiudi l'inserzione"
      edit_listing: "Modifica l'inserzione"
      reopen_listing: "Riapri un'inserzione"
      move_to_top: "Torna all'inizio"
      show_in_updates_email: "Mostra nella prossima email automatica della piattaforma"
      show_in_updates_email_loading: Caricamento...
      show_in_updates_email_error: "Non è possibile raggiungere il server. Prova con un refresh della pagina (F5)"
      show_in_updates_email_success: "Questa inserzione sarà mostrata nel prossimo aggiornamento automatico delle inserzioni inviato via e-mail agli utenti"
      listing_is_pending: ~
      listing_is_rejected: ~
      approve_listing: ~
      reject_listing: ~
      delete_listing: ~
    map:
      open_in_google_maps: "Apri in Google Maps"
    error:
      something_went_wrong: "Qualcosa è andato storto. Codice errore: %{error_code}"
      something_went_wrong_plain: "Qualcosa è andato storto"
      create_failed_to_connect_to_booking_service: "Creazione di inserzione fallito: fallito a connettersi al booking service. Per favore riprova."
      update_failed_to_connect_to_booking_service: "Aggiornamento di inserzione fallito: fallito a connettersi al booking service. Per favore riprova."
    follow_links:
      follow: "Ricevi email per ogni nuovo commento"
      unfollow: "Non ricevere email per ogni nuovo commento"
    form:
      custom_field_partials:
        dropdown:
          select_one___: "Seleziona uno..."
      departure_time:
        at: alle
        departure_time: "Orario di partenza"
      departure_time_radio_buttons:
        repeated: "Ripetuto (aggiungi orari e giorni nel campo 'descrizione dettagliata')"
      description:
        detailed_description: "Descrizione dettagliata"
        youtube_info: "Se la tua descrizione contiene dei link di YouTube, i video saranno mostrati in fondo alla descrizione."
        youtube_info_markdown: ~
      destination:
        destination: Destinazione
      form_content:
        favor: "un servizio"
        housing: "uno spazio"
        item: "un elemento"
        offer_something: "Offri qualcosa"
        request_something: "Richiedi qualcosa"
        rideshare: "un passaggio"
        i_want_to_offer: "Voglio offrire..."
        i_want_to_request: "Ho bisogno..."
      googlemap:
        googlemap_copy: "Punti terminali dalla mappa"
        googlemap_description: "Visione della mappa"
        googlemap_updatemap: "Mappa aggiornata"
      images:
        image: Immagine
        best_result: "Per un miglior risultato usa formati JPG, GIF, PNG  che siano di larghezza %{width} e altezza %{height} pixel."
        no_file_selected: "Nessun file selezionato"
        remove_image: "Rimuovi immagine"
        select_file: "Seleziona file"
        add_more: "+ Aggiungi altro"
        removing: "In rimozione..."
        processing: "In attesa..."
        loading_image: Caricamento...
        image_uploading_in_progress: "Caricamento immagine..."
        processing_takes_a_while: "Tutte le immagine sono state caricate! Ci vorrà un po' di tempo per finire il processo, comunque puoi già salvare l'inserzione ed uscire se lo desideri."
        this_may_take_a_while: "(potrebbe richiedere del tempo)"
        percentage_loaded: ~
        uploading_failed: "Il caricamento dell'immagine non è andato a buon fine."
        image_processing_failed: ~
        file_too_large: "L'immagine è troppo grande"
        accepted_formats: "Il file immagine deve essere nel formato GIF, JPG o PNG."
        images_not_uploaded_confirm: "Non tutte le immagini sono state caricate. Vuoi continuare?"
      location:
        location: Località
      price:
        price: Prezzo
        per: per
        per_day: "al giorno"
        mass: "pezzo, kg, l, m2, ..."
        time: "ora, giorno, mese, ..."
        long_time: "settimana, mese, ..."
        after_service_fee_you_will_get: ~
        no_service_fee_you_will_get_paypal_text: "%{paypal_fee_info_link} sarà dedotta dal prezzo."
        no_service_fee_you_will_get_payment_text: "%{payment_fee_info_link} sarà sottratto al prezzo."
        after_service_fee_you_will_get_payment_text: "Una volta che qualcuno effettua un ordine, riceverai la somma meno %{payment_fee_info_link}"
        payment_fee_info_link_text: "Commissione di %{service_name} e del processore di pagamento."
        delivery: "Metodo di consegna"
        shipping: Spedizione
        shipping_price: "Spese di spedizione"
        shipping_price_additional: "Articoli aggiuntivi"
        pickup: Ritiro
      origin:
        location: Località
        origin: Origine
      send_button:
        save_listing: "Salva l'inserzione"
        submit_for_review: ~
        will_be_reviewed: "Tutte le inserzioni su %{service_name} saranno revisionate prima di essere pubblicate. Verrai avvisato per email non appena l'inserzione è stata approvata e resa visibile a tutti."
        we_noticed_youre_an_admin: ~
      share_type:
        select: Seleziona
        borrow: "Prendere in prestito"
        buy: Acquistare
        give_away: "Dare via"
        lend: Prestare
        offer_type: "Tipo d'offerta"
        receive: "Accettare gratuitamente"
        rent: Affittare
        rent_out: Noleggiare
        request_type: "Tipo di richiesta"
        sell: Vendere
        share_for_free: "Condiviso gratuitamente"
        accept_for_free: "accettare gratuitamente"
        trade: Scambiare
      tag_list:
        comma_separate: (virgola)
        tags: Tag
      title:
        listing_title: "Titolo dell'inserzione"
      valid_until:
        valid_until: "Data di scadenza"
      valid_until_radio_buttons:
        for_the_time_being: "Per il futuro"
      privacy:
        privacy: Privacy
        private: ~
        public: ~
    help_texts:
      help_share_type_title: "Tipo di offerta o richiesta"
      help_tags_title: Tag
      help_valid_until_title: "Data di scadenza"
    index:
      all_categories: "Tutte le categorie"
      all_offer_types: "Tutti i tipi di offerte"
      all_request_types: "Tutti i tipi di richieste"
      category: Categoria
      did_not_found_what_you_were_looking_for: "Non hai trovato quello che ti occorre?"
      favors: Servizi
      housing: Spazi
      items: Articoli
      list_view: "Vista elenco"
      listings: Inserzioni
      map_view: "Vista della mappa"
      offer_something: "Fai conoscere agli altri!"
      offer_type: "Tipo di offerta"
      offers: Offerte
      request_something: "Richiedi qualcosa!"
      request_type: "Tipo di richiesta"
      requests: Richieste
      rideshare: Passaggio
      you_have_something_others_do_not: "Hai qualcosa da offrire?"
      feed_title: ~
    left_panel_link:
      borrows: "Prendere in prestito"
      buys: Acquistare
      favors: Servizi
      give_aways: Cedere
      housings: Spazi
      items: Articoli
      lends: Prestare
      receives: "Prendere gratuitamente"
      rent_outs: Noleggiare
      rents: Affittare
      rideshares: Passaggio
      sells: Vendere
      share_for_frees: "Condiviso gratuitamente"
      accept_for_frees: "Accettare gratuitamente"
      trades: Scambiare
    listing_actions:
      booking_from: Da
      booking_to: A
      how_paypal_works: "Come funziona PayPal"
      payment_help: "Aiuto per i pagamenti con PayPal"
      unable_load_availability: "Non si possono avere informazioni disponibili. Per favore riprova più tardi."
      booking_date: "Data prenotazione"
      select_one: "Seleziona una"
      start_time: "Ora di inizio"
      end_time: "Ora di fine"
      marketplace_fees_may_apply: ~
    new:
      listing: inserzione
      selected_category: "Categoria: %{category}"
      selected_subcategory: "Sottocategoria: %{subcategory}"
      selected_transaction_type: "Tipo di annuncio: %{transaction_type}"
      select_category: "Seleziona una categoria (se non c'è contattaci e faccelo sapere)"
      select_subcategory: "Seleziona una Categoria (se non c'è contattaci e faccelo sapere)"
      select_transaction_type: "Seleziona il tipo di annuncio"
      you_need_to_fill_payout_details_before_accepting: "È necessario compilare i dettagli di pagamento prima di poter postare il tuo spazio. Vai al %{payment_settings_link} e inserisci le informazioni."
      contact_admin_link_text: "Contatta l'amministratore"
      community_not_configured_for_payments: "%{service_name} non è ancora stato configurato per i pagamenti e quindi non puoi pubblicare nuove inserzioni. Contattare %{contact_admin_link} per ulteriori dettagli."
      payment_settings_link: "Impostazioni dei pagamenti"
      community_not_configured_for_payments_admin: "%{service_name} non è ancora stato configurato per i pagamenti, quindi non puoi pubblicare nuove inserzioni. Vai a %{payment_settings_link} per inserire i dettagli."
      you_are_now_posting_a_listing_on_behalf_of: ~
    quantity:
      hour: "Numero di ore:"
      day: "Numero di giorni:"
      night: "Numero di notti:"
      week: "Numero di settimane:"
      month: "Numero di mesi:"
      unit: ~
      custom: "Quantità:"
      person: ~
    quantity_placeholder: Quantità
    please_comment: Commenta
    reply_link:
      listing_closed: "L'inserzione è chiusa"
    show:
      add_your_phone_number: "Aggiungi il tuo numero di telefono"
      add_profile_picture: "Aggiungi un'immagine del profilo"
      comments: "Discussione pubblica"
      contact_by_phone: "Contatta via telefono:"
      contact: Contatta
      favor_offer: "Offerta di servizio"
      favor_request: "Richiesta di servizio"
      inquiry: ~
      item_offer_trade: "Offerta swap"
      item_request_trade: "Richiesta swap"
      no_description: "Nessuna descrizione"
      no_image: "Nessuna immagine"
      no_reviews: "Nessuna recensione è stata ricevuta"
      offer: Offerta
      listing_created: Creato
      open_until: "Aperto fino %{date}"
      feedback: Feedback
      qr_code: "codice QR"
      request: Richiesta
      rideshare_offer: "Offerta di passaggio"
      rideshare_request: "Richiesta di passaggio"
      send_private_message: "Invia messaggio privato"
      tags: Tag
      time: Ora
      times: volte
      times_viewed: Visto
      processing_uploaded_image: "(Elaborazione immagine in corso...)"
      listing_created_at: "Annuncio creato il"
      price:
        per_quantity_unit: "per %{quantity_unit}"
        per_day: "al giorno"
      delivery: "Metodo di consegna"
      shipping: "Spedizione (+%{price})"
      shipping_no_price: Spedizione
      shipping_price_additional: "Spedizione (+%{price}, additional items: +%{shipping_price_additional})"
      pickup: Ritiro
      pickup_no_price: Ritiro
      youtube_video_player: "YouTube video player"
    unit_types:
      piece: pezzo
      hour: ora
      day: giorno
      night: notte
      week: settimana
      month: mese
      unit: ~
      person: ~
    verification_required:
      verification_required: "Richiesta verifica"
  listing_conversations:
    preauthorize:
      dates_not_available: "Le date selezionate non sono disponibili"
      error_in_checking_availability: "Non è possibile verificare la disponibilità nei giorni selezionati"
      details: Dettagli
      by: "%{listing} di %{author}"
      payment: Pagamento
      exp: "Scadenza:"
      you_will_be_charged: "Il pagamento sarà convalidato solo se %{author} accetterà il pagamento. %{author} ha tempo %{expiration_period} giorni per convalidare. Se %{author} rifiuta o non risponde il pagamento non sarà effettuato."
      day: giorno
      days: giorni
      night: notte
      nights: notti
      invalid_parameters: "La nuova transazione non è andata a buon fine, per causa di un errore."
      select_delivery_method: ~
    transaction_agreement_checkbox:
      read_more: Mostra
    stripe_payment:
      payment: Pagamento
      pay_with_card: "Paga con carta di credito o di debito"
      address: "Indirizzo di spedizione"
      address_country: Nazione*
      address_name: "Nome e cognome*"
      address_city: Città*
      address_state: Provincia*
      address_street1: "Indirizzo linea 1"
      address_street2: "Indirizzo linea 2"
      address_postal_code: "Codice postale*"
  mapview:
    index:
      all_categories: "Tutte le categorie"
      all_offer_types: "Tutti i tipi di offerta"
      all_request_types: "Tutti i tipi di richiesta"
      category: Categoria
      did_not_found_what_you_were_looking_for: "Non hai trovato quello che ti occorre?"
      favors: Servizi
      housing: Spazi
      items: Articoli
      list_view: "Vista elenco"
      map_view: "Vista della mappa"
      offer_something: "Fai conoscere agli altri!"
      offer_type: "Tipo d'offerta"
      offers: Offerte
      request_something: "Richiedi qualcosa!"
      request_type: "Tipo di richiesta"
      requests: Richieste
      rideshare: Passaggio
      you_have_something_others_do_not: "Hai qualcosa da offrire?"
    please_comment: Commenta
  mercury:
    content_too_long: "Inserito contenuto troppo lungo."
  okl:
    member_id: "ID utente"
    member_id_or_email: "Numero ID o email"
  paypal_accounts:
    payout_info_title: "Sistema dei pagamenti"
    paypal_account_email_connected: "<del>Connessione del conto Paypal</del> Completata!"
    payout_info_paypal: "%{service_name} usa PayPal come sistema di pagamento. È richiesto un %{create_paypal_account_link} per accettare i pagamenti delle tue inserzioni, e deve essere connesso a %{service_name}."
    paypal_billing_agreement_made: "<del>Permesso a %{service_name} di applicare una commissione alla transazione</del> Completato!"
    commission_permission_needed: "E' necessario concedere a %{service_name} il permesso di ottenere la commissione sui pagamenti che ricevi."
    create_paypal_account_link_text: "Conto PayPal"
    connected_account: "Il conto PayPal '%{email}' è stato connesso con successo."
    paypal_receive_funds_info_label_australia_only: "Devi abilitare il tuo conto PayPal per accettare i pagamenti. Può essere richiesto un conto PayPal premier o business. L'aggiornamento ad un conto PayPal business è semplice e non costa nulla."
    paypal_receive_funds_info_label: "Raramente accade che non è possibile collegare il conto PayPal."
    paypal_receive_funds_info_australia_only: ~
    paypal_receive_funds_info: "Se avviene un errore tentando di collegare il tuo Conto PayPal a %{service_name}, il tuo conto potrebbe essere obsoleto, e aver bisogno di un aggiornamento ad un Conto Premier a questo link: %{upgrade_paypal_account_link}. La cosa migliore è contattare il servizio clienti PayPal e farsi guidare."
    upgrade_paypal_account_link_text: "Aggiorna l'account PayPal."
    admin_account_not_connected: "Non è possibile utilizzare il sistema di pagamenti di %{service_name} e ricevere pagamenti, se prima non è stato settato. Per favore %{contact_admin_link} per i dettagli."
    contact_admin_link_text: "contatta l'amministratore della piattaforma di marketplace"
    you_are_ready_to_accept_payments: "Ora sei pronto per accettare i pagamenti!"
    commission: "%{commission} %"
    not_now: "Non voglio connettere un account PayPal ora"
    new:
      payout_info_you_need_to_connect: "Per accettare i pagamenti devi connettere il tuo conto PayPal a %{service_name}."
      payout_info_text: "Ti preghiamo di completare gli step successivi per connettere il tuo account."
      contact_admin_link_text: "Contatta l'amministratore"
      admin_account_not_connected: "Non puoi connettere il tuo conto PayPal perchè l'amministratore della piattaforma non ha terminato la configurazione di PayPal."
      paypal_account_email: "Collega il tuo conto PayPal"
      paypal_account_email_placeholder: "Il tuo indirizzo email di PayPal"
      paypal_account_email_info_text: "Se non hai un account Paypal, puoi crearne uno %{create_paypal_account}. Raramente, può accadere un errore quando connetti il tuo account, ciò può signficare che il tuo account PayPal è obsoleto e devi aggiornarlo ad un account Business: %{upgrade_paypal_account}. Ti consigliamo comunque di sentire il servizio clienti di PayPal, o di contattarci in modo da poterti aiutare."
      create_paypal_account: "Cliccando qui"
      upgrade_paypal_account: "Accedi al tuo conto Paypal"
      paypal_account_billing_agreement: "Concedi a %{service_name} l'autorizzazione ad applicare una commissione"
      follow_steps: "Segui i passi qui sotto per iniziare a ricevere i pagamenti:"
      connect_paypal_account_title: "Collega il tuo conto PayPal"
      connect_paypal_account_title_with_step: "Step %{current_step}/%{total_steps}: Collega il tuo conto PayPal"
      connect_paypal_account_instructions: "Clicca sul pulsante in basso, entra così in PayPal, e collega il conto con %{service_name}."
      connect_paypal_account: "Collega il tuo conto Paypal"
      paypal_account_billing_agreement_with_step: "Step %{current_step}/%{total_steps}: Concedere il permesso a caricare la commissione di intermediazione."
      paypal_account_billing_agreement_info_both: "Dopo aver effettuato una vendita su %{service_name}, una commissione di servizio, (%{commission_from_seller} sul prezzo totale, a parte le eventuali spese di spedizione, con un minimo di %{minimum_commission}) verrà addebitata sul tuo conto PayPal. Il permesso di fare questo è necessario al fine di accettare pagamenti su %{service_name}. La commissione di servizio non comprende %{paypal_info_link}."
      paypal_account_billing_agreement_info_fixed: "Dopo aver effettuato una vendita su %{service_name}, una commissione di intermediazione %{minimum_commission} verrà addebitato sul tuo conto PayPal. E' necessario consentire che Paypal trasferisca tale somma, al fine di ottenere pagamenti su %{service_name}. La quota non include %{paypal_info_link}."
      paypal_account_billing_agreement_info_relative: "Dopo aver effettuato una vendita su %{service_name}, una commissione di intermediazione di %{commission_from_seller} verrà addebitata sul tuo conto PayPal. Il permesso a fare questo è necessario al fine di accettare pagamenti su %{service_name}. La quota non comprende %{paypal_info_link}."
      paypal_account_billing_agreement_info_none: "%{service_name} attualmente non richiede costi di commissione. Nel momento in cui una commissione di intermediazione fosse abilitata, sarà necessario concedere a %{service_name} il permesso di riscuotere una commissione, al fine di consentire i pagamenti. La quota non comprende %{paypal_info_link}."
      paypal_info_link_text: "Commissione dovuta al sistema di pagamento PayPal"
      billing_agreement_description: "Concedi a %{service_name} l'autorizzazione per applicare una commissione sulla transazione."
      billing_agreement: "Concedi l'autorizzazione"
      permissions_not_granted: "L'autorizzazione per collegare il tuo account Paypal non è stata concessa."
      could_not_fetch_redirect_url: "Non è stato possibile individuare l'url di reindirizzamento per connettere Paypal."
      paypal_not_enabled: "I pagamenti di Paypal non sono stati abilitati."
      billing_agreement_canceled: "I permessi di pagamento sono stati disabilitati."
      billing_agreement_not_accepted: "Non hai accettato l'accordo in PayPal."
      billing_agreement_wrong_account: "I Conti PayPal non coincidono. Per favore usa lo stesso account di PayPal che hai collegato nel primo step."
      something_went_wrong: "Qualcosa è andato storto. Riprova. Se il problema persiste, si prega di contattare gli amministratori del sito."
      account_not_verified: "Non hai verificato il tuo conto PayPal. Hai bisogno di andare a paypal.com e verificare il tuo account prima di poter continuare."
      account_restricted: "Il tuo conto PayPal ha dei limiti impostati e non può essere collegato. Effettua il login per paypal.com per saperne di più o entrare in contatto con l'assistenza clienti PayPal per risolvere il problema."
    paypal_account_connected_title: "Conto PayPal connesso"
    paypal_account_connected: "L'account PayPal %{email} è stato connesso con %{service_name}"
    change_account: "Cambia il conto PayPal"
    missing: "Le tue inserzioni sono attive, ma le tue impostazioni di pagamento non sono abilitate per ricevere i pagamenti. Collega un account Paypal, tramite le tue %{settings_link} e concedi a %{service_name} il permesso di percepire la commissione sulle transazioni. Una volta finito il procedimento sarai in gradi di ottenere le prenotazioni, ed i pagamenti da altri utenti."
    from_your_payment_settings_link_text: "Impostazioni di pagamento"
    redirect_message: "Reindirizzamento a PayPal. Se non succede niente, clicca %{redirect_link}."
    redirect_link_text: qui
    paypal_account_all_set_up: "Hurra ! Tutto è al suo posto !"
    can_receive_payments: "Ora puoi ricevere pagamenti per le tue inserzioni."
    paypal_account_connected_summary: "L'account PayPal %{email} è ora connesso."
    paypal_permission_granted_summary: "Permesso per la commissione di intermediazione concesso."
  paypal:
    pay_with_paypal: "Procedi con il pagamento"
    checkout_with: "Acquista con"
    or_pay_with_paypal: o
    checkout_with_paypal: "Paga con PayPal"
    cancel_succesful: "Il pagamento di PayPal è stato cancellato con successo"
    transaction:
      commission_payment_name: "Pagamento della commissione per %{listing_title}"
      commission_payment_description: "La piattaforma %{service_name} ha preso questa commissione dalla transazione che riguarda il seguente annuncio: %{listing_title}"
    wait_while_loading: "Per favore attendi."
    chatting_with_paypal: "Stiamo comunicando con PayPal"
  people:
    edit_links:
      activate: Attiva
      deactivate: Disattiva
    help_texts:
      feedback_description_title: Feedback
      help_invitation_code_title: "Hai bisogno di un invito per partecipare"
      terms_title: "Termini e Condizioni di %{service_name}"
      invite_only_help_text: ~
      invite_only_help_text_title: ~
    inactive_notification:
      this_person_is_not_active_in_kassi: "Questo utente non è più attivo in %{service_name}"
      inactive_description: "Questo utente ha smesso di utilizzare %{service_name}. Non puoi contattare questo utente, lascia un feedback o un commento nelle sue inserzioni."
    new:
      create_new_account: Iscriviti
      email: "Indirizzo email"
      email_is_in_use: "L'email che hai fornito è già utilizzata."
      email_is_in_use_or_not_allowed: "Questa email non è valida o è già in uso. Se ancora non ti è possibile accedere, inviaci un'email."
      email_not_allowed: ~
      invalid_username_or_email: "Il nome utente o email non sono validi o già in uso"
      email_restriction_instructions:
        one: "L'accesso a %{service_name} è ristretto. per unirti hai bisogno di un %{allowed_emails}"
        other: "L'accesso a %{service_name} è ristretto. Per unirti hai bisogno di un indirizzo email titolato ad un irti."
      family_name: Cognome
      given_name: Nome
      i_accept_the_terms_and_privacy: "Ho letto e accetto %{terms} e %{privacy}"
      admin_emails_consent: "Accetto di ricevere mail occasionali dal team %{service_name}, consapevole che posso cambiare idea in qualsiasi momento"
      invalid_invitation_code: "Questo codice di invito non è valido."
      invitation_code: "Codice di invito"
      not_required: ", non richiesto"
      notification_is_mandatory: "È necessario scegliere almeno un indirizzo e-mail per ricevere le notifiche. Se non vuoi ricevere email da %{service_name}, controlla la configurazione delle notifiche."
      password_again: "Conferma password"
      show_my_name_to_others: "Mostra il mio vero nome agli altri utenti di %{service_name}"
      sign_up: "Crea un nuovo account per %{service_name}"
      terms: "Termini e Condizioni"
      privacy: ~
      visible_only_to_you: "visibile solo a te ed all'amministratore della community"
      visible_to_everybody: "visibile a tutti"
      create_account_with_provider: ~
      OR: O
      signup_with_email: "Iscriviti con l'indirizzo e-mail"
      this_field_will_be_publicly_visible: ~
    profile_feedback:
      grade: "grado:"
      and_gave_following_feedback: "e dare il successivo feedback"
    profile_listings:
      no_image: "Nessuna immagine"
      manage_listings: "Gestisci tutte le inserzioni"
    show:
      contact: "contatta %{person}"
      about_me: "Su di me:"
      add_description: "Racconta qualcosa di te"
      add_location: "Aggiungi una posizione"
      add_phone_number: "Aggiungi numero di telefono"
      address: "Località:"
      as_expected: "Come previsto"
      edit_profile_info: "Modifica profilo"
      exceeded_expectations: "Oltre le aspettative"
      positive: Positivo
      hide_description: "Mostra di meno"
      less_than_expected: "Peggio del previsto"
      phone_number: "Numero di telefono:"
      show_all_feedback: "Mostra tutti i feedback"
      show_all_testimonials: "Mostra tutti i feedback"
      show_full_description: "Mostra di più"
      slightly_better_than_expected: "Oltre le aspettative"
      slightly_less_than_expected: "Peggio del previsto"
      what_are_these: "Cosa sono?"
      review: "recensione ricevuta"
      reviews: "recensioni ricevute"
      listing: inserzione
      listings: inserzioni
      open_listing: "inserzione aperta"
      open_listings: "inserzioni aperte"
      no_listings: "Nessuna inserzione"
      no_open_listings: "Non ci sono inserzioni aperte"
      no_reviews: "Nessuna recensione"
      show_all_listings: "Mostra tutte le inserzioni"
      show_all_open_listings: "Mostra tutte le inserzioni aperte"
      show_all_reviews: "Mostra tutte le recensioni"
      admin_actions: ~
      post_listing_as: ~
    followed_people:
      you_follow_plural: "Stai seguendo %{count} persone"
      you_follow_singular: "Stai seguendo %{count} persona"
      they_follow_plural: "%{count} persone seguite"
      they_follow_singular: "%{count} persona seguita"
      show_all_followed_people: "Mostra tutte le persone seguite"
      no_followed_people: "Non stai seguendo nessuno"
    follow_button:
      following: "Stai seguendo"
      follow: Segui
      unfollow: "Non Seguire"
  sessions:
    new:
      create_new_account: "Crea un nuovo account"
      i_forgot_my_password: "Username o password dimenticata"
      login: Accedi
      login_to_kassi: "Accedi a %{service_name}"
      connect_your_facebook_to_kassi: "Collega il tuo account Facebook a %{service_name}"
      facebook_account: "Account Facebook:"
      log_in_to_link_account: "Se hai già un account in %{service_name}, fai il login con il tuo account di Facebook."
      you_can_also_create_new_account: "Se non hai un account su %{service_name}, %{accont_creation_link} per crearne uno con il tuo login Facebook."
      account_creation_link_text: "clicca qui"
      cancle_facebook_connect: "Se non vuoi collegare questo account, puoi %{cancel_link}"
      facebook_cancel_link_text: annulla
      log_in_with_your_provider_account: ~
      or_sign_up_with_your_username: "...o con il tuo nome utente o password"
      we_will_not_post_without_asking_you: "Non pubblicheremo mai post su Facebook senza il tuo consenso."
    password_forgotten:
      email: Email
      password_recovery_instructions: "Fornisci la tua email e ricevi la tua username e le istruzioni per cambiare la tua password."
      request_new_password: "Richiedi una nuova password"
      change_your_password: "Cambia la tua password"
    confirmation_pending:
      welcome_to_kassi: "Benvenuto su %{service_name}!"
      check_your_email: "Controlla la tua casella di posta elettronica"
      resend_confirmation_instructions: "Invia nuovamente le informazioni per la conferma"
      your_current_email_is: "La tua email è %{email}."
      change_email: Cambia
      confirm_your_email: "Conferma la tua email"
      account_confirmation_instructions: "Presto riceverai un'e-mail con un link per confermare il tuo indirizzo email. Non dimenticare di controllare la cartella spam! Dopo aver confermato il tuo indirizzo, potrai unirti a %{service_name}."
      account_confirmation_instructions_title_admin: "Conferma il tuo indirizzo email"
      before_full_access_you_need_to_confirm_email: "Prima di darti pieno acceso al tuo marketplace, c'è solo una cosa da fare: confermare l'indirizzo email."
      before_confirmation_only_access_admin_dashboard: "Prima di confermare puoi accedere soltanto a %{admin_dashboard_link}"
      admin_dashboard_link_text: "admin dashboard"
      account_confirmation_instructions_admin: |-
          Presto riceverai un'e-mail con un link per confermare il tuo indirizzo email. Non dimenticare di controllare la cartella spam! Dopo aver confermato il tuo indirizzo, puoi cominciare a configurare il tuo profilo, le tue inserzioni, e le preferenze di ricezione email.
          Nel tuo account di posta aggiungi il nostro indirizzo email
      contact_support_link_text: "Contatta il supporto di Sharetribe"
  settings:
    account:
      change: Cambia
      confirm_new_password: "Conferma la nuova password"
      delete_account: "Elimina account"
      delete_account_button: "Elimina definitivamente il mio account"
      delete_account_confirmation_popup: "Sei sicuro di voler eliminare il tuo account e perdere in modo permanente tutte le informazioni in esso contenute? La cancellazione dell'account non è reversibile."
      email_addresses: "Indirizzi email"
      new_email: "Nuovo indirizzo email"
      delete_personal_information: "Se elimini l'account, i tuoi dati personali (nome, numero di telefono, indirizzo, email, foto del profilo, ecc) verranno eliminati in modo permanente e non potranno essere recuperati. Tutte le inserzioni che hai creato verranno rimosse. Non sarai in grado di riattivare il tuo account."
      delete_information_others_involved: "Le informazioni dove altri partecipanti sono coinvolti (le conversazioni con altre persone, le operazioni che hai fatto, recensioni che hai dato agli altri, ecc) non verranno rimosse quando elimini il tuo account. Tuttavia, il tuo nome non sarà più visualizzato accanto a queste informazioni."
      unfinished_transactions: "Il tuo account non può essere camcellato, perchè hai delle transazioni in sospeso. Per favore completa prima le transazioni."
      only_admin: ~
      new_password: "Nuova password"
      save: Salva
      these_fields_are_shown_only_to_you: "Lo username è mostrato nel tuo profilo a meno che non abbia fornito il tuo nome. Altre informazioni sono mostrate solo a te."
      email_already_confirmed: "Il tuo indirizzo email è già confermato."
      email:
        address_title: "Indirizzo email"
        remove_title: Rimuovi
        remove_confirmation: "Sei sicuro di voler rimuovere questo indirizzo email?"
        receive_notifications_title_desktop: "Ricevi notifiche"
        receive_notifications_title_mobile: "Ricevi notifiche"
        receive_notifications_new_title_mobile: "Ricevi notifiche"
        add_new_with_plus: "+ Aggiungi un nuovo indirizzo email"
        add_new_cancel: Cancella
        confirmation_title_mobile: "Conferma:"
        confirmation_title_desktop: Conferma
        confirmation_resend: "Invia di nuovo"
        status_confirmed: Confermato
        status_pending: "In attesa"
    notifications:
      email_from_admins: "Sono disposto a ricevere aggiornamenti occasionali da parte degli amministratori."
      i_want_to_get_email_notification_when: "Voglio ricevere una notifica email quando..."
      newsletters: Newsletter
      community_updates: "Aggiornamenti email"
      email_about_confirm_reminders: "...ho dimenticato di confermare una richiesta come completa"
      email_about_new_comments_to_own_listing: "...qualcuno commenta la mia offerta o richiesta"
      email_about_new_messages: "...qualcuno mi invia un messaggio"
      email_about_new_received_testimonials: "...qualcuno mi offre feedback"
      email_about_testimonial_reminders: "...ho dimenticato di offrire feedback su un evento"
      email_daily_community_updates: "Inviami una email  <b>giornaliera</b> se ci sono nuove inserzioni"
      email_weekly_community_updates: "Inviami una email di aggiornamento <b>settimanale</b> se ci sono nuove inserzioni"
      do_not_email_community_updates: "Non inviarmi email"
      email_when_conversation_accepted: "...qualcuno accetta la mia offerta o richiesta"
      email_when_conversation_rejected: "...qualcuno rifiuta la mia offerta o richiesta"
      email_about_completed_transactions: "...qualcuno segna la mia richiesta come completa"
      email_about_new_payments: "...ricevo un nuovo pagamento"
      email_about_new_listings_by_followed_people: "...qualcuno che seguo pubblica un nuovo annuncio"
      unsubscribe_succesful: "Rimozione completa"
      unsubscribe_info_text: "Controlla le %{settings_link} per scegliere quale tipo di email vuoi ricevere %{service_name}, o ritorna a %{homepage_link}."
      settings_link: impostazioni
      homepage_link: homepage
      unsubscribe_unsuccesful: "Errore nella cancellazione della sottoscrizione"
      unsuccessful_unsubscribe_info_text: ~
    profile:
      about_you: "Su di te"
      city: Città
      family_name: Cognome
      given_name: Nome
      first_name_with_initial: "(solo la prima lettera visibile ad altri utenti)"
      first_name_only: "(non visibile ad altri utenti)"
      display_name: "Nome da mostrare"
      display_name_description: "Se rappresenti un'organizzazione, puoi scegliere di visualizzarne il nome. Il nome dell'organizzazione è utilizzato e visualizzato dagli altri utenti al posto del tuo nome e cognome ."
      location_description: "Puoi specificare la tua posizione esatta o, per esempio, solo il codice di avviamento postale. Per favore, aggiungi almeno il tuo CAP. Puoi anche selezionare una posizione dalla mappa sotto."
      profile_picture_description: ~
      phone_number: "Numero di telefono"
      profile_picture: "Immagine del profilo"
      postal_code: CAP
      profile_page: "nella pagina del tuo profilo"
      profilemap: Mappa
      street_address: "Località:"
      these_fields_are_shown_in_your: "Questa informazione è visibile a tutti gli utenti di %{service_name}"
      visible_to_everybody: "Visibile a tutti"
      visible_to_registered_users: "Visibile agli utenti che hanno effettuato l'accesso"
      default_in_listing: "(usato solo come impostazione di base quando crei un nuovo annuncio)"
      invisible: "(non visibile ad altri utenti)"
      image_is_processing: "L'immagine di profilo è pronta. Per favore, ricarica tra un po' di tempo la pagina."
      shown_in_your_public_profile: ~
      editing_profile_of: ~
      format_markdown_link: ~
      format_markdown: ~
      username: ~
      username_description: ~
    save_information: "Salva le informazioni"
  shipping_address:
    shipping_address: "Indirizzo di consegna"
  tag_cloud:
    tag_used:
      with_tag: "Con tag"
      without_tag: "Senza tag"
  terms:
    show:
      accept_terms: "Accettazione Termini e Condizioni di %{service_name}"
      here: "cliccando qui"
      i_accept_new_terms: "Accetto i nuovi termini"
      i_accept_terms: "Accetto i termini"
      terms: "Termini e Condizioni di %{service_name}"
      terms_have_changed: "Termini e Condizioni sono cambiati"
      you_can_view_the_new_terms: "Puoi vedere i nuovi termini"
      you_need_to_accept: "Benvenuto su %{service_name}! Questa sembra essere la prima volta che utilizzi questo servizio. Prima di iniziare devi accettare i"
      you_need_to_accept_new_terms: "%{service_name} i termini di uso sono cambiati. Devi accettare i nuovi termini per poter continuare ad utilizzare %{service_name}. I nuovi termini sono destinati a permettere la manutenzione del servizio dopo che il progetto di ricerca si è concluso."
  testimonials:
    index:
      all_testimonials: "Tutti i feedback"
      feedback_altogether: "Tutti i feedback insieme: "
      loading_more_testimonials: "Caricamento di altre testimonianze"
      no_testimonials: "Feedback non ricevuti"
    new:
      as_expected: "Come previsto"
      exceeded_expectations: "Molto meglio di quanto previsto"
      give_feedback_to: "Dai un feedback a %{person}"
      grade: "Qual è la tua sensazione generale?"
      less_than_expected: "Peggio del previsto"
      send_feedback: "Invia un feedback"
      slightly_better_than_expected: "Leggermente meglio del previsto"
      slightly_less_than_expected: "Leggermente peggio del previsto"
      textual_feedback: "Come è andata?"
      this_will_be_shown_in_profile: "Il feedback che dai sarà visibile a tutti i membri nel profilo di %{person}. Questo è un'aiuto per valutare se %{person} è una persona affidabile."
      positive: Positivo
      negative: Negativo
      default_textual_feedback: "Tutto è andato a buon fine, grazie mille!"
    testimonial:
      about_listing: "Dettagli inserzione"
  date:
    formats:
      long_with_abbr_day_name: "%a %d %b %Y"
    first_day_of_week: ~
  datepicker:
    days:
      sunday: Domenica
      monday: Lunedì
      tuesday: Martedì
      wednesday: Mercoledì
      thursday: Giovedì
      friday: Venerdì
      saturday: Sabato
    days_short:
      sunday: Dom
      monday: Lun
      tuesday: Mar
      wednesday: Mercoledì
      thursday: Gio
      friday: Ven
      saturday: Sab
    days_min:
      sunday: Do
      monday: Lu
      tuesday: Ma
      wednesday: Me
      thursday: Gi
      friday: Ve
      saturday: Sa
    months:
      january: Gennaio
      february: Febbraio
      march: Marzo
      april: Aprile
      may: Maggio
      june: Giugno
      july: Luglio
      august: Agosto
      september: Settembre
      october: Ottobre
      november: Novembre
      december: Dicembre
    months_short:
      january: Gen
      february: Feb
      march: Mar
      april: Apr
      may: Mag
      june: Giu
      july: Lug
      august: Ago
      september: Set
      october: Ott
      november: Nov
      december: Dic
    today: Oggi
    clear: Cancella
    format: dd/mm/yyyy
  time:
    formats:
      short: "%e %b %Y at %H:%M"
      shorter: "%e %b at %H:%M"
      short_date: "%e %b %Y"
      hours_only: "%H:%M"
  timestamps:
    day_ago: "%{count} giorno fa"
    days_ago: "%{count} giorni fa"
    hour_ago: "%{count} ora fa"
    hours_ago: "%{count} ore fa"
    minute_ago: "%{count} minuto fa"
    minutes_ago: "%{count} minuti fa"
    month_ago: "%{count} mese fa"
    months_ago: "%{count} mesi fa"
    seconds_ago: "%{count} secondi fa"
    year_ago: "%{count} anno fa"
    years_ago: "%{count} anni fa"
    days_since:
      one: "%{count} giorno"
      other: "%{count} giorni"
    time_to:
      hours:
        one: "%{count} ora"
        other: "%{count} ore"
      days:
        one: "%{count} giorno"
        other: "%{count} giorni"
  transactions:
    initiate:
      booked_days: "Giorni prenotati:"
      booked_nights: "Notti prenotate"
      booked_days_label:
        one: "Giorno prenotato:"
        other: "Giorni prenotati:"
      booked_nights_label:
        one: "Notte prenotata:"
        other: "Notti prenotate:"
      booked_hours_label:
        one: "Ora prenotata:"
        other: "Ore prenotate:"
      price_per_day: "Prezzo al giorno:"
      price_per_night: "Prezzo per notte"
      price_per_hour: "Tariffa oraria:"
      price_per_unit: "Prezzo unitario:"
      quantity: "Quantità:"
      subtotal: "Subtotale:"
      shipping-price: "Spedizione:"
      stripe-fee: "Tariffa di Stripe (stimata)"
      duration_in_hours:
        one: "(1 ora)"
        other: "(%{count} ore)"
      start_end_time: "%{start_time} a%{end_time}"
    price_per_quantity: "Prezzo per %{unit_type}"
    price: "Prezzo:"
    quantity: "Quantità: %{quantity}"
    unit_price: "Unità di conto: %{unit_price}"
    total: "Totale:"
    total_to_pay: "Totale del pagamento"
  unit:
    day: giorno
    days: giorni
  web:
    listings:
      errors:
        availability:
          something_went_wrong: "Non è possibile mostrare l'informazione. Prova a ricaricare la pagina."
          saving_failed: "Non è possibile salvare i cambiamenti alle disponibilità. Prova a ricaricare la pagina."
        working_hours:
          required: richiesto
          overlaps: sovrapposizione
          covers: copre
      pricing_units:
        piece: unità
        hour: ora
        day: giorno
        night: notte
        week: settimana
        month: mese
      edit_availability_header: Disponibilità
      save_and_close_availability_editing: ~
      confirm_discarding_unsaved_availability_changes_explanation: "Non hai salvato i cambiamenti alle informazioni sulle disponibilità. Se non lo fai, i cambiamenti verranno persi."
      confirm_discarding_unsaved_availability_changes_question: "Hai la certezza di voler lasciar pedere i tuoi cambiamenti?"
      edit_listing_availability: "Modifica disponibilità"
      working_hours:
        default_schedule: "Programmazione base"
        i_am_available_on: "Sono disponibile il..."
        start_time: Inizio
        end_time: Fine
        add_another_time_slot: "+ Aggiungi un altro spazio"
        save: Salva
    no_listings:
      sorry: "Ci dispiace, ma purtroppo non ci sono inserzioni per i tuoi criteri di ricerca."
      try_other_search_terms: "Prova con altri termini di ricerca."
    listing_card:
      add_picture: "Aggiungi immagine"
      no_picture: "Nessuna immagine"
    search:
      page: Pagina
      page_of_pages: "di %{total_number_of_pages}"
    topbar:
      menu: Menù
      more: Altro..
      search_placeholder: Cerca...
      search_location_placeholder: Località
      user: ~
      inbox: Messaggi
      profile: Profilo
      manage_listings: Inserzioni
      settings: Impostazioni
      logout: Esci
      login: "Log in"
      signup: Registrati
      admin_dashboard: ~
      language: Lingua
      listings: Inserzioni
    utils:
      km: km
      mi: miglia
    branding:
      powered_by: ~
      create_own: ~
      learn_more: ~
  will_paginate:
    previous_label: "&#8592; Precedente"
    next_label: "Successivo &#8594;"
    page_gap: ~
    page_entries_info:
      single_page:
        zero: "Nessuna %{model} trovata"
        one: "Visualizza 1 %{model} "
        other: "Visualizza tutte %{count} le %{model} "
      multi_page: ~
      multi_page_html: ~
    person:
      community_members_entries_info:
        multi_page: ~
        multi_page_html: ~
  stripe_accounts:
    admin_account_not_connected: "Non è possibile utilizzare il sistema di pagamenti di %{service_name} e ricevere pagamenti, se prima non è stato settato. Per favore %{contact_admin_link} per i dettagli."
    contact_admin_link_text: "contatta il team di %{service_name}"
    you_are_ready_to_accept_payments: "Sei pronto per accettare pagamenti!"
    commission: ~
    pay_with_stripe: "Paga con Stripe usando %{card}"
    add_and_pay: "Conferma pagamento"
    card_not_stored: "Il tuo pagamento è processato in sicurezza da Stripe. %{service_name} non colleziona informazioni di carte di credito/debito"
    missing_payment: "Hai un'inserzione aperta, ma il tuo account non è stato configurato per ricevere pagamenti. Per configurare i pagamenti, visita %{settings_link}"
    stripe_bank_connected: "I dettagli del conto corrente sono stati configurati correttamente!"
    stripe_can_accept: "Ora sei pronto per ricevere denaro sul tuo conto corrente"
    stripe_credit_card: "Carta di credito"
    paypal: ~
    paypal_connected: "L'account PayPal è stato connesso con successo!"
    paypal_can_accept: ~
    paypal_connected_give_permission: ~
    stripe_account_restricted: ~
    stripe_account_restricted_info: ~
    stripe_account_restricted_soon: ~
    stripe_account_restricted_soon_info: ~
    stripe_account_pending_verification: ~
    stripe_account_pending_verification_info: ~
    form_new:
      need_info: "Abbiamo bisogno di alcune informazioni su di te per poterti inviare denaro"
      select_country: "Scegli nazione"
      legal_name: Nome
      first_name: ~
      last_name: ~
      first_name_kana: ~
      last_name_kana: ~
      first_name_kanji: ~
      last_name_kanji: ~
      country: Nazione
      birth_date: "Data di nascita"
      ssn_last_4: ~
      personal_id_number: "Numero documento di identità"
      address_country: Nazione
      address_state: Provincia
      address_province: ~
      address_city: Città
      address_postal_code: "Codice postale"
      address_line1: Indirizzo
      tos_link: "Aggiungendo i dettagli di pagamento accetti %{stripe_link}"
      tos_link_title: ~
      save_details: "Salva dettagli"
      edit: "Modifica dettagli"
      cancel: Cancella
      gender: ~
      phone_number: ~
      address_kana_postal_code: ~
      address_kana_state: ~
      address_kana_city: ~
      address_kana_town: ~
      address_kana_line1: ~
      address_kanji_postal_code: ~
      address_kanji_state: ~
      address_kanji_city: ~
      address_kanji_town: ~
      address_kanji_line1: ~
      male: ~
      female: ~
    form_bank:
      bank_account_number: "Numero conto corrente"
      bank_routing_number: ~
      bank_routing_1: ~
      bank_routing_2: ~
      bank_currency: "Valuta conto corrente"
      update_also_bank_account: ~
      messages:
        account_number: "Numero del conto"
        routing_number: ~
        bank_code: ~
        branch_code: ~
        transit_number: ~
        institution_number: ~
        format_varies_by_bank: ~
        bsb: ~
        error_message: "Formato non valido"
        clearing_code: ~
        sort_code: ~
        must_match: "deve essere nel seguente formato:"
        a_dash: ~
        digits: cifre
        digits_or_chars: "Cifre da A-Z"
    form_verification:
      personal_id_number: "Numero documento di identità"
      document: "Documento di verifica"
      send_verification: "Invia verifica"
      need_verification: "Bisogno di verifiche aggiuntive"
      additional_document: ~
    form_pin:
      social_insurance_number: ~
      social_security_number: ~
      ssn_last_4: ~
      hong_kong_identity_card: ~
      singapore_identity_card: ~
      messages:
        social_insurance_number: ~
  payment_settings:
    title: "Preferenze di pagamento"
    bank_account: "Conto corrente"
    paypal: ~
    bank_account_details: "Per ricevere denaro sul tuo conto corrente, devi fornire i tuoi dettagli bancari. I tuoi clienti potranno pagare con carta."
    add_bank_details: "Aggiungi dettagli bancari"
    can_accept_stripe_and_paypal: "Puoi scegliere se ricevere il pagamento sul tuo conto corrente bancario o sul tuo profilo PayPal."
    to_accept_paypal: "Per ricevere denaro sul tuo conto PayPal, devi fornire i dettagli del tuo profilo PayPal. I tuoi clienti potranno pagare con PayPal."
    connect_paypal: "Aggiungi dettagli PayPal"
    wrong_setup: ~
    invalid_bank_account_number: "Ti preghiamo di controllare che il conto corrente sia stato inserito correttamente e coincida con la tua nazione"
    invalid_postal_code: "Codice postale non valido per %{country}"
  seo_sections:
    you_can_use_variables: ~
    placeholder:
      search_results: ~
      search_results_for: ~
      listing_description: ~
      listing_description_without_price: ~
      category_description: ~
      profile_title: ~
      profile_description: ~
  activemodel:
    attributes:
      landing_page_version/section/base:
        id: ~
        title: Titolo
        paragraph: ~
        button_title: ~
        button_path: ~
        button_path_string: ~
        background_image: ~
        background_image_variation: ~
        background_color: ~
        background_color_string: ~
        icon_color: ~
      landing_page_version/section/listings:
        listing_1_id: ~
        listing_2_id: ~
        listing_3_id: ~
      landing_page_version/section/video:
        text: ~
        youtube_video_id: ~
  canada_states:
    AB: Alberta
    BC: "British Columbia"
    MB: Manitoba
    NB: "New Brunswick"
    NL: "Newfoundland and Labrador"
    NS: "Nova Scotia"
    NT: "Northwest Territories"
    NU: Nunavut
    "ON": Ontario
    PE: "Prince Edward Island"
    QC: Quebec
    SK: Saskatchewan
    YT: "Yukon Territory"<|MERGE_RESOLUTION|>--- conflicted
+++ resolved
@@ -451,15 +451,9 @@
           canceled: ~
           disputed: ~
           preauthorized: ~
-<<<<<<< HEAD
-          rejected: ~
-          payment_intent_requires_action: ~
-          payment_intent_action_expired: ~
-=======
           rejected: Rifiutato
           payment_intent_requires_action: "In attesa"
           payment_intent_action_expired: Scaduto
->>>>>>> af0f9a9f
           refunded: ~
           dismissed: ~
         headers:
@@ -1237,11 +1231,7 @@
       stripe-fee_label: "Tariffe per pagamento processato"
     confirm:
       confirm_description: "Se il tuo ordine è stato completato, dovresti confermarlo. Successivamente puoi dare il tuo feedback all'altra parte."
-<<<<<<< HEAD
-      cancel_description: ~
-=======
       cancel_description: "Se la richiesta non è stata completata con successo, puoi contrassegnarla come \"contestata\". Potrai in ogni caso dare il tuo feedback all'altra parte e spiegare cosa è successo."
->>>>>>> af0f9a9f
       cancel_description_team: ~
       cancel_payed_description: "Se la tua richiesta è stata accettata ma ci stai ripensando, puoi ancora cancellare la richiesta prima del pagamento."
       canceling_payed_transaction: "Cancella la transazione"
