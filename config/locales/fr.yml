fr:
  number:
    currency:
      format:
        separator: ","
        delimiter: " "
        format: "%n %u"
  admin:
    categories:
      edit:
        edit_listing_category: "Modifier la catégorie '%{category}'"
      index:
        listing_categories: "Catégories d'annonces"
        create_a_new_category: "+ Créer une nouvelle catégorie"
        remove_category_confirmation: "Voulez-vous vraiment supprimer la catégorie '%{category_name}' ?"
        saving_order: "Sauvegarde de l'ordre des catégories"
        save_order_successful: "Ordre des catégories sauvegardé avec succès"
        save_order_error: "Une erreur s'est produite lors de la sauvegarde de l'ordre des catégories. Veuillez actualiser la page et essayer de nouveau."
      new:
        new_listing_category: "Nouvelle catégorie d'annonces"
      form:
        category_name:
          category_title: "Nom de la catégorie"
        category_parent:
          category_parent: "Catégorie parente"
          no_parent: "Pas de parente"
        category_transaction_types:
          transaction_types: "Types de transaction"
          transaction_types_description: "Les types de transaction définissent quels genres de transactions sont autorisés pour les annonces dans cette catégorie. Par exemple, est-ce uniquement de la vente ou bien louer et donner gratuitement sont-ils également permis."
          select_all: "Tout cocher"
          clear_all: "Tout décocher"
        buttons:
          save: Sauvegarder
          cancel: Annuler
      remove:
        remove_category: "Supprimer la catégorie"
        remove_category_name: "Supprimer la catégory '%{category_name}'"
        warning_remove_effects: "Attention ! Supprimer la catégorie '%{category_name}' aura les conséquences suivantes : "
        warning_listing_will_be_moved:
          one: "Il y a %{count} annonce dans cette catégorie. Elle sera déplacée dans la catégorie sélectionnée."
          other: "Il y a %{count} annonces dans cette catégorie. Elles seront déplacées dans la catégorie sélectionnée."
        warning_custom_field_will_be_moved:
          one: "Il y a %{count} champ personnalisé pour cette catégorie. Il sera déplacé dans la catégorie sélectionnée."
          other: "Il y a %{count} champs personnalisés pour cette catégorie. Ils seront déplacés dans la catégorie sélectionnée."
        warning_subcategory_will_be_removed:
          one: "Il y a %{count} sous-catégorie pour cette catégorie. Elle sera supprimée."
          other: "Il y a %{count} sous-catégories pour cette catégorie. Elles seront supprimées."
        warning_with_subcategories_listing_will_be_moved:
          one: "Il y a %{count} annonce dans cette catégorie et ses sous-catégories. Elle sera déplacée dans la catégorie sélectionnée."
          other: "Il y a %{count} annonces dans cette catégorie et ses sous-catégories. Elles seront déplacées dans la catégorie sélectionnée."
        warning_with_subcategories_custom_field_will_be_moved:
          one: "Il y a %{count} champ personnalisé pour cette catégorie et ses sous-catégories. Il sera déplacé dans la catégorie sélectionnée."
          other: "Il y a %{count} champs personnalisés pour cette catégorie et ses sous-catégories. Ils seront déplacés dans la catégorie sélectionnée."
        select_new_category: "Choisissez une nouvelle catégorie où les éléments listés ci-dessus seront déplacés : "
        buttons:
          remove: Supprimer
          cancel: Annuler
    communities:
      edit_details:
        community_details: "Détails de base"
        community_look_and_feel: Design
        edit_community: "Détails de base"
        enabled_languages: "Langues proposées"
        enabled_languages_description: "La liste des langues proposées aux utilisateurs. La première leur est proposée par défaut."
        default_language: "Langue par défaut"
        language_selection_disabled: "Le choix des langues est désactivé pour votre place de marché car vous utilisez les languages non-officiels suivants : %{languages}. Veuillez contacter le support Sharetribe si vous souhaitez modifier vos paramètres de languages."
        community_name: "Nom de la place de marché"
        edit_community_name_description: "Le nom de votre place de marché. Ceci est visible par les utilisateurs dans les emails et plusieurs autres endroits."
        community_slogan: "Slogan de la place de marché"
        edit_community_slogan_description: "Ceci est affiché sur la page d'accueil de votre place de marché aux utilisateurs qui ne sont pas connectés. %{see_how_it_looks_like}."
        community_description: "Description de la place de marché"
        edit_community_description_description: "Ceci est affiché sur la page d'accueil de votre place de marché aux utilisateurs qui ne sont pas connectés. %{see_how_it_looks_like}."
        community_search_placeholder: "Texte d'aide à la recherche"
        edit_community_search_placeholder_description: "Ceci est affiché sur la page d'accueil de la place de marché dans la barre de recherche. %{see_how_it_looks_like}."
        private_community_homepage_content: "Page d'accueil de la place de marché privée"
        edit_private_community_homepage_content_description: "Ce contenu n'est visible qu'aux utilisateurs non connectés, sur la page d'accueil de la place de marché privée. Vous pouvez décrire ici votre place de marché et comment la rejoindre. Vous pouvez aussi ajouter des images, des vidéos et du contenu HTML. %{see_how_it_looks_like}."
        update_information: "Sauvegarder les paramètres"
        invite_people: "Inviter des nouveaux utilisateurs sur %{service_name}"
        edit_signup_info: "Informations lors de l'inscription"
        edit_signup_info_description: "Ce texte peut être affiché aux utilisateurs sur la page d'inscription. Vous pouvez y donner des instructions à propos de l'inscription, des conseils pour obtenir une invitation, etc. Par défaut, il n'y a pas d'instructions."
        edit_info: "Modifier les informations"
        see_how_it_looks_like: "Voir un aperçu"
        verification_to_post_listings_info_content: "Texte affiché aux utilisateurs non validés"
        verification_to_post_listings_info_content_description: "Vous demandez à vos utilisateurs d'être validés manuellement par un administrateur avant qu'ils ne puissent poster une annonce. Ici, vous pouvez définir le texte qui est affiché aux utilisateurs non encore validés lorsqu'ils essaient de poster une nouvelle annonce."
        verification_to_post_listings_info_content_default: "%{service_name} nécessite que les utilisateurs soient validés par un administrateur avant qu'ils ne puissent poster une annonce. Vous n'avez pas encore été validé. Veuillez %{contact_admin_link} pour lui demander."
        contact_admin_link_text: "contacter l'équipe %{service_name}"
        save: "Sauvegarder les paramètres"
        transaction_agreement: "Accord de transaction"
        transaction_agreement_checkbox: "Les utilisateurs doivent accepter un accord avant une transaction"
        transaction_agreement_checkbox_header: "Libellé de l'accord"
        transaction_agreement_checkbox_label_description: "Ce texte sera affiché à côté de la case à cocher dans le formulaire de transaction. L'utilisateur doit cocher cette case pour continuer le processus. Un exemple de libellé de d'accord serait \"En cochant cette case, vous acceptez l'accord de transaction\"."
        transaction_agreement_text_header: "Texte de l'accord"
        transaction_agreement_description: "Ceci est le contenu de l'accord que l'utilisateur doit accepter. Le contenu de cet accord est affiché lorsque l'utilisateur clique sur le lien \"%{read_more}\" à côté du libellé de l'accord."
      edit_look_and_feel:
        edit_community_look_and_feel: "Modifier la présentation et l'aspect de la place de marché \"%{community_name}\""
        community_logo: Logo
        community_logo_icon: "Logo pour les réseaux sociaux et appareils mobiles"
        community_cover_photo: "Photo de couverture"
        small_community_cover_photo: "Photo de couverture réduite"
        favicon: Favicon
        favicon_info_text: "Le favicon remplacera celui par défaut dans Sharetribe. Les dimensions doivent être de 32x32 pixels et l'image téléchargée sera redimensionnée à ces dimensions."
        community_custom_color1: "Couleur principale"
        community_slogan_color: "Couleur du slogan de la place de marché"
        community_slogan_color_instructions_text: "Vous pouvez changer la couleur du slogan sur la page d'accueil en entrant une valeur hexadécimale. %{colorpicker} peut vous être utile pour choisir une couleur et obtenir sa valeur hexadécimale. Vous pourrez alors copier cette valeur ici. %{see_how_it_looks_like}."
        community_description_color: "Couleur de la description de la place de marché"
        community_description_color_instructions_text: "Vous pouvez changer la couleur de la description sur la page d'accueil en entrant une valeur hexadécimale. %{colorpicker} peut vous être utile pour choisir une couleur et obtenir sa valeur hexadécimale. Vous pourrez alors copier cette valeur ici. %{see_how_it_looks_like}."
        new_listing_button_custom_color: "Couleur du bouton Déposer une annonce"
        logo_instructions_text_with_dimensions: "Le logo doit avoir des dimensions de %{width}x%{height} pixels. Il sera affiché sur les grands écrans."
        logo_instructions_text_with_dimensions_no_placing: "Les dimensions du logo doivent être de %{width}*%{height} pixels."
        logo_icon_instructions_text_with_dimensions: "Ce logo carré sera utilisé lorsque des gens partageront votre site sur Facebook, quand ils navigueront sur votre site depuis un appareil mobile ou en tant qu'image lorsqu'ils mettront le site en favori. Les dimensions doivent être d'au moins %{width}x%{height} pixels."
        logo_icon_instructions_text_with_dimensions_no_placing: "Ce logo carré est affiché lorsque des utilisateurs partagent votre site sur Facebook ou qu'ils l'ajoutent comme favori sur l'écran d'accueil de leur smartphone ou tablette. Ses dimensions doivent être (au moins) de %{width}x%{height} pixels."
        cover_photo_visibility: "La photo de couverture est affichée sur la page d'accueil aux utilisateurs non connectés."
        cover_photo_instructions_text_with_dimensions: "La photo sera redimensionnée en %{width}x%{height} pixels et les images trop grandes seront coupées au centre. %{see_how_it_looks_like}."
        small_cover_photo_visibility: "La photo de couverture réduite est affichée sur toute les pages excepté sur la page d'accueil pour les visiteurs non connectés."
        small_cover_photo_instructions_text_with_dimensions: "La photo sera redimensionnée en %{width}x%{height} pixels et les images trop grandes seront coupées au centre."
        main_content_width: "Lorsque vous choisissez les photos de couverture, gardez à l'esprit que la page principale a une largeur maximale de %{main_width} pixels. N'oubliez pas non plus de vérifier comment s'affiche votre photo de couverture sur des petits écrans (par exemple en réduisant la taille de la fenêtre de votre navigateur)."
        custom_color1_instructions_text: "Vous pouvez changer la couleur principale de l'interface en entrant une valeur hexadécimale. <a href=\"http://www.colorpicker.com/?colorcode=D96E21\" target=\"_blank\" rel=\"noreferrer\">ColorPicker.com</a> peut vous être utile pour choisir une couleur et obtenir sa valeur hexadécimale. Vous pourrez alors copier cette valeur ici."
        new_listing_button_instructions_text: "Vous pouvez changer la couleur du bouton Déposer une nouvelle annonce en entrant une valeur hexadécimale. %{link_to_colorpicker} peut vous être utile pour choisir une couleur et obtenir sa valeur hexadécimale. Vous pourrez alors copier cette valeur ici."
        default_browse_view: "Vue par défaut"
        default_browse_view_instructions_text: "La vue par défaut est utilisée sur la page d'accueil pour définir comment sont affichées les annonces par défaut."
        grid: Grille
        list: Liste
        map: Carte
        name_display_type: "Affichage du nom"
        name_display_type_instructions_text: "Choisissez comment doit être affiché le nom de chaque utilisateur sur le site."
        full_name: "Nom complet (Prénom Nom)"
        first_name_with_initial: "Prénom et initiale du nom (Prénom N)"
        first_name_only: "Prénom seulement (Prénom)"
        invalid_color_code: "Le code de la couleur doit être une suite de 6 chiffres ou lettres (de A à F), par exemple D96E21"
        custom_head_script: "Script personnalisé"
        custom_head_script_instructions_text: "Ce script est inséré dans le tag <head> de chaque page et peut être utilisé pour insérer du contenu CSS, JavaScript ou HTML personnalisé. Notez que des futures évolutions de Sharetribe pourraient rendre votre script incompatible."
      edit_text_instructions:
        edit_text_instructions: "Instructions textuelles"
      edit_welcome_email:
        welcome_email_content: "Contenu du message de bienvenue"
        welcome_email_content_description: "Le message ci-dessous sera envoyé à chaque nouvel utilisateur lors de leur inscription. Vous pouvez le modifier pour l'adapter à votre place de marché. En cliquant sur '%{send_test_message_link}' vous pouvez pré-visualiser le message en l'envoyant à votre adresse personnelle pour voir à quoi cela ressemblera exactement."
        edit_message: "Modifier le message"
        send_test_message: "Envoyer un message de test"
      outgoing_email:
        title: "Adresse email sortante"
        info: "Ce nom et cette adresse sont utilisés pour les emails envoyés depuis votre place de marché à vos utilisateurs."
        read_more: "En savoir plus sur l'adresse email sortante"
        sender_address: "Adresse de l'expéditeur : %{sender_address}"
        sender_address_default: "Adresse de l'expéditeur : non configurée (utilisation de l'adresse par défaut %{sender_address})"
        need_to_change: "Si vous souhaitez changer l'adresse email, veuillez %{contact_support_link}."
        contact_support_link_text: "contacter le support Sharetribe"
        set_sender_address: "Définir l'adresse d'expéditeur"
        sender_name_label: "Nom de l'expéditeur"
        sender_name_placeholder: "Nom de l'expéditeur"
        sender_email_label: "Adresse email"
        sender_email_placeholder: expediteur@exemple.fr
        amazon_ses_notification: "Vous recevrez un message de %{email_sender} pour confirmer votre adresse email. Le sujet de cet email sera \"%{email_subject}\". Veuillez suivre les instructions qu'il contient pour vérifier votre adresse."
        this_is_how_it_will_look: "Voici un aperçu du résultat : "
        send_verification_button: "Envoyer l'email de vérification"
        change_sender_email: "changer l'adresse email"
        successfully_saved: "Adresse de l'expéditeur sauvegardée avec succès. L'email de vérification va être envoyé très prochainement."
        successfully_saved_name: "Nom de l'expéditeur mis à jour avec succès."
        set_sender_name: "Change le nom de l'expéditeur"
        change_sender_name: "Changer le nom de l'expéditeur"
        change_sender_prompt: "%{change_email_link} ou %{change_name_link}"
        status: "État : %{status}"
        status_verified: "Vérifiée - en cours d'utilisation"
        status_error: "Une erreur s'est produite. Veuillez actualiser la page et essayer de nouveau."
        status_requested: "Non vérifiée - email de vérification envoyé à %{email} %{time_ago}. %{resend_link}"
        status_expired: "Vérification de %{email} expirée. %{resend_link}"
        status_resent: "Email de vérification renvoyé à %{email}. %{resend_link}"
        resend_link: Renvoyer
        invalid_email_error: "Format de l'email invalide pour '%{email}'"
        invalid_email_domain: "L'adresse email '%{email}' utilise le fournisseur '%{domain}' non supporté. %{invalid_email_domain_read_more_link}"
        invalid_email_domain_read_more_link: "Lisez l'article dans l'espace d'aide pour en savoir plus."
        unknown_error: "Quelque chose s'est mal passé."
        white_label_offer: "Configurez votre propre adresse email comme expéditeur et supprimez toute mention de Sharetribe dans les messages envoyés en %{upgrade_pro_plan_link}."
        upgrade_plan_link: "vous abonnant à l'offre Pro ou supérieure"
        verification_sent_from: "L'email de vérification a été envoyé par %{verification_sender_name}."
        follow_the_instructions: "Veuillez suivre les instructions dans cet email pour vérifier votre adresse."
      getting_started:
        getting_started: "Pour bien commencer"
      available_languages:
        en: Anglais
        en-AU: "Anglais (Australie)"
        en-GB: "Anglais (Royaume-Uni)"
        fr: Français
        fr-CA: "Français (Canada)"
        es: "Espagnol (Chili)"
        es-ES: Espagnol
        pt-PT: Portugais
        pt-BR: "Portuguais (Brésil)"
        nb: "Norvégien Bokmål"
        sv: Suédois
        da-DK: Danois
        fi: Finnois
        ru: Russe
        de: Allemand
        el: Grec
        nl: Néerlandais
        tr-TR: Turc
        zh: Chinois
        ja: Japonais
        it: Italien
      settings:
        settings: Paramètres
        general: Général
        access: "Paramètres d'accès"
        join_with_invite_only: "Autoriser un utilisateur à s'inscrire uniquement s'il est invité par un autre utilisateur"
        users_can_invite_new_users: "Autoriser tous les utilisateurs à inviter d'autres utilisateurs"
        private: "Autoriser uniquement les utilisateurs connectés à voir les annonces et profils (rendre la place de marché privée)"
        require_verification_to_post_listings: "Autoriser uniquement les utilisateurs validés par un administrateur à poster de nouvelles annonces"
        search_preferences: "Paramètres de recherche"
        default_search_type: "Type de recherche : %{select_search_type}"
        keyword_search: "Recherche par mots-clés"
        keyword_and_location_search: "Recherche géographique et par mots-clés"
        location_search: "Recherche géographique"
        select_distance_unit: "Afficher les distances en %{distance_units_selector}"
        km: km
        miles: miles
        show_only_nearby: "Afficher uniquement les résultats à proximité lorsque la recherche géographique est utilisée"
        listing_preferences: "Paramètres d'annonces"
        transaction_preferences: "Paramètres de commandes"
        show_listing_publishing_date: "Afficher la date de publication de l'annonce sur la page de l'annonce"
        show_category_in_listing_list: "Afficher les types de transaction dans la vue liste"
        listing_comments_in_use: "Permettre aux utilisateurs de commenter les annonces (visibles par tous les utilisateurs)"
        email_preferences: "Paramètres d'email"
        automatic_newsletters: "Envoyer l'email quotidien/hebdomadaire automatique à tous les utilisateurs (sauf s'ils se désabonnent)"
        email_admins_about_new_members: "Envoyer aux administrateurs un email à chaque fois qu'un nouvel utilisateur s'inscrit"
        google_analytics_key: "Google Analytics tracking ID"
        twitter_handle: "Nom Twitter (utilisé dans le bouton \"Tweeter\" sur les pages des annonces)"
        update_settings: "Sauvegarder les paramètres"
        automatically_confirmed_no_escrow: "Les commandes seront automatiquement marquées comme réalisées %{days_dropdown} jours après le paiement"
        automatic_newsletter_frequency: "Fréquence d'envoi de la newsletter : %{frequency_dropdown}"
        newsletter_daily: Quotidienne
        newsletter_weekly: Hebdomadaire
        delete_marketplace_title: "Supprimer la place de marché"
        type_marketplace_domain: "Entrez le domaine (%{domain}) de votre place de marché ci-dessous : "
        type_marketplace_domain_placeholder: "Entrez le domain de votre place de marché ici"
        once_you_delete: "Une fois que vous aurez supprimé la place de marché, vous ne pourrez plus y accéder. Faites attention."
        are_you_sure: "Voulez-vous vraiment le faire ?"
        i_understand_button: "Je comprends qu'en cliquant ce bouton ma place de marché sera supprimée"
        last_community_updates: "Notez qu'après la suppression, vous et les utilisateurs de votre place de marché recevrez peut être un dernier email automatique contenant les dernières activités de la place de marché."
        you_will_be_redirected_to: "Une fois que vous aurez supprimé votre place de marché vous serez redirigé vers %{destination}. Vous ne pourrez plus accéder à votre place de marché."
        delete_this_marketplace: "Supprimer cette place de marché"
        payment_preferences: "Système de paiements"
      manage_members:
        manage_members: "Gérer les utilisateurs"
        email: Email
        name: Nom
        display_name: "Nom d'affichage"
        join_date: "Date d'inscription"
        admin: Administrateur
        posting_allowed: "Dépôt d'annonce autorisé"
        ban_user: Bannissement
        saving_user_status: Sauvegarde...
        save_user_status_successful: Sauvegardé
        export_all_as_csv: "Exporter au format CSV"
        save_user_status_error: "La sauvegarde a échoué. Veuillez rafraîchir la page et essayer de nouveau."
        ban_user_confirmation: "Ceci bannit l'utilisateur de la place de marché et l'empêche d’y accéder de nouveau avec ce compte. Voulez-vous vraiment faire cela ?"
        unban_user_confirmation: "Cela stoppe le bannissement de l'utilisateur dans la place de marché et lui permet d'accéder au site de nouveau avec ce compte. Voulez-vous vraiment continuer ?"
        ban_me_error: "Vous ne pouvez pas vous bannir vous-même."
        search: Rechercher
        search_by_name_email: "Rechercher un nom, un email ou un nom d'affichage"
        reset_search: "Voir tous"
        for_search_terms: "pour : %{terms}"
      new_layout:
        new_layout: "Nouveau design"
        description_roadmap_new: "Lorsque de nouveaux éléments de design sont disponibles pour votre place de marché, vous pouvez choisir de les utiliser sans attendre ou bien de continuer à utiliser les anciens. Vous pouvez modifier votre choix à tout moment depuis cette page. Il est préférable de toujours utiliser les versions les plus récentes, puisque les anciens éléments seront rendus obsolètes à un moment. Si un élément que vous utilisez devenait obsolète, vous serez contacté au préalable."
        enabled_for_you: "Activé pour vous"
        enabled_for_all: "Activé pour tous"
        new_topbar: "Nouvelle barre des menus (visible sur toute les pages)"
        searchpage: "Nouvelle page de recherche (nouvelle barre des menus requise)"
      social_media:
        social_media: "Réseaux sociaux"
        twitter_handle: "Nom Twitter"
        twitter_handle_info_text: "Nom Twitter du compte de votre place de marché (si vous en avez un). Il sera mentionné lorsque des utilisateurs utiliseront le bouton de partage Twitter sur les pages d'annonces."
        twitter_handle_info_text_with_instructions: "Nom Twitter du compte de votre place de marché (si vous en avez un). Il sera mentionné lorsque des utilisateurs utiliseront le bouton de partage Twitter sur les pages d'annonces. %{instructions_link}."
        twitter_instructions_link_text: "En savoir plus"
        twitter_handle_placeholder: nomtwitter
        invalid_twitter_handle: "Le nom Twitter ne peut contenir qu'au maximum 15 caractères alpha-numériques (lettres A-Z et chiffre 0-9)."
        facebook_connect: Facebook
        facebook_connect_info_text: "Pour activer la connexion avec Facebook, créez une application pour votre place de marché sur <a href='https://developers.facebook.com/'>Facebook developers</a>. Ajoutez l'id et la clé secrète de l'application ici."
        facebook_connect_info_text_with_instructions: "Pour activer la connexion avec Facebook, créez une application pour votre place de marché sur <a href='https://developers.facebook.com/'>Facebook developers</a>. Ajoutez l'id et la clé secrète de l'application ici. %{instructions_link}"
        facebook_instructions_link_text: "Lire les instructions pour configurer Facebook Connect."
        facebook_connect_id: "Facebook client id"
        invalid_facebook_connect_id: "L'id client ne devrait contenir que des chiffres"
        facebook_connect_secret: "Clé secrète Facebook"
        invalid_facebook_connect_secret: "La clé secrète ne devrait contenir que des chiffres et des lettre de a à f."
        save: "Sauvegarder les paramètres"
      analytics:
        analytics: Analyses
        google_analytics_key: "Code de suivi Google Analytics"
        google_analytics_key_info_text: "Identifiant du code de suivi de votre compte Google Analytics."
        google_analytics_key_info_text_with_instructions: "Identifiant du code de suivi de votre compte Google Analytics. %{instructions_link}."
        google_analytics_instructions_link_text: "En savoir plus sur la connexion avec Google Analytics"
        save: "Sauvegarder les paramètres"
      menu_links:
        menu_links: "Liens du menu"
        save: "Sauvegarder les paramètres"
        add_menu_link: "Ajouter un nouveau lien au menu"
        title_placeholder: "Titre du lien"
        url_placeholder: "http://example.fr/fr"
        title: Titre
        language: Langue
        url: URL
        empty: "Vous n'avez pas encore ajouté de liens au menu"
        max_number_of_links: "Nombre maximum de liens affichés dans la barre des menus : %{select_max_number}"
        all: Tous
        max_number_of_links_info: "Le lien vers %{about_page} sera toujours affiché en premier"
        about_page: "la page A propos"
      topbar:
        topbar: "Barre des menus"
        new_listing_button_label: "Texte du bouton Déposer une annonce"
        invalid_post_listing_button_label: "Veuillez ajouter un texte valide pour le bouton \"Déposer une annonce\""
      transactions:
        export_all_as_csv: "Exporter au format CSV"
        transactions: "Voir les transactions"
        headers:
          conversation: "Fil de conversation"
          listing: Annonce
          status: Statut
          sum: Total
          started: Début
          last_activity: "Dernière activité"
          initiated_by: Initiateur
          other_party: "Autre participant"
        status:
          free: Conversation
          pending: "En attente"
          preauthorized: Pré-autorisée
          accepted: Acceptée
          rejected: Rejetée
          paid: Payée
          confirmed: Réalisée
          canceled: Annulée
          initiated: "En attente du paiement PayPal"
          pending_ext: "En attente du paiement PayPal"
          none:
            free: Conversation
          paypal:
            free: Conversation
            pending: "En attente"
            preauthorized: Pré-autorisée
            accepted: Acceptée
            rejected: Rejetée
            paid: Payée
            confirmed: Réalisée
            canceled: Annulée
            initiated: "En attente du paiement PayPal"
            pending_ext: "En attente du paiement PayPal"
          stripe:
            free: Conversation
            pending: "En attente"
            preauthorized: Pré-autorisée
            accepted: Acceptée
            rejected: Rejetée
            paid: Payée
            confirmed: Réalisée
            canceled: Annulée
            initiated: "En attente du paiement Stripe"
            pending_ext: "En attente du paiement Stripe"
        not_available: "Non disponible"
    custom_fields:
      edit:
        edit_listing_field: "Modifier le champ d'annonce '%{field_name}'"
      edit_price:
        description: "Les valeurs minimum et maximum du filtre prix ne concernent que le filtre. Elles ne définissent pas une limites pour le prix des annonces."
        edit_price_field: "Modifier le champ d'annonce 'Prix'"
        show_price_filter_homepage: "Afficher le filtre de prix sur la page d'accueil"
        price_min: "Valeur minimum du filtre prix"
        price_max: "Valeur maximum du filtre prix"
      edit_location:
        edit_location_field: "Modifier le champ d'annonce 'Lieu'"
        this_field_is_required: "Ce champ est obligatoire"
      edit_expiration:
        edit_expiration_field: "Modifier le champ d'annonce 'Date d'expiration'"
        enable: "Activer la date d'expiration"
      form:
        field_required:
          this_field_is_required: "Rendre ce champ obligatoire lors de la création d'une nouvelle annonce"
          this_field_is_required_checkbox: "Rendre ce champ obligatoire lors de la création d'une nouvelle annonce (l'utilisateur doit sélectionner au moins un choix)"
        search_filter:
          search_filter: "Afficher un filtre basé sur ce champ sur la page d'accueil"
          date_cant_be_filtered: "Il n'y a pas de filtre possible pour un champ date."
          text_cant_be_filtered: "Il n'y a pas de filtre possible pour un champ texte. La recherche prend en compte les champs texte."
      index:
        listing_fields: "Champs d'annonces & filtres"
        listing_fields_help: "Vous pouvez ici modifier les champs qu'un utilisateur doit compléter lors de la création d'une annonce. Notez que certains champs sont prédéfinis et ne peuvent être modifiés."
        add_new_field: "Ajouter un nouveau champ : "
        remove_field_confirmation: "Voulez-vous vraiment supprimer le champ '%{field_name}' ?"
        cancel: Annuler
        save: Sauvegarder
        field_title: "Nom du champ"
        field_type: "Type de champ"
        categories: "Catégories d'annonces pour lequel le champ est utilisé"
        select_all: "Tout cocher"
        clear_all: "Tout décocher"
        options: Choix
        add_option: "+ Ajouter une option"
        saving_order: "Sauvegarder l'ordre des champs"
        save_order_successful: "Sauvegarde de l'ordre des champs réussie"
        save_order_error: "Une erreur s'est produite lors de la sauvegarde de l'ordre des champs. Rafraîchissez la page et essayez de nouveau."
        select_one: "Sélectionner le type du champ..."
        continue: Continuer
        minimum_value: Minimum
        maximum_value: Maximum
        allow_decimals: "Autoriser les décimales"
      new:
        new_listing_field: "Nouveau champ d'annonce"
      field_types:
        text: Texte
        number: Nombre
        dropdown: "Liste déroulante"
        checkbox_group: "Cases à cocher"
        date: Date
    emails:
      new:
        send_email_to_members: "Envoyer un email aux utilisateurs"
        send_email_to_members_title: "Envoyer un email aux utilisateurs"
        send_email: "Envoyez l'email"
        send_email_or: ou
        send_test_email: "Envoyer un message de test à vous-même"
        test_sent: "Un message de test vous a été envoyé"
        send_email_article_title: "cet article"
        send_email_article_text: "Vous pouvez en apprendre plus sur les segments d'utilisateurs dans %{article_link}."
        recipients:
          title: "A qui voulez-vous écrire ?"
          options:
            all_users: "Tous les utilisateurs"
            with_listing: "Utilisateurs ayant posté au moins une annonce"
            with_listing_no_payment: "Utilisateurs ayant posté au moins une annonce mais n'ayant pas ajouté leurs informations de paiement"
            with_payment_no_listing: "Utilisateurs ayant ajouté leurs informations de paiement mais n'ayant pas posté d'annonces"
            no_listing_no_payment: "Utilisateurs n'ayant pas posté d'annonces ni ajouté leurs informations de paiement"
        email_subject: "Objet de l'email"
        email_content: "Contenu de l'email"
        email_content_placeholder: "Que souhaitez-vous dire à vos utilisateurs ?"
        email_language: "Langue des destinataires de l'email"
        any_language: "Toutes les langues"
        message_will_be_sent_only_to_people_with_this_language: "Cet email ne sera envoyé qu'aux utilisateurs de %{service_name} utilisant la langue que vous avez sélectionnée."
        email_sent: "Email envoyé."
    left_hand_navigation:
      general: Général
      users_and_transactions: "Utilisateurs et transactions"
      configure: Configuration
      emails_title: Emails
      subscription: Abonnement
      preview: "Prévisualiser le site"
    listing_shapes:
      availability_title: Disponibilité
      read_more: "En savoir plus sur la gestion automatique des disponibilités."
      read_more_availability_management: "En savoir plus sur la gestion des disponibilités."
      allow_providers_to_manage_availability: "Autoriser les fournisseurs à gérer leur disponibilité depuis un calendrier"
      per_day_availability: "Disponibilité \"par jour\""
      per_night_availability: "Disponibilité \"par nuit\""
      pricing_units_disabled_info: "Les unités de prix ne peuvent être utilisées lorsque le calendrier de disponibilité est activé."
      can_not_find_name: "Le type de transaction %{name} n'a pas pu être trouvé"
      index:
        listing_shapes: "Types de transaction"
        description: "Les types de transaction déterminent comment le processus de transaction fonctionne sur votre site. Vous pouvez choisir de permettre à vos utilisateurs de louer ou vendre, ou même de simplement publier des informations et de communiquer directement."
        read_more_about_order_types: "En savoir plus sur les types de transaction"
        add_new_shape: "Ajouter un nouveau type de transaction : "
        select_template: "Sélectionner un modèle..."
        all_categories: "Toutes les catégories"
        no_categories: "Aucune catégorie"
        category_count: "%{category_count} catégories"
        header:
          listing_shape_name: "Nom du type de transaction"
          listing_shape_categories: "Catégories où cela est proposé"
        order:
          saving_order: "Sauvegarder l'ordre"
          save_order_successful: "Ordre des types de transaction sauvegardé avec succès"
          save_order_error: "Une erreur s'est produite lors de la sauvegarde de l'ordre. Veuillez actualiser la page et essayer de nouveau."
      templates:
        selling_products: "Vendre des produits"
        renting_products: "Louer des produits"
        offering_services: "Proposer des services"
        giving_things_away: "Donner des choses"
        requesting: Demander
        announcement: "Partager des informations"
        custom: Personnalisé
      new:
        create_listing_shape: "Créer un type de transaction"
        create: Créer
        cancel: Annuler
        create_success: "Nouveau type de transaction '%{shape}' créé"
        create_failure: "Impossible de créer un nouveau type de transaction. Erreur : %{error_msg}"
      edit:
        edit_listing_shape: "Editer le type de transaction '%{shape}'"
        update: Sauvegarder
        cancel: Annuler
        update_success: "Changements du type de transaction '%{shape}' sauvegardés"
        update_failure: "Impossible de sauvegarder les modifications. Erreur : %{error_msg}"
        delete: "Supprimer le type de transaction"
        confirm_delete_order_type:
          one: "Il y a %{count} annonce utilisant ce type de transaction. Si vous supprimez ce type de transaction, cette annonce sera close. Voulez-vous vraiment supprimer ce type de transaction ?"
          other: "Il y a %{count} annonces utilisant ce type de transaction. Si vous supprimez ce type de transaction, ces annonces seront closes. Voulez-vous vraiment supprimer ce type de transaction ?"
        can_not_delete_last: "Vous ne pouvez pas supprimer ce type de transaction car c'est actuellement le seul dans votre place de marché."
        can_not_delete_only_one_in_categories: "Vous ne pouvez pas supprimer ce type de transaction car il est le seul utilisé dans les catégories suivantes : %{categories}"
      listing_shape_name: Nom
      listing_shape_name_placeholder: "Par ex. : Vendre"
      action_button_label: "Libellé du bouton de transaction"
      action_button_placeholder: "Par ex. : Acheter"
      open_listings_warning:
        one: "Il y a %{count} annonce utilisant ce type de transaction. Si vous modifiez l'un des paramètres ci-dessous, cette annonce conservera les anciens paramètres. Cette annonce pourra être modifiée pour utiliser les nouveaux paramètres en l'éditant manuellement. Si vous ne souhaitez pas conserver cette annonce visible sur votre site avec les anciens paramètres, vous pouvez la clore en cliquant sur le bouton ci-dessous."
        other: "Il y a %{count} annonces utilisant ce type de transaction. Si vous modifiez l'un des paramètres ci-dessous, ces annonces conserveront les anciens paramètres. Ces annonces pourront être modifiées pour utiliser les nouveaux paramètres en les éditant manuellement. Si vous ne souhaitez pas conserver ces annonces visibles sur votre site avec les anciens paramètres, vous pouvez les clore en cliquant sur le bouton ci-dessous."
      close_listings_action:
        one: "Clore %{count} annonce"
        other: "Clore %{count} annonces"
      confirm_close_listings_action:
        one: "Voulez-vous vraiment clore %{count} annonce ?"
        other: "Voulez-vous vraiment clore %{count} annonces ?"
      successfully_closed: "Les annonces ont été closes avec succès"
      successfully_deleted: "Type de transaction '%{order_type}' supprimé avec succès"
      pricing_and_checkout_title: "Prix et transaction"
      online_payments_label: "Permettre aux vendeurs d'utiliser le système de paiement en ligne"
      shipping_label: "Permettre aux vendeurs de définir des frais de livraison"
      price_label: "Permettre aux vendeurs de définir un prix dans leurs annonces"
      units_title: "Unités de prix"
      units_desc: "Si vous choisissez des unités de prix, le prix de l'annonce sera affiché avec le format \"prix par unité de prix\". Par exemple : \"39€ par heure\"."
      units:
        piece: "Par unité"
        hour: "Par heure"
        day: "Par jour"
        night: "Par nuit"
        week: "Par semaine"
        month: "Par mois"
      can_not_find: "Impossible de trouver le type de transaction avec l'id suivant : %{id}"
      add_custom_unit: "+ Ajouter une unité de prix personnalisée..."
      delete_custom_unit: supprimer
      custom_unit_form:
        title: "Nouvelle unité de prix"
        label_heading: Libellé
        selector_label_heading: "Libellé du sélecteur"
        label_placeholder: "Ex. : \"kg\", \"30 minutes\", \"personne\", \"leçon\""
        selector_placeholder: "Ex. : \"Nombre de personnes\", \"Total en kg\""
        per: Par
        unit_type:
          heading: "Type d'unité"
          quantity_label: "Quantité (par unité, par kg, par personne, par visite de 2 heures...)"
          time_label: "Temps (par 30 minutes, par 2 semaines, par année...)"
    paypal_accounts:
      marketplace_paypal_integration: "Paramètres du système de paiements"
      preferences_updated: "Préférences du système de paiements mises à jour"
      contact_support_link_text: "contactez le support Sharetribe"
      integration_info_text: "Le système de paiement de votre place de marché est propulsé par PayPal. Pour permettre à vos utilisateurs de réaliser des paiements au sein de votre place de marché, vous devez connecter votre compte PayPal. Une fois connecté, vous pourrez choisir un montant minimal de transaction et éventuellement vos frais de service."
      link_paypal_personal_account_label: "Proposez-vous vous aussi vos produits ou services ?"
      link_paypal_personal_account: "Dans ce cas, vous devez également connecter votre compte PayPal depuis %{personal_payment_preferences_link}."
      link_stripe_personal_account: "Dans ce cas, vous devez également ajouter vos informations bancaires dans %{personal_payment_preferences_link}."
      link_paypal_and_stripe_personal_account: "Dnas ce cas, vous devrez également connecter votre compte PayPal ou Stripe dans %{personal_payment_preferences_link}."
      personal_payment_preferences_link_text: "votre compte personnel"
      read_more_about_paypal: "En savoir plus sur le système de paiement."
      edit_payment_settings: "Modifier les paramètres de paiements"
      supported_currencies_information_text: "Le système de paiement de Sharetribe gère 24 devises. Si votre devise n'est pas dans la liste, veuillez %{contact_support_link}. Si vous modifier la devise de votre place de marché, les annonces existantes conserveront l'ancienne devise. Vous devrez éditer ces annonces une à une pour les convertir à la nouvelle devise."
      currency_change_warning_text: "Un conseil : si vous appliquez ce changement de devise, n'oubliez pas de demander à vos vendeurs d'éditer manuellement leurs annonces existantes pour mettre à jour la devise."
      marketplace_currency_label: "Devise de la place de marché : "
      minimum_listing_price_label: "Montant minimal de transaction : "
      transaction_fee_label: "Frais de service : "
      minimum_transaction_fee_label: "Frais de service minimaux :"
      save_settings: "Sauvegarder les paramètres"
      minimum_listing_price_below_tx_fee: "Le montant minimal de transaction doit être au moins égal aux frais de service minimaux %{minimum_transaction_fee}."
      minimum_listing_price_below_min: "Le montant minimal de transaction doit être supérieur aux frais de service minimaux %{minimum_commission}."
    payment_preferences:
      title: "Paramètres du système de paiements"
      general_settings: "1. Paramètres généraux"
      connect_a_payment_provider: "2. Connecter une plateforme de paiement"
      contact_support: "contacter le support"
      no_payments_link_text: ici
      your_country: "Votre pays :"
      you_cannot_use_online_payments: "Vous ne pouvez pas utiliser le système de paiements avec le pays %{country_name} et la devise %{currency}. Veuillez choisir une autre devise ou %{support_link} pour changer votre pays. Vous pouvez en apprendre plus sur les pays et devises supportés %{help_link}. Dans le futur d'autres plateformes de paiement seront peut être ajoutées et plus de devises supportées."
      which_to_choose: "Laquelle choisir ?"
      you_can_use_stripe_or_paypal: "Vous pouvez utiliser Stripe, PayPal ou les deux comme plateforme de paiements. %{choose_link}"
      you_can_use_stripe_only: "Vous pouvez utiliser Stripe comme plateforme de paiement. %{read_more_link}"
      read_more_stripe: "En savoir plus sur les paiements avec Stripe."
      you_can_use_paypal_only: "Vous pouvez utiliser PayPal comme plateforme de paiement. %{read_more_link}"
      read_more_paypal: "En savoir plus sur les paiements avec PayPal."
      read_more_about_paypal_and_stripe: "En savoir plus sur les paiements, Stripe et PayPal"
      general_settings_updated: "Paramètres généraux du système de paiements mis à jour"
      transaction_fee_settings_updated: "Frais de service mis à jour"
      choose_popup_text: |-
          Si vous souhaitez permettre à vos utilisateurs d'accepter des paiements en ligne, vous devez choisir la devise de votre place de marché et connecter au moins une des deux plateformes de paiements supportées par Sharetribe : Stripe et PayPal. Vous pouvez également choisir d'utiliser les deux, ce qui signifie que vos utilisateurs pourront accepter les paiements avec les deux méthodes. 
          Vous pouvez créer un nouveau compte sur chacune des plateformes si vous n'en avez pas déjà un. Une fois que vous aurez connecté un compte, vous pourrez choisir des éventuels frais de services que vous facturerez pour chaque transaction. 
          Quelles sont les différences entre Stripe et PayPal ? Stripe vous permet de conserver les fonds pour le vendeur jusqu'à trois mois et proposer une méthode de paiement (carte bancaire). Stripe permet également à vos vendeurs de recevoir leur argent directement sur leur compte en banque en fournissant simplement leurs informations bancaires. PayPal proposer deux méthodes de paiement (carte bancaire et compte PayPal) et propose un programme de protection pour les vendeurs et acheteurs. Les vendeurs doivent avec un compte PayPal business pour recevoir des paiements. 
          Si vous utilisez Stripe, ses frais seront déduits de vos frais de service, n'oubliez donc pas de définir des frais suffisamment élevés. Si vous utilisez PayPal, ses frais seront facturés au vendeur, en plus de vos frais de service. Stripe et PayPal ont des frais définis de manière assez différente. En général, les frais Stripe sont un peu plus bas.
      invalid_api_keys: "Stripe API keys invalides"
      missing_api_keys: "Stripe API keys manquantes"
      stripe_verified: "Accès à l'API Stripe vérifié"
      change_settings: "Modifier les paramètres et les frais"
      configure_stripe: "Configurer Stripe"
      configure_paypal: "Configurer PayPal"
      transaction_fee_settings: "Paramètres des frais de service"
      transaction_fee_save: Sauvegarder
      stripe_fee: "frais Stripe"
      stripe_fee_notice: "Des %{stripe_fee_link} seront déduits des frais de services que vous facturez."
      fee_should_be_less_than_minimum_price: "Le montant des frais de service minimaux doit être inférieur aux montant minimal de transaction"
      confirm_disable: "Voulez-vous vraiment désactiver %{gateway} ? Si vous le désactiver, les vendeurs ne pourront plus recevoir de nouveaux paiements et les acheteurs ne pourront plus payer avec ce système de paiement. Si les vendeurs n'ont pas configuré d'autres méthodes de paiements, les vendeurs ne pourront pas les payer."
      stripe_connected:
        title: "Stripe connecté"
        disable: "Désactiver Stripe"
        disabled: "Stripe désactivé"
        enable: "Réactiver Stripe"
      paypal_connected:
        title: "PayPal connecté"
        disable: "Désactiver PayPal"
        disabled: "PayPal désactivé"
        enable: "Réactiver PayPal"
      cannot_enable_gateway: "Impossible d'activer %{gateway}."
      cannot_disable_gateway: "Impossible de désactiver %{gateway}."
      stripe_form:
        add_your_api_keys: "Ajouter vos Stripe API keys"
        how_to_get_these: "Comment les obtenir ?"
        publishable_key_example: "Par exemple : %{api_publishable_key_example}"
        secret_key_example: "Par exemple : %{api_secret_key_example}"
        save_api_keys: "Sauvegarder les Stripe API keys"
        invalid_secret: "Cela ne semble pas être une %{secret_key} correcte"
        invalid_publishable: "Cela ne semble pas être une %{publishable_key} correcte"
      index:
        header: "Paramètres de paiement disponibles"
        info: "Vous pouvez configurer les plateformes de paiements disponibles dans votre place de marché. Actuellement Stripe et PayPal sont disponibles."
        active: Activée
        gateway: "Plateforme de paiement"
        process: Processus
        commission: "Frais de service"
        minimum_price: "Prix minimal"
        minimum_fee: "Frais minimal"
        api_verified: "API vérifiée ?"
        actions: Actions
        payments_not_enabled: "Le système de paiement n'est pas activé dans votre place de marché"
    transaction_types:
      sell: Vente
      rent: Location
      give: Don
      lend: Prêt
      swap: Échange
      service: Offre
      request: Demande
      inquiry: Information
      share_for_free: "Partage gratuit"
      default_action_button_labels:
        sell: Acheter
        rent: Louer
        request: Proposer
        offer: Demander
        inquiry: Contacter
  common:
    edit_page: "Modifier la page"
    default_community_slogan: "Votre place de marché"
    default_community_description: "C'est l'endroit où vendre, louer, échanger et partager des biens et services avec les autres membres de la place de marché."
    cancel: Annuler
    fields_that_are_mandatory: "Les champs marqués d'un astérisque (*) sont obligatoires."
    or: ou
    password: "Mot de passe "
    service_name: "%{service_name}"
    share_types:
      request: demande
      offer: offre
      borrow: "emprunt "
      buy: "achat "
      give_away: "don "
      lend: "prêt "
      receive: "récupération gratuite "
      rent: "location "
      rent_out: "location "
      sell: "vente "
      offer_to_swap: échange
      request_to_swap: échange
      share_for_free: "partage gratuit"
      accept_for_free: "usage gratuit "
    categories:
      item: Objets
      favor: Services
      rideshare: Covoiturage
      housing: Lieux
      tools: Outils
      sports: Sport
      music: Musique
      books: "Livres & magazines"
      games: "Jeux & jouets"
      furniture: Mobilier
      outdoors: "Plein air & extérieur"
      food: "Alimentation & cuisine"
      electronics: "Matériel électronique"
      pets: Animaux
      film: "Films & vidéos"
      clothes: "Vêtements & accessoires"
      garden: Jardin
      travel: Voyage
      other: Autre
    username: "Nom d'utilisateur "
    username_or_email: "Email ou nom d'utilisateur "
    what_is_this: "Qu'est-ce que c'est ?"
    removed_user: "Utilisateur supprimé"
    payment_fee_info:
      title: "Frais de transactions"
      title_paypal: "Frais de transaction PayPal"
      stripe: Stripe
      paypal: PayPal
      info: "Les paiements sur %{service_name} sont gérés par Stripe ou PayPal. Les deux plateformes facturent des frais pour chaque paiement."
    paypal_fee_info:
      title: "Frais de transaction PayPal"
      body_text: |-
          Lors du l'utilisation de PayPal, %{service_name} facture une commission de %{paypal_commission}%. Les frais PayPal ne sont pas inclus dans ce montant donc en plus des frais de %{service_name}, vous serez facturé les frais PayPal pour chaque transaction gérée par PayPal. Ces frais sont généralement entre 2% et 5% du montant total de la transaction et dépend de votre nombre de transaction mensuel et du pays de résidence de l'acheteur. En général, les transactions au sein d'un même pays ont des frais plus faibles que les transactions internationales et réaliser plus de ventes mensuelles vous permet de bénéficier de réductions sur les frais.
          Vous pouvez retrouver les frais exacts en vous connectant à votre compte PayPal et en allant %{link_to_paypal}. Après chaque transaction vous recevrez un reçu affichant les frais exacts.
      body_text_accept: |-
          Cette transaction est gérée par PayPal. PayPal facture des frais de transaction pour chaque paiement. Ces frais sont généralement entre 2% et 5% du montant total de la transaction et dépend de votre nombre de transaction mensuel et du pays de résidence de l'acheteur. En général, les transactions au sein d'un même pays ont des frais plus faibles que les transactions internationales et réaliser plus de ventes mensuelles vous permet de bénéficier de réductions sur les frais.
          Vous pouvez retrouver les frais exacts en vous connectant à votre compte PayPal et en allant %{link_to_paypal}. Après chaque transaction vous recevrez un reçu affichant les frais exacts.
      link_to_paypal_text: ici
    paypal_only_fee_info:
      title: "Frais de transaction PayPal"
      body_text: |-
          Les paiements sur %{service_name} sont gérés par PayPal. PayPal facture des frais de transaction sur chaque transaction. Ces frais sont généralement entre 2% et 5% du montant total de la transaction et dépend de votre nombre de transaction mensuel et du pays de résidence de l'acheteur. En général, les transactions au sein d'un même pays ont des frais plus faibles que les transactions internationales et réaliser plus de ventes mensuelles vous permet de bénéficier de réductions sur les frais.
          Vous pouvez retrouver les frais exacts en vous connectant à votre compte PayPal et en allant %{link_to_paypal}. Après chaque transaction vous recevrez un reçu affichant les frais exacts.
      link_to_paypal_text: ici
    stripe_fee_info:
      title: "Frais de transaction Stripe"
      body_text: "Pour les paiements par Stripe, %{service_name} facture des frais de service de %{stripe_commission}%. Les frais de transaction Stripe sont inclus dans ces frais de service."
      link_to_stripe_text: ici
  conversations:
    accept:
      details: "Détails de la commande"
      order_by: "Commande par %{orderer_link}"
      accept_offer: "Accepter l'offre"
      accept_request: "Accepter la demande"
      reject_offer: "Pas cette fois"
      reject_request: "Pas cette fois"
      close_listing: "Clore l'annonce %{listing_title_link}"
      update_later: "Ne pas clore l'annonce (vous pourrez la modifier ou la clore plus tard)"
      optional_message: "Message complémentaire"
      price_to_pay: "Montant total à payer"
      accept: Accepter
      decline: Refuser
      quantity_label: "Quantité : "
      sum_label: "Sous-total : "
      service_fee_label: "Frais de service de %{service_name} : "
      you_will_get_label: "Vous recevrez : "
      total_label: "Total : "
      total_value: "%{seller_gets}*"
      total_value_paypal: "%{seller_gets}*"
      total_value_stripe: "%{seller_gets}"
      paypal_fee_info: "* Hors <a id='%{fee_info_link_id}' href='#'>frais de transaction PayPal</a>"
      payment_fee_info: "* Hors <a id='%{fee_info_link_id}' href='#'>frais de service</a>"
      shipping_price_label: "Frais de livraison : "
      stripe-fee_label: "Frais de service"
    confirm:
      confirm_description: "Si votre commande a été satisfaite, vous pouvez la marquer comme réalisée. Vous pourrez alors donner un avis sur l'autre personne."
      cancel_description: "Si votre commande n'a pas été satisfaite, vous pouvez la marquer comme \"contestée\". Vous pourrez toujours donner un avis sur l'autre personne et décrire ce qu'il s'est passé."
      cancel_payed_description: "Si votre demande a été acceptée mais que vous changez d'avis, vous pouvez toujours l'annuler avant le paiement."
      canceling_payed_transaction: "Annuler la transaction"
      confirm: Réalisée
      cancel: Contester
      continue: Continuer
      give_feedback_to: "Donner un avis sur %{person_link}"
      do_not_give_feedback: "Ne pas donner d'avis"
    details:
      day: jour
      days: jours
      price_per_day: "Prix par jour : %{price}"
    index:
      loading_more_messages: "Chargement de la suite des messages"
      message_partitive: message
      messages_partitive: messages
      no_received_messages: "Aucun message"
      no_sent_messages: "Pas de messages envoyés"
    conversation:
      accepted_request: "Demande acceptée."
      accepted_offer: "Offre acceptée."
      rejected_request: "Demande refusée."
      rejected_offer: "Offre refusée."
      confirmed_request: "Commande réalisée."
      confirmed_offer: "Offre réalisée."
      canceled_request: "Commande annulée."
      canceled_offer: "Offre annulée."
      message_from: "Message de %{person}"
      about_listing: "A propos de l'annonce %{listing_title}"
      free_message: "Message direct"
      message_content_not_available: "Le contenu du message n'est pas disponible"
    message:
      accepted_request: "a accepté la demande"
      received_payment: "a accepté la demande, a reçu le paiement de %{sum}"
      accepted_offer: "a accepté l'offre"
      rejected_request: "a refusé la demande, a annulé le paiement"
      rejected_offer: "a refusé l'offre"
      confirmed_request: "a marqué la commande comme réalisée"
      confirmed_offer: "a marqué l'offre comme réalisée"
      canceled_request: "a annulé la commande"
      canceled_offer: "a annulé l'offre"
      paid: "a payé %{sum}"
      payment_preauthorized: "Paiement autorisé : %{sum}"
    new:
      message: Message
      message_to: "Message à %{author_name}"
      optional_message_to: "Message optionnel pour %{author_name}"
      send_message: "Envoyer le message"
      send: Envoyer
      this_message_is_private: "Ce message entre %{person} et vous est privé."
      you_will_get_notified_of_acceptance: "Vous recevrez une notification par email lorsque %{person} acceptera ou refusera votre proposition."
      you_will_get_notified: "Vous recevrez une notification par email lorsque %{person} vous répondra."
      title: Titre
      send_message_to_user: "Envoyer un message à %{person}"
      about_listing: "A propos de l'annonce %{listing_title}"
      author_has_to_accept_request: "%{author_name} doit accepter la requête avant que vous ne puissiez payer"
    show:
      in_response_to_listing: "à propos de l'annonce"
      message_sent_by: "Message envoyé par"
      message_sent_to: "Message envoyé à"
      send_reply: "Envoyer le message"
      write_a_reply: "Écrire un message : "
      conversation_about_listing: "Discussion avec %{person} à propos de %{listing}"
      conversation_with_user: "Discussion avec %{person}"
      conversation_with: "Conversation avec %{person}"
      last_message_at: "(dernier message %{time})"
      price: "Prix : %{price}"
      sum: "Total : %{sum}"
      total: "Total : %{total}"
    status:
      payment_errored: "Le paiement a échoué. Veuillez essayer de nouveau."
      payment_errored_starter: "Le paiement a échoué. Veuillez essayer de nouveau. Si le problème se reproduit, veuillez contacter le support Sharetribe."
      payment_errored_author: "Le paiement a échoué. Veuillez contacter %{starter_name} et leur demander d'effectuer le paiement de nouveau."
      cancel_payed_transaction: Annuler
      feedback_given: "Avis donné"
      feedback_skipped: "Pas d'avis donné"
      give_feedback: "Donner un avis"
      offer_accepted: Acceptée
      offer_rejected: Refusée
      offer_canceled: Annulée
      offer_confirmed: Terminée
      offer_paid: "Paiement réussi"
      offer_preauthorized: "Paiement réussi"
      offer_waiting_for_payment: "En attente du paiement par %{requester_name}"
      pay: Payer
      preauthorized: "Paiement réussi"
      paid: "Paiement réussi"
      pending_external:
        paypal:
          multicurrency: "Nous n'avons pu traiter votre paiement PayPal car votre compte PayPal n'est pas configuré pour recevoir de l'argent en %{currency}. Rendez-vous sur %{paypal_url} et connectez-vous à votre compte pour accepter ou rejeter manuellement le paiement."
          verify: "Vous ne pouvez accepter cette transaction car vous n'avez pas vérifié votre compte PayPal. Rendez-vous sur %{paypal_url} pour vérifier votre compte."
          intl: "Nous n'avons pu traiter votre paiement PayPal car votre compte PayPal ne dispose pas d'un système d'annulation. Rendez-vous sur %{paypal_url} et connectez-vous à votre compte pour accepter ou rejeter manuellement le paiement."
      waiting_for_current_user_to_deliver_listing: "En attente de votre réalisation de la commande relative à %{listing_title}"
      waiting_for_listing_author_to_deliver_listing: "En attente de %{listing_author_name} de la réalisation de la commande relative à %{listing_title}"
      request_accepted: Acceptée
      request_rejected: Refusée
      request_confirmed: Terminée
      request_canceled: Annulée
      request_paid: "Paiement réussi"
      request_preauthorized: "Paiement autorisé"
      skip_feedback: "Ne pas donner d'avis"
      waiting_for_listing_author_to_accept_offer: "En attente d'acceptation de l'offre par %{listing_author_name}"
      waiting_for_listing_author_to_accept_request: "En attente d'acceptation de la demande par %{listing_author_name}. Dès que %{listing_author_name} acceptera, le montant sera prélevé."
      waiting_for_you_to_accept_request: "En attente de votre acceptation de la demande"
      waiting_confirmation_from_requester: "En attente de %{requester_name} de la confirmation de réalisation de la commande"
      waiting_confirmation_from_you: "En attente de votre confirmation de réalisation de la commande"
      waiting_payment_from_requester: "En attente du paiement par %{requester_name}"
      waiting_payment_from_you: "En attente de votre paiement"
      waiting_feedback_from_you: "En attente de votre avis"
      pending_external_inbox:
        paypal:
          multicurrency: "En attente de votre acceptation du paiement PayPal"
          intl: "En attente de votre acceptation du paiement PayPal"
          unknown_reason: "Le paiement est en cours. Connectez-vous à votre compte PayPal pour obtenir plus de détails."
          verify: "En attente de votre vérification de votre compte PayPal"
    status_link:
      accept_offer: "Accepter l'offre"
      accept_request: "Accepter demande"
      reject_offer: "Pas cette fois"
      reject_request: "Pas cette fois"
      accept_preauthorized_offer: "Accepter l'offre"
      accept_preauthorized_request: "Accepter la demande"
      reject_preauthorized_offer: "Pas cette fois"
      reject_preauthorized_request: "Pas cette fois"
      confirm: Réalisée
      cancel: Contester
  feedback:
    feedback_subject: "Nouveau contact pour %{service_name}"
    feedback_body: "%{author_name_and_email} a envoyé le message suivant à propos de %{service_name}"
    unlogged_user: "Utilisateur non connecté"
    anonymous_user: "Utilisateur anonyme"
  community_memberships:
    access_denied:
      access_denied: "Accès refusé"
      you_are_banned_in_this_community: "L'équipe vous a supprimé l'accès à %{service_name}. Si vous voulez en discuter avec l'équipe %{service_name}, vous pouvez %{link_to_contact_page}."
      contact_page_link: "les contacter"
    new:
      welcome_fb_user: "Bienvenue sur %{service_name}, %{name} !"
      fb_join_accept_terms: "Il ne reste plus qu'une étape avant de rejoindre %{service_name} : vous devez accepter les conditions d'utilisation."
      join_community: "Rejoindre %{service_name}"
      you_can_join: "Vous pouvez rejoindre %{service_name} en acceptant les conditions d'utilisation et en cliquant sur 'Rejoindre %{service_name}' ci-dessous."
      you_can_join_email_confirmation: "Pour rejoindre %{service_name} vous devez avoir une adresse email valide se terminant par %{email_ending}. Complétez votre adresse email, acceptez les conditions d'utilisation puis cliquez sur 'Rejoindre %{service_name}' ci-dessous et confirmez votre email."
      you_can_join_email_confirmation_multiple_addresses: "%{service_name} a un accès restreint selon l'email. Complétez votre adresse email, acceptez les conditions d'utilisation de %{service_name} puis cliquez sur 'Rejoindre %{service_name}' ci-dessous."
      you_can_join_with_invite_only: "Vous devez être invité par un autre membre pour rejoindre %{service_name}. Si vous avez un code d'invitation, entrez le ci-dessous, acceptez les conditions d'utilisation puis cliquez sur 'Rejoindre %{service_name}' ci-dessous."
      if_want_to_view_content: "Pour voir le contenu de %{service_name} sans la rejoindre en tant que membre, vous devez"
      log_out: "vous déconnecter"
      join_community_button: "Rejoindre %{service_name}"
    give_consent:
      invitation_code_invalid_or_used: "Le code d'invitation était invalide ou déjà utilisé."
      email_not_allowed: "Cet email n'est pas autorisé sur %{service_name}."
      email_not_available: "L'adresse email que vous avez saisi est déjà utilisée."
      consent_not_given: "Les conditions d'utilisations n'ont pas été acceptées."
  emails:
    accept_reminder:
      remember_to_accept_offer: "N'oubliez pas d'accepter ou de refuser l'offre de %{sender_name}"
      remember_to_accept_request: "N'oubliez pas d'accepter ou de refuser la demande de %{sender_name}"
      you_can_accept_or_reject_offer_at: "Vous pouvez accepter ou refuser l'offre à"
      you_can_accept_or_reject_request_at: "Vous pouvez accepter ou refuser la demande à"
      you_have_not_yet_accepted_or_rejected_offer: "Vous n'avez pas encore accepté ou refusé l'offre %{title} reçue %{date}."
      you_have_not_yet_accepted_or_rejected_request: "Vous n'avez pas encore accepté ou refusé la demande %{title} reçue %{date}."
      show_thread: "Voir la conversation"
    branding:
      powered_by: "%{service_name} est propulsé par la plate-forme de places de marché %{sharetribe_link}."
      create_own: "Voulez-vous créer votre propre place de marché en ligne, comme %{service_name} ? %{learn_more}."
      learn_more: "Découvrez-en plus"
    confirm_reminder:
      you_have_not_yet_confirmed_or_canceled_request: "Vous n'avez pas encore réalisé ou annulé la commande %{request_link}. Si la commande a été réalisée, vous devriez la marquer comme terminée. Vous pourrez ensuite donner un avis sur %{other_party_given_name}."
      remember_to_confirm_request: "Rappel de confirmation ou d'annulation d'une demande"
      if_will_not_happen_you_should_cancel: "Si vous pensez que cette commande ne sera pas réalisée pour une raison ou une autre, vous pouvez %{cancel_it_link}."
      cancel_it_link_text: l'annuler
      automatic_confirmation: "Si vous ne confirmez ou n'annulez pas la commande sous %{days_to_automatic_confirmation} jours après que la commande ait été acceptée, nous la signalerons automatiquement comme terminée."
    payment_settings_reminder:
      remember_to_add_payment_details: "N'oubliez pas d'ajouter vos informations de paiements pour recevoir les paiements"
      you_have_added_listing_with_payment: "Vous avez ajouté une annonce %{listing_link} avec un paiement. Cependant, vous n'avez pas ajouté vos informations de paiement. Pour en recevoir, vous devez ajouter vos informations de paiement."
      please_go_to_payment_settings: "Veuillez vous rendre dans vos %{payment_settings_link} et y compléter les informations nécessaires."
      payment_settings_link: "paramètres de paiement"
    transaction_confirmed:
      here_is_a_message_from: "Voici un message de %{other_party_given_name} : "
      request_marked_as_confirmed: "Commande réalisée - n'oubliez pas de déposer un avis"
      request_marked_as_canceled: "Commande annulée"
      has_marked_request_as_confirmed: "%{other_party_full_name} a marqué la commande de '%{request}' comme réalisée. Vous pouvez désormais donner un avis sur %{other_party_given_name}."
      has_marked_request_as_canceled: "%{other_party_full_name} a annulé la commande de '%{request}'. Vous pouvez malgré tout donner un avis sur %{other_party_given_name}."
      giving_feedback_is_good_idea: "Donner un avis est toujours une bonne idée. Si tout s'est bien passé, vous devriez signaler aux autres que %{other_party_given_name} est quelqu'un de confiance. S'il y a eu un problème, c'est aussi une bonne chose de le mentionner."
      give_feedback_to: "Donner un avis sur %{other_party_given_name}"
    transaction_automatically_confirmed:
      subject: "Commande automatiquement signalée comme terminée - n'oubliez pas de donner un avis"
      we_have_marked_request_as_confirmed: "Nous avons signalé la commande de '%{request}' comme terminée. La commande a été terminée automatiquement car %{days_passed} se sont écoulés depuis que la demande a été acceptée."
    booking_transaction_automatically_confirmed:
      subject: "Commande automatiquement signalée comme terminée - n'oubliez pas de donner un avis"
      we_have_marked_request_as_confirmed: "Nous avons signalé la commande de '%{request}' comme réalisée. La demande a été automatiquement réalisée car une journée s'est écoulée depuis la fin de la période de réservation."
    automatically_confirmed_footer:
      giving_feedback_is_good_idea: "Vous pouvez désormais donner un avis sur %{other_party_given_name}. Donner un avis est toujours une bonne idée. Si tout s'est bien passé, vous devriez signaler aux autres que %{other_party_given_name} est quelqu'un de confiance. S'il y a eu un problème, c'est aussi une bonne chose de le mentionner."
      give_feedback_to: "Donner un avis sur %{other_party_given_name}"
      show_thread: "Voir la conversation"
    confirmation_instructions:
      confirmation_instructions_signature: "Cordialement, <br/> L'équipe %{service_name}"
      need_to_confirm: "Pour rejoindre %{service_name}, confirmez votre adresse email en cliquant sur le bouton ci-dessous."
      confirmation_link_text: "Confirmer mon adresse email"
      or_paste_link: "Vous pouvez également copier le lien suivant dans la barre d'adresse de votre navigateur : "
    common:
      hey: "Bonjour %{name},"
      kassi_team: "L'équipe %{service_name}"
      thanks: "Merci,"
      dont_want_to_receive_these_emails: "Souhaitez-vous recevoir ces emails ?"
      edit_your_email_settings_here: "Gérer vos paramètres d'email ici"
      message_not_displaying_correctly: "Cet email ne s'affiche pas correctement ?"
      view_it_in_your_browser: "Voir dans votre navigateur."
      or: ou
      unsubscribe_from_these_emails: "désabonnez-vous de ces emails"
    conversation_status_changed:
      has_accepted_your_offer: "%{accepter} a accepté votre offre %{listing}"
      has_accepted_your_request: "%{accepter} a accepté votre demande %{listing}"
      has_rejected_your_offer: "%{accepter} a refusé votre offre %{listing}."
      has_rejected_your_request: "%{accepter} a refusé votre demande %{listing}."
      view_thread: "Voir la conversation"
      your_offer_was_accepted: "Votre offre a été accepté"
      your_offer_was_rejected: "Votre offre a été refusée"
      your_request_was_accepted: "Votre demande a été acceptée"
      your_request_was_rejected: "Votre demande a été refusée"
      you_can_now_pay_to: "Vous pouvez maintenant payer le montant demandé à %{payment_receiver}."
      pay_now: "Payer maintenant"
      remember_to_confirm: "Quand la commande est réalisée, n'oubliez pas de la signaler comme terminée. Si la commande n'est pas réalisée vous avez %{days_to_automatic_confirmation} pour l'annuler. Autrement, elle sera automatiquement signalée comme réalisée."
    invitation_to_kassi:
      hi: "Bonjour !"
      you_have_been_invited_to_kassi: "%{inviter} vous a invité à rejoindre %{service_name}"
      here_is_a_message_from: "Voici un message personnel de %{inviter} :"
      join_now: Rejoindre
      invitation_code: "Code d'invitation : %{code}"
    new_comment:
      has_commented_your_listing_in_kassi: "%{author} a commenté votre annonce '%{listing}'."
      view_comment: "Voir le commentaire"
      you_have_a_new_comment: "%{author} a déposé un commentaire sur votre annonce sur %{service_name}"
      listing_you_follow_has_a_new_comment: "%{author} a commenté une annonce que vous suivez dans %{service_name}"
      has_commented_listing_you_follow_in_kassi: "%{author} a commenté l'annonce '%{listing}' que vous suivez sur %{service_name}."
    new_message:
      view_message: "Voir le message"
      has_sent_you_a_message_in_kassi: "%{sender} vous a envoyé un message sur %{service_name}."
      you_have_a_new_message: "Vous avez un nouveau message sur %{service_name} de la part de %{sender_name}"
    new_payment:
      new_payment: "Vous avez reçu un nouveau paiement"
      price_per_unit_type: "Prix par %{unit_type}"
      quantity: "Quantité : "
      you_have_received_new_payment: "Vous avez été payé <b>%{payment_sum}</b> pour <b>%{listing_title}</b> par %{payer_full_name}. Voici votre reçu."
    payment_receipt_to_seller:
      payment_gateway_fee: "Frais de service :"
      shipping_total: "Frais de livraison :"
      product: "Produit :"
      price_payer_paid: "Prix payé par %{payer_full_name} :"
      service_fee: "Frais de service de %{service_name} :"
      you_will_get: "Total :"
      new_payment: "Vous avez reçu un nouveau paiement"
      price_per_unit_type: "Prix par %{unit_type}"
      quantity: "Quantité :"
      you_have_received_new_payment: "Vous avez été payé <b>%{payment_sum}</b> pour <b>%{listing_title}</b> par %{payer_full_name}. Voici votre reçu."
    payment_receipt_to_payer:
      receipt_of_payment: "Reçu du paiement"
      you_have_made_new_payment: "Vous avez payé <b>%{payment_sum}</b> pour <b>%{listing_title}</b> à %{recipient_full_name}. Voici un reçu du paiement."
      product: Produit
      price_per_unit_type: "Prix par %{unit_type}"
      duration: Durée
      quantity: Quantité
      subtotal: Sous-total
      total: Total
      price: Prix
      service_fee: "Frais de service"
      stripe_gateway_fee: "Frais Stripe"
      paypal_gateway_fee: "Frais PayPal"
      money_will_be_transferred: "L'argent sera transféré à %{recipient_name} quand a) vous aurez marqué la demande comme réalisée ou quand b) %{automatic_confirmation_days} jours auront passé après votre paiement."
    paypal_new_payment:
      paypal_gateway_fee: "Frais PayPal : "
      shipping_total: "Frais de livraison : "
    braintree_new_payment:
      product: "Produit : "
      price_payer_paid: "Prix payé par %{payer_full_name} : "
      service_fee: "Frais de service de %{service_name} : "
      you_will_get: "Total : "
    receipt_to_payer:
      receipt_of_payment: "Reçu du paiement"
      you_have_made_new_payment: "Vous avez payé <b>%{payment_sum}</b> pour <b>%{listing_title}</b> à %{recipient_full_name}. Voici un reçu du paiement."
      product: Produit
      price_per_unit_type: "Prix par %{unit_type}"
      duration: Durée
      quantity: Quantité
      subtotal: Sous-total
      total: Total
      price: Prix
      service_fee: "Frais de service"
      stripe_gateway_fee: "Frais Stripe :"
      paypal_gateway_fee: "Frais PayPal :"
      money_will_be_transferred: "L'argent sera transféré à %{recipient_name} quand a) vous aurez marqué la demande comme réalisée ou quand b) %{automatic_confirmation_days} jours auront passé après votre paiement."
    new_testimonial:
      has_given_you_feedback_in_kassi: "%{name} vous a donné un avis sur %{service_name}"
      you_can_give_feedback_to: "Vous n'avez pas encore donné un avis sur %{name}."
      view_feedback: "Voir l'avis"
    new_update_to_listing:
      listing_you_follow_has_been_updated: "Une annonce que vous suivez a été mise à jour"
      has_updated_listing_you_follow_in_kassi: "%{author} a mis à jour l'annonce '%{listing}' que vous suivez sur %{service_name}."
      view_changes: "Voir les modifications"
    community_updates:
      added_offer: "%{name_link} a ajouté une annonce : "
      added_request: "%{name_link} a ajouté une annonce : "
      added_listing: "%{name_link} a ajouté une annonce : "
      update_mail_title: "Actualités de %{title_link}"
      title_link_text: "%{community_name}"
      intro_paragraph: "Voici une partie de ce qu'il s'est passé sur %{community_link} depuis %{time_since_last_update}."
      intro_paragraph_link_text: "%{community_name}"
      reduce_email_footer_text: "Trop d'emails ? %{settings_link} ou %{unsubscribe_link}."
      settings_link_text: "Gérez vos paramètres d'email"
      unsubscribe_link_text: désabonnez-vous
    newsletter:
      hi: "Bonjour %{name},"
      newest_offers: "Ce que les membres proposent aux autres en ce moment"
      newest_requests: "Ce dont les membres ont besoin en ce moment"
      text_version_text: "Et si vous partagiez quelque chose dont les autres ont besoin ? Ou peut être avez-vous besoin de quelque chose que d'autres pourraient avoir ? Ajoutez une offre ou une demande ou jetez un oeil aux offres et demandes des autres membres sur %{url}"
    reset_password_instructions:
      change_my_password: "Changer mon mot de passe"
      reset_password_instructions: "<p>Vous avez déclaré avoir oublié votre nom d'utilisateur et/ou votre mot de passe pour %{service_name}.</p><p>Votre nom d'utilisateur est : %{username}</p><p>Si vous souhaitez réinitialiser votre mot de passe, cliquez ici : %{password_reset_link}</p><br/><p>Si vous n'avez fait aucune demande, ignorez simplement cet email. Votre mot de passe ne sera pas modifié tant que vous ne cliquez pas sur le lien ci-dessus et en créez un nouveau.</p>"
    testimonial_reminder:
      remember_to_give_feedback_to: "Rappel : n'oubliez pas de donner un avis sur %{name}"
      you_have_not_given_feedback_yet: "Vous n'avez pas encore donné d'avis sur %{name} suite à l'annonce '%{event}'. N'oubliez pas de donner un avis sur la façon dont %{given_name} a agi lors de la transaction."
    transaction_preauthorized:
      subject: "%{requester} est intéressé(e) et a autorisé un paiement pour %{listing_title} posté sur %{service_name}"
      transaction_requested_by_user: "Bonne nouvelle ! %{requester} est intéressé(e) par \"%{listing_title}\" et a autorisé un paiement pour cette annonce."
      you_have_time_to_accept: "Vous devez accepter ou refuser la demande sous %{payment_expires_in}. Si vous acceptez durant ce délai, le paiement sera réalisé. Si vous n'acceptez pas, la demande sera automatiquement refusée et vous ne recevrez pas le paiement."
      if_you_do_accept: "Si vous acceptez la demande sous ce délai, vous recevrez immédiatement l'argent sur votre compte."
      if_you_do_accept_stripe: "Si vous acceptez la demande sous ce délai, le paiement sera confirmé. Vous recevrez l'argent directement sur votre compte en banque après que vous ayez réalisé la commande \"%{listing_title}\" pour %{requester}."
      if_you_do_not_accept: "Si vous rejetez la demande ou ne l'acceptez pas sous ce délai, la transaction sera automatiquement annulée, l'acheteur %{requester} ne sera pas facturé et vous ne serez pas payé."
      click_here_to_reply: "Cliquez ici pour répondre à la demande"
    transaction_preauthorized_reminder:
      subject: "N'oubliez pas d'accepter la demande de %{requester} à propos de l'annonce %{listing_title}"
      remember_to_accept: "N'oubliez pas d'accepter la demande de %{requester} à propos de l'annonce \"%{listing_title}\". %{requester} a déjà payé pour cette annonce. Vous devez accepter la demande pour recevoir le paiement."
      one_day_left: "Si vous n'acceptez pas la demande sous une journée la demande sera automatiquement refusée et vous ne recevrez pas le paiement."
      click_here_to_reply: "Cliquez ici pour répondre à la demande"
    welcome_email:
      welcome_email_subject: "Bienvenue sur %{service_name}"
      welcome_to_marketplace: "Bienvenue sur %{service_name} ! Ravi que vous nous ayez rejoint."
      love_marketplace_crew: "Love,<br /><i>L'équipe de %{service_name}</i>"
      welcome_email_footer_text: "Quels types d'emails souhaitez vous recevoir de la part de %{service_name} ? %{settings_link}"
      settings_link_text: "Vérifiez vos paramètres"
    new_listing_by_followed_person:
      subject: "%{author_name} a publié une nouvelle annonce sur %{service_name}"
      has_posted_a_new_listing: "%{author_name} a publié une nouvelle annonce : "
      you_are_receiving_this_because: "Vous recevez cette notification car vous suivez %{author_name}."
      view_listing: "Voir l'annonce"
    new_member_notification:
      new_member_has_joined: "Un nouveau membre a rejoint %{community}. Il lui reste peut être encore à vérifier son adresse email."
      this_is_automatic_message: "Ceci est un message automatique envoyé aux administrateurs de %{community}."
      person_name: "Nom : "
      person_email: "Email : "
  error_messages:
    booking:
      booking_failed_payment_voided: "La réservation a échoué à cause d'une erreur inattendue. Veuillez essayer de nouveau un peu plus tard. Vous n'avez pas été facturé."
      double_booking_payment_voided: "Hélas les dates que vous avez choisi ne sont plus disponibles. Veuillez choisir d'autres dates. Vous n'avez pas été facturé."
    onboarding:
      server_rendering: "Le chargement du guide de démarrage a échoué. Nous en avons été prévenus et nous sommes en train de résoudre cela !"
    listings:
      departure_time: "L'heure de départ doit être comprise entre l'heure actuelle et dans un an."
      share_type: "Vous devez cocher au moins une des cases ci-dessus."
      valid_until: "Cette date doit être comprise entre aujourd'hui et dans six mois."
      price: "Le prix doit être un nombre entier positif."
      minimum_price: "Le prix minimum est de %{minimum_price} %{currency}."
    testimonials:
      you_must_explain_not_neutral_feedback: "Si vous souhaitez donner un avis non-neutre, veuillez expliquer pourquoi."
      you_must_select_a_grade: "Pensez à évaluer l'utilisateur en cliquant sur l'une des icônes ci-dessus (pour voir les explications des icônes, déplacer la souris sur elles)"
    transaction_agreement:
      required_error: "Vous devez accepter l'accord"
    paypal:
      transaction_cannot_complete: "La transaction n'a pas pu être réalisée. Ceci est probablement dû au fait que votre banque n'a pas autorisé l'utilisation de votre carte bancaire. Veuillez essayer de nouveau en utilisant une autre méthode de paiement."
      buyer_cannot_pay_error: "Le paiement a été refusé par PayPal. Veuillez contacter leur support client pour obtenir plus d'informations : %{customer_service_link}"
      pending_review_error: "Le paiement a été soumis mais a été marqué par PayPal comme 'nécessitant une validation'. Quand cette validation sera confirmée par PayPal, le paiement sera automatiquement autorisé."
      seller_express_checkout_disabled: "PayPal Express Checkout a été désactivé pour le compte PayPal de l'auteur de cette annonce. Veuillez contacter l'auteur pour lui signaler qu'il y a un problème avec son compte PayPal et lui conseiller de contacter le service client PayPal."
      generic_error: "Une erreur s'est produite durant le processus de paiement. Le paiement PayPal n'a pas pu être réalisé."
      cancel_error: "Une erreur s'est produite durant l'annulation. Celle-ci n'a pas pu être réalisée."
      accept_authorization_error: "Une erreur s'est produite lors de la validation de la pré-autorisation du paiement PayPal. Merci d'essayer de nouveau."
      reject_authorization_error: "Une erreur s'est produite lors de la tentative de rejet du paiement PayPal avec pré-autorisation. Veuillez essayer de nouveau."
    stripe:
      generic_error: "Une erreur s'est produite durant le paiement. Le paiement Stripe n'a pu être finalisé."
  error_pages:
    back_to_kassi_front_page: "Retourner sur la page d'accueil"
    error_404:
      if_you_believe: "Si vous pensez que l'adresse est correcte et qu'elle devrait fonctionner, veuillez nous aider à localiser l'erreur en indiquant notamment l'adresse ayant causé le problème et ce qui aurait dû s'afficher (utiliser formulaire ci-dessous)."
      page_can_not_be_found: "Page introuvable !"
      page_you_requested_can_not_be_found: "La page que vous avez demandé n'a pas pu être trouvée. Avez-vous saisi la bonne adresse ?"
    error_404_title: "page introuvable"
    error_410:
      page_removed: "Page supprimée"
      page_you_requested_has_been_removed: "La page que vous cherchez a été supprimée"
      page_removed_reason: "Il y a plusieurs raisons potentielles à cela. Par exemple, un utilisateur peut avoir supprimé son compte ou bien une annonce a pu être close."
    error_410_title: "page supprimée"
    error_500:
      temporary_unavailable: "La place de marché est temporairement indisponible"
      unable_to_process: "Le système n'est pour le moment pas en mesure de traiter votre demande. Veuillez essayer de nouveau dans quelques instants."
      we_hate_this: "Nous détestons quand cela se produit ! Nous avons été informé de la situation et nous sommes en train de la résoudre."
      refer_to_error_id: "Si vous souhaitez contacter le support à propos de ce problème, veuillez mentionner l'identifiant de l'erreur \"%{error_id}\" dans votre message."
    error_500_title: "impossible de charger la page"
    error_description: "Description d'erreur"
    no_javascript:
      javascript_is_disabled_in_your_browser: "Javascript est désactivé dans votre navigateur"
      kassi_does_not_currently_work_without_javascript: "%{service_name} ne fonctionne pas correctement sans JavaScript. Essayez d'activer javascript à partir des préférences de votre navigateur puis rechargez cette page."
      contact_us: "nous contacter"
      send_feedback: "Envoyer votre message"
      your_feedback_to_admins: "Votre message pour l'équipe %{service_name}"
    send: Envoyer
    your_email_address: "Votre adresse email"
  errors:
    messages:
      invalid_date: "n'est pas une date valide"
      invalid_time: "n'est pas une heure valide"
      invalid_datetime: "n'est pas une date/heure valide"
      is_at: "doit être au %{restriction}"
      before: "doit être avant %{restriction}"
      on_or_before: "doit être au ou avant %{restriction}"
      after: "doit être après %{restriction}"
      on_or_after: "doit être au ou après %{restriction}"
      positive_number: "Vous devez saisir un nombre entier."
  event_feed_events:
    accept:
      has_accepted_lend_item: "%{offerer_name} a accepté de prêter %{listing_title} à %{requester_name} %{time_ago}."
      has_accepted_borrow_item: "%{offerer_name} a accepté de prêter %{listing_title} à %{requester_name} %{time_ago}."
      has_accepted_rent_out_item: "%{offerer_name} a accepté de louer %{listing_title} à %{requester_name} %{time_ago}."
      has_accepted_rent_item: "%{offerer_name} a accepté de prêter %{listing_title} à %{requester_name} %{time_ago}."
      has_accepted_give_away_item: "%{offerer_name} a accepté de donner %{listing_title} à %{requester_name} %{time_ago}."
      has_accepted_receive_item: "%{offerer_name} a accepté de donner %{listing_title} à %{requester_name} %{time_ago}."
      has_accepted_sell_item: "%{offerer_name} a accepté de vendre %{listing_title} à %{requester_name} %{time_ago}."
      has_accepted_buy_item: "%{offerer_name} a accepté de vendre %{listing_title} à %{requester_name} %{time_ago}."
      has_accepted_trade_item: "%{offerer_name} a accepté d'échanger %{listing_title} avec %{requester_name} %{time_ago}."
      has_accepted_sell_housing: "%{offerer_name} a accepté de vendre %{listing_title} à %{requester_name} %{time_ago}."
      has_accepted_buy_housing: "%{offerer_name} a accepté de vendre %{listing_title} à %{requester_name} %{time_ago}."
      has_accepted_rent_out_housing: "%{offerer_name} a accepté de louer %{listing_title} à %{requester_name} %{time_ago}."
      has_accepted_rent_housing: "%{offerer_name} a accepté de louer %{listing_title} à %{requester_name} %{time_ago}."
      has_accepted_favor: "%{offerer_name} a accepté d'offrir %{listing_title} à %{requester_name} %{time_ago}."
      has_accepted_rideshare: "%{offerer_name} a accepté de partager un covoiturage %{listing_title} avec %{requester_name} %{time_ago}."
    join:
      joined_kassi: "%{name} a rejoint %{service_name} %{time_ago}."
    login:
      logged_in_to_kassi: "%{name} s'est connecté à %{service_name} %{time_ago}."
    comment:
      commented: "%{commenter_name} a commenté l'annonce %{listing_title} %{time_ago}."
      offer_partitive: offre
      request_partitive: demande
  header:
    about: "A propos"
    home: Accueil
    members: "Place de marché"
    new_listing: "Nouvelle annonce"
    mobile_version: "Version mobile"
    offers: Offres
    requests: Demandes
    search_kassi: "Rechercher sur %{service_name}"
    create_new_marketplace: "Créer une nouvelle place de marché"
    contact_us: "Nous contacter"
    profile: Profil
    manage_listings: "Gérer les annonces"
    invite: "Inviter des nouveaux membres"
    login: "Se connecter"
    signup: S'inscrire
    menu: Menu
  homepage:
    additional_private_listings_slate:
      additionally_one_private_offer_exists: "Il y a aussi <b>une autre offre</b>,"
      additionally_one_private_request_exists: "Il y a aussi <b>une autre demande</b>,"
      additionally_some_private_offers_exist: "Il y a aussi <b>%{number_of_listings} autres offres</b>,"
      additionally_some_private_requests_exist: "Il y a aussi <b>%{number_of_listings} autres demandes</b>,"
    blank_slate:
      add_first: "Ajouter !"
      but_that_is_visible_only_to_registered_members: "mais elle est visible uniquement aux membres enregistrés."
      but_those_are_visible_only_to_registered_members: "mais elles sont visibles uniquement aux membres enregistrés."
      create_new_account_for_yourself: "Créez un nouveau compte"
      examples_of_what_you_could_offer_to_others: "Que pourriez-vous proposer aux autres"
      examples_of_what_you_could_request_to_others: "Que pourriez-vous demander aux autres"
      favor_offer_list: "maintenance informatique, réparation de vêtements et de vélos, pâtisserie"
      favor_request_list: "baby-sitting, cours de piano, promener les chiens, tondre la pelouse"
      favors_to_offer: "Aide : "
      favors_to_request: "Aide : "
      item_offer_list: "outils, équipements sportifs, déguisements, matériel de camping"
      item_request_list: "outils, équipements sportifs, déguisements, matériel de camping"
      items_to_offer: "Articles à prêter : "
      items_to_request: "Articles à emprunter : "
      log_in: "connectez-vous !"
      no_offers_visible_unless_logged_in: "Aucune offre d'objet, de service ou de covoiturage n'est visible par les utilisateurs non connectés."
      no_open_offers_currently: "Aucune offre d'objet, de service ou de covoiturage en cours."
      no_open_requests_currently: "Aucune demande d'objet, de service ou de covoiturage en cours."
      no_requests_visible_unless_logged_in: "Aucune demande d'objet, de service ou de covoiturage n'est visible par les utilisateurs non connectés."
      one_private_offer_exists: "Il y a déjà <b>une offre</b>,"
      one_private_request_exists: "Il y a déjà <b>une demande</b>,"
      ride_offer: "Accompagner les enfants des autres à leurs activités"
      ride_request: "Covoiturage pour aller travailler"
      some_private_offers_exist: "Il y a déjà <b>%{number_of_listings} offres</b>,"
      some_private_requests_exist: "Il y a déjà <b>%{number_of_listings} demandes</b>,"
    custom_filters:
      update_view: Actualiser
      min: "Min : "
      max: "Max : "
    event_feed:
      latest_events: "Que se passe t-il"
    grid_item:
      processing_uploaded_image: "(Traitement de l'image envoyée...)"
    index:
      no_listings_with_your_search_criteria: "Désolé, aucune annonce correspondant à vos critères n'a été trouvée. Peut-être pourriez-vous étendre votre recherche ?"
      no_listings_notification: "Aucune annonce. %{add_listing_link}."
      add_listing_link_text: "Déposer une annonce"
      open_listing: "annonce en ligne"
      open_listings: "annonces en lignes"
      private_listing_notification_log_in: connecter
      is: est
      are: sont
      what_do_you_need: "Que recherchez-vous ?"
      post_new_listing: "Déposer une annonce"
      are_offering: offrent
      add_news_item: "Ajouter un article"
      lend_rent_help_carpool: "Vendre, prêter, aider, faire du covoiturage"
      loading_more_content: "Chargement de plus de contenu"
      more_events: "Plus d'événements ..."
      news: Actualités
      no_news: "Pas d'actualités"
      more_news: "Plus d'actualités"
      or: et
      or_see_what_the_others: "...ou regardez ce que les autres"
      recent_events: "Evénements les plus récents"
      requesting: demandent
      tell_it_here: "Dites-le ici !"
      welcome_to_new_kassi: "Bienvenue sur la nouvelle version de %{service_name} !"
      no_reviews: "Aucun avis"
      no_image: "Aucune image"
      filter: Filtre
      this_is_private_community: "Vous devez vous connecter pour voir le contenu."
    invitation_form:
      email: "Adresse(s) email"
      message: "Votre message"
      send_invitation: "Envoyer les invitations"
      add_email_addresses_description: "Ajoutez ci-dessous les adresses email des gens que vous souhaitez inviter. Pour ajouter plusieurs adresses, séparez les par une virgule."
      add_lots_of_email_addresses: "Puisque vous êtes administrateur, voici un conseil : si vous souhaitez envoyer de nombreuses invitations, vous devriez utiliser un outil d'emailing. Lisez %{this_article_link} pour découvrir plusieurs services qui pourront répondre à ce besoin."
      this_article_link: "cet article"
      invitation_emails_field_placeholder: "ami1@example.com, ami2@example.com, ..."
      invitation_message_field_placeholder: "J'ai rejoint cette super place de marché. Tu devrais aussi !"
      errors_in_emails: "Vérifiiez que les adresses email que vous avez ajoutées sont valides et ne comportent pas de caractères interdits. Si vous avez ajouté plusieurs adresses, assurez-vous qu'elles soient séparées par une virgule."
    list_item:
      review: avis
      reviews: avis
      distance_away: "à %{distance} %{distance_unit}"
    news_item:
      show_less: Réduire
      show_more: Développer
    profile_info_empty_notification:
      add_your_info: "Ajoutez vos informations de contact"
      add_a_profile_picture: "Ajouter une image de profil"
      you_have_not_added_your_info: "Vous n'avez pas ajouté d'informations de contact. N'hésitez pas à le faire afin que les autres membres puissent vous joindre facilement. Vous pouvez également ajouter une photo de vous : il sera ainsi plus simple de vous faire confiance."
      add_your_info_link: "Ajoutez vos informations maintenant"
    recent_listing:
      please_offer: Offre
      comment: commentaire
      comments: commentaires
    filters:
      show: "Filtrer : "
      search: Rechercher
      map: "Voir sur la carte"
      list: "Voir la liste"
      map_button: Carte
      grid_button: Grille
      list_button: Liste
      all_listing_types: "Tous les types d'annonces"
      all_categories: "Toutes les catégories"
    errors:
      search_engine_not_responding: "La recherche est pour le moment indisponible. Essayez de nouveau dans quelques instants."
  infos:
    about:
      default_about_text_title: "Qu'est ce que Sharetribe ?"
      default_about_text: "Cette place de marché a été créé grâce à la plate-forme Sharetribe. Avec Sharetribe, vous pouvez facilement créer votre place de marché en ligne. C'est gratuit et ne prend que quelques minutes ! %{click_here_link} pour en savoir plus !"
      click_here_link_text: "Cliquez ici"
    how_to_use:
      default_title: "Comment ça marche"
      default_content: "Ici vous pouvez trouver des informations sur le fonctionnement de %{marketplace_name}."
  landing_page:
    hero:
      search: Rechercher
      signup: S'inscrire
      search_placeholder: "Que recherchez-vous ?"
      search_location_placeholder: "Où ?"
    listings:
      no_listing_image: "Aucune image"
  layouts:
    admin:
      admin: "Panneau d'administration %{service_name}"
    branding:
      powered_by: "%{service_name} est propulsé par la plate-forme de places de marché %{sharetribe_link}."
      create_own: "Voulez-vous créer votre propre place de marché en ligne, comme %{service_name} ? %{learn_more}."
      learn_more: "Découvrez-en plus"
    no_tribe:
      inbox: Messagerie
      settings: Paramètres
      feedback: "Contacter l'équipe %{service_name}"
    application:
      join_this_community: "Rejoindre la place de marché"
      read_more: "En savoir plus"
      feedback: "Votre message pour l'équipe %{service_name}"
      dont_use_to_contact_support: "Nous avons remarqué que vous êtes un administrateur de %{service_name}. Ce formulaire est celui que vos utilisateur utilisent pour vous contacter. Vous ne pouvez pas utiliser ce formulaire pour contacter le support Sharetribe. Vous pouvez cependant le faire via le widget dans le coin en bas à droite de votre panneau d'administration."
      feedback_forum: "forum de discussion"
      feedback_handle: Commentaire
      give_feedback: "Nous contacter"
      or_check_our: "... ou consultez notre"
      send_feedback_to_admin: "Envoyer votre message"
      to_see_what_others_have_suggested: "pour voir ce que les autres ont suggéré et votez pour vos fonctionnalités préférées."
      your_email_address: "Votre adresse email (pour vous joindre)"
      connect: S'inscrire
      invite_your_friends: "Invitez des amis !"
      invite_your_neighbors: "Invitez vos voisins !"
      invite_your_friends_description: "Plus il y a de gens sur %{service_name}, plus cela est utile et efficace."
      invite_your_friends_invite_only_description: "Les utilisateurs ne peuvent rejoindre %{service_name} sans y avoir été invité."
      join_without_facebook: "...ou bien %{join_without_facebook_link}"
      join_without_facebook_link: "inscrivez-vous sans Facebook"
    conversations:
      messages: Messages
      notifications: Notifications
      received: Reçus
      sent: Envoyés
    global-header:
      select_language: "Choisir la langue"
    infos:
      about: "A propos"
      how_to_use: "Comment ça marche"
      info_about_kassi: "Informations à propos de %{service_name}"
      news: Actualités
      register_details: "Vie privée"
      terms: "Conditions d'utilisation"
    logged_in:
      admin: Admin
      go_to_your_profile_page: Profil
      hi: Bonjour
      login: Connexion
      logout: Déconnexion
      notifications: Notifications
      requests: "Demandes d'amis"
      settings: Paramètres
      sign_up: "Créer un compte"
    logged_in_messages_icon:
      messages: Messages
    logged_in_notifications_icon:
      notifications: Notifications
    mobile_logged_in:
      admin: Admin
      go_to_your_profile_page: Profil
      hi: Bonjour
      login: Connexion
      logout: Déconnexion
      notifications: Notifications
      requests: "Demandes d'amis"
      settings: Paramètres
      sign_up: S'inscrire
    notifications:
      listing_could_not_be_saved: "L'annonce n'as pas pu être sauvegardée. Veuillez essayer de nouveau. Si le problème persiste, veuillez %{contact_admin_link}."
      contact_admin_link_text: "contacter l'équipe %{service_name}"
      test_welcome_email_delivered_to: "Un email de test a été envoyé à %{email}."
      something_went_wrong: "Quelque chose s'est mal passé."
      community_updated: "Détails mis à jour."
      community_update_failed: "La mise à jour des détails a échoué"
      account_creation_succesful_you_still_need_to_confirm_your_email: "Votre compte a bien été créé. Vous devez à présent confirmer votre adresse email."
      community_joined_succesfully_you_still_need_to_confirm_your_email: "Vous êtes désormais membre de %{service_name}. Il vous reste à confirmer votre adresse email."
      comment_cannot_be_empty: "Commentaire ne peut pas être vide"
      comment_sent: "Commentaire envoyé"
      confirmation_link_is_wrong_or_used: "Le lien de confirmation a déjà été utilisé ou est erroné. Essayez de vous connecter ou contactez-nous si le problème persiste."
      additional_email_confirmed: "Votre adresse email est désormais confirmée."
      could_not_get_email_from_facebook: "Impossible de récupérer l'adresse email depuis Facebook et impossible de créer un compte sans adresse email."
      facebook_email_unconfirmed: "L'adresse email '%{email}' liée à votre compte Facebook est déjà utilisée mais n'a pas encore été confirmée. Veuillez confirmer cette adresse email avant de vous connecter avec Facebook."
      create_new_listing: "Créer une autre annonce"
      create_one_here: "en créer un ici"
      email_confirmation_sent_to_new_address: "Un email de confirmation est envoyé à la nouvelle adresse."
      email_not_found: "L'email que vous avez fourni est introuvable dans la base de données de %{service_name}."
      error_with_session: "Erreur avec la session."
      feedback_considered_spam: "Le commentaire n'a pas pu être enregistré en raison de sa mise en forme. Essayez à nouveau ou utilisez le forum de discussion."
      feedback_not_saved: "Le commentaire n'a pas pu être envoyé."
      feedback_saved: "Merci pour votre message! Nous vous répondrons dès que possible."
      feedback_sent_to: "Avis envoyé à %{target_person}."
      feedback_skipped: "Pas d'avis donné"
      invitation_cannot_be_sent: "L' (les) invitation(s) n'a (n'ont) pas pu être envoyée(s)"
      invitation_limit_reached: "Vous avez essayé d'envoyer trop d'invitations. La limite journalière a été atteinte."
      invitation_sent: "L' (les) invitation(s) a (ont) été envoyée(s)"
      inviting_new_users_is_not_allowed_in_this_community: "Inviter de nouveaux utilisateurs n'est pas autorisé."
      login_again: "Veuillez vous reconnecter de nouveau."
      login_failed: "La connexion a échoué. Veuillez saisir vos identifiants."
      account_creation_successful: "Bienvenue sur %{service_name}, %{person_name} !"
      account_deleted: "Votre compte a été supprimé."
      login_successful: "Bienvenue, %{person_name} !"
      logout_successful: "Vous avez été déconnecté de %{service_name}. A bientôt !"
      news_item_created: "Article créé"
      news_item_creation_failed: "Erreur lors de la création de l'article"
      news_item_update_failed: "Erreur lors de la mise à jour de l'article"
      news_item_updated: "Article mis à jour"
      news_item_deleted: "Article supprimé"
      offer_accepted: "Offre acceptée"
      offer_confirmed: "Offre réalisée"
      offer_closed: "Offre close"
      listing_created_successfully: "Annonce créée avec succès. %{new_listing_link}."
      offer_rejected: "Offre refusée"
      offer_canceled: "Offre annulée"
      listing_updated_successfully: "Annonce mise à jour avec succès"
      listing_updated_availability_management_enabled: "Annonce mise à jour avec succès. Gestion des disponibilités activée."
      listing_updated_availability_management_disabled: "Annonce mise à jour avec succès. Gestion des disponibilités désactivée."
      only_kassi_administrators_can_access_this_area: "Seule l'équipe %{service_name} peuvent accéder à ces pages"
      only_listing_author_can_close_a_listing: "Seul l'auteur de l'annonce peut la clore"
      only_listing_author_can_edit_a_listing: "Seul l'annonce de liste peut la modifier"
      payment_successful: "Paiement réussi"
      payment_canceled: "Paiement annulé"
      error_in_payment: "Erreur lors du paiement. Si vous n'avez pas terminé le paiement, essayez de nouveau. Si vous l'aviez terminé, merci de nous contacter."
      cannot_receive_payment: "L'autre partie ne peut recevoir le paiement à cause d'une erreur. Veuillez contacter l'équipe %{service_name} pour en savoir plus"
      payment_waiting_for_later_accomplishment: "Quand vous aurez payé, nous le signalerons au vendeur et vous recevrez une facture par email"
      password_recovery_sent: "Les instructions pour réinitialiser votre mot de passe ont été envoyées à votre adresse email."
      person_activated: "Utilisateur activé"
      person_deactivated: "Utilisateur désactivé"
      person_updated_successfully: "Informations mises à jour"
      poll_answered: "Sondage completé"
      poll_could_not_be_answered: "Impossible de répondre au sondage"
      poll_created: "Sondage créé"
      poll_creation_failed: "Erreur lors de la création du sondage"
      poll_update_failed: "Erreur lors de la mise à jour du sondage"
      poll_updated: "Sondage mis à jour"
      poll_deleted: "Sondage supprimé"
      read_more: "En savoir plus !"
      registration_considered_spam: "L'inscription n'a pas fonctionné, veuillez nous contacter depuis le menu en précisant le message \"email2 error\"."
      reply_cannot_be_empty: "Vous ne pouvez pas envoyer un message vide"
      reply_sent: "Message envoyé avec succès"
      request_accepted: "Demande acceptée"
      request_confirmed: "Commande réalisée"
      request_rejected: "Demande refusée"
      request_canceled: "Commande annulée"
      message_sent: "Message envoyé"
      message_not_sent: "L'envoi du message a échoué. Veuillez essayer de nouveau."
      this_content_is_not_available_in_this_community: "Ce contenu n'est pas accessible."
      unknown_error: "Erreur inconnue. S'il vous plait, contactez-nous pour nous envoyer plus de détails sur ce qu'il s'est passé."
      update_error: "Une erreur s'est produite lors de la réactualisation de vos informations, veuillez essayer de nouveau"
      you_are_not_allowed_to_give_feedback_on_this_transaction: "Vous n'êtes pas autorisé à donner un avis sur cet événement"
      you_are_not_authorized_to_do_this: "Vous n'êtes pas autorisé à faire ceci"
      you_are_not_authorized_to_view_this_content: "Vous n'êtes pas autorisé à voir ce contenu"
      listing_closed: "Cette annonce est close"
      send_instructions: "Vous allez recevoir un email vous expliquant comment ré-initialiser votre mot de passe dans quelques minutes."
      you_cannot_reply_to_a_closed_offer: "Vous ne pouvez pas répondre à une offre close"
      you_cannot_send_message_to_yourself: "Vous ne pouvez pas vous envoyer un message à vous-même"
      you_followed_listing: "Vous suivez désormais cette annonce"
      you_have_already_given_feedback_about_this_event: "Vous avez déjà donné un avis sur cet événement"
      you_are_now_member: "Bienvenue sur %{service_name} !"
      you_are_already_member: "Vous êtes déjà membre de %{service_name}. Bienvenue de nouveau !"
      you_must_log_in_to_create_new_listing: "Vous devez vous connecter à %{service_name} pour créer une nouvelle annonce. Si vous n'avez pas encore de compte vous pouvez %{sign_up_link}."
      additional_email_confirmed_dashboard: "Votre adresse email est confirmée."
      you_must_log_in_to_give_feedback: "Vous devez vous connecter pour donner un avis"
      you_must_log_in_to_invite_new_users: "Vous devez vous connecter pour pouvoir inviter de nouveaux utilisateurs sur %{service_name}"
      you_must_log_in_to_send_a_comment: "Vous devez vous connecter pour déposer un nouveau commentaire"
      you_must_log_in_to_send_a_message: "Vous devez vous connecter à %{service_name} pour envoyer un message à un autre utilisateur."
      you_must_log_in_to_do_a_transaction: "Vous devez vous connecter à %{service_name} pour réaliser une transaction."
      you_must_log_in_to_view_this_content: "Vous devez vous connecter pour voir ce contenu"
      you_must_log_in_to_view_this_page: "Vous devez vous connecter pour voir cette page"
      you_must_log_in_to_view_your_inbox: "Vous devez vous connecter à %{service_name} pour consulter votre messagerie."
      you_must_log_in_to_view_your_settings: "Vous devez vous connecter à %{service_name} pour afficher vos paramètres."
      you_must_log_in_to_add_news_item: "Vous devez vous connecter à %{service_name} pour ajouter un nouvel article."
      you_must_log_in_to_change_profile_settings: "Vous devez vous connecter à %{service_name} pour modifier les paramètres de profil."
      you_must_log_in_to_accept_or_reject: "Vous devez vous connecter pour accepter ou refuser la transaction"
      you_must_log_in_to_confirm_or_cancel: "Vous devez vous connecter pour annuler ou confirmer la transaction"
      you_need_to_confirm_your_account_first: "Vous devez d'abord confirmer votre email."
      you_must_fill_all_the_fields: "Vous devez compléter tous les champs"
      you_unfollowed_listing: "Vous ne suivez plus cette annonce"
      joining_community_failed: "Rejoindre cette place de marché a échoué."
      can_not_delete_email: "Vous ne pouvez pas supprimer cette adresse email"
      user_does_not_have_email_to_delete: "Vous n'avez pas l'adresse email que vous essayez de supprimer"
      email_deleted: "Email supprimé"
      listing_author_payment_details_missing: "Veuillez contacter l'auteur de l'annonce via le bouton 'Contact' ci-dessous. Il doit mettre à jour ses informations de paiement pour en recevoir."
      images_are_processing: "Nous traitons vos images. Donnez nous une ou deux minutes et elle seront visibles."
      maintenance_mode:
        zero: "Le site va maintenant être rendu inaccessible pour maintenance"
        one: "Le site sera inaccessible pour maintenance dans %{count} minute"
        other: "Le site sera inaccessible pour maintenance dans %{count} minutes"
      automatically_logged_out_please_sign_in: "Vous avez été déconnecté automatiquement. Veuillez vous connecter de nouveau."
    settings:
      account: Compte
      notifications: Notifications
      profile: "Info du profil"
      settings: Paramètres
      paypal_payments: "Paiements PayPal"
      stripe_payments: "Paiement Stripe"
      payments: Paiements
  listings:
    bubble_listing_not_visible:
      listing_not_visible: "Vous n'avez pas la permission de consulter cette annonce."
    comment:
      wrote: "a écrit"
      send_private_message: "Envoyer un message à %{person}"
      delete: Supprimer
      are_you_sure: "Voulez-vous vraiment supprimer ce commentaire ?"
    comment_form:
      ask_a_question: "Ajoutez un commentaire ou posez une question pour demander des détails. Tous les autres utilisateurs pourront voir votre commentaire."
      log_in: "vous connecter"
      send_comment: "Envoyer un commentaire"
      to_send_a_comment: "pour envoyer un nouveau commentaire."
      write_comment: "Ecrire un nouveau commentaire :"
      you_cannot_send_a_new_comment_because_listing_is_closed: "Vous ne pouvez pas déposer de nouveau commentaire car cette annonce est close."
      you_must: "Vous devez"
      subscribe_to_comments: "Me prévenir des nouveaux commentaires et mises à jour"
    edit:
      edit_listing: "Editer l'annonce"
    edit_links:
      close_listing: "Clore l'annonce"
      edit_listing: "Editer l'annonce"
      reopen_listing: "Ré-ouvrir l'annonce"
      move_to_top: "Remonter en tête de liste"
      show_in_updates_email: "Afficher dans la prochaine newsletter"
      show_in_updates_email_loading: Chargement...
      show_in_updates_email_error: "Impossible de se connecter au serveur. Veuillez essayer de nouveau après avoir rafraîchi la page."
      show_in_updates_email_success: "Cette annonce sera diffusée dans le prochain email d'actualité, automatiquement envoyé aux utilisateurs"
    map:
      open_in_google_maps: "Ouvrir dans Google Maps"
    error:
      something_went_wrong: "Quelque chose s'est mal passé, code d'erreur : %{error_code}"
      something_went_wrong_plain: "Quelque chose s'est mal passé"
      create_failed_to_connect_to_booking_service: "La création de l'annonce a échoué : impossible de se connecter au service de réservation. Veuillez essayer de nouveau."
      update_failed_to_connect_to_booking_service: "La mise à jour de l'annonce a échoué : impossible de se connecter au service de réservation. Veuillez essayer de nouveau."
    follow_links:
      follow: "Recevoir les nouveaux commentaires par email."
      unfollow: "Ne pas recevoir les nouveaux commentaires par email."
    form:
      custom_field_partials:
        dropdown:
          select_one___: Choisir...
      departure_time:
        at: A
        departure_time: "Heure de départ"
      departure_time_radio_buttons:
        repeated: "Récurrent (préciser les dates dans 'description détaillée')"
      description:
        detailed_description: "Description détaillée"
        youtube_info: "Si votre description contient des liens YouTube, les vidéos seront affichées sous la description."
      destination:
        destination: "Lieu d'arrivée"
      form_content:
        favor: service
        housing: lieu
        item: objet
        offer_something: "Proposer quelque chose"
        request_something: "Demander quelque chose"
        rideshare: covoiturage
        i_want_to_offer: "Je souhaite proposer..."
        i_want_to_request: "J'ai besoin de..."
      googlemap:
        googlemap_copy: "Extrémités depuis plan"
        googlemap_description: Plan
        googlemap_updatemap: "Mettre à jour le plan"
      images:
        image: Image
        best_result: "Pour un résultat idéal, ajoutez des images au format JPEG, GIF ou PNG, de dimensions %{width} par %{height} pixels."
        no_file_selected: "Aucun fichier sélectionné"
        remove_image: "Supprimer l'image"
        select_file: "Choisir une image"
        add_more: "+ En ajouter plus"
        removing: Suppression...
        processing: Traitement...
        loading_image: Chargement...
        image_uploading_in_progress: "Envoi de l'image en cours..."
        processing_takes_a_while: "Toutes les images ont bien été envoyées ! Leur traitement va prendre quelques instants mais vous pouvez publier l'annonce et continuer sans crainte."
        this_may_take_a_while: "cela ne prend qu'un instant"
        percentage_loaded: "%{percentage} %"
        uploading_failed: "Erreur lors de l'envoi d'image"
        image_processing_failed: "Échec du traitement de l'image"
        file_too_large: "Le fichier est trop volumineux"
        accepted_formats: "L'image doit être un fichier au format GIF, JPG ou PNG."
        images_not_uploaded_confirm: "Toutes les images ne sont pas encore envoyées. Voulez-vous vraiment continuer ?"
      location:
        location: Lieu
      price:
        price: Prix
        per: par
        per_day: "par jour"
        mass: "unité, kg, l, m²..."
        time: "heure, jour, mois..."
        long_time: "semaine, mois..."
        after_service_fee_you_will_get: "Après les frais de service de %{service_name} et du prestataire de paiement vous recevrez %{sum_with_currency}"
        no_service_fee_you_will_get_paypal_text: "%{paypal_fee_info_link} seront déduits du montant."
        no_service_fee_you_will_get_payment_text: "%{payment_fee_info_link} seront déduits du montant."
        after_service_fee_you_will_get_payment_text: "Lorsque quelqu'un passera commande, les frais de service de %{service_name} (%{sum_with_currency}) et %{payment_fee_info_link} seront déduits du montant."
        after_service_fee_you_will_get_paypal_text: "Lorsque quelqu'un passera commande, les frais de service de %{service_name} (%{sum_with_currency}) et %{paypal_fee_info_link} seront déduits du montant."
        after_service_fee_you_will_get_stripe_text: "Lorsque quelqu'un passera commande, les frais de service de %{service_name} (%{sum_with_currency}) seront déduits du montant."
        payment_fee_info_link_text: "des frais de transaction"
        paypal_fee_info_link_text: "les frais de transaction PayPal"
        delivery: Livraison
        shipping: Envoi
        shipping_price: "Frais de livraison"
        shipping_price_additional: "Eléments supplémentaires"
        pickup: Retrait
      origin:
        location: Lieu
        origin: "Lieu de départ"
      send_button:
        save_listing: "Publier l'annonce"
      share_type:
        select: Selectionner
        borrow: Emprunt
        buy: Achat
        give_away: Don
        lend: Prêt
        offer_type: "Type d'offre"
        receive: "Usage gratuit"
        rent: Location
        rent_out: Location
        request_type: "Type de demande"
        sell: Vente
        share_for_free: "Partage gratuit"
        accept_for_free: "Usage gratuit"
        trade: Échange
      tag_list:
        comma_separate: "(séparés par une virgule)"
        tags: Tags
      title:
        listing_title: "Titre de l'annonce"
      valid_until:
        valid_until: "Date d'expiration"
      valid_until_radio_buttons:
        for_the_time_being: "Pas de date d'expiration"
      privacy:
        privacy: Visibilité
        private: "Privée (visible uniquement par les utilisateurs connectés)"
        public: "Publique (visible même par les utilisateurs non connectés)"
    help_texts:
      help_share_type_title: "Type d'offre ou de demande"
      help_tags_title: Tags
      help_valid_until_title: "Date d'expiration"
    index:
      all_categories: "Toutes les catégories"
      all_offer_types: "Tout type d'offres"
      all_request_types: "Tout type de demandes"
      category: Catégorie
      did_not_found_what_you_were_looking_for: "Vous n'avez pas trouvé ce que vous cherchiez ?"
      favors: Services
      housing: Lieux
      items: Objets
      list_view: "Vue en liste"
      listings: Listes
      map_view: "Afficher le plan"
      offer_something: "Proposez le !"
      offer_type: "Type d'offre"
      offers: Offres
      request_something: "Demandez quelque chose !"
      request_type: "Type de demande"
      requests: Demandes
      rideshare: Covoiturage
      you_have_something_others_do_not: "Vous avez quelque chose à offrir ?"
      feed_title: "%{listing_type} sur %{service_name} %{optional_category}"
    left_panel_link:
      borrows: Emprunt
      buys: Achat
      favors: Services
      give_aways: Don
      housings: Lieux
      items: Objets
      lends: Prêt
      receives: "A accepter gratuitement"
      rent_outs: Location
      rents: Location
      rideshares: Covoiturage
      sells: Vente
      share_for_frees: "Partage gratuit"
      accept_for_frees: "Usage gratuit"
      trades: Échange
    listing_actions:
      booking_from: Du
      booking_to: Au
      how_paypal_works: "Comment fonctionne PayPal"
      payment_help: "Aide à propos du paiement"
      unable_load_availability: "Impossible de charger les informations de disponibilités. Veuillez essayer de nouveau dans quelques instants."
    new:
      listing: annonce
      selected_category: "Catégorie : %{category}"
      selected_subcategory: "Sous-catégorie : %{subcategory}"
      selected_transaction_type: "Type d'annonce : %{transaction_type}"
      select_category: "Choisir une catégorie"
      select_subcategory: "Sélectionner une sous-catégorie"
      select_transaction_type: "Sélectionner le type d'annonce"
      you_need_to_fill_payout_details_before_accepting: "Vous devez compléter les détails de paiements avant de pouvoir déposer une annonce. Allez aux %{payment_settings_link} pour compléter les détails."
      contact_admin_link_text: "contacter l'équipe %{service_name}"
      community_not_configured_for_payments: "%{service_name} n'a pas encore été configuré pour les paiements, vous ne pouvez donc pas déposer d'annonce pour le moment. Veuillez %{contact_admin_link} pour en savoir plus."
      payment_settings_link: "paramètres de paiement"
      community_not_configured_for_payments_admin: "%{service_name} n'a pas encore été configuré pour les paiements, vous ne pouvez donc pas déposer d'annonce pour le moment. Rendez-vous dans les %{payment_settings_link} pour y compléter les informations de paiements."
    quantity:
      hour: "Nombre d'heures : "
      day: "Nombre de jours : "
      night: "Nombre de nuits : "
      week: "Nombre de semaines : "
      month: "Nombre de mois : "
      custom: "Quantité : "
    quantity_placeholder: Quantité
    please_comment: "Faire un commentaire"
    reply_link:
      listing_closed: "L'annonce est close"
    show:
      add_your_phone_number: "Ajouter votre numéro de téléphone"
      add_profile_picture: "Ajoutez une photo de profil"
      comments: Commentaires
      contact_by_phone: "Contacter par téléphone : "
      contact: Contacter
      favor_offer: "Offre de service "
      favor_request: "Demande de service "
      inquiry: Information
      item_offer_trade: "Offre d'échange "
      item_request_trade: "Demande d'échange "
      no_description: "Cette annonce n'a pas de description"
      no_image: "Aucune image"
      no_reviews: "Aucun avis reçu"
      offer: "Offre "
      listing_created: Créée
      open_until: "Valide jusqu'au %{date}"
      feedback: Remarque
      qr_code: "QR code"
      request: Demande
      rideshare_offer: "Offre de covoiturage"
      rideshare_request: "Demande de covoiturage "
      send_private_message: "Envoyer un message"
      tags: Tags
      time: fois
      times: fois
      times_viewed: Vu
      processing_uploaded_image: "(Traitement de l'image envoyée...)"
      listing_created_at: "Annonce créée"
      price:
        per_quantity_unit: "par %{quantity_unit}"
        per_day: "par jour"
      delivery: Livraison
      shipping: "Envoi (+%{price})"
      shipping_no_price: Envoi
      shipping_price_additional: "Envoi (+%{price}, éléments supplémentaires : +%{shipping_price_additional})"
      pickup: Retrait
      pickup_no_price: Retrait
      youtube_video_player: "lecteur vidéo YouTube"
    unit_types:
      piece: unité
      hour: heure
      day: jour
      night: nuit
      week: semaine
      month: mois
    verification_required:
      verification_required: "Vérification nécessaire"
  listing_conversations:
    preauthorize:
      dates_not_available: "Les dates choisies ne sont pas disponibles"
      error_in_checking_availability: "Impossible de vérifier la disponibilité des dates sélectionnés"
      details: Détails
      by: "%{listing} par %{author}"
      payment: Paiement
      exp: "Exp : "
      you_will_be_charged: "Vous ne serez prélevé que si %{author} accepte la transaction. %{author} doit accepter la transaction sous %{expiration_period} jours. Si %{author} refuse ou ne répond pas, aucun prélèvement ne sera effectué."
      day: jour
      days: jours
      night: nuit
      nights: nuits
      invalid_parameters: "Valeurs non correctes pour une nouvelle transaction"
    transaction_agreement_checkbox:
      read_more: Lire.
    stripe_payment:
      payment: Paiement
      pay_with_card: "Payer par carte bancaire"
      address: "Adresse de livraison"
      address_country: "Pays *"
      address_name: "Nom et prénom *"
      address_city: "Ville *"
      address_state: "Etat *"
      address_street1: "Adresse *"
      address_street2: "Adresse (suite)"
      address_postal_code: "Code postal"
  mapview:
    index:
      all_categories: "Toutes les catégories"
      all_offer_types: "Tout type d'offre"
      all_request_types: "Tout type de demande"
      category: Catégorie
      did_not_found_what_you_were_looking_for: "Vous n'avez pas trouvé ce que vous cherchiez ?"
      favors: Services
      housing: Lieux
      items: Objets
      list_view: "Vue en liste"
      map_view: Plan
      offer_something: "Parlez-en à d'autres !"
      offer_type: "Type d'offre"
      offers: Offres
      request_something: "Demander quelque chose !"
      request_type: "Type de demande"
      requests: Demandes
      rideshare: Covoiturage
      you_have_something_others_do_not: "Vous avez quelque chose à offrir ?"
    please_comment: Commentaire
  mercury:
    content_too_long: "Le contenu ajouté est trop long."
  okl:
    member_id: "Member id"
    member_id_or_email: "Identifiant ou email"
  paypal_accounts:
    payout_info_title: "Recevoir des paiements"
    paypal_account_email_connected: "<del>Connecter votre compte PayPal</del> Connecté !"
    payout_info_paypal: "%{service_name} utilise PayPal comme solution de paiement. Un %{create_paypal_account_link} est nécessaire pour recevoir des paiements pour vos annonces et il doit être connecté à %{service_name}."
    paypal_billing_agreement_made: "<del>Autoriser %{service_name} à prélever des frais de service sur chaque transaction.</del> Autorisé !"
    commission_permission_needed: "Vous devez également autoriser %{service_name} à prélever des frais de service."
    create_paypal_account_link_text: "compte PayPal"
    connected_account: "Le compte PayPal '%{email}' est désormais connecté."
    paypal_receive_funds_info_label_australia_only: "Votre compte PayPal doit permettre de recevoir des paiements. Cela peut nécessiter un compte Premier ou Business."
    paypal_receive_funds_info_label: "Votre compte PayPal doit permettre la réception de paiements. Cela nécessite un compte Business."
    paypal_receive_funds_info_australia_only: "Si vous voyez une erreur en essayant de connecter votre compte à %{service_name}, soit %{upgrade_paypal_account_link} ou (si vous êtes un particulier), créer un nouveau compte Premier. Ces deux types de comptes sont entièrement gratuits."
    paypal_receive_funds_info: "Si vous voyez une erreur en essayant de connecter votre compte à %{service_name}, %{upgrade_paypal_account_link}. C'est simple et gratuit. Si vous êtes un particulier, PayPal recommande d'utiliser votre nom comme nom Business ou Entreprise."
    upgrade_paypal_account_link_text: "connectez vous et surclassez votre compte PayPal en un compte Business"
    admin_account_not_connected: "Utiliser le système de paiement de %{service_name} pour recevoir des paiements est impossible tant que celui-ci n'a pas été activé. Veuillez %{contact_admin_link} pour en savoir plus."
    contact_admin_link_text: "contacter l'équipe %{service_name}"
    you_are_ready_to_accept_payments: "Vous pouvez désormais recevoir des paiements !"
    commission: "%{commission} %"
    not_now: "Ne pas connecter de compte PayPal pour le moment"
    new:
      payout_info_you_need_to_connect: "Pour accepter les paiements vous devez connecter votre compte PayPal à %{service_name}."
      payout_info_text: "Pour connecter votre compte, veuillez suivre ces étapes."
      contact_admin_link_text: "contacter l'équipe %{service_name}"
      admin_account_not_connected: "Connecter votre compte PayPal n'est pas encore possible car %{service_name} n'a pas activé le système de paiement. Veuillez %{contact_admin_link} pour en savoir plus."
      paypal_account_email: "Connecter votre compte PayPal"
      paypal_account_email_placeholder: "Votre adresse email PayPal"
      paypal_account_email_info_text: "Si vous n'avez pas de compte PayPal, vous pouvez en créer un en %{create_paypal_account}. Si vous obtenez un message d'erreur en connectant votre compte PayPal, surclassez le en un compte Business. Surclasser un compte est simple et gratuit. Si vous êtes un particulier, vous pouvez utiliser votre nom et prénom comme \"Nom de société\". Pour surclasser votre compte, %{upgrade_paypal_account} et cherchez le lien de surclassement."
      create_paypal_account: "cliquant ici"
      upgrade_paypal_account: "connectez-vous à votre compte PayPal"
      paypal_account_billing_agreement: "Autoriser %{service_name} à prélever des frais de service"
      follow_steps: "Suivez les étapes ci-dessous pour pouvoir recevoir des paiements : "
      connect_paypal_account_title: "Connecter votre compte PayPal"
      connect_paypal_account_title_with_step: "Etape %{current_step}/%{total_steps} : connecter votre compte PayPal"
      connect_paypal_account_instructions: "Cliquez sur le bouton ci-dessous pour vous connecter à PayPal et lier votre compte PayPal avec %{service_name}."
      connect_paypal_account: "Connecter votre compte PayPal"
      paypal_account_billing_agreement_with_step: "Etape %{current_step}/%{total_steps} : autoriser les frais de service"
      paypal_account_billing_agreement_info_both: "Après avoir réalisé une vente sur %{service_name}, des frais (%{commission_from_seller} du montant total, hors frais de livraison, frais minimaux de %{minimum_commission}) seront prélevés sur votre compte PayPal. Vous devez autoriser ceci pour recevoir des paiements sur %{service_name}. Ces frais n'incluent pas %{paypal_info_link}."
      paypal_account_billing_agreement_info_fixed: "Après avoir réalisé une vente sur %{service_name}, des frais de %{minimum_commission} seront prélevés sur votre compte PayPal. Vous devez autoriser ceci pour recevoir des paiements sur %{service_name}. Ces frais n'incluent pas %{paypal_info_link}."
      paypal_account_billing_agreement_info_relative: "Après avoir réalisé une vente sur %{service_name}, des frais (%{commission_from_seller} du montant total, hors frais de livraison) seront prélevés sur votre compte PayPal. Vous devez autoriser ceci pour recevoir des paiements sur %{service_name}. Ces frais n'incluent pas %{paypal_info_link}."
      paypal_account_billing_agreement_info_none: "%{service_name} ne prélève actuellement aucun frais de service. Si les frais de service sont activés, vous devrez autoriser %{service_name} à prélever des frais de services pour recevoir des paiements. Ces frais n'incluent pas %{paypal_info_link}."
      paypal_info_link_text: "les frais de transaction PayPal"
      billing_agreement_description: "Autoriser %{service_name} à prélever des frais de service."
      billing_agreement: Autoriser
      permissions_not_granted: "Les autorisations pour se connecter à votre compte PayPal n'ont pas été permises."
      could_not_fetch_redirect_url: "L'url de redirection n'a pas pu être récupérée pour vous connecter à PayPal"
      paypal_not_enabled: "Les paiements PayPal ne sont pas activés."
      billing_agreement_canceled: "L'accord de facturation a été annulé"
      billing_agreement_not_accepted: "Vous n'avez pas accepté l'accord de facturation sur PayPal"
      billing_agreement_wrong_account: "Les comptes PayPal ne correspondent pas. Veuillez utiliser le même compte PayPal que celui utilisé lors de la première étape."
      something_went_wrong: "Quelque chose s'est mal passé. Veuillez essayer de nouveau. Si le problème persiste, veuillez contacter l'équipe %{service_name}."
      account_not_verified: "Vous n'avez pas vérifié votre compte PayPal. Vous devez vous connecter sur paypal.com et vérifier votre compte avant de pouvoir poursuivre."
      account_restricted: "Votre compte PayPal est restreint et ne peut être connecté. Veuillez vous connecter sur paypal.com pour en savoir plus ou contactez le support PayPal pour résoudre le problème."
    paypal_account_connected_title: "Compte PayPal connecté"
    paypal_account_connected: "Le compte PayPal <%{email}> a été connecté à %{service_name}."
    change_account: "Changer de compte PayPal"
    missing: "Vous avez des annonces actives mais votre compte PayPal n'est pas encore configuré pour recevoir des paiements. Veuillez connecter votre compte PayPal depuis vos %{settings_link} et y autoriser %{service_name} à prélever une commission."
    from_your_payment_settings_link_text: "paramètres de paiement"
    redirect_message: "Redirection vers PayPal. Si rien ne se produit, veuillez cliquer %{redirect_link}."
    redirect_link_text: ici
    paypal_account_all_set_up: "Bravo, tout est configuré correctement !"
    can_receive_payments: "Vous pouvez désormais recevoir des paiements pour vos annonces."
    paypal_account_connected_summary: "Compte PayPal <%{email}> connecté avec succès"
    paypal_permission_granted_summary: "Frais de service autorisés"
  paypal:
    pay_with_paypal: "Procéder au paiement"
    checkout_with: "Paiement avec"
    or_pay_with_paypal: ou
    checkout_with_paypal: "Payer avec PayPal"
    cancel_succesful: "Paiement PayPal correctement annulé"
    transaction:
      commission_payment_name: "Paiement des frais de service pour %{listing_title}"
      commission_payment_description: "La place de marché %{service_name} a prélevé ces frais de service sur une transaction de %{listing_title}"
    wait_while_loading: "Merci de patienter."
    chatting_with_paypal: "Nous échangeons avec PayPal."
  people:
    edit_links:
      activate: Activer
      deactivate: Désactiver
    help_texts:
      feedback_description_title: Avis
      help_invitation_code_title: "Il vous faut une invitation pour participer"
      terms_title: "Conditions d'utilisation de %{service_name}"
      invite_only_help_text: "Choisissez cette option si vous souhaitez que les nouveaux membres ne puissent rejoindre la place de marché que s'ils ont été invités par un utilisateur déjà membre."
      invite_only_help_text_title: "Sur invitation"
    inactive_notification:
      this_person_is_not_active_in_kassi: "Cet utilisateur n'est plus actif sur %{service_name}"
      inactive_description: "Cet utilisateur a arrêté d'utiliser %{service_name}. Vous ne pouvez plus le contacter, l'évaluer ni commenter ses annonces."
    new:
      create_new_account: "Créer un compte"
      email: "Adresse email"
      email_is_in_use: "L'adresse email que vous avez saisi est déjà utilisée."
      email_is_in_use_or_not_allowed: "Cette adresse email n'est pas autorisée ou est déjà utilisée. Si vous n'arrivez pas à vous connecter, contactez-nous."
      email_not_allowed: "Cette email n'est pas autorisé sur %{service_name}. Veuillez utiliser une adresse autorisée. Si vous n'arrivez toujours pas à vous connecter, contactez-nous."
      invalid_username_or_email: "Ce nom d'utilisateur ou cette adresse email sont invalides ou déjà utilisé"
      email_restriction_instructions:
        one: "L'accès à %{service_name} est limité. Pour en être membre, vous devez avoir une adresse email du type %{allowed_emails}."
        other: "L'accès à %{service_name} est limité. Pour en être membre, vous devez avoir une adresse email autorisée."
      family_name: Nom
      given_name: Prénom
      i_accept_the: "J'accepte les"
      invalid_invitation_code: "Le code d'invitation n'est pas valide."
      invitation_code: "Code d'invitation"
      not_required: ", pas demandé"
      notification_is_mandatory: "Vous devez choisir au moins une adresse email pour recevoir les notifications. Si vous ne souhaitez pas recevoir d'emails de %{service_name}, vérifiez vos paramètres de notifications."
      password_again: "Confirmer le mot de passe"
      show_my_name_to_others: "Montrer mon nom complet aux autres utilisateurs de %{service_name}"
      sign_up: "Créer un nouveau compte sur %{service_name}"
      terms: "conditions d'utilisation"
      username_is_in_use: "Ce nom d'utilisateur est déjà utilisé."
      username_is_invalid: "Nom d'utilisateur incorrect. Les caractères autorisés sont les lettres, les chiffres et le tiret bas ('_')."
      visible_only_to_you: "visible uniquement par vous et l'équipe %{service_name}"
      visible_to_everybody: "visible à tout le monde"
      create_account_with_facebook: "S'inscrire avec Facebook"
      OR: OU
      signup_with_email: "S'inscrire avec un email"
    profile_feedback:
      grade: "note :"
      and_gave_following_feedback: "et a donné l'avis suivant"
    profile_listings:
      show_also_closed: "Voir également les offres et demandes closes"
      show_only_open: "Voir uniquement les offres et demandes en cours"
      no_image: "Aucune image"
    show:
      contact: "Contacter %{person}"
      about_me: "A propos de moi : "
      add_description: "Partagez quelque chose à propos de vous"
      add_location: "Ajoutez une adresse"
      add_phone_number: "Ajoutez un numéro de téléphone"
      address: "Adresse : "
      as_expected: "Correspondait à mes attentes"
      edit_profile_info: "Modifier votre profil"
      exceeded_expectations: "Dépassait mes attentes"
      positive: positif
      hide_description: Réduire
      less_than_expected: "Ne correspondait pas à mes attentes"
      phone_number: "Numéro de téléphone : "
      show_all_feedback: "Montrer tous les avis"
      show_all_testimonials: "Montrer tous les avis"
      show_full_description: "Voir la suite..."
      slightly_better_than_expected: "Dépassait mes attentes"
      slightly_less_than_expected: "Ne correspondait pas à mes attentes"
      what_are_these: "Qu'est-ce que c'est ?"
      review: "avis reçu"
      reviews: "avis reçus"
      listing: annonce
      listings: annonces
      open_listing: "annonce en ligne"
      open_listings: "annonces en ligne"
      no_listings: "Pas d'annonces"
      no_open_listings: "Aucune annonce en ligne"
      no_reviews: "Aucun avis"
      show_all_listings: "Voir toutes les annonces"
      show_all_open_listings: "Voir toutes les annonces en ligne"
      show_all_reviews: "Voir tous les avis"
    followed_people:
      you_follow_plural: "Vous suivez %{count} personnes"
      you_follow_singular: "Vous suivez %{count} personne"
      they_follow_plural: "%{count} personnes suivies"
      they_follow_singular: "%{count} personne suivie"
      show_all_followed_people: "Afficher toutes les personnes suivies"
      no_followed_people: "Aucune personne suivie"
    follow_button:
      following: Suivi(e)
      follow: Suivre
      unfollow: "Ne plus suivre"
  sessions:
    new:
      create_new_account: "Créer un nouveau compte"
      i_forgot_my_password: "Identifiant ou mot de passe oublié"
      login: Connexion
      login_to_kassi: "Connexion à %{service_name}"
      connect_your_facebook_to_kassi: "Lier votre compte Facebook à %{service_name}"
      facebook_account: "Compte Facebook :"
      log_in_to_link_account: "Si vous avez déjà un compte %{service_name}, connectez vous pour le lier à votre compte Facebook."
      you_can_also_create_new_account: "Si vous n'avez pas de compte sur %{service_name}, %{accont_creation_link} pour en créer un à partir de votre compte Facebook."
      account_creation_link_text: "cliquez ici"
      cancle_facebook_connect: "Si vous ne voulez pas lier ce compte, vous pouvez %{cancel_link}."
      facebook_cancel_link_text: annuler
      log_in_with_your_facebook_account: "Se connecter avec Facebook"
      or_sign_up_with_your_username: "...ou avec votre nom d'utilisateur et votre mot de passe : "
      we_will_not_post_without_asking_you: "Nous ne publierons jamais sur Facebook sans votre permission."
    password_forgotten:
      email: Email
      password_recovery_instructions: "Entrez votre adresse email afin de recevoir votre nom d'utilisateur et réinitialiser votre mot de passe."
      request_new_password: "Recevoir un nouveau mot de passe"
      change_your_password: "Changer votre mot de passe"
    confirmation_pending:
      welcome_to_kassi: "Bienvenue sur %{service_name} !"
      check_your_email: "Vérifiez votre messagerie"
      resend_confirmation_instructions: "Renvoyer les instructions de confirmation"
      your_current_email_is: "Votre email est : %{email}."
      change_email: Modifier
      confirm_your_email: "Veuillez confirmer votre email"
      account_confirmation_instructions: "Vous allez bientôt recevoir un email contenant un lien que vous devrez suivre pour confirmer votre adresse email. N'oubliez pas de vérifier votre dossier \"Spam\" ou \"Indésirables\" ! Dès que vous l'aurez confirmée, vous pourrez rejoindre %{service_name}."
      account_confirmation_instructions_title_admin: "Confirmez votre adresse email"
      before_full_access_you_need_to_confirm_email: "Avant que nous vous donnions un accès complet à votre place de marché, il n'y a plus qu'une petite chose à faire : confirmer votre adresse email."
      before_confirmation_only_access_admin_dashboard: "Avant la confirmation vous ne pouvez accéder qu'au %{admin_dashboard_link}."
      admin_dashboard_link_text: "panneau d'administration"
      account_confirmation_instructions_admin: "Vous devriez avoir reçu un email à %{email_address} contenant un lien de confirmation. Si vous le ne voyez pas, vérifiez votre dossier spam ou cliquez sur le bouton ci-dessous pour l'envoyer de nouveau. Une fois arrivée, ouvrez le lien qu'il contient pour confirmer votre adresse, après quoi vous aurez un accès complet à votre place de marché. Si vous avez besoin d'aide, n'hésitez pas à %{support_link}."
      contact_support_link_text: "contacter le support Sharetribe"
  settings:
    account:
      change: Changer
      confirm_new_password: "Confirmez votre nouveau mot de passe"
      delete_account: "Supprimer le compte"
      delete_account_button: "Supprimer définitivement mon compte"
      delete_account_confirmation_popup: "Voulez-vous vraiment supprimer votre compte et en perdre toutes ses données ? La suppression d'un compte est irréversible."
      email_addresses: "Adresses email"
      new_email: "Nouvelle adresse email"
      delete_personal_information: "Si vous supprimez votre compte, vos informations personnelles (nom, numéro de téléphone, adresse, email, photo de profil, etc...) seront supprimées définitivement et ne pourront être récupérées. Toutes les annonces que vous avez créées seront supprimées du site. Vous ne pourrez pas réactiver votre compte."
      delete_information_others_involved: "Les informations impliquant d'autres membres (conversations avec d'autres personnes, transactions que vous avez réalisées, avis que vous avez donné à d'autres, etc...) ne sont pas supprimés quand vous supprimez votre compte. Cependant, votre nom n'apparaîtra pas à côté de ces informations."
      unfinished_transactions: "Votre compte ne peut être supprimé car vous avez des transactions en cours. Veuillez terminer vos transactions avant de supprimer votre compte."
      new_password: "Votre nouveau mot de passe"
      save: Sauvegarder
      these_fields_are_shown_only_to_you: "Le nom d'utilisateur apparaît dans votre profil sauf si vous avez communiqué votre nom. Il n'y a que vous qui voyez les autres informations."
      email_already_confirmed: "Votre adresse email est déjà confirmée."
      email:
        address_title: Adresse
        remove_title: Supprimer
        remove_confirmation: "Voulez-vous vraiment supprimer cette adresse email ?"
        receive_notifications_title_desktop: "Recevoir les notifications"
        receive_notifications_title_mobile: "Recevoir les notifications"
        receive_notifications_new_title_mobile: "Recevoir les notifications"
        add_new_with_plus: "+ Ajouter une adresse email"
        add_new_cancel: Annuler
        confirmation_title_mobile: "Confirmation :"
        confirmation_title_desktop: Confirmation
        confirmation_resend: Renvoyer
        status_confirmed: Confirmé
        status_pending: "En attente"
    notifications:
      email_from_admins: "J'accepte de recevoir occasionnellement des messages des administrateurs"
      i_want_to_get_email_notification_when: "Je souhaite recevoir un email de notification lorsque..."
      newsletters: "Emails de la part des administrateurs"
      community_updates: Newsletters
      email_about_confirm_reminders: "...j'ai oublié de confirmer une commande comme réalisée"
      email_about_new_comments_to_own_listing: "...quelqu'un dépose un commentaire sur une de mes offres ou de mes demandes"
      email_about_new_messages: "...quelqu'un m'envoie un message"
      email_about_new_received_testimonials: "...quelqu'un me donne un avis"
      email_about_testimonial_reminders: "...j'ai oublié de donner mon avis sur un événement"
      email_daily_community_updates: "Recevoir un email <b>chaque jour</b> s'il y a des nouvelles annonces"
      email_weekly_community_updates: "Recevoir un email <b>chaque semaine</b> s'il y a des nouvelles annonces"
      do_not_email_community_updates: "Ne pas recevoir d'emails même s'il y a de nouvelles annonces"
      email_when_conversation_accepted: "...quelqu'un accepte une de mes offres ou de mes demandes"
      email_when_conversation_rejected: "...quelqu'un refuse une de mes offres ou de mes demandes"
      email_about_completed_transactions: "...quelqu'un marque ma commande comme réalisée"
      email_about_new_payments: "...je reçois un nouveau paiement"
      email_about_new_listings_by_followed_people: "...quelqu'un que je suis publie une nouvelle annonce"
      unsubscribe_succesful: "Désinscription réussie"
      unsubscribe_info_text: "Vous ne recevrez plus ces emails. Vous pouvez %{settings_link} pour choisir quels genres d'emails vous souhaitez recevoir de %{service_name}, ou bien retourner sur la %{homepage_link}."
      settings_link: "gérer vos paramètres"
      homepage_link: "page d'accueil"
      unsubscribe_unsuccesful: "Erreur lors de la désinscription"
      unsuccessful_unsubscribe_info_text: "Le lien de désinscription a expiré. Veuillez vous connecter pour gérer vos paramètres de notifications."
    profile:
      about_you: "A propos de vous"
      city: Ville
      family_name: Nom
      given_name: Prénom
      first_name_with_initial: "(seule la première lettre est visible par les autres utilisateurs)"
      first_name_only: "(non visible par les autres utilisateurs)"
      display_name: "Nom d'affichage"
      display_name_description: "Si vous êtes une entreprise, vous pouvez utiliser son nom comme nom d'affichage. Le nom d'affichage sera visible par les autres utilisateurs à la place de votre nom et prénom."
      location_description: "Vous pouvez entrer votre adresse ou simplement une ville ou un code postal. Il est également utile de préciser votre pays lorsque vous entrez votre adresse. Exemples : \"10117 Berlin, Allemagne\" ou \"2000 Sand Hill Road, CA, USA\"."
      phone_number: "Numéro de téléphone"
      profile_picture: "Photo de profil"
      postal_code: "Code postal"
      profile_page: "sur votre page de profil"
      profilemap: Plan
      street_address: Adresse
      these_fields_are_shown_in_your: "Cette information sera visible par tous les utilisateurs de %{service_name}"
      visible_to_everybody: "visible à tout le monde"
      visible_to_registered_users: "(visible par les utilisateurs connectés)"
      default_in_listing: "(utilisée par défaut lors de la création d'une nouvelle annonce)"
      invisible: "(non visible par les autres utilisateurs)"
      image_is_processing: "C'est presque prêt ! Nous sommes en train de traiter votre photo de profil. Elle sera visible dans une ou deux minutes."
    save_information: "Sauvegarder les informations"
  shipping_address:
    shipping_address: "Adresse de livraison"
  tag_cloud:
    tag_used:
      with_tag: "Avec tag"
      without_tag: "Sans tag"
  terms:
    show:
      accept_terms: "Accepter les conditions d'utilisation de %{service_name}"
      here: ici
      i_accept_new_terms: "J'accepte les nouvelles conditions"
      i_accept_terms: "J'accepte les conditions"
      terms: "conditions d'utilisation de %{service_name}"
      terms_have_changed: "Les conditions d'utilisation ont changé"
      you_can_view_the_new_terms: "Vous pouvez voir les nouvelles conditions"
      you_need_to_accept: "Bienvenue sur %{service_name} ! Cela semble être la première fois que vous utilisez ce service. Avant de commencer, vous devez accepter les"
      you_need_to_accept_new_terms: "Les conditions d'utilisation de %{service_name} ont changé. Vous devez accepter les nouvelles conditions afin de continuer à utiliser %{service_name}. L'objectif des nouvelles conditions est de rendre possible l'existence du service une fois le projet de recherche terminé."
  testimonials:
    index:
      all_testimonials: "Tous les avis"
      feedback_altogether: "Tous les avis : "
      loading_more_testimonials: "Chargement de plus de commentaires"
      no_testimonials: "Pas d'avis reçu."
    new:
      as_expected: "Correspondait à mes attentes"
      exceeded_expectations: "Dépassait complètement mes attentes"
      give_feedback_to: "Donner un avis sur %{person}"
      grade: "Quel est votre sentiment général ?"
      less_than_expected: "Ne correspondait pas à mes attentes"
      send_feedback: "Envoyer l'avis"
      slightly_better_than_expected: "Dépassait partiellement mes attentes"
      slightly_less_than_expected: "Ne correspondait pas tout à fait à mes attentes"
      textual_feedback: "Comment les choses se sont elles déroulées ?"
      this_will_be_shown_in_profile: "L'avis que vous donnez sera visible par les autres utilisateurs dans le profil de %{person}. Cela permet de savoir si %{person} est une personne de confiance."
      positive: Positif
      negative: Négatif
      default_textual_feedback: "Tout s'est bien passé, merci !"
    testimonial:
      about_listing: "à propos de l'annonce"
  date:
    formats:
      long_with_abbr_day_name: "%a %d %b %Y"
  datepicker:
    days:
      sunday: Dimanche
      monday: Lundi
      tuesday: Mardi
      wednesday: Mercredi
      thursday: Jeudi
      friday: Vendredi
      saturday: Samedi
    days_short:
      sunday: Dim
      monday: Lun
      tuesday: Mar
      wednesday: Mer
      thursday: Jeu
      friday: Ven
      saturday: Sam
    days_min:
      sunday: D
      monday: L
      tuesday: Ma
      wednesday: Me
      thursday: J
      friday: V
      saturday: S
    months:
      january: Janvier
      february: Février
      march: Mars
      april: Avril
      may: Mai
      june: Juin
      july: Juillet
      august: Août
      september: Septembre
      october: Octobre
      november: Novembre
      december: Décembre
    months_short:
      january: Jan
      february: Fév
      march: Mar
      april: Avr
      may: Mai
      june: Jui
      july: Jul
      august: Aou
      september: Sep
      october: Oct
      november: Nov
      december: Déc
    today: Aujourd'hui
    clear: Effacer
    format: dd/mm/yyyy
  time:
    formats:
      short: "%e. %b %Y heure %H:%M"
      shorter: "%e. %b h %H:%M"
      short_date: "%e %b %Y"
  timestamps:
    day_ago: "il y a %{count} jour"
    days_ago: "il y a %{count} jours"
    hour_ago: "il y a %{count} heure"
    hours_ago: "il y a %{count} heures"
    minute_ago: "il y a %{count} minute"
    minutes_ago: "il y a %{count} minutes"
    month_ago: "il y a %{count} mois"
    months_ago: "il y a %{count} mois"
    seconds_ago: "il y a %{count} secondes"
    year_ago: "il y a %{count} an"
    years_ago: "il y a %{count} ans"
    days_since:
      one: hier
      other: "%{count} jours"
    time_to:
      seconds:
        one: "%{count} seconde"
        other: "%{count} secondes"
      minutes:
        one: "%{count} minute"
        other: "%{count} minutes"
      hours:
        one: "%{count} heure"
        other: "%{count} heures"
      days:
        one: "%{count} jour"
        other: "%{count} jours"
  transactions:
    initiate:
      booked_days: "Jours réservés : "
      booked_nights: "Nuits réservées :"
      booked_days_label:
        one: "Jour réservé : "
        other: "Jours réservés : "
      booked_nights_label:
        one: "Nuit réservée : "
        other: "Nuits réservées : "
      price_per_day: "Prix par jour : "
      price_per_night: "Prix par nuit :"
      quantity: "Quantité : "
      subtotal: "Sous-total : "
      shipping-price: "Frais de livraison : "
      stripe-fee: "Frais de service Stripe (estimation) :"
    price_per_quantity: "Prix par %{unit_type} : "
    price: "Prix : "
    quantity: "Qantité : %{quantity}"
    unit_price: "Prix unitaire : %{unit_price}"
    total: "Total : "
    total_to_pay: "Montant total :"
  unit:
    day: jour
    days: jours
  web:
    listings:
      errors:
        availability:
          something_went_wrong: "Nous ne sommes pas en mesure d'afficher les informations de disponibilités. Essayez de recharger la page."
          saving_failed: "Nous ne sommes pas en mesure de sauvegarder les changements de disponibilités. Essayez de recharger la page."
      pricing_units:
        piece: unité
        hour: heure
        day: jour
        night: nuit
        week: semaine
        month: mois
      edit_availability_header: Disponibilité
      save_and_close_availability_editing: "Sauvegarder et fermer"
      confirm_discarding_unsaved_availability_changes_explanation: "Vous avez des modifications non sauvegardées pour vos informations de disponibilités. Si vous continuez, ces changements seront perdus."
      confirm_discarding_unsaved_availability_changes_question: "Etes-vous sûr de vouloir annuler vos modifications ?"
      edit_listing_availability: "Editer la disponibilité de l'annonce"
    no_listings:
      sorry: "Désolé, aucune annonce n'a pu être trouvée avec vos critères de recherche."
      try_other_search_terms: "Essayez peut-être avec d'autres termes ?"
    listing_card:
      add_picture: "Ajouter une image"
      no_picture: "Aucune image"
    search:
      page: Page
      page_of_pages: "sur %{total_number_of_pages}"
    topbar:
      menu: Menu
      more: Plus
      search_placeholder: Rechercher...
      search_location_placeholder: "Où ?"
      user: Utilisateur
      inbox: Messagerie
      profile: Profil
      manage_listings: "Gérer les annonces"
      settings: Paramètres
      logout: Déconnexion
      login: "Se connecter"
      signup: S'inscrire
      admin_dashboard: "Panneau d'administration"
      language: Langue
    utils:
      km: km
      mi: mi
    branding:
      powered_by: "%{service_name} est propulsé par la plate-forme de places de marché %{sharetribe_link}."
      create_own: "Voulez-vous créer votre propre place de marché en ligne, comme %{service_name} ? %{learn_more}."
      learn_more: "Découvrez-en plus"
  will_paginate:
    models:
      person:
        zero: utilisateur
        one: utilisateur
        other: utilisateurs
      transaction:
        zero: transaction
        one: transaction
        other: transactions
    previous_label: "&#8592; Précédent"
    next_label: "Suivant &#8594;"
    page_gap: "&hellip;"
    page_entries_info:
      single_page:
        zero: "Aucun(e) %{model} trouvé(e)"
        one: "Affichage de 1 %{model}"
        other: "Affichage des %{count} %{model}"
      single_page_html:
        zero: "Aucun(e) %{model} trouvé(e)"
        one: "Affichage de <b>1</b> %{model}"
        other: "Affichage des <b>%{count}</b> %{model}"
      multi_page: "Affichage des %{model} %{from} - %{to} sur un total de %{count}"
      multi_page_html: "Affichage des %{model} <b>%{from}&nbsp;-&nbsp;%{to}</b> sur un total de <b>%{count}</b>"
    person:
      community_members_entries_info:
<<<<<<< HEAD
        multi_page: "Affichage des %{model} %{from} - %{to} des %{accepted_count} %{accepted_model} et %{banned_count} %{banned_model} banni"
        multi_page_html: ~
=======
>>>>>>> 42ecec67
        single_page:
          zero: "Aucun %{model} trouvé"
          one: "Affichage de %{accepted_count} %{accepted_model} confirmé et de %{banned_count} %{banned_model} banni"
          other: "Affichage de %{accepted_count} %{accepted_model} confirmés et de %{banned_count} %{banned_model} bannis"
        single_page_html:
          zero: "Aucun %{model} trouvé"
          one: "Affichage de <b>%{accepted_count}</b> %{accepted_model} confirmé et de %{banned_count} %{banned_model} banni"
          other: "Affichage de <b>%{accepted_count}</b> %{accepted_model} confirmés et de %{banned_count} %{banned_model} bannis"
<<<<<<< HEAD
=======
        multi_page: "Affichage des %{model} %{from} - %{to} des %{accepted_count} %{accepted_model} et %{banned_count} %{banned_model} banni"
        multi_page_html: "Affichage des %{model} <b>%{from} - %{to}</b> des <b>%{accepted_count}</b> %{accepted_model} et %{banned_count} %{banned_model} banni"
>>>>>>> 42ecec67
  stripe_accounts:
    admin_account_not_connected: "Utiliser le système de paiement de %{service_name} pour recevoir des paiements est impossible tant que celui-ci n'a pas été activé. Veuillez %{contact_admin_link} pour en savoir plus."
    contact_admin_link_text: "contacter l'équipe %{service_name}"
    you_are_ready_to_accept_payments: "Vous pouvez désormais recevoir des paiements !"
    commission: "%{commission} %"
    pay_with_stripe: "Payer avec Stripe avec %{card}"
    add_and_pay: "Confirmer le paiement"
    card_not_stored: "Votre paiement est sécurisé et géré par Stripe. %{service_name} ne collecte pas votre numéro de carte bancaire."
    missing_payment: "Vous avez des annonces actives mais votre compte n'est pas encore configuré pour recevoir des paiements. Veuillez configurer vos paramètres de paiements depuis vos %{settings_link}."
    stripe_bank_connected: "Détails du compte en banque correctement configurés !"
    stripe_can_accept: "Vous êtes désormais prêt à recevoir votre argent sur votre compte en banque"
    stripe_credit_card: "Carte bancaire"
    paypal: PayPal
    paypal_connected: "Compte PayPal connecté avec succès"
    paypal_can_accept: "Vous êtes désormais prêt à recevoir votre argent sur votre compte PayPal"
    paypal_connected_give_permission: "Pour terminer la configuration et recevoir des paiements sur votre compte PayPal <%{email}>, veuillez autoriser le prélèvement de frais de service."
    form_new:
      need_info: "Nous avons besoin de quelques informations pour pouvoir vous transférer votre argent."
      select_country: "Choisir un pays..."
      legal_name: Nom
      country: Pays
      birth_date: "Date de naissance"
      ssn_last_4: "Derniers 4 chiffres SSN"
      personal_id_number: "Numéro d'identifiant personnel"
      address_country: Pays
      address_state: Etat
      address_city: Ville
      address_postal_code: "Code postal"
      address_line1: Adresse
      tos_link: "En ajoutant vos détails de paiement vous acceptez le %{stripe_link}."
      tos_link_title: "Stripe Connected Account Agreement"
      save_details: "Sauvegarder les informations"
      edit: "Editer les informations"
      cancel: Annuler
    form_bank:
      bank_account_number: "Numéro de compte en banque"
      bank_routing_number: "Numéro de routing"
      bank_routing_1: "Code banque"
      bank_routing_2: "Code branche"
      bank_currency: "Devise du compte en banque"
      messages:
        account_number: "Numéro de compte"
        routing_number: "Numéro de routing"
        bank_code: "Numéro de compte"
        branch_code: "Code branche"
        transit_number: "Numéro de transit"
        institution_number: "Numéro d'institution"
        format_varies_by_bank: "Le format varie selon la banque"
        bsb: BSB
        error_message: "Format invalide"
        clearing_code: "Code de clearing"
        sort_code: "Code de tri"
        must_match: "doit être au format :"
        a_dash: "un tiret"
        digits: chiffres
        digits_or_chars: "chiffres ou caractères A-Z"
    form_verification:
      personal_id_number: "Numéro d'identification personel"
      document: "Document de vérification"
      send_verification: "Envoyer la vérification"
      need_verification: "Vérification supplémentaire nécessaire"
    form_pin:
      social_insurance_number: "Numéro d'Assurance Sociale (NAS)"
      social_security_number: "Numéro de Sécurité Sociale (SSN)"
      hong_kong_identity_card: "Numéro de carte d'identité de Hong Kong (HKID)"
      singapore_identity_card: "National Registration Identity Card (NRIC) ou Foreign Identification Number (FIN)"
      messages:
        social_insurance_number: "doit être un Numéro d'Assurance Sociale (NAS) valide"
  payment_settings:
    title: "Préférences de paiement"
    bank_account: "Compte en banque"
    paypal: PayPal
    bank_account_details: "Pour recevoir les paiements sur votre compte en banque, vous devez fournir vos informations bancaires. Vos clients pourront payer par carte bancaire."
    add_bank_details: "Ajouter les informations bancaires"
    can_accept_stripe_and_paypal: "Vous pouvez recevoir vos paiements sur votre compte bancaire ou votre compte PayPal."
    to_accept_paypal: "Pour recevoir les paiements sur votre compte PayPal, vous devez connecter votre compte PayPal. Vos clients pourront payer avec PayPal."
    connect_paypal: "Connecter le compte PayPal"
    wrong_setup: "Quelque chose n'est pas correct dans la configuration du système de paiements de cette place de marché: \"The platform has not been registered\". Veuillez contacter l'équipe pour leur signaler qu'ils doivent \"register the platform\" dans leur compte Stripe."
    invalid_bank_account_number: "Veuillez vérifier que les informations sur compte en banque sont bien définies et correspondent à votre pays."
    invalid_postal_code: "Code postal invalide pour le pays %{country}"<|MERGE_RESOLUTION|>--- conflicted
+++ resolved
@@ -2331,11 +2331,6 @@
       multi_page_html: "Affichage des %{model} <b>%{from}&nbsp;-&nbsp;%{to}</b> sur un total de <b>%{count}</b>"
     person:
       community_members_entries_info:
-<<<<<<< HEAD
-        multi_page: "Affichage des %{model} %{from} - %{to} des %{accepted_count} %{accepted_model} et %{banned_count} %{banned_model} banni"
-        multi_page_html: ~
-=======
->>>>>>> 42ecec67
         single_page:
           zero: "Aucun %{model} trouvé"
           one: "Affichage de %{accepted_count} %{accepted_model} confirmé et de %{banned_count} %{banned_model} banni"
@@ -2344,11 +2339,8 @@
           zero: "Aucun %{model} trouvé"
           one: "Affichage de <b>%{accepted_count}</b> %{accepted_model} confirmé et de %{banned_count} %{banned_model} banni"
           other: "Affichage de <b>%{accepted_count}</b> %{accepted_model} confirmés et de %{banned_count} %{banned_model} bannis"
-<<<<<<< HEAD
-=======
         multi_page: "Affichage des %{model} %{from} - %{to} des %{accepted_count} %{accepted_model} et %{banned_count} %{banned_model} banni"
         multi_page_html: "Affichage des %{model} <b>%{from} - %{to}</b> des <b>%{accepted_count}</b> %{accepted_model} et %{banned_count} %{banned_model} banni"
->>>>>>> 42ecec67
   stripe_accounts:
     admin_account_not_connected: "Utiliser le système de paiement de %{service_name} pour recevoir des paiements est impossible tant que celui-ci n'a pas été activé. Veuillez %{contact_admin_link} pour en savoir plus."
     contact_admin_link_text: "contacter l'équipe %{service_name}"
