lv:
  number:
    currency:
      format:
        separator: ~
        delimiter: ~
        format: ~
  admin:
    categories:
      edit:
        edit_listing_category: "Rediģēt kategoriju '%{category}'"
      index:
        listing_categories: "Sludinājumu kategorijas"
        create_a_new_category: "+ Izveidot jaunu kategoriju"
        remove_category_confirmation: "Vai tiešām vēlaties dzēst kategoriju '%{category_name}'?"
        saving_order: "Saglabā kategoriju secību"
        save_order_successful: "Kategoriju secība veiksmīgi saglabāta"
        save_order_error: ~
      new:
        new_listing_category: "Jauna sludinājuma kategorija"
      form:
        category_name:
          category_title: "Kategorijas nosaukums"
        category_parent:
          category_parent: "Vadošā kategorija"
          no_parent: "Nav vadošā kategorija"
        category_transaction_types:
          transaction_types: ~
          transaction_types_description: ~
          select_all: "Izvēlēties visu"
          clear_all: "Iztīrīt visu"
        buttons:
          save: Saglabāt
          cancel: Atcelt
      remove:
        remove_category: "Dzēst kategoriju"
        remove_category_name: "Dzēst kategoriju '%{category_name}'"
        warning_remove_effects: "Brīdinājums! Kategorijas '%{category_name}' dzēšanai būs šādas sekas:"
        select_new_category: "Izvēlieties jaunu kategoriju, uz kuru tiks pārvietoti augstāk redzamie sludinājumi:"
        buttons:
          remove: Dzēst
          cancel: Atcelt
        warning_listing_will_be_moved:
          one: "Šajā kategorijā ir %{count} sludinājums. Tas tiks pārvietots uz izvēlēto kategoriju."
          other: "Šajā kategorijā ir %{count} sludinājumi. Tie tiks pārvietots uz izvēlēto kategoriju."
        warning_subcategory_will_be_removed:
          one: "Kategorijā ir %{count} apakškategorija. Tā tiks dzēsta."
          other: "Kategorijā ir %{count} apakškategorijas. Tās tiks dzēstas."
        warning_with_subcategories_listing_will_be_moved:
          one: "Kategorijā un apakškategorijās ir %{count} sludinājums. Tas tiks pārvietots uz izvēlēto kategoriju."
          other: "Kategorijā un apakškategorijās ir %{count} sludinājumi. Tie tiks pārvietoti uz izvēlēto kategoriju."
        warning_with_subcategories_custom_field_will_be_moved:
          one: "Kategorijā un apakškategorijās ir %{count} pielāgots lauks. Tas tiks pārvietots uz izvēlēto kategoriju."
          other: "Kategorijā un apakškategorijās ir %{count} pielāgoti lauki. Tie tiks pārvietoti uz izvēlēto kategoriju."
    communities:
      edit_details:
        community_details: ~
        community_look_and_feel: Dizains
        edit_community: "Kopējais apraksts"
        enabled_languages: ~
        enabled_languages_description: ~
        default_language: ~
        language_selection_disabled: ~
        community_name: ~
        edit_community_name_description: ~
        community_slogan: ~
        edit_community_slogan_description: ~
        community_description: ~
        edit_community_description_description: ~
        community_search_placeholder: "Meklēt palīdzības tekstu"
        edit_community_search_placeholder_description: ~
        private_community_homepage_content: ~
        edit_private_community_homepage_content_description: ~
        update_information: "Saglabāt iestatījumus"
        invite_people: ~
        edit_signup_info: "Reģistrēšanās informācija"
        edit_signup_info_description: "Šis ir informācijas teksts, kuru var parādīt lietotājiem reģistrēšanās lapā. Tur Jūs varat dot lietotājiem norādījumus par reģistrēšanos vietnē, informāciju par to, kā saņemt uzaicinājumu utt. Standartā šeit nav norādījumi."
        edit_info: "Rediģēt informāciju"
        see_how_it_looks_like: "Apskatiet, kā tas izskatās"
        verification_to_post_listings_info_content: "Informācijas teksts neapstiprinātiem lietotājiem"
        verification_to_post_listings_info_content_description: ~
        verification_to_post_listings_info_content_default: ~
        contact_admin_link_text: ~
        save: ~
        transaction_agreement: ~
        transaction_agreement_checkbox: ~
        transaction_agreement_checkbox_header: ~
        transaction_agreement_checkbox_label_description: ~
        transaction_agreement_text_header: ~
        transaction_agreement_description: ~
      edit_look_and_feel:
        edit_community_look_and_feel: ~
        community_logo: Logo
        community_logo_icon: ~
        community_cover_photo: "Noformējuma fotogrāfija"
        small_community_cover_photo: ~
        favicon: ~
        favicon_info_text: ~
        community_custom_color1: "Galvenā krāsa"
        community_slogan_color: ~
        community_slogan_color_instructions_text: ~
        community_description_color: ~
        community_description_color_instructions_text: ~
        new_listing_button_custom_color: ~
        logo_instructions_text_with_dimensions: ~
        logo_instructions_text_with_dimensions_no_placing: ~
        logo_icon_instructions_text_with_dimensions: ~
        logo_icon_instructions_text_with_dimensions_no_placing: ~
        cover_photo_visibility: ~
        cover_photo_instructions_text_with_dimensions: "Fotoattēls tiks mainīts uz %{width}x%{height} pikseļu lielumu un garāki attēli tiks pārgriezti uz pusēm. %{see_how_it_looks_like}"
        small_cover_photo_visibility: ~
        small_cover_photo_instructions_text_with_dimensions: ~
        main_content_width: ~
        custom_color1_instructions_text: ~
        new_listing_button_instructions_text: ~
        default_browse_view: ~
        default_browse_view_instructions_text: ~
        grid: ~
        list: ~
        map: ~
        name_display_type: ~
        name_display_type_instructions_text: ~
        full_name: ~
        first_name_with_initial: ~
        first_name_only: ~
        invalid_color_code: "Krāsas kodam jāsatur 6 ciparus vai burtus A-F, piemēram, D96E21"
        custom_head_script: ~
        custom_head_script_instructions_text: ~
        current_image: ~
      edit_text_instructions:
        edit_text_instructions: ~
      edit_welcome_email:
        welcome_email_content: "Sveiciena e-pasta saturs"
        welcome_email_content_description: ~
        edit_message: "Rediģēt ziņu"
        send_test_message: "Nosūtīt testa ziņu"
      outgoing_email:
        title: ~
        info: ~
        read_more: ~
        sender_address: ~
        sender_address_default: ~
        need_to_change: ~
        contact_support_link_text: ~
        set_sender_address: ~
        sender_name_label: ~
        sender_name_placeholder: ~
        sender_email_label: ~
        sender_email_placeholder: ~
        amazon_ses_notification: ~
        this_is_how_it_will_look: ~
        send_verification_button: ~
        change_sender_email: "Mainīt sūtītāja e-pastu"
        successfully_saved: ~
        successfully_saved_name: "Sūtītāja vārds veiksmīgi atjaunināts."
        set_sender_name: "Mainīt sūtītāja vārdu"
        change_sender_name: "Mainīt sūtītāja vārdu"
        change_sender_prompt: "%{change_name_link} vai %{change_email_link}"
        status: ~
        status_verified: ~
        status_error: ~
        status_requested: ~
        status_expired: ~
        status_resent: ~
        resend_link: ~
        invalid_email_error: ~
        invalid_email_domain: ~
        invalid_email_domain_read_more_link: ~
        unknown_error: ~
        white_label_offer: ~
        upgrade_plan_link: ~
        verification_sent_from: ~
        follow_the_instructions: ~
      getting_started:
        getting_started: ~
      available_languages:
        en: ~
        en-AU: ~
        en-GB: ~
        fr: ~
        fr-CA: ~
        es: ~
        es-ES: ~
        pt-PT: ~
        pt-BR: ~
        nb: ~
        sv: ~
        da-DK: ~
        fi: ~
        ru: ~
        de: ~
        el: ~
        nl: ~
        tr-TR: ~
        zh: ~
        ja: ~
        it: ~
      settings:
        settings: Iestatījumi
        general: Galvenais
        access: ~
        join_with_invite_only: ~
        users_can_invite_new_users: ~
        private: ~
        require_verification_to_post_listings: ~
        search_preferences: "Meklēšanas izvēle"
        default_search_type: "Meklēšanas veids: %{select_search_type}"
        keyword_search: "Meklēšana pēc atslēgvārda"
        keyword_and_location_search: "Atslēgvārda un atrašanās vietas meklēšana"
        location_search: "Meklēšana pēc atrašanās vietas"
        select_distance_unit: ~
        km: ~
        miles: ~
        show_only_nearby: "Ar atrašanās vietas meklēšanu rādīt tikai tuvumā esošus piedāvājumus"
        listing_preferences: "Sludinājuma izvēle"
        transaction_preferences: ~
        show_listing_publishing_date: "Parādīt sludinājuma ievietošanas datumu sludinājuma lapā"
        show_category_in_listing_list: "Parādīt sludinājuma veidu pašā sludinājumā"
        listing_comments_in_use: "Atļaut lietotājiem komentēt sludinājumus (redzami pārējiem lietotājiem)"
        email_preferences: "E-pasta izvēle"
        automatic_newsletters: ~
        email_admins_about_new_members: ~
        google_analytics_key: ~
        twitter_handle: ~
        update_settings: ~
        automatically_confirmed_no_escrow: ~
        automatically_confirmed_no_escrow_stripe_info: ~
        automatic_newsletter_frequency: ~
        newsletter_daily: ~
        newsletter_weekly: ~
        delete_marketplace_title: ~
        type_marketplace_domain: ~
        type_marketplace_domain_placeholder: ~
        once_you_delete: ~
        are_you_sure: ~
        i_understand_button: ~
        last_community_updates: ~
        you_will_be_redirected_to: ~
        delete_this_marketplace: ~
        payment_preferences: ~
      manage_members:
        manage_members: ~
        email: E-pasts
        name: Vārds
        display_name: ~
        join_date: Pievienojies
        admin: ~
        posting_allowed: "Izvietošana atļauta"
        ban_user: ~
        saving_user_status: ~
        save_user_status_successful: ~
        export_all_as_csv: ~
        save_user_status_error: ~
        ban_user_confirmation: ~
        unban_user_confirmation: ~
        ban_me_error: ~
        search: Meklēt
        search_by_name_email: "Meklējiet vārdu, e-pastu vai parādāmo vārdu"
        reset_search: "Parādīt visu"
        for_search_terms: "no: %{terms}"
        this_makes_the_user_an_admin: ~
      new_layout:
        new_layout: ~
        description_roadmap_new: ~
        enabled_for_you: ~
        enabled_for_all: ~
        new_topbar: ~
        searchpage: "Jauna meklēšanas lapa (nepieciešama jauna augšējā josla)"
      social_media:
        social_media: ~
        twitter_handle: ~
        twitter_handle_info_text: ~
        twitter_handle_info_text_with_instructions: ~
        twitter_instructions_link_text: ~
        twitter_handle_placeholder: ~
        invalid_twitter_handle: ~
        facebook_connect: ~
        facebook_connect_info_text: ~
        facebook_connect_info_text_with_instructions: ~
        facebook_instructions_link_text: ~
        facebook_connect_id: ~
        invalid_facebook_connect_id: ~
        facebook_connect_secret: ~
        invalid_facebook_connect_secret: ~
        enable_facebook_login: ~
        save: ~
      analytics:
        analytics: ~
        google_analytics_key: ~
        google_analytics_key_info_text: ~
        google_analytics_key_info_text_with_instructions: ~
        google_analytics_instructions_link_text: ~
        sharetribe_analytics: ~
        sharetribe_analytics_info_text_with_instructions: ~
        sharetribe_analytics_instructions_link_text: ~
        end_user_analytics: ~
        save: ~
      menu_links:
        menu_links: ~
        save: ~
        add_menu_link: ~
        title_placeholder: ~
        url_placeholder: ~
        title: ~
        language: ~
        url: ~
        empty: ~
        max_number_of_links: ~
        all: ~
        max_number_of_links_info: ~
        about_page: ~
      topbar:
        topbar: ~
        new_listing_button_label: ~
        invalid_post_listing_button_label: ~
      transactions:
        export_all_as_csv: ~
        processing_export: ~
        transactions: ~
        headers:
          conversation: "Sarakstes temats"
          listing: Sludinājums
          status: Status
          sum: Summa
          started: Sākusies
          last_activity: "Jaunākās aktivitātes"
          initiated_by: ~
          other_party: ~
        status:
          conversation: ~
          free: ~
          pending: Gaida
          preauthorized: ~
          accepted: Apstiprināts
          rejected: Noraidīts
          paid: Apmaksāts
          confirmed: ~
          canceled: Atcelts
          initiated: "Gaida PayPal maksājumu"
          pending_ext: "Gaida PayPal maksājumu"
          none:
            free: ~
          paypal:
            free: ~
            pending: ~
            preauthorized: ~
            accepted: ~
            rejected: ~
            paid: ~
            confirmed: ~
            canceled: ~
            initiated: ~
            pending_ext: ~
          stripe:
            free: ~
            pending: ~
            preauthorized: ~
            accepted: ~
            rejected: ~
            paid: ~
            confirmed: ~
            canceled: ~
            initiated: ~
            pending_ext: ~
        not_available: ~
      conversations:
        conversations: ~
        headers:
          started_from: ~
          status: ~
          started: ~
          last_activity: ~
          initiated_by: ~
          other_party: ~
        participants: ~
        profile: ~
      testimonials:
        testimonials: Atsauksmes
        no_testimonials_found: ~
        displaying_xx_reviews: ~
        headers:
          transaction: Darījums
          author: Autors
          receiver: ~
          status: ~
          grade: ~
          note: ~
        status:
          waiting: ~
          skipped: ~
          published: ~
      listings:
        listings: ~
        headers:
          title: ~
          author: ~
          created: ~
          updated: ~
          category: ~
          status: ~
        open: ~
        closed: ~
      user_fields:
        user_fields: ~
    custom_fields:
      edit:
        edit_listing_field: "Rediģēt sludinājuma lauku '%{field_name}'"
      edit_price:
        description: ~
        edit_price_field: ~
        show_price_filter_homepage: "Rādīt cenu filtru sākuma lapā"
        price_min: ~
        price_max: ~
      edit_location:
        edit_location_field: ~
        this_field_is_required: ~
      edit_expiration:
        edit_expiration_field: ~
        enable: ~
      form:
        field_required:
          this_field_is_required: ~
          this_field_is_required_checkbox: ~
        search_filter:
          search_filter: ~
          date_cant_be_filtered: "Datuma laukam nav pieejams filtrs."
          text_cant_be_filtered: "Teksta laukam nav filtrs. Galvenā teksta meklēšana notiek meklējot no teksta laukiem."
      index:
        listing_fields: ~
        listing_fields_help: ~
        add_new_field: "Pievienot jaunu lauku:"
        remove_field_confirmation: "Vai tiešām vēlaties dzēst lauku '%{field_name}'?"
        cancel: Atcelt
        save: Saglabāt
        field_title: "Lauka nosaukums"
        field_type: "Lauka veids"
        categories: ~
        select_all: ~
        clear_all: ~
        options: ~
        add_option: "+ Pievienot iespēju"
        saving_order: "Saglabāt lauku secību"
        save_order_successful: "Lauku secība veiksmīgi saglabāta"
        save_order_error: ~
        select_one: "Izvēlieties lauka veidu..."
        continue: Turpināt
        minimum_value: Minimums
        maximum_value: Maksimums
        allow_decimals: "Atļaut decimāldaļās"
      new:
        new_listing_field: "Jauns sludinājuma lauks"
      field_types:
        text: ~
        number: ~
        dropdown: "Nomest lejā"
        checkbox_group: ~
        date: ~
        file: ~
        location: ~
    person_custom_fields:
      saving_failed: ~
      index:
        user_fields: ~
        field_title: ~
        field_type: ~
        add_new_field: ~
        save: ~
        cancel: ~
        minimum_value: ~
        maximum_value: ~
        allow_decimals: ~
        add_option: ~
      new:
        new_user_field: ~
      form:
        field_required:
          this_field_is_required: ~
          this_field_is_required_checkbox: ~
          this_field_is_public: ~
      edit:
        edit_user_field: ~
    emails:
      new:
        send_email_to_members: ~
        send_email_to_members_title: ~
        send_email: Nosūtīt
        send_email_or: ~
        send_test_email: ~
        test_sent: ~
        send_email_article_title: ~
        send_email_article_text: ~
        recipients:
          title: ~
          options:
            all_users: ~
            with_listing: ~
            with_listing_no_payment: ~
            with_payment_no_listing: ~
            no_listing_no_payment: ~
        email_subject: "E-pasta virsraksts"
        email_content: "E-pasta saturs"
        email_content_placeholder: ~
        email_language: "E-pasta saņēmēju valoda"
        any_language: "Jebkāda valoda"
        message_will_be_sent_only_to_people_with_this_language: ~
        email_sent: Nosūtīts
        to_improve_email_deliverability: ~
        email_subject_text: ~
        firstname_cannot_be_removed: ~
        hello_firstname: ~
        hello_firstname_text: ~
    left_hand_navigation:
      general: ~
      users_and_transactions: ~
      configure: ~
      emails_title: ~
      subscription: ~
      preview: ~
    listing_shapes:
      availability_title: ~
      read_more: ~
      read_more_availability_management: ~
      allow_providers_to_manage_availability: ~
      per_hour_availability: ~
      per_day_availability: ~
      per_night_availability: ~
      pricing_units_disabled_info: ~
      can_not_find_name: ~
      index:
        listing_shapes: ~
        description: ~
        read_more_about_order_types: ~
        add_new_shape: ~
        select_template: ~
        all_categories: ~
        no_categories: ~
        category_count: ~
        header:
          listing_shape_name: ~
          listing_shape_categories: ~
        order:
          saving_order: ~
          save_order_successful: ~
          save_order_error: ~
      templates:
        selling_products: ~
        renting_products: ~
        offering_services: ~
        giving_things_away: ~
        requesting: ~
        announcement: ~
        custom: ~
      new:
        create_listing_shape: ~
        create: ~
        cancel: ~
        create_success: ~
        create_failure: ~
      edit:
        edit_listing_shape: ~
        update: ~
        cancel: ~
        update_success: ~
        update_failure: ~
        delete: ~
        can_not_delete_last: ~
        can_not_delete_only_one_in_categories: ~
      listing_shape_name: ~
      listing_shape_name_placeholder: ~
      action_button_label: ~
      action_button_placeholder: ~
      successfully_closed: ~
      successfully_deleted: ~
      pricing_and_checkout_title: ~
      online_payments_label: ~
      shipping_label: ~
      price_label: ~
      units_title: ~
      units_desc: ~
      units:
        piece: ~
        hour: ~
        day: ~
        night: ~
        week: ~
        month: ~
      can_not_find: ~
      add_custom_unit: ~
      delete_custom_unit: ~
      custom_unit_form:
        title: ~
        label_heading: ~
        selector_label_heading: ~
        label_placeholder: ~
        selector_placeholder: ~
        per: ~
        unit_type:
          heading: ~
          quantity_label: ~
          time_label: ~
    paypal_accounts:
      marketplace_paypal_integration: "Maksājuma sistēmas izvēle"
      preferences_updated: ~
      contact_support_link_text: "sazinieties ar atbalsta dienestu"
      integration_info_text: ~
      link_paypal_personal_account_label: ~
      link_paypal_personal_account: ~
      link_stripe_personal_account: ~
      link_paypal_and_stripe_personal_account: ~
      personal_payment_preferences_link_text: ~
      read_more_about_paypal: ~
      edit_payment_settings: ~
      supported_currencies_information_text: ~
      currency_change_warning_text: ~
      marketplace_currency_label: ~
      minimum_listing_price_label: ~
      transaction_fee_label: ~
      minimum_transaction_fee_label: ~
      save_settings: ~
      minimum_listing_price_below_tx_fee: ~
      minimum_listing_price_below_min: ~
    payment_preferences:
      title: ~
      general_settings: ~
      connect_a_payment_provider: ~
      contact_support: ~
      no_payments_link_text: ~
      your_country: ~
      you_cannot_use_online_payments: ~
      which_to_choose: ~
      you_can_use_stripe_or_paypal: ~
      you_can_use_stripe_only: ~
      read_more_stripe: ~
      you_can_use_paypal_only: ~
      read_more_paypal: ~
      read_more_about_paypal_and_stripe: ~
      general_settings_updated: ~
      transaction_fee_settings_updated: ~
      choose_popup_text: ~
      invalid_api_keys: ~
      missing_api_keys: ~
      stripe_verified: ~
      change_settings: ~
      configure_stripe: ~
      configure_paypal: ~
      transaction_fee_settings: ~
      transaction_fee_save: ~
      stripe_fee: ~
      stripe_fee_notice: ~
      fee_should_be_less_than_minimum_price: ~
      confirm_disable: ~
      stripe_connected:
        title: ~
        disable: "Atslēgt Stripe"
        disabled: "Stipe atslēgts"
        enable: "Pieslēgt Stripe atkārtoti"
      paypal_connected:
        title: ~
        disable: "Atslēgt PayPal"
        disabled: "PayPal atslēgts"
        enable: "Pieslēgt PayPal atkārtoti"
      cannot_enable_gateway: ~
      cannot_disable_gateway: ~
      stripe_form:
        add_your_api_keys: ~
        how_to_get_these: ~
        publishable_key_example: "Piemēram: %{api_publishable_key_example}"
        secret_key_example: "Piemēram: %{api_secret_key_example}"
        save_api_keys: ~
        invalid_secret: "Tā neizskatās pēc pareizās %{secret_key}"
        invalid_publishable: "Tā neizskatās pēc pareizās %{publishable_key}"
      index:
        header: ~
        info: ~
        active: ~
        gateway: ~
        process: ~
        commission: ~
        minimum_price: ~
        minimum_fee: ~
        api_verified: ~
        actions: ~
        payments_not_enabled: ~
    transaction_types:
      sell: Pārdot
      sell_w_online_payment: ~
      sell_wo_online_payment: ~
      rent: Iznomāt
      rent_w_online_payment: ~
      rent_wo_online_payment: ~
      give: Atdot
      lend: Aizdot
      swap: Samainīties
      service: Piedāvāt
      service_w_online_payment: ~
      service_wo_online_payment: ~
      request: Pieprasīt
      inquiry: ~
      share_for_free: "Dalīties bez maksas"
      default_action_button_labels:
        sell: Pirkt
        rent: Iznomāt
        request: Piedāvājums
        offer: Pieprasīt
        inquiry: Kontakti
  common:
    edit_page: "Rediģēt lapu"
    default_community_slogan: "Tirgošanās vietne"
    default_community_description: ~
    cancel: Atcelt
    fields_that_are_mandatory: "Laukus atzīmētus ar (*) ir jāaizpilda obligāti."
    or: vai
    password: Parole
    service_name: "%{service_name}"
    share_types:
      request: pieprasījums
      offer: piedāvājums
      borrow: aizņemas
      buy: pērk
      give_away: atdod
      lend: aizdod
      receive: "par brīvu"
      rent: īrē
      rent_out: "meklē īrniekus"
      sell: pārdod
      offer_to_swap: maiņa
      request_to_swap: maiņa
      share_for_free: "dalīties bez maksas"
      accept_for_free: "vēlas izmantot bez maksas"
    categories:
      item: Produkti
      favor: Servisi
      rideshare: "Braucamā dalīšana"
      housing: Platība
      tools: Rīki
      sports: Sports
      music: Mūzika
      books: "Grāmats un Žurnāli"
      games: "Spēles un Rotaļlietas"
      furniture: Mēbeles
      outdoors: "Kempings un brīvā daba"
      food: "Ēdieni un Virtuve"
      electronics: Elektropreces
      pets: "Mājdzīvnieki un dzīvnieki"
      film: Filmas
      clothes: "Apģērbi un aksesuāri"
      garden: Dārzs
      travel: Ceļojumi
      other: Citi
    username: "Lietotāja vārds"
    username_or_email: "E-pasts vai lietotāja vārds"
    what_is_this: "Kas tas ir?"
    removed_user: "Dzēsts lietotājs"
    payment_fee_info:
      title: "Komisija un maksājumu apstrādes maksa"
      stripe: Stripe
      paypal: PayPal
      info: "%{service_name} vietnē maksājumus apstrādā zemāk norādītie pakalpojumu sniedzēji. %{service_name} ieturēs komisijas maksu atkarībā no maksāujumu pakalpojuma sniedzēja. Maksājumu pakalpojumu sniedzēji arī var ieturēt komisijas maksu par saviem pakalpojumiem, kā aprakstīts zemāk."
    paypal_fee_info:
      title: "PayPal maksājumu apstrādes maksa"
      body_text: |-
          PayPal maksājumiem %{service_name} ietur komisijas maksu no %{paypal_commission}%. Minimālā darījuma komisija par darījumu ir %{minimum_transaction_fee}. PayPal komisija nav iekļauta šajā komisijā, tāpēc papildus %{service_name} komisijai, Jūs arī maksāsiet PayPal komisiju par katru darījumu. PayPal komisija ir robežās no 2% līdz 5% no kopējās pārdošanas cenas, atkarīga arī no Jūsu ikmēneša pārdošanas apjoma un pircēja dzīvesvietas valsts. Kopumā iekšzemes pirkumiem ir zemākas komisijas nekā starptautiskiem un lielāki ikmēneša pārdošanas apjomi dod Jums atlaidi komisijām.
          Precīzu komisiju apmēru Jūs varat redzēt ieejot savā PayPal kontā un ejot %{link_to_paypal}. Pēc katra pirkuma saņemsit kvīti ar precīzu komisijas maksu.
      body_text_accept: ~
      link_to_paypal_text: šeit
    stripe_fee_info:
      title: "Stripe maksājumu apstrādes komisijas maksa"
      body_text: ~
      link_to_stripe_text: šeit
  conversations:
    accept:
      details: "Pasūtījuma detaļas"
      order_by: ~
      accept_offer: "Pieņemt piedāvājumu"
      accept_request: "Pieņemt pieprasījumu"
      reject_offer: Vēlāk
      reject_request: Vēlāk
      close_listing: "Aizvērt sludinājumu %{listing_title_link}"
      update_later: "Atstāt sludinājumu atvērtu"
      optional_message: "Sistēmas vēstule"
      price_to_pay: "Kopā apmaksai"
      accept: Piekrist
      decline: Noraidīt
      quantity_label: "Daudzums:"
      sum_label: "Starpsumma:"
      service_fee_label: "Maksa par %{service_name}"
      you_will_get_label: "Jūs saņemsiet:"
      total_label: "Kopā:"
      total_value: "%{seller_gets}*"
      total_value_paypal: "%{seller_gets}*"
      total_value_stripe: "%{seller_gets}*"
      paypal_fee_info: "* Neietver <a id='%{fee_info_link_id}' href='#'>PayPal maksājumu apstrādes maksu</a>"
      payment_fee_info: "* Neietver <a id='%{fee_info_link_id}' href='#'>maksājumu apstrādes komisijas maksu</a>"
      shipping_price_label: "Piegāde:"
      stripe-fee_label: "Maksājuma apstrādes komisijas maksa"
    confirm:
      confirm_description: ~
      cancel_description: ~
      cancel_payed_description: "Ja Jūsu pieprasījums tika apstiprināts, bet Jums ir otreizējas pārdomas, Jūs joprojām pirms maksājuma veikšanas varat atcelt pieprasījumu."
      canceling_payed_transaction: "Atcelt tranzakciju"
      confirm: "Atzīmēt kā pabeigtu"
      cancel: ~
      continue: Turpināt
      give_feedback_to: "Sniedziet atsauksmes par %{person_link}"
      do_not_give_feedback: "Izlaist atsauksmes"
    details:
      day: diena
      days: dienas
      price_per_day: "Cena par dienu: %{price}"
    index:
      loading_more_messages: "Ielādē vēl ziņojumus"
      message_partitive: ziņojums
      messages_partitive: ziņojumi
      no_received_messages: "Nav saņemtu ziņojumu"
      no_sent_messages: "Nav nosūtītu ziņu"
    conversation:
      accepted_request: "Pieprasījums pieņemts."
      accepted_offer: "Piedāvājums pieņemts."
      rejected_request: "Pieprasījums noraidīts."
      rejected_offer: "Piedāvājums noraidīts."
      confirmed_request: "Pasūtījums pabeigts."
      confirmed_offer: "Piedāvājums pabeigts."
      canceled_request: ~
      canceled_offer: "Piedāvājums pārtraukts."
      message_from: "Ziņa no %{person}"
      about_listing: "Par sludinājumu %{listing_title}"
      free_message: ~
      message_content_not_available: "Ziņas saturs nav pieejams"
    message:
      accepted_request: ~
      received_payment: "apstiprināja pieprasījumu, saņēma maksājumu par %{sum}"
      accepted_offer: "piedāvājumu pieņēma"
      rejected_request: ~
      rejected_offer: "piedāvājumu noraidīja"
      confirmed_request: ~
      confirmed_offer: "piedāvājums atzīmēts kā pabeigt"
      canceled_request: ~
      canceled_offer: "atcēla piedāvājumu"
      paid: "apmaksāts %{sum}"
      payment_preauthorized: "Maksājums atļauts: %{sum}"
      stripe:
        held_payment: "Apstiprināja pieprasījumu. %{service_name} pieturēs maksājumu par summu %{sum} līdz pasūtījums būs atzīmēts kā izpildīts."
        confirmed_request: "Pasūtījums atzīmēts kā izpildīts. Maksājums ir pārskaitīts uz %{author_name} bankas kontu vai arī drīz tiks pārskaitīts."
    new:
      message: Vēstule
      message_to: "Ziņa %{author_name}"
      optional_message_to: "Izvēles ziņa %{author_name}"
      send_message: "Nosūtīt vēstuli"
      send: Nosūtīts
      this_message_is_private: "Šī ziņa ir privāta starp Jums un %{person}. %{person} tiks brīdināta par šo ziņu nosūtot e-pasta paziņojumu."
      you_will_get_notified_of_acceptance: "Jūs saņemsiet e-pasta paziņojumu, kad %{person} apstiprinās vai noradīs Jūsu piedāvājumu."
      you_will_get_notified: "Jūs saņemsiet e-pasta paziņojumu, kad %{person} atbildēs Jums."
      title: Virsraksts
      send_message_to_user: "Nosūtīt vēstuli lietotājam %{person}"
      about_listing: "Par sludinājumu %{listing_title}"
      author_has_to_accept_request: "Lai Jūs varētu samaksāt, %{author_name} pirms tam ir jāapstiprina pieprasījums"
    show:
      in_response_to_listing: "par sludinājumu"
      message_sent_by: "Ziņojumu nosūtīja"
      message_sent_to: "Ziņa nosūtīta"
      send_reply: "Sūtīt atbildi"
      write_a_reply: "Uzrakstīt atbildi:"
      conversation_about_listing: "Ar %{person} par %{listing}"
      conversation_with_user: "Kopā ar %{person}"
      conversation_with: "Sarakste ar %{person}"
      last_message_at: "(jaunākā ziņa %{time})"
      price: "Cena: %{price}"
      sum: "Kopā: %{sum}"
      total: "Kopā: %{total}"
    status:
      payment_errored: "Maksājums neizdevās. Lūdzu mēģiniet vēlreiz."
      payment_errored_starter: "Maksājums neizdevās. Lūdzu mēģiniet vēlreiz. Ja problēma turpinās, lūdzu sazinieties ar Sharetribe atbalstu."
      payment_errored_author: "Maksājums neizdevās. Lūdzu sazinieties ar %{starter_name} un lūdziet mēģināt veikt maksājumu vēlreiz."
      cancel_payed_transaction: Atcelt
      feedback_given: "Vērtējums iesniegts"
      feedback_skipped: "Vērtējums izlaists"
      give_feedback: Novērtēt
      offer_accepted: Apstiprināts
      offer_rejected: Noraidīts
      offer_canceled: Atcelts
      offer_confirmed: Pabeigts
      offer_paid: "Maksājums veiksmīgs"
      offer_preauthorized: "Maksājums veiksmīgs"
      offer_waiting_for_payment: "Gaida, kad %{requester_name} samaksās"
      pay: Apmaksāt
      preauthorized: "Maksājums veiksmīgs"
      paid: "Maksājums veiksmīgs"
      pending_external:
        paypal:
          multicurrency: "Mēs nevarējām apstrādāt PayPal maksājumu, jo Jūsu PayPal konts nav iestatīts, lai saņemtu naudas līdzekļus %{currency}. Ejiet uz savu %{paypal_url} kontu, lai manuāli pieņemtu vai noraidītu maksājumu."
          verify: "Jūs nevarat apstiprināt šo darījumu, jo neesat verificējis savu PayPal kontu. Ejiet uz %{paypal_url}, lai verificētu savu kontu."
          intl: "Mēs nevarējām apstrādāt PayPal maksājumu, jo jūsu PayPal kontam nav aiziešanas mehānisma. Ejiet uz savu %{paypal_url}, lai manuāli apstiprinātu vai noraidītu maksājumus."
      waiting_for_current_user_to_deliver_listing: "Gaida, ka izpildīsiet pasūtījumu %{listing_title}"
      waiting_for_listing_author_to_deliver_listing: "Gaida, kad %{listing_author_name} izpildīs pasūtījumu %{listing_title}"
      request_accepted: Apstiprināts
      request_rejected: Noraidīts
      request_confirmed: Pabeigts
      request_canceled: Atcelts
      request_paid: "Maksājums veiksmīgs"
      request_preauthorized: "Maksājums autorizēts"
      skip_feedback: "Izlaist atsauksmi"
      waiting_for_listing_author_to_accept_offer: "Gaidam, kad %{listing_author_name} pieņems piedāvājumu"
      waiting_for_listing_author_to_accept_request: ~
      waiting_for_you_to_accept_request: "Gaida, kad Jūs piekritīsiet pieprasījumam"
      waiting_confirmation_from_requester: ~
      waiting_confirmation_from_you: ~
      waiting_payment_from_requester: "Gaidam, kad %{requester_name} samaksās"
      waiting_payment_from_you: "Gaida, kad samaksāsiet"
      waiting_feedback_from_you: "Gaida, kad dosiet atsauksmi"
      pending_external_inbox:
        paypal:
          multicurrency: "Gaida, kad Jūs apstiprināsiet PayPal maksājumu"
          intl: "Gaida, kad Jūs apstiprināsiet PayPal maksājumu"
          unknown_reason: "Maksājums tiek gaidīts. Ieejiet savā PayPal kontā, lai apskatītu detalizētāku informāciju."
          verify: "Gaida, kad Jūs verisifēciet savu PayPal kontu"
      stripe:
        waiting_confirmation_from_requester: "Gaida uz %{requester_name}, kad atzīmēs, ka pasūtījums izpildīts. Tiklīdz pasūtījums tiks atzīmēts, kā izpildīts, maksājums tiks pārskaitīts uz Jūsu bankas kontu."
    status_link:
      accept_offer: "Apstiprināt piedāvājumu"
      accept_request: "Apstiprināt pieprasījumu"
      reject_offer: Vēlāk
      reject_request: Vēlāk
      accept_preauthorized_offer: "Pieņemt piedāvājumu"
      accept_preauthorized_request: "Pieņemt pieprasījumu"
      reject_preauthorized_offer: "Šoreiz ne"
      reject_preauthorized_request: "Šoreiz ne"
      confirm: "Atzīmēt, ka pabeigts"
      cancel: ~
  feedback:
    feedback_subject: "Jauna atsauksme no %{service_name}"
    feedback_body: "%{author_name_and_email} ir nosūtījis/-jusi šādu atsauksmi no %{service_name}"
    unlogged_user: "Neielogojies lietotājs"
    anonymous_user: "Anonīms lietotājs"
  community_memberships:
    access_denied:
      access_denied: "Piekļuve liegta"
      you_are_banned_in_this_community: ~
      contact_page_link: ~
    new:
      welcome_fb_user: "Laipni lūgti %{service_name}, %{name}!"
      fb_join_accept_terms: ~
      join_community: "Pievienoties %{service_name}"
      you_can_join: ~
      you_can_join_email_confirmation: ~
      you_can_join_email_confirmation_multiple_addresses: ~
      you_can_join_with_invite_only: ~
      if_want_to_view_content: ~
      log_out: iziet
      join_community_button: "Pievienoties %{service_name}"
    give_consent:
      invitation_code_invalid_or_used: "Ielūguma kods bija nederīgs vai arī jau izmantots."
      email_not_allowed: "Šis e-pasts nav atļauts %{service_name}."
      email_not_available: "Jūsu e-pasts jau ir izmantots."
      consent_not_given: "Noteikumi netika pieņemti."
  emails:
    accept_reminder:
      remember_to_accept_offer: "Atcerieties apstiprināt vai noraidīt piedāvājumu no %{sender_name}"
      remember_to_accept_request: "Atcerieties apstiprināt vai noraidīt pieprasījumu no %{sender_name}"
      you_can_accept_or_reject_offer_at: "Jūs varat pieņemt vai noraidīt piedāvājumu līdz"
      you_can_accept_or_reject_request_at: "Jūs varat pieņemt vai noraidīt pieprasījumu līdz"
      you_have_not_yet_accepted_or_rejected_offer: "Jūs vēl neesat apstiprinājis vai noraidījis piedāvājumu %{title} kuru saņēmāt %{date}."
      you_have_not_yet_accepted_or_rejected_request: "Jūs vēl neesat apstiprinājis vai noraidījis pieprasījumu %{title} kuru saņēmāt %{date}."
      show_thread: "Parādīt saraksti"
    branding:
      powered_by: "%{service_name} darbojas %{sharetribe_link} platformā."
      create_own: "Vēlaties izveidot savu vietni, piemēram, kā %{service_name}? %{learn_more}."
      learn_more: "Uzzināt vairāk"
    confirm_reminder:
      you_have_not_yet_confirmed_or_canceled_request: ~
      remember_to_confirm_request: "Neaizmirstiet apstiprināt vai atcelt pieprasījumu"
      if_will_not_happen_you_should_cancel: ~
      cancel_it_link_text: "atcelt to"
      automatic_confirmation: ~
    payment_settings_reminder:
      remember_to_add_payment_details: "Neaizmirstiet pievienot maksājuma informāciju, lai saņemtu maksājumus"
      you_have_added_listing_with_payment: "Jūs esat pievienojis sludinājumu %{listing_link} ar maksājumu. Tomēr vēl neesat pievienojis maksājumu informāciju. Lai saņemtu maksājumus, Jums jāpievieno sava maksājumu informācija."
      please_go_to_payment_settings: ~
      payment_settings_link: "maksājumu iestatījumi"
    transaction_confirmed:
      here_is_a_message_from: "Šeit ir ziņa no %{other_party_given_name}:"
      request_marked_as_confirmed: ~
      request_marked_as_canceled: "Pasūtījums atcelts"
      has_marked_request_as_confirmed: ~
      has_marked_request_as_canceled: ~
      giving_feedback_is_good_idea: "Sniegt atsauksmi vienmēr ir laba ideja. Ja viss noritēja labi, Jums vajadzētu ļaut citiem uzzināt, ka var uzticēties %{other_party_given_name}. Ja radās kādas problēmas, ir labi pieminēt arī to."
      give_feedback_to: "Novērtēt %{other_party_given_name}"
      stripe:
        has_marked_request_as_confirmed: ~
    transaction_automatically_confirmed:
      subject: ~
      we_have_marked_request_as_confirmed: ~
    booking_transaction_automatically_confirmed:
      subject: "Pasūtījums izpildīts automātiski - atcerieties sniegt atsauksmes"
      we_have_marked_request_as_confirmed: "Mēs esam atzīmējuši pasūtījumu par '%{request}' kā izpildītu. Pieprasījums tika pabeigts automātiski, jo ir pagājusi viena diena kopš rezervēšanas perioda beigām."
    automatically_confirmed_footer:
      giving_feedback_is_good_idea: "Tagad varat sniegt atsauksmes par %{other_party_given_name}. Sniegt atsauksmi vienmēr ir laba doma. Ja viss noritēja labi, Jums vajadzētu ļaut citiem uzzināt, ka var uzticēties %{other_party_given_name}. Ja radās kādas problēmas, ir labi pieminēt arī to."
      give_feedback_to: "Sniedziet atsauksmi %{other_party_given_name}"
      show_thread: "Parādīt saraksti"
    confirmation_instructions:
      confirmation_instructions_signature: "Ar laba vēlējumiem,<br/> %{service_name} Komanda"
      need_to_confirm: ~
      confirmation_link_text: "Apstiprināt manu adresi"
      or_paste_link: ~
    common:
      hey: "Sveicināti %{name},"
      kassi_team: "%{service_name} Komanda"
      thanks: "Paldies,"
      dont_want_to_receive_these_emails: "Nevēlaties turpmāk saņemt šādas vēstules?"
      edit_your_email_settings_here: "E-pasta iestatījumus rediģējiet šeit"
      message_not_displaying_correctly: "Vai šis e-pasta ziņojums nav parādīts pareizi?"
      view_it_in_your_browser: "Apskatīt savā interneta pārlūkā."
      or: vai
      unsubscribe_from_these_emails_info: "Jūs saņemat šo e-pastu jo jūs esat %{service_name} dalībnieks"
      unsubscribe_from_these_emails: "atrakstīties no šādiem e-pastiem"
      unsubscribe_from_invitation_emails_info: "Jūs saņemat šo e-pastu jo %{service_name} dalībnieks uzaicināja jūs pievienoties"
      unsubscribe_from_invitation_emails: "Atrakstīties no uzaicinājuma e-pastiem lai pievienoties %{service_name}"
    conversation_status_changed:
      has_accepted_your_offer: "%{accepter} ir apstiprinājums jūsu piedāvājumu %{listing}"
      has_accepted_your_request: "%{accepter} ir apstiprinājis jūsu pieprasījumu%{listing}"
      has_rejected_your_offer: "%{accepter} ir noraidījis jūsu piedāvājumu %{listing}"
      has_rejected_your_request: "%{accepter} ir noraidījis jūsu pieprasījumu %{listing}"
      view_thread: "Apskatīt saraksti"
      your_offer_was_accepted: "Jūsu piedāvājums ir apstiprināts"
      your_offer_was_rejected: "Jūsu piedāvājums ir noraidīts"
      your_request_was_accepted: "Jūsu pieprasījums ir apstiprināts"
      your_request_was_rejected: "Jūsu pieprasījums ir noraidīts"
      you_can_now_pay_to: "Tagad Jūs varat apmaksāt pieprasīto summu %{payment_receiver}."
      pay_now: "Apmaksāt tagad"
      remember_to_confirm: ~
    invitation_to_kassi:
      hi: Sveiki!
      you_have_been_invited_to_kassi: ~
      here_is_a_message_from: "Šeit ir personīga ziņa no %{inviter}:"
      join_now: "Pievienoties tagad"
      invitation_code: "Ielūguma kods: %{code}"
    new_comment:
      has_commented_your_listing_in_kassi: "%{author} komentēja Jūsu sludinājumu '%{listing}'."
      view_comment: "Skatīt komentāru"
      you_have_a_new_comment: "%{author} komentēja Jūsu ierakstu %{service_name}"
      listing_you_follow_has_a_new_comment: "%{author} komentējis piedāvājumu, kuram sekojat %{service_name}"
      has_commented_listing_you_follow_in_kassi: "%{author} komentēja sludinājumu '%{listing}' kuram Jūs sekojat %{service_name}."
    new_message:
      view_message: "Skatīt vēstuli"
      has_sent_you_a_message_in_kassi: "%{sender} ir nosūtījis Jums ziņu %{service_name}."
      you_have_a_new_message: "Jauna vēstule %{service_name} no %{sender_name}"
    new_payment:
      new_payment: "Jūs esat saņēmis jaunu maksājumu"
      price_per_unit_type: "Cena par %{unit_type}"
      quantity: "Daudzums:"
      you_have_received_new_payment: "Jums ir samaksāts <b>%{payment_sum}</b> par <b>%{listing_title}</b> no %{payer_full_name}. Šeit ir Jūsu kvīts."
      listing_per_unit_title: "%{title}, %{unit_type}"
    payment_receipt_to_seller:
      payment_gateway_fee: "Maksājuma apstrādes komisijas maksa:"
      shipping_total: "Piegāde:"
      product: "Prece:"
      price_payer_paid: "%{payer_full_name} samaksāja cenu:"
      service_fee: "%{service_name} pakalpojuma komisijas maksa:"
      you_will_get: "Kopā:"
      new_payment: "Jūs esat saņēmis jaunu maksājumu"
      price_per_unit_type: "Cena par %{unit_type}"
      quantity: "Daudzums:"
      you_have_received_new_payment: "Jums ir samaksāts <b>%{payment_sum}</b> par <b>%{listing_title}</b> no %{payer_full_name}. Šeit ir Jūsu kvīts."
      stripe:
        you_have_received_new_payment: ~
    payment_receipt_to_payer:
      receipt_of_payment: "Maksājuma saņemšana"
<<<<<<< HEAD
      you_have_made_new_payment: ~
=======
      you_have_made_new_payment: "Jūs esat samaksājis <b>%{payment_sum}</b> par <b>%{listing_title}</b> %{recipient_full_name}. Šeit ir informācija par saņemto maksājumu."
>>>>>>> cf4edc47
      product: Prece
      price_per_unit_type: "Cena par %{unit_type}"
      duration: Ilgums
      quantity: Daudzums
      subtotal: Starpsumma
      total: Kopā
      price: Cena
      service_fee: "Pakalpojuma komisijas maksa"
      stripe_gateway_fee: "Stripe komisijas maksa:"
      paypal_gateway_fee: "PayPal komisijas maksa:"
      money_will_be_transferred: ~
    paypal_new_payment:
      paypal_gateway_fee: "PayPal komisija:"
      shipping_total: "Piegāde:"
    braintree_new_payment:
      product: "Produkts:"
      price_payer_paid: "%{payer_full_name} samaksāja cenu:"
      service_fee: "%{service_name} pakalpojuma maksa:"
      you_will_get: ~
    receipt_to_payer:
      receipt_of_payment: "Maksājuma saņemšana"
      you_have_made_new_payment: "Jums ir samaksāts <b>%{payment_sum}</b> par <b>%{listing_title}</b> no %{recipient_full_name}. Šeit ir maksājuma kvīts."
      product: Produkts
      price_per_unit_type: "Cena par %{unit_type}"
      duration: Ilgums
      quantity: Daudzums
      subtotal: Starpsumma
      total: Kopā
      price: Cena
      service_fee: "Pakalpojuma maksa"
      stripe_gateway_fee: "Stripe komisijas maksa:"
      paypal_gateway_fee: "PayPal komisijas maksa:"
      money_will_be_transferred: "Nauda tiks pārskaitīta %{recipient_name} ja a) esat pieprasījumu atzīmējis kā izpildītu vai b) %{automatic_confirmation_days} dienas ir pagājušas kopš Jūsu samaksas."
      listing_per_unit_title: "%{title}, %{unit_type}"
      stripe:
        you_have_made_new_payment: ~
    new_testimonial:
      has_given_you_feedback_in_kassi: "%{name} ir iesniedzis jums atsauksmi %{service_name}"
      you_can_give_feedback_to: "Jūs vēl neesat novertējis lietotāju %{name}"
      view_feedback: "Apskatīt atsauksmi"
    new_update_to_listing:
      listing_you_follow_has_been_updated: "Piedāvājums, kuram sekojat ir atjaunināts"
      has_updated_listing_you_follow_in_kassi: "%{author} ir atjauninājis sludinājumu '%{listing}' kuram Jūs sekojat %{service_name}."
      view_changes: "Apskatīt izmaiņas"
    community_updates:
      added_offer: "%{name_link} pievienoja piedāvājumu:"
      added_request: "%{name_link} pievienoja piedāvājumu:"
      added_listing: "%{name_link} pievienoja sludinājumu:"
      update_mail_title: ~
      title_link_text: ~
      intro_paragraph: ~
      intro_paragraph_link_text: "%{community_name}"
      reduce_email_footer_text: "Pārāk daudz e-pastu? %{settings_link} vai %{unsubscribe_link}."
      settings_link_text: "E-pasta iestatījumus rediģējiet šeit"
      unsubscribe_link_text: atrakstīties
    newsletter:
      hi: "Sveiks %{name},"
      newest_offers: "Ko cilvēki patlaban piedāvā citiem"
      newest_requests: "Kas ir vajadzīgs cilvēkiem šobrīd?"
      text_version_text: "Vai Jūs varētu dalīties ar kaut ko, kas citiem varētu būt nepieciešams? Vai arī Jums ir nepieciešams kaut kas, ko citi varētu piedāvāt? Pievienojiet savu piedāvājumu vai pieprasījumu vai apskatiet visu, ko citi piedāvā vai pieprasa vietnē %{url}"
    reset_password_instructions:
      change_my_password: "Mainīt manu paroli"
      reset_password_instructions: "<p>Jūs esat norādījis, ka esat aizmirsis paroli vai lietotājvārdu %{service_name}.</p><p>Jūsu lietotājvārds ir: %{username}</p><p>Ja jums ir nepieciešams atjaunot paroli, noklikšķiniet uz sekojošas saites: %{password_reset_link}</p><br/><p>Ja neesat to pieprasījis, lūdzu, ignorējiet šo e-pastu. Jūsu parole nemainīsies, kamēr neizmantosiet augstāk norādīto saiti un neizveidosiet jaunu paroli.</p>"
    testimonial_reminder:
      remember_to_give_feedback_to: "Atgādinājums: sniedziet atsauksmi %{name}"
      you_have_not_given_feedback_yet: "Jūs vēl neesat saņēmis atsauksmi %{name} par pasākumu '%{event}'. Atceries sniegt atsauksmi par to kā  %{given_name} izturējās pasākumā."
    transaction_preauthorized:
      subject: ~
      transaction_requested_by_user: ~
      you_have_time_to_accept: "Jums nepieciešams apstiprināt vai noraidīt pieprasījumu līdz %{payment_expires_in}."
      if_you_do_accept: "Ja jūs pieņemat pieprasījumu šajā laika periodā, Jūs nekavējoties saņemsiet naudu savā kontā."
      if_you_do_accept_stripe: ~
      if_you_do_not_accept: "Ja Jūs noraidāt pieprasījumu vai nepieņemat to šajā laika periodā, darījums tiks automātiski atcelts, no %{requester} netiks ieturēts maksājums un Jūs nesaņemsiet samaksu."
      click_here_to_reply: "Noklikšķiniet šeit, lai atbildētu uz pieprasījumu"
    transaction_preauthorized_reminder:
      subject: "Atcerieties apstiprināt %{requester} pieprasījumu par sludinājumu %{listing_title}"
      remember_to_accept: "Atcerieties apstiprināt %{requester} pieprasījumu par sludinājumu \"%{listing_title}\". %{requester} jau ir samaksājis par sludinājumu. Lai saņemtu maksājumu, Jums ir jāapstiprina pieprasījums."
      one_day_left: "Ja Jūs vienas dienas laikā neapstiprināsiet pieprasījumu, tas tiks automātiski atcelts un Jūs nesaņemsiet samaksu."
      click_here_to_reply: "Noklikšķiniet šeit, lai atbildētu uz pieprasījumu"
    welcome_email:
      welcome_email_subject: ~
      welcome_to_marketplace: "Laipni lūdzam %{service_name}! Priecājamies, ka esat ar mums."
      love_marketplace_crew: "Ar mīlestību <br /><i>%{service_name} komanda</i>"
      welcome_email_footer_text: "Kāda veida e-pastus Jūs vēlaties saņemt no %{service_name}? %{settings_link}"
      settings_link_text: "Pārbaudiet savus iestatījumus"
    new_listing_by_followed_person:
      subject: "%{author_name} ir pievienojis jaunu sludinājumu %{service_name}"
      has_posted_a_new_listing: "%{author_name} ir pievienojis jaunu sludinājumu:"
      you_are_receiving_this_because: "Jūs saņēmāt šo paziņojumu, jo Jūs sekojat %{author_name}"
      view_listing: "Apskatīt sludinājumu"
    new_member_notification:
      new_member_has_joined: "Jauns dalībnieks ir pievienojies %{community}. Viņiem iespējams vēl ir jāapstiprina sava e-pasta adrese."
      this_is_automatic_message: "Šī ir automātiska ziņa, kas nosūtīta %{community} administratoriem."
      person_name: "Vārds:"
      person_email: "E-pasts:"
  error_messages:
    booking:
      booking_failed_payment_voided: "Rezervēšana neizdevās neparedzētas kļūdas dēļ. Lūdzu, mēģiniet vēlreiz vēlāk. Maksājums no Jums nav ieturēts."
      double_booking_payment_voided: "Diemžēl atlasītie datumi vairs nav pieejami. Lūdzu, izvēlieties citus datumus. Maksājums no Jums nav ieturēts"
    onboarding:
      server_rendering: "Darba uzsākšanas rokasgrāmatu neizdevās ielādēt. Mēs esam informēti par situāciju un mēs to risinām."
    listings:
      departure_time: "Izbraukšanas laikam jābūt no pašreizējā brīža līdz vienam gadam no šī brīža."
      share_type: "Jums jāizvēlas vismaz viens"
      valid_until: "Šim datumam jābūt no pašreizējā brīža līdz 6 mēnešiem no šī brīža."
      price: "Cenai jābūt veselam skaitlim."
      minimum_price: "Minimālā cena ir %{minimum_price} %{currency}."
    testimonials:
      you_must_explain_not_neutral_feedback: "Novērtējot savu pieredzi, jums jāsniedz arī komentārs."
      you_must_select_a_grade: "Neaizmirstiet padalīties ar savu pozitīvo vai negatīvo pieredzi,"
    transaction_agreement:
      required_error: "Jums ir jāpiekrīt līgumam"
    paypal:
      transaction_cannot_complete: "Darījums nevar tikt pabeigts. Visticamāk, tas ir saistīts ar bankas maksājumu kartes atteikumu. Lūdzu, mēģiniet iegādāties vēlreiz, izmantojot alternatīvu maksājuma veidu."
      buyer_cannot_pay_error: "PayPal ir noraidījis Jūsu maksājumu. Lai iegūtu vairāk informācijas, lūdzu, sazinieties ar viņu klientu apkalpošanas dienestu: %{customer_service_link}"
      pending_review_error: "Maksājums tika iesniegts, bet PayPal to atzīmēja kā \"pārbaudāmu\". Kad PayPal pabeigs pārbaudi, maksājums tiks automātiski atļauts."
      seller_express_checkout_disabled: "PayPal Express Checkout nav iespējams sludinājuma autora PayPal kontam. Lūdzu, sazinieties ar autoru un paziņojiet viņiem, ka ir problēmas ar viņa PayPal kontu, un iesakiet viņiem sazināties ar PayPal klientu apkalpošanas dienestu."
      generic_error: "Maksājuma procesa laikā radās kļūda. Nevarēja pabeigt Jūsu PayPal maksājumu."
      cancel_error: "Atcelšanas laikā radās kļūda. Nevarēja pabeigt atcelšanu."
      accept_authorization_error: "Radās kļūda, mēģinot pieņemt iepriekš autorizētu PayPal maksājumu. Lūdzu, mēģiniet vēlreiz."
      reject_authorization_error: "Mēģinot noraidīt iepriekš autorizētu PayPal maksājumu, radās kļūda. Lūdzu mēģiniet vēlreiz."
    stripe:
      generic_error: ~
      accept_authorization_error: ~
      reject_authorization_error: ~
  error_pages:
    back_to_kassi_front_page: "Atpakaļ uz galveno lapu"
    error_404:
      if_you_believe: "Ja uzskatāt, ka adrese ir pareiza un tai vajadzētu darboties, lūdzu, palīdziet mums atrast kļūdu, informējot mūs par to, kura adrese ir izraisījusi kļūdu un kam būtu jābūt redzamam zemāk norādītajā veidlapā."
      page_can_not_be_found: "Lapa nav atrasta!"
      page_you_requested_can_not_be_found: ~
    error_404_title: "lapa nav atrasta"
    error_410:
      page_removed: "Lapa dzēsta"
      page_you_requested_has_been_removed: "Jūsu pieprasītā lapa ir dzēsta."
      page_removed_reason: "Tam ir vairāki iespējamie iemesli. Piemēram, lietotājs varētu būt dzēsis savu kontu vai arī dzēsis sludinājumu."
    error_410_title: "lapa dzēsta"
    error_500:
      temporary_unavailable: "Vietne īslaicīgi nav pieejama"
      unable_to_process: "Šis pakalpojums tagad nespēj apstrādāt jūsu pieprasījumu. Lūdzu, mēģiniet pēc brīža vēlreiz."
      we_hate_this: "Mums nepatīk, kad tas notiek! Mēs esam informēti par situāciju un mēs to risinām."
      refer_to_error_id: "Ja vēlaties sazināties ar atbalstu saistībā ar šo problēmu, lūdzu, savā ziņojumā iekļaujiet kļūdas ID \"%{error_id}\"."
    error_500_title: "lapas ielādes kļūda"
    error_description: "Kļūda aprakstā"
    no_javascript:
      javascript_is_disabled_in_your_browser: "Javascript ir izslēgts jūsu interneta pārlūkā"
      kassi_does_not_currently_work_without_javascript: "%{service_name} nedarbojas pareizi bez javascript. Mēģiniet palaist javascript no pārlūkprogrammas preferencēm un pēc tam atkārtoti ielādēt šo lapu."
      contact_us: "sazināties ar mums"
      send_feedback: "Nosūtīt vēstuli"
      your_feedback_to_admins: "Jūsu vēstule %{service_name} komandai"
    send: Nosūtīts
    your_email_address: "Jūsu e-pasts"
  errors:
    messages:
      invalid_date: "nav derīgs datums"
      invalid_time: "nav derīgs laiks"
      invalid_datetime: "nav derīgs datuma laiks"
      is_at: "jābūt %{restriction}"
      before: "jābūt pirms %{restriction}"
      on_or_before: "jābūt uz vai pirms %{restriction}"
      after: "jābūt pēc %{restriction}"
      on_or_after: ~
      positive_number: "Ievietojiet numuru."
  event_feed_events:
    accept:
      has_accepted_lend_item: "%{offerer_name} piekrita aizdot %{listing_title} %{requester_name} %{time_ago}."
      has_accepted_borrow_item: "%{offerer_name} piekrita aizdot %{listing_title} %{requester_name} %{time_ago}."
      has_accepted_rent_out_item: "%{offerer_name} piekrita iznomāt %{listing_title} %{requester_name} %{time_ago}."
      has_accepted_rent_item: "%{offerer_name} piekrita iznomāt %{listing_title} %{requester_name} %{time_ago}."
      has_accepted_give_away_item: "%{offerer_name} piekrita atdot %{listing_title} %{requester_name} %{time_ago}."
      has_accepted_receive_item: "%{offerer_name} piekrita atdot %{listing_title} %{requester_name} %{time_ago}."
      has_accepted_sell_item: "%{offerer_name} piekrita pārdot %{listing_title} lietotājam %{requester_name}%{time_ago}."
      has_accepted_buy_item: "%{offerer_name} piekrita pārdot %{listing_title} lietotājam %{requester_name}%{time_ago}."
      has_accepted_trade_item: "%{offerer_name} piekrita mainīties ar%{listing_title} ar lietotāju%{requester_name}%{time_ago}."
      has_accepted_sell_housing: "%{offerer_name} piekrita pārdot %{listing_title} to %{requester_name} %{time_ago}."
      has_accepted_buy_housing: "%{offerer_name} piekrita pārdot %{listing_title} to %{requester_name} %{time_ago}."
      has_accepted_rent_out_housing: "%{offerer_name} piekrita iznomāt %{listing_title} %{requester_name} %{time_ago}."
      has_accepted_rent_housing: "%{offerer_name} piekrita iznomāt %{listing_title} %{requester_name} %{time_ago}."
      has_accepted_favor: "%{offerer_name} piekrita piedāvāt %{listing_title} %{requester_name} %{time_ago}."
      has_accepted_rideshare: "%{offerer_name} piekrita braucamā dalīšanai %{listing_title} ar %{requester_name} %{time_ago}."
    join:
      joined_kassi: ~
    login:
      logged_in_to_kassi: ~
    comment:
      commented: "%{commenter_name} komentēja piedāvājumu %{listing_title} %{time_ago}."
      offer_partitive: piedāvājums
      request_partitive: pieprasījums
  header:
    about: "Par mums"
    home: "Galvenā lapa"
    members: Kopiena
    new_listing: "Jauns sludinājums"
    mobile_version: "Mobilā versija"
    offers: Piedāvājumi
    requests: Pieprasījumi
    search_kassi: "Meklēt %{service_name}"
    create_new_marketplace: "Izveidojiet jaunu tirgošanās vietu"
    contact_us: "Sazināties ar mums"
    profile: Profils
    manage_listings: "Pārvaldīt sludinājumus"
    invite: "Uzaicināt jaunus dalībniekus"
    login: Ienākt
    signup: Reģistrēties
    menu: Izvēlne
  homepage:
    additional_private_listings_slate:
      additionally_one_private_offer_exists: "Papildus   vēl ir <b>vēl viens cits piedāvājums</b>,"
      additionally_one_private_request_exists: "Papildus   vēl ir <b>vēl viens cits pieprasījums</b>,"
      additionally_some_private_offers_exist: "Papildus šeit ir <b>%{number_of_listings} citi piedāvājumi</b>,"
      additionally_some_private_requests_exist: "Papildus vēl ir <b>%{number_of_listings} citi pieprasījumi</b>,"
    blank_slate:
      add_first: Pievieno!
      but_that_is_visible_only_to_registered_members: "bet tas ir redzams tikai reģistrētiem lietotājiem."
      but_those_are_visible_only_to_registered_members: "bet tie ir redzams tikai reģistrētiem lietotājiem."
      create_new_account_for_yourself: "Izveidot sev jaunu profilu"
      examples_of_what_you_could_offer_to_others: "Ko jūs varat piedāvāt citiem"
      examples_of_what_you_could_request_to_others: "Ko jūs varat pieprasīt no citiem"
      favor_offer_list: "IT palīdzība, apģērbu remonts, cepšana, velosipēdu remonts"
      favor_request_list: "auklītes, klavierstundas, suņu pastaigu serviss, zāles pļaušana"
      favors_to_offer: "Palīdzība: "
      favors_to_request: "Palīdzība: "
      item_offer_list: "instrumenti, sporta aksesuāri, kostīmi, kempinga piederumi"
      item_request_list: "instrumenti, sporta aksesuāri, kostīmi, kempinga piederumi"
      items_to_offer: "Preces aizdošanai: "
      items_to_request: "Preces, ko aizņemties: "
      log_in: ielogojieties!
      no_offers_visible_unless_logged_in: ~
      no_open_offers_currently: "Nav atvērtu produktu, pakalpojumu vai braucamā dalīšanas piedāvājumi."
      no_open_requests_currently: "Nav atvērtu produktu, pakalpojumu vai braucamā dalīšanas pieprasījumi."
      no_requests_visible_unless_logged_in: ~
      one_private_offer_exists: "Jau ir pieejams <b>viens piedāvājums</b>,"
      one_private_request_exists: "Jau ir <b>viens pieprasījums</b>,"
      ride_offer: ~
      ride_request: "Brauciens uz darbu"
      some_private_offers_exist: "Pieejami jau <b>%{number_of_listings} piedāvājumi</b>,"
      some_private_requests_exist: "Pieejami jau <b>%{number_of_listings} pieprasījumi</b>,"
    custom_filters:
      update_view: "Atjaunināt skatu"
      min: "Min:"
      max: "Max:"
    event_feed:
      latest_events: "Kas notiek"
    grid_item:
      processing_uploaded_image: "(Apstrādā augšupielādēto attēlu...)"
    index:
      no_listings_with_your_search_criteria: ~
      no_listings_notification: "Nav sludinājumi. %{add_listing_link}."
      add_listing_link_text: "Pievienot jaunu sludinājumu"
      open_listing: "atvērts sludinājums"
      open_listings: "atvērti sludinājumi"
      private_listing_notification_log_in: ielogoties
      is: ir
      are: ir
      what_do_you_need: "Ko Jūs meklējat?"
      post_new_listing: "Izveidot jaunu sludinājumu"
      are_offering: piedāvājums
      add_news_item: "Pievieno rakstu"
      lend_rent_help_carpool: "Pārdod, aizdod, palīdz, dalās ar braucamo"
      loading_more_content: "Meklējam vairāk"
      more_events: "Vairāk notikumu..."
      news: Jaunumi
      no_news: "Nav jaunumu"
      more_news: "Vairāk ziņas"
      or: un
      or_see_what_the_others: "...vai redzēt, ko citi"
      recent_events: "Pēdējie notikumi"
      requesting: vajadzība
      tell_it_here: "Pastāstiet par to šeit!"
      welcome_to_new_kassi: "Laipni lūgti jaunajā %{service_name}!"
      no_reviews: "Nav atsauksmju"
      no_image: "Nav attēla"
      filter: Filtrēt
      this_is_private_community: "Lai varētu apskatīt saturu, jums ir jāpiereģistrējas."
    invitation_form:
      email: "E-pasta adrese (es)"
      message: "Privāts ziņojums"
      send_invitation: "Nosūtīt ielūgumu"
      add_email_addresses_description: ~
      add_lots_of_email_addresses: "Tā kā Jūs esat administrators, šeit ir padoms: ja Jūs plānojat sūtīt daudz uzaicinājumus, Jums vajadzētu izmantot e-pastu sūtīšanas rīku. Apskatiet %{this_article_link}, lai noskaidrotu piemērotus e-pasta pakalpojumus."
      this_article_link: "šis raksts"
      invitation_emails_field_placeholder: "draugs1@piemērs.com, draugs2@piemērs.com, ..."
      invitation_message_field_placeholder: ~
      errors_in_emails: ~
    list_item:
      review: atsauksme
      reviews: atsauksmes
      distance_away: "%{distance} %{distance_unit} tālu"
    news_item:
      show_less: "Rādīt mazāk"
      show_more: "Rādīt vairāk"
    profile_info_empty_notification:
      add_your_info: "Pievienot kontaktinformāciju"
      add_a_profile_picture: "Pievienot profila bildi"
      you_have_not_added_your_info: "Jūs neesat pievienojis savu kontaktinformāciju. Lūdzu, pievienojiet, lai citiem būtu ērti sazināties ar Jums. Pievienojiet arī profila attēlu, lai citiem būtu vieglāk uzticēties Jums."
      add_your_info_link: "Pievienot informāciju par sevi"
    recent_listing:
      please_offer: Piedāvājums
      comment: komentārs
      comments: komentāri
    filters:
      show: "Filtrs:"
      search: Meklēt
      map: "Parādīt karti"
      list: "Parādīt sarakstu"
      map_button: Karte
      grid_button: Režģis
      list_button: Saraksts
      all_listing_types: "Visi piedāvājumu veidi"
      all_categories: "Visas kategorijas"
    errors:
      search_engine_not_responding: "Meklēšana patreiz nav pieejama. Mēģiniet meklēšanu atkal drīz."
  infos:
    about:
      default_about_text_title: "Kas ir Sharetribe?"
      default_about_text: "Šī tirgošanās vieta darbojas Sharetribe platformā. Ar Sharetribe jūs varat viegli izveidot savu tirgošanās vietni. Tas ir bezmaksas un aizņem tikai vienu minūti. %{click_here_link}, lai uzzinātu vairāk!"
      click_here_link_text: "Noklikšķiniet šeit"
    how_to_use:
      default_title: "Kā tas darbojas"
      default_content: "Šeit Jūs varat atrast informāciju par to kā %{marketplace_name} darbojas."
  landing_page:
    hero:
      search: Meklēt
      signup: Reģistrēties
      search_placeholder: "Ko Jūs meklējat?"
      search_location_placeholder: "Atrašanās vieta"
    listings:
      no_listing_image: "Nav attēla"
  layouts:
    admin:
      admin: ~
    branding:
      powered_by: "%{service_name} darbojas %{sharetribe_link} platformā."
      create_own: "Vēlaties izveidot savu vietni, piemēram, kā %{service_name}? %{learn_more}."
      learn_more: "Uzzināt vairāk"
    no_tribe:
      inbox: "Ienākošās ziņas"
      settings: Uzstādījumi
      feedback: "Sazināties ar %{service_name} komandu"
    application:
      join_this_community: ~
      read_more: "Lasīt vairāk"
      feedback: "Jūsu ziņojums %{service_name} komanda"
      dont_use_to_contact_support: ~
      feedback_forum: "Forums atsauksmēm"
      feedback_handle: Atsauksme
      give_feedback: "Sazināties ar mums"
      or_check_our: "vai apskati mūsu"
      send_feedback_to_admin: "Nosūtīt vēstuli"
      to_see_what_others_have_suggested: "lai apskatītu, ko ieteikuši citi lietotāji un balso par idejām."
      your_email_address: "Jūsu e-pasta adrese (saziņai ar jums)"
      connect: Reģistrācija
      invite_your_friends: "Uzaicini draugus!"
      invite_your_neighbors: "Uzaicini kaimiņus"
      invite_your_friends_description: "Jo vairāk cilvēku būs %{service_name}, jo tas noderīgāks."
      invite_your_friends_invite_only_description: ~
      join_without_facebook: "...vai arī %{join_without_facebook_link}"
      join_without_facebook_link: "pierakstīties, neizmantojot Facebook"
    conversations:
      messages: Vēstules
      notifications: Paziņojumi
      received: Saņemts
      sent: Nosūtīts
    global-header:
      select_language: "Izvēlieties valodu"
    infos:
      about: "Par mums"
      how_to_use: "Kā tas strādā"
      info_about_kassi: "Informācija par %{service_name}"
      news: Jaunumi
      register_details: Privātums
      terms: "Lietošanas nosacījumi"
    logged_in:
      admin: Administrators
      go_to_your_profile_page: Profils
      hi: Sveiki
      login: Ienākt
      logout: Izlogoties
      notifications: Paziņojumi
      requests: "Drauga pieprasījumi"
      settings: Uzstādījumi
      sign_up: "Izveidot profilu"
    logged_in_messages_icon:
      messages: Vēstules
    logged_in_notifications_icon:
      notifications: Paziņojumi
    mobile_logged_in:
      admin: Administrators
      go_to_your_profile_page: Profils
      hi: Sveiki
      login: Ienākt
      logout: Iziet
      notifications: Paziņojumi
      requests: "Draugu pieprasījumi"
      settings: Uzstādījumi
      sign_up: Reģistrēties
    notifications:
      listing_could_not_be_saved: "Sludinājumu nevarēja saglabāt. Lūdzu mēģiniet vēlreiz. Ja problēma joprojām pastāv, lūdzu, %{contact_admin_link}."
      contact_admin_link_text: ~
      test_welcome_email_delivered_to: "Testa e-pasts tika nosūtīts uz %{email}."
      something_went_wrong: "Kaut kas nogāja greizi"
      community_updated: "Apraksts mainīts"
      community_update_failed: ~
      account_creation_succesful_you_still_need_to_confirm_your_email: ~
      community_joined_succesfully_you_still_need_to_confirm_your_email: ~
      comment_cannot_be_empty: "Komentārs nedrīkst būt tukšs"
      comment_sent: "Komentārs nosūtīs"
      confirmation_link_is_wrong_or_used: ~
      additional_email_confirmed: "Pievienotais e-pasts ir apstiprināts."
      could_not_get_email_from_facebook: "Nevarēja saņemt e-pasta adresi no Facebook un tāpēc nevar izveidot kontu bez e-pasta."
      facebook_email_unconfirmed: "E-pasta adrese '%{email}', kas ir sasaistīta ar Jūsu Facebook kontu, jau tiek izmantota, taču tā vēl nav apstiprināta. Lūdzu, apstipriniet e-pasta adresi pirms ienākšanas ar Facebook."
      create_new_listing: "Izveidot jaunu sludinājumu"
      create_one_here: "izveidot šeit"
      email_confirmation_sent_to_new_address: "E-pasta apstiprinājums ir nosūtīts uz jauno adresi."
      email_not_found: "Jūsu dotais e-pasts netika atrasts %{service_name} datubāzā."
      error_with_session: "Sesijas kļūda"
      feedback_considered_spam: "Atsauksme nav saglabāta tās formatēšanas dēļ. Mēģiniet vēlreiz vai izmantojiet atsauksmju forumu."
      feedback_not_saved: "Atsauksmi nevar nosūtīt."
      feedback_saved: "Paldies par Jūsu ziņu! Mēs ar Jums sazināsimies cik ātri vien iespējams."
      feedback_sent_to: "Atsauksme pievienota personai %{target_person}"
      feedback_skipped: "Atsauksme izlaista"
      invitation_cannot_be_sent: "Ielūgumu nevar nosūtīt"
      invitation_cannot_unsubscribe: "Nav iespēja atrakstīties no uzaicinājuma e-pastiem"
      invitation_limit_reached: "Jūs mēģinājāt nosūtīt pārāk daudz ielūgumus. Ir sasniegts dienas limits."
      invitation_sent: "Ielūgums veiksmīgi nosūtīts"
      invitation_successfully_unsubscribed: "Veiksmīgi atrakstījāties no uzaicinājuma e-pastiem"
      inviting_new_users_is_not_allowed_in_this_community: ~
      login_again: "Lūdzu, pieslēdzies vēlreiz."
      login_failed: "Pieslēgšanās neizdevās. Lūdzu ievadiet pareizus datus."
      account_creation_successful: "Laipni lūgti pie %{service_name}, %{person_name}!"
      account_deleted: "Jūsu konts tagad ir dzēsts."
      login_successful: "Laipni lūgti, %{person_name}!"
      logout_successful: "Jūs tagad esat izrakstījies no %{service_name}. Uz drīzu redzēšanos!"
      news_item_created: "Raksts izveidots"
      news_item_creation_failed: "Raksta izveide neizdevās"
      news_item_update_failed: "Raksta atjaunināšana neizdevās"
      news_item_updated: "Raksts atjaunināts"
      news_item_deleted: "Raksts izņemts"
      offer_accepted: "Piedāvājums pieņemts."
      offer_confirmed: ~
      offer_closed: "Piedāvājums slēgts"
      listing_created_successfully: "Sludinājums veiksmīgi izveidots. %{new_listing_link}"
      offer_rejected: "Piedāvājums noraidīts"
      offer_canceled: ~
      listing_updated_successfully: "Sludinājums veiksmīgi atjaunināts"
      listing_updated_availability_management_enabled: "Sludinājums veiksmīgi atjaunināts. Pieejamības vadība aktivizēta."
      listing_updated_availability_management_disabled: "Sludinājums veiksmīgi atjaunināts. Pieejamības vadība nav aktivizēta."
      only_kassi_administrators_can_access_this_area: ~
      only_listing_author_can_close_a_listing: "Tikai ieraksta autors var dzēst ierakstu"
      only_listing_author_can_edit_a_listing: "Tikai ieraksta autors var labot ierakstu"
      payment_successful: "Maksājums veiksmīgs"
      payment_canceled: "Maksājums atcelts"
      error_in_payment: "Kļūda maksājumā. Ja vēl neesat pabeidzis maksājumu, mēģiniet vēlreiz. Ja to izdarījāt, lūdzu, nosūtiet mums atsauksmes."
      cannot_receive_payment: ~
      payment_waiting_for_later_accomplishment: "Kad būsiet samaksājis, mēs par to paziņosim pārdevējam, un jūs uz e-pastu saņemsiet kvīti"
      password_recovery_sent: "Norādījumi Jūsu paroles maiņai tika nosūtīti uz Jūsu e-pastu."
      person_activated: "Lietotāja profils aktivēts."
      person_deactivated: "Lietotājs deaktivizēts"
      person_updated_successfully: "Informācija atjaunota."
      poll_answered: "Aptauja atbildēta"
      poll_could_not_be_answered: "Uz aptauju nebija iespējams atbildēt"
      poll_created: "Aptauja izveidota"
      poll_creation_failed: "Aptaujas izveides kļūda"
      poll_update_failed: "Aptaujas atjauninājumi neizdevās"
      poll_updated: "Aptauja atjaunināta"
      poll_deleted: "Aptauja izņemta"
      read_more: "Uzzināt vairāk"
      registration_considered_spam: ~
      reply_cannot_be_empty: "Nevar nosūtīt tukšu vēstuli"
      reply_sent: "Atbilde nosūtīta"
      request_accepted: "Pieprasījums pieņemts"
      request_confirmed: ~
      request_rejected: "Pieprasījums noraidīts"
      request_canceled: ~
      message_sent: "Vēstule nosūtīta"
      message_not_sent: "Ziņu nosūtīt neizdevās. Lūdzu mēģiniet vēlreiz."
      this_content_is_not_available_in_this_community: ~
      unknown_error: "Nezināma klūda. Lūdzam sazināties ar mums izmantojot kontaktu lodziņu."
      update_error: "Mēģinot atjaunināt Jūsu informāciju, radās kļūda. Lūdzu, mēģiniet vēlreiz"
      you_are_not_allowed_to_give_feedback_on_this_transaction: "Jums nav atļauts sniegt atsauksmes par šo notikumu"
      you_are_not_authorized_to_do_this: "Jums nav tiesību šai darbībai"
      you_are_not_authorized_to_view_this_content: "Jums nav atļauts skatīt šo lapu"
      listing_closed: "Šis sludinājums ir slēgts"
      send_instructions: "Dažu minūšu laikā Jūs saņemsiet e-pastu ar informāciju, kā nomainīt paroli."
      you_cannot_reply_to_a_closed_offer: "Jūs nevarat atbildēt slēgtam piedāvājumam"
      you_cannot_send_message_to_yourself: "Jūs nevarat nosūtīt ziņu sev"
      you_followed_listing: "Tagad Jūs sekojat šim piedāvājumam"
      you_have_already_given_feedback_about_this_event: "Jūs jau esat sniedzis atsauksmes par šo notikumu"
      you_are_now_member: "Laipni lūgti %{service_name}!"
      you_are_already_member: ~
      you_must_log_in_to_create_new_listing: ~
      additional_email_confirmed_dashboard: "Jūsu e-pasts ir apstiprināts."
      you_must_log_in_to_give_feedback: ~
      you_must_log_in_to_invite_new_users: ~
      you_must_log_in_to_send_a_comment: ~
      you_must_log_in_to_send_a_message: ~
      you_must_log_in_to_do_a_transaction: "Lai veiktu darījumu, Jums jāieiet %{service_name}."
      you_must_log_in_to_view_this_content: ~
      you_must_log_in_to_view_this_page: ~
      you_must_log_in_to_view_your_inbox: ~
      you_must_log_in_to_view_your_settings: ~
      you_must_log_in_to_add_news_item: ~
      you_must_log_in_to_change_profile_settings: ~
      you_must_log_in_to_accept_or_reject: ~
      you_must_log_in_to_confirm_or_cancel: ~
      you_need_to_confirm_your_account_first: "Jums jāapstiprina sava e-pasta adrese."
      you_must_fill_all_the_fields: "Jums jāaizpilda visi lauki"
      you_unfollowed_listing: "Jūs vairs nesekojat šim piedāvājumam"
      joining_community_failed: ~
      can_not_delete_email: ~
      user_does_not_have_email_to_delete: "E-pasta adrese, kuru mēģināt noņemt, nav Jūsu"
      email_deleted: "E-pasts noņemts"
      listing_author_payment_details_missing: "Lūdzu sazinieties ar autoru nospiežot zemāk atrodamo 'Kontakti' pogu. Lai saņemtu maksājumus, viņiem ir jāatjaunina sava maksājumu informācija."
      images_are_processing: "Mēs apstrādājam Jūsu fotoattēlus. Dodiet mums minūti vai divas un tie būs redzami."
      automatically_logged_out_please_sign_in: "Jūs automātiski izgājāt no konta. Lūdzu ienāciet vēlreiz."
      stripe_you_account_balance_is_not_0: ~
      maintenance_mode:
        zero: "Vietne tagad nebūs pieejama "
        one: "Vietne nebūs pieejama pēc %{count} minūtes"
        other: "Vietne nebūs pieejama pēc %{count} minūtēm"
    settings:
      account: Profils
      notifications: Paziņojumi
      profile: "Profila informācija"
      settings: Uzstādījumi
      paypal_payments: "PayPal maksājumi"
      stripe_payments: "Stripe maksājumi"
      payments: Maksājumi
  listings:
    bubble_listing_not_visible:
      listing_not_visible: "Jums nav atļaujas apskatīt šo ierakstu."
    comment:
      wrote: uzrakstīja
      send_private_message: "Nosūtīt privātu ziņu %{person}"
      delete: dzēst
      are_you_sure: "Vai tiešām vēlaties izdzēst šo komentāru?"
    comment_form:
      ask_a_question: "Komentējiet sludinājumu vai pieprasiet sīkāku informāciju. Visi pārējie lietotāji varēs redzēt Jūsu komentāru."
      log_in: ienākt
      send_comment: "Nosūtīt komentāru"
      to_send_a_comment: "nosūtīt jaunu komentāru"
      write_comment: "Rakstīt jaunu komentāru"
      you_cannot_send_a_new_comment_because_listing_is_closed: "Jūs nevarat pievienot jaunus komentārus, jo šis sludinājums ir slēgts."
      you_must: "Jums vajag"
      subscribe_to_comments: "Paziņojiet man par jauniem komentāriem un jaunumiem"
    edit:
      edit_listing: "Labot sludinājumu"
    edit_links:
      close_listing: "Slēgt sludinājumu"
      edit_listing: "Labot sludinājumu"
      reopen_listing: "Atkārtoti atvērt sludinājumu"
      move_to_top: "Pāriet uz mājas lapas augšdaļu"
      show_in_updates_email: ~
      show_in_updates_email_loading: Ielādē...
      show_in_updates_email_error: "Nevarēja sazināties ar serveri. Pēc lapas atsvaidzināšanas mēģiniet vēlreiz."
      show_in_updates_email_success: ~
    map:
      open_in_google_maps: "Atvērt pakalpojumā Google Maps"
    error:
      something_went_wrong: "Kaut kas nogāja greizi, kļūdas kods: %{error_code}"
      something_went_wrong_plain: "Kaut kas nogāja greizi"
      create_failed_to_connect_to_booking_service: "Neizdevās izveidot sludinājumu: Neizdevās izveidot savienojumu ar rezervēšanas pakalpojumu. Lūdzu mēģiniet vēlreiz."
      update_failed_to_connect_to_booking_service: "Neizdevās atjaunināt sludinājumu: Neizdevās izveidot savienojumu ar rezervēšanas pakalpojumu. Lūdzu mēģiniet vēlreiz."
    follow_links:
      follow: "Saņem e-pastus par jauniem komentāriem"
      unfollow: "Nesaņemt e-pastus par jauniem komentāriem"
    form:
      custom_field_partials:
        dropdown:
          select_one___: "Izvēlies vienu..."
      departure_time:
        at: Pie
        departure_time: "Izceļošanas laiks"
      departure_time_radio_buttons:
        repeated: "Atkārtot (laukam 'detalizēts apsraksts' pievienojiet laiku un dienas)"
      description:
        detailed_description: Apraksts
        youtube_info: "Ja Jūsu sludinājuma apraksts satur YouTube saites, videoklipi būs redzami zem apraksta."
      destination:
        destination: Galamērķis
      form_content:
        favor: serviss
        housing: vieta
        item: lieta
        offer_something: "Piedāvā kaut ko"
        request_something: "Pieprasi kaut ko"
        rideshare: brauciens
        i_want_to_offer: "Es gribu piedāvāt..."
        i_want_to_request: "Man vajag..."
      googlemap:
        googlemap_copy: "Gala punkti no kartes"
        googlemap_description: Karte
        googlemap_updatemap: "Atjaunināt karti"
      images:
        image: Bilde
        best_result: "Lai iegūtu vislabākos rezultātus, izmantojiet JPG, GIF vai PNG attēlus, kuru izmērs ir %{width} un %{height} pikseļi."
        no_file_selected: "Nav izvēlēts fails."
        remove_image: "Dzēst bildi"
        select_file: "Izvēlēties failu"
        add_more: "+ Pievienot vēl"
        removing: Dzēšs...
        processing: Apstrādā...
        loading_image: Ielādē...
        image_uploading_in_progress: "Notiek attēla augšupielāde..."
        processing_takes_a_while: "Visi attēli ir augšupielādēti! To apstrāde prasīs mazliet laika, bet Jūs varat saglabāt sludinājumu un turpināt darīt ko citu."
        this_may_take_a_while: ~
        percentage_loaded: "%{percentage}%"
        uploading_failed: "Attēla augšupielāde neizdevās"
        image_processing_failed: "Attēla apstrāde neizdevās"
        file_too_large: ~
        accepted_formats: ~
        images_not_uploaded_confirm: "Visu attēlu augšupielāde nav pabeigta. Vai Jūs patiešām vēlaties turpināt?"
      location:
        location: "Atrašanās vieta"
      price:
        price: Cena
        per: par
        per_day: "par dienu"
        mass: "gabalu, kg, l, m2, ..."
        time: "stundu, dienu, mēnesi"
        long_time: "nedēļu, mēnesi"
        after_service_fee_you_will_get: ~
        no_service_fee_you_will_get_paypal_text: "%{paypal_fee_info_link} tiks ieturēta no cenas."
        no_service_fee_you_will_get_payment_text: "%{payment_fee_info_link} tiks ieturēta no cenas."
        after_service_fee_you_will_get_payment_text: "Kad kāds veiks pirkumu, Jūs saņemsiet šo summu mīnus %{payment_fee_info_link}"
        payment_fee_info_link_text: "%{service_name} komisijas maksa un maksājuma apstrādes komisijas maksa"
        delivery: "Piegādes veids"
        shipping: Piegāde
        shipping_price: "Piegādes maksa"
        shipping_price_additional: "Papildus preces"
        pickup: "Saņemšana pie pārdevēja"
      origin:
        location: "Atrašanās vieta"
        origin: Izcelsme
      send_button:
        save_listing: ~
      share_type:
        select: Izvēlēties
        borrow: Aizņemties
        buy: Pirkt
        give_away: Atdot
        lend: Aizdot
        offer_type: "Piedāvājuma veids"
        receive: "Pieņemt bez maksas"
        rent: Īrēt
        rent_out: Izīrēt
        request_type: "Pieprasījuma tips"
        sell: Pārdošana
        share_for_free: "Dalīties bez maksas"
        accept_for_free: "Pieņemt bez maksas"
        trade: Maiņa
      tag_list:
        comma_separate: "(atdali ar komatu)"
        tags: Tagi
      title:
        listing_title: "Sludinājuma nosaukums"
      valid_until:
        valid_until: "Derīguma termiņš"
      valid_until_radio_buttons:
        for_the_time_being: Pagaidām
      privacy:
        privacy: Privātums
        private: ~
        public: ~
    help_texts:
      help_share_type_title: "Piedāvājuma vai pieprasījuma veids"
      help_tags_title: Tagi
      help_valid_until_title: "Derīguma termiņš"
    index:
      all_categories: "Visas kategorijas"
      all_offer_types: "Visu piedāvājumu veidi"
      all_request_types: "Visu pieprasījumu veidi"
      category: Kategorija
      did_not_found_what_you_were_looking_for: "Neatradi meklēto?"
      favors: Servisi
      housing: Platība
      items: Produkti
      list_view: "Saraksta skats"
      listings: Piedāvājumi
      map_view: "Mapes skats"
      offer_something: "Ļaujiet citiem uzzināt!"
      offer_type: "Piedāvājuma veids"
      offers: Piedāvājumi
      request_something: "Pieprasīt kaut ko!"
      request_type: "Pieprasījuma veids"
      requests: Pieprasījumi
      rideshare: "Braucamā dalīšana"
      you_have_something_others_do_not: "Vai Jums ir ko piedāvāt?"
      feed_title: ~
    left_panel_link:
      borrows: Aizņemties
      buys: Pirkšana
      favors: Servisi
      give_aways: "Par velti"
      housings: Platība
      items: Priekšmeti
      lends: Aizdevumi
      receives: "Ņem par brīvu"
      rent_outs: Izīrē
      rents: Īrē
      rideshares: "Braucamā dalīšana"
      sells: Pārdod
      share_for_frees: "Dalīties bez maksas"
      accept_for_frees: "Pieņemt bez maksas"
      trades: Apmaiņa
    listing_actions:
      booking_from: "No"
      booking_to: Līdz
      how_paypal_works: "Kā PayPal darbojas"
      payment_help: "Palīdzība maksājumiem"
      unable_load_availability: "Nevarēja ielādēt pieejamības informāciju. Lūdzu, vēlāk mēģiniet vēlreiz."
      booking_date: "Rezervācijas datums"
      select_one: "Izvēlies vienu"
      start_time: "Sākuma laiks"
      end_time: "Beigu laiks"
    new:
      listing: Piedāvājums
      selected_category: "Kategorija: %{category}"
      selected_subcategory: "Apakškategorija: %{subcategory}"
      selected_transaction_type: "Sludinājuma veids: %{transaction_type}"
      select_category: "Izvēlieties kategoriju"
      select_subcategory: "Izvēlieties apakškategoriju"
      select_transaction_type: "Izvēlieties sludinājuma veidu"
      you_need_to_fill_payout_details_before_accepting: "Pirms Jūs varat publicēt sludinājmu Jums nepieciešams aizpildīt izmaksu informāciju. Atveriet %{payment_settings_link}, lai aizpildītu informāciju."
      contact_admin_link_text: "sazinieties ar %{service_name} komandu"
      community_not_configured_for_payments: "%{service_name} nav konfigurēts maksājumiem, tāpēc Jūs vēl nevarat ievietot jaunus sludinājumus. Lai iegūtu sīkāku informāciju, lūdzu,%{contact_admin_link}"
      payment_settings_link: "maksājumu iestatījumi"
      community_not_configured_for_payments_admin: "%{service_name} nav konfigurēts maksājumiem, tāpēc Jūs vēl nevarat ievietot jaunus sludinājumus. Ejiet uz %{payment_settings_link}, lai aizpildītu maksājumu informāciju."
    quantity:
      hour: "Stundu skaits:"
      day: "Dienu skaits:"
      night: "Nakšu skaits:"
      week: "Nedēļu skaits:"
      month: "Mēnešu skaits:"
      custom: "Daudzums:"
    quantity_placeholder: Daudzums
    please_comment: Komentārs
    reply_link:
      listing_closed: "Sludinājums ir slēgts"
    show:
      add_your_phone_number: "Pievienot tālruņa numuru."
      add_profile_picture: "Pievienot profila bildi"
      comments: Apspriest
      contact_by_phone: "Telefons saziņai:"
      contact: Kontakti
      favor_offer: "Pakalpojumu piedāvājums"
      favor_request: "Pakalpojumu pieprasījums"
      inquiry: ~
      item_offer_trade: "Samainīt piedāvājumu"
      item_request_trade: "Samainīt pieprasījumu"
      no_description: ~
      no_image: "Nav attēla"
      no_reviews: "Atsauksmes netika saņemtas"
      offer: Piedāvājums
      listing_created: Izveidots
      open_until: "Atvērts līdz %{date}"
      feedback: Atsauksme
      qr_code: "QR kods"
      request: Pieprasījums
      rideshare_offer: "Braucamā dalīšanas piedāvājums"
      rideshare_request: "Braucamā dalīšanas pieprasījums"
      send_private_message: "Nosūtīt ziņu"
      tags: Tagi
      time: laiks
      times: laiki
      times_viewed: Apskatīts
      processing_uploaded_image: "(Apstrādā augšupielādēto attēlu...)"
      listing_created_at: "Sludinājums izveidots"
      price:
        per_quantity_unit: "par %{quantity_unit}"
        per_day: "par dienu"
      delivery: "Piegādes veids"
      shipping: "Piegāde (+%{price})"
      shipping_no_price: Piegāde
      shipping_price_additional: "Piegāde (+%{price}, papildus preces: +%{shipping_price_additional})"
      pickup: "Saņemšana pie pārdevēja"
      pickup_no_price: "Saņemšana pie pārdevēja"
      youtube_video_player: "YouTube video atskaņotājs"
    unit_types:
      piece: gabals
      hour: stunda
      day: diena
      night: nakts
      week: nedēļa
      month: mēnesis
    verification_required:
      verification_required: "Nepieciešama pārbaude"
  listing_conversations:
    preauthorize:
      dates_not_available: "Atlasītie datumi nav pieejami"
      error_in_checking_availability: "Nevarēja pārbaudīt atlasīto datumu pieejamību"
      details: "Sīkāka informācija"
      by: "%{author} sludinājums %{listing}"
      payment: Maksājums
      exp: "Derīguma termiņš:"
      you_will_be_charged: ~
      day: diena
      days: dienas
      night: nakts
      nights: naktis
      invalid_parameters: ~
    transaction_agreement_checkbox:
      read_more: Apskatīt.
    stripe_payment:
      payment: Maksājums
      pay_with_card: "Maksājiet ar kredītkarti vai debetkarti"
      address: "Piegādes adrese"
      address_country: "Valsts *"
      address_name: "Vārds un uzvārds *"
      address_city: "Pilsēta *"
      address_state: "Novads *"
      address_street1: "Ielas, mājas vai vietas nosaukums 1"
      address_street2: "Ielas, mājas vai vietas nosaukums 2"
      address_postal_code: "Pasta indekss"
  mapview:
    index:
      all_categories: "Visas kategorijas"
      all_offer_types: "Visu piedāvājumu veidi"
      all_request_types: "Visu pieprasījumu veidi"
      category: Kategorija
      did_not_found_what_you_were_looking_for: "Neatradi meklēto?"
      favors: Servisi
      housing: Platība
      items: Priekšmeti
      list_view: "Saraksta skats"
      map_view: "Mapes skats"
      offer_something: "Ļaujiet citiem zināt!"
      offer_type: "Piedāvājuma veids"
      offers: Piedāvājumi
      request_something: "Pieprasīt kaut ko!"
      request_type: "Pieprasījuma veids"
      requests: Pieprasījumi
      rideshare: "Braucamā dalīšana"
      you_have_something_others_do_not: "Vai Jums ir ko piedāvāt?"
    please_comment: Komentārs
  mercury:
    content_too_long: "Ievietotais saturs bija pārāk garš."
  okl:
    member_id: "Lietotāja kods"
    member_id_or_email: "Biedra ID vai e-pasts"
  paypal_accounts:
    payout_info_title: "Naudas saņemšana"
    paypal_account_email_connected: "<del>Savienot PayPal kontu</del> Pabeigts!"
    payout_info_paypal: "%{service_name} izmanto PayPal kā maksājumu pakalpojumu sniedzēju. Lai saņemtu maksājumus par pārdotājām precēm vai pakalpojumiem, ir nepieciešams izveidot %{create_paypal_account_link}, un tam jābūt sasaistītam ar %{service_name}."
    paypal_billing_agreement_made: "<del>Piešķirt %{service_name} atļauju iekasēt darījuma maksu</del> Pabeigts!"
    commission_permission_needed: "Jums arī būs jāpiešķir %{service_name} atļauja iekasēt darījumu komisijas maksu."
    create_paypal_account_link_text: "PayPal konts"
    connected_account: "PayPal konts %{email} veiksmīgi pievienots."
    paypal_receive_funds_info_label_australia_only: "Jūsu PayPal kontam ir jāspēj pieņemt maksājumus. Tas var prasīt pāriet uz PayPal biznesa kontu."
    paypal_receive_funds_info_label: "Jūsu PayPal kontam ir jāspēj pieņemt maksājumus. Tas var prasīt pāriet PayPal biznesa kontu."
    paypal_receive_funds_info_australia_only: "Ja, mēģinot savienot savu kontu ar %{service_name}, tiek parādīta kļūda, vai nu %{upgrade_paypal_account_link}, vai arī (ja esat fiziska persona) izveidojiet jaunu Premier kontu. Abi kontu veidi pieejami bezmaksas."
    paypal_receive_funds_info: "Ja redzat kļūdu mēģinot savienot savu PayPal kontu ar %{service_name}, tad %{upgrade_paypal_account_link}. To var izdarīt bez maksas un tas ir vienkārši. Ja esat fiziska persona, PayPal iesaka izmantot Jūsu vārdu kā uzņēmuma nosaukumu."
    upgrade_paypal_account_link_text: "ieejiet un atjauniniet savu PayPal kontu uz biznesa kontu"
    admin_account_not_connected: "Maksājumu saņemšana ar %{service_name} maksājumu sistēmu nav iespējama, jo maksājumi nav iestatīti. Lai iegūtu sīkāku informāciju, lūdzu, %{contact_admin_link}."
    contact_admin_link_text: "sazinieties ar %{service_name} komandu"
    you_are_ready_to_accept_payments: "Jūs esat gatavs saņemt maksājumus!"
    commission: "%{commission} %"
    not_now: "Es patreiz nevēlos pievienot PayPal kontu"
    new:
      payout_info_you_need_to_connect: "Lai pieņemtu maksājumus, Jums nepieciešams savienot savu PayPal kontu ar %{service_name}."
      payout_info_text: "Lai pievienotu savu kontu, lūdzu, izpildiet sekojošas darbības."
      contact_admin_link_text: "sazinieties ar %{service_name} komandu"
      admin_account_not_connected: "Jūsu PayPal konta pieslēgšana nav iespējama, jo %{service_name} nav iestatījis maksājumus. Lai iegūtu sīkāku informāciju, lūdzu, %{contact_admin_link}."
      paypal_account_email: "Pievienojiet savu PayPal kontu"
      paypal_account_email_placeholder: "Jūsu PayPal konta e-pasta adrese"
      paypal_account_email_info_text: "Ja jums nav PayPal konts, varat to izveidot %{create_paypal_account}. Ja, PayPal konta pievienošanas laikā tiek parādīts kļūdas ziņojums, izmainiet savu PayPal kontu par biznesa kontu. Izmaiņas ir viegli veicamas un bez maksas. Ja esat fiziska persona, varat izmantot savu vārdu un uzvārdu kā ''uzņēmuma nosaukumu''. Lai uzlabotu savu kontu, %{upgrade_paypal_account} un atrodiet uzlabošanas saiti."
      create_paypal_account: "noklikšķinot šeit"
      upgrade_paypal_account: "ieejiet savā PayPal kontā"
      paypal_account_billing_agreement: "Piešķirt %{service_name} atļauju iekasēt pakalpojuma maksu"
      follow_steps: "Lai sāktu līdzekļu saņemšanu, veiciet zemāk norādītās darbības:"
      connect_paypal_account_title: "Pievienojiet savu PayPal kontu"
      connect_paypal_account_title_with_step: "Solis %{current_step}/%{total_steps}: Pievienojiet savu PayPal kontu"
      connect_paypal_account_instructions: "Noklikšķiniet uz zemāk esošās pogas, lai ieietu savā PayPal kontā un savienojiet savu PayPal kontu ar %{service_name}."
      connect_paypal_account: "Pievienojiet savu PayPal kontu"
      paypal_account_billing_agreement_with_step: "Solis %{current_step}/%{total_steps}: Piešķirt atļauju ieturēt darījumu komisijas maksu"
      paypal_account_billing_agreement_info_both: "Pēc pārdošanas %{service_name} pakalpojuma komisijas maksa (%{commission_from_seller} no kopējās preces cenas, atskaitot piegādi, minimālo komisiju %{minimum_commission}) tiks ieturēta no Jūsu PayPal konta. Lai tas notiktu, ir nepieciešama Jūsu atļauja, tāpēc, lai Jūs varētu saņemt maksājumus %{service_name}. Komisijas maksa neietver %{paypal_info_link}."
      paypal_account_billing_agreement_info_fixed: "Kad esat veikuši pārdošanu %{service_name}, pakalpojuma komisijas maksa %{minimum_commission} tiks ieturēta no Jūsu PayPal konta. Lai to izdarītu, ir nepieciešama Jūsu atļauja. Tas nepieciešams, lai Jūs varētu saņemt maksājumus %{service_name}. Komisijas maksa neietver %{paypal_info_link}."
      paypal_account_billing_agreement_info_relative: "Pēc pārdošanas %{service_name} pakalpojuma komisijas maksa (%{commission_from_seller} no kopējās preces cenas, atskaitot piegādi) tiks ieturēta no Jūsu PayPal konta. Lai tas notiktu, ir nepieciešama Jūsu atļauja, tāpēc, lai Jūs varētu saņemt maksājumus %{service_name}. Komisijas maksa neietver %{paypal_info_link}."
      paypal_account_billing_agreement_info_none: "%{service_name} pašlaik neiekasē pakalpojuma maksu. Ja pakalpojuma maksa ir iestatīta, lai saņemtu maksājumus Jums jāpiešķir %{service_name} atļauja iekasēt pakalpojumu komisijas maksu. Komisijas maksa neietver %{paypal_info_link}."
      paypal_info_link_text: "PayPal maksājumu apstrādes komisijas maksa"
      billing_agreement_description: "Piešķirt %{service_name} atļauju iekasēt pakalpojuma maksu."
      billing_agreement: "Piešķirt atļauju"
      permissions_not_granted: "Atļauja savienoties ar Jūsu PayPal kontu nav piešķirta."
      could_not_fetch_redirect_url: ~
      paypal_not_enabled: "PayPal maksājumi nav iespējami."
      billing_agreement_canceled: "Norēķinu līgums tika atcelts"
      billing_agreement_not_accepted: "Jūs neesat piekritis PayPal norēķinu līgumam."
      billing_agreement_wrong_account: "PayPal konti nesakrita. Lūdzu, izmantojiet to pašu PayPal kontu, kuru pievienojāt sākumā."
      something_went_wrong: "Kaut kas nogāja greizi. Lūdzu mēģiniet vēlreiz. Ja problēma joprojām pastāv, lūdzu sazinieties ar %{service_name} komandu."
      account_not_verified: "Jūs neesat verificējis savu PayPal kontu. Lai Jūs varētu turpināt Jums ir jādodas uz paypal.com un jāverificē savs konts."
      account_restricted: "Jūsu PayPal konts ir ierobežots un to nav iespējams pieslēgt. Lai atrisinātu problēmu, lūdzu, ieejiet paypal.com, lai uzzinātu vairāk vai arī sazinātos ar PayPal klientu atbalstu."
    paypal_account_connected_title: "PayPal konts pievienots"
    paypal_account_connected: "PayPal konts %{email} ir savienots ar %{service_name}."
    change_account: "Mainīt PayPal kontu"
    missing: "Jums ir aktīvi sludinājumi, bet Jūsu PayPal konts nav iestatīts, lai saņemtu maksājumus. Pievienojiet savu Paypal kontu un piešķiriet %{service_name} atļauju iekasēt darījuma maksu no Jūsu %{settings_link}."
    from_your_payment_settings_link_text: "maksājumu iestatījumi"
    redirect_message: "Novirzam Jūs uz PayPal. Ja nekas nenotiek, noklikšķiniet uz %{redirect_link}."
    redirect_link_text: šeit
    paypal_account_all_set_up: "Urā, viss gatavs!"
    can_receive_payments: "Tagad Jūs varat saņemt maksājumus par saviem sludinājumiem."
    paypal_account_connected_summary: "PayPal konts <%{email}> veiksmīgi pievienots"
    paypal_permission_granted_summary: "Atļauja darījumu komisijas maksām piešķirta"
  paypal:
    pay_with_paypal: "Pāriet uz maksājumu"
    checkout_with: "Turpināt ar"
    or_pay_with_paypal: vai
    checkout_with_paypal: "Turpināt ar PayPal"
    cancel_succesful: "PayPal maksājums veiksmīgi atcelts"
    transaction:
      commission_payment_name: "Komisijas maksa par %{listing_title}"
      commission_payment_description: "Tirgošanās vieta %{service_name} ieturēja šo komisiju par darījumu, kas attiecas uz %{listing_title}"
    wait_while_loading: "Lūdzu uzgaidiet."
    chatting_with_paypal: "Mēs sarunājamies ar PayPal."
  people:
    edit_links:
      activate: Aktivizēt
      deactivate: Deaktivizēt
    help_texts:
      feedback_description_title: Atsauksme
      help_invitation_code_title: "Jums ir vajadzīgs ielūgums, lai pieslēgtos."
      terms_title: "%{service_name} lietošanas noteikumi"
      invite_only_help_text: ~
      invite_only_help_text_title: ~
    inactive_notification:
      this_person_is_not_active_in_kassi: "Šis lietotājs vairs nav aktīvs %{service_name}"
      inactive_description: "Šis lietotājs ir pārtraucis lietot %{service_name}. Jūs nevarat sazināties ar šo lietotāju, sniedziet viņiem atsauksmes vai komentējiet viņu piedāvājumus."
    new:
      create_new_account: "Izveidot profilu"
      email: "E-pasta adrese"
      email_is_in_use: "Jūsu norādītais e-pasts jau izmantots."
      email_is_in_use_or_not_allowed: ~
      email_not_allowed: ~
      invalid_username_or_email: "Lietotājvārds vai e-pasts ir nederīgs vai arī jau tiek izmantots"
      family_name: Uzvārds
      given_name: Vārds
      i_accept_the_terms_and_privacy: ~
      admin_emails_consent: ~
      invalid_invitation_code: "Ielūguma kods nav pareizs"
      invitation_code: "Ielūguma kods"
      not_required: ", nav nepieciešams"
      notification_is_mandatory: "Lai saņemtu paziņojumus, Jums jāizvēlas vismaz viena e-pasta adrese. Ja Jūs nevēlaties saņemt e-pasta ziņojumus no %{service_name}, pārbaudiet e-pasta paziņojumu iestatījumus."
      password_again: "Apstiprināt paroli"
      show_my_name_to_others: "Parādiet manu pilno vārdu citiem %{service_name} lietotājiem"
      sign_up: "Izveidot jaunu %{service_name} profilu"
      terms: "lietošanas nosacījumi"
      privacy: ~
      username_is_in_use: "Lietotājvārds jau tiek izmantots."
      username_is_invalid: "Lietotājvārds nav derīgs. Atļautās rakstu zīmes ir burti, cipari un pasvītrojums."
      visible_only_to_you: ~
      visible_to_everybody: "redzams visiem"
      create_account_with_facebook: "Reģistrēties ar Facebook"
      OR: ~
      signup_with_email: "Reģistrējieties ar e-pastu"
      this_field_will_be_publicly_visible: ~
      email_restriction_instructions:
        one: "Piekļuve %{service_name} ir ierobežota. Lai pievienotos Jums nepieciešama '%{allowed_emails}' e-pasta adrese."
        other: "Piekļuve %{service_name} ir ierobežota. Jums ir nepieciešama e-pasta adrese, kas pierāda, ka Jums ir tiesības pievienoties."
    profile_feedback:
      grade: "vērtējums:"
      and_gave_following_feedback: "un sniedza tālāk norādītās atsauksmes"
    profile_listings:
      show_also_closed: "Parādīt arī slēgtos"
      show_only_open: "Rādīt tikai aktīvus"
      no_image: "Nav attēla"
    show:
      contact: "Sazināties ar %{person}"
      about_me: "Par mani:"
      add_description: "Pastāstiet īsi par sevi"
      add_location: "Pievienot atrašanās vietu"
      add_phone_number: "Pievienot telefona numuru"
      address: "Kur atrodas:"
      as_expected: "Kā bija gaidīts"
      edit_profile_info: "Labot profilu"
      exceeded_expectations: "Pārsniedza cerības"
      positive: pozitīvs
      hide_description: "Rādīt mazāk"
      less_than_expected: "Sliktāk, nekā biju gaidījis"
      phone_number: Tālrunis
      show_all_feedback: "Rādīt visas atsauksmes"
      show_all_testimonials: "Rādīt visas atsauksmes"
      show_full_description: "Rādīt vairāk"
      slightly_better_than_expected: "Pārsniedza cerības"
      slightly_less_than_expected: "Sliktāk, nekā biju gaidījis"
      what_are_these: "Kas tas ir?"
      review: "saņemta atsauksme"
      reviews: "saņemtas atsauksmes"
      listing: sludinājums
      listings: sludinājums
      open_listing: "atvērts sludinājums"
      open_listings: "atvērti sludinājumi"
      no_listings: "Nav sludinājumi"
      no_open_listings: "Nav atvērtu sludinājumu"
      no_reviews: "Nav atsauksmes"
      show_all_listings: "Parādīt visus sludinājumus"
      show_all_open_listings: "Parādīt visus atvērtos sludinājumus"
      show_all_reviews: "Parādīt visas atsauksmes"
    followed_people:
      you_follow_plural: "Jūs sekojat %{count} cilvēkiem"
      you_follow_singular: "Jūs sekojat %{count} personām"
      they_follow_plural: ~
      they_follow_singular: ~
      show_all_followed_people: "Parādīt visus sekotājus"
      no_followed_people: "Nav sekotāju"
    follow_button:
      following: Seko
      follow: Sekot
      unfollow: Atsekot
  sessions:
    new:
      create_new_account: "Izveidot jaunu profilu"
      i_forgot_my_password: "Aizmirsu lietotāja vārdu vai paroli"
      login: Ienākt
      login_to_kassi: "Ienākt %{service_name}"
      connect_your_facebook_to_kassi: "Savienot savu Facebook kontu ar %{service_name}"
      facebook_account: "Facebook profils"
      log_in_to_link_account: ~
      you_can_also_create_new_account: "Ja Jums nav lietotāja konts %{service_name}, %{accont_creation_link} lai izveidotu ar Jūsu Facebook lietotāja vārdu."
      account_creation_link_text: "spied šeit"
      cancle_facebook_connect: "Ja nevēlaties saistīt šo kontu, varat %{cancel_link}."
      facebook_cancel_link_text: atcelt
      log_in_with_your_facebook_account: "Ienākt ar Facebook"
      or_sign_up_with_your_username: "...vai ar Jūsu lietotājvārdu vai e-pastu:"
      we_will_not_post_without_asking_you: "Mēs nekad neko neievietosim Facebook bez pajautāšanas Jums."
    password_forgotten:
      email: E-pasts
      password_recovery_instructions: ~
      request_new_password: "Pieprasīt paroles maiņu"
      change_your_password: "Paroles maiņa"
    confirmation_pending:
      welcome_to_kassi: "Laipni lūgti %{service_name}"
      check_your_email: "Pārbaudiet savu e-pastu."
      resend_confirmation_instructions: "Nosūtīt instrukcijas vēlreiz."
      your_current_email_is: "Jūsu e-pasts - %{email}."
      change_email: Mainīt
      confirm_your_email: ~
      account_confirmation_instructions: ~
      account_confirmation_instructions_title_admin: "Apstipriniet savu e-pasta adresi"
      before_full_access_you_need_to_confirm_email: "Pirms mēs Jums nodrošinam pilnu piekļuvi Jūsu vietnei, nepieciešams izdarīt vēl vienu lietu: apstipriniet savu e-pasta adresi."
      before_confirmation_only_access_admin_dashboard: "Pirms apstiprināšanas Jūs varat piekļūt tikai %{admin_dashboard_link}."
      admin_dashboard_link_text: "administratora rīku panelis"
      account_confirmation_instructions_admin: "Jums vajadzēja saņemt e-pastu uz %{email_address} ar apstiprinājuma saiti. Ja Jūs to neatrodat, pārbaudiet savu surogātpasta mapi vai noklikšķiniet uz zemāk esošās pogas, lai atkārtoti nosūtītu e-pastu. Kad e-pasts ir atsūtīts, uzklikšķiniet uz tur atrodamās saites, lai apstiprinātu savu adresi, pēc kā Jūs saņemsiet pilnu piekļuvi savai vietnei. Ja Jums nepieciešama palīdzība, nevilcinieties %{support_link}."
      contact_support_link_text: "sazinieties ar Sharetribe klientu atbalstu"
  settings:
    account:
      change: Mainīt
      confirm_new_password: "Apstiprināt jaunu paroli"
      delete_account: "Dzēst lietotāju"
      delete_account_button: "Neatgriezeniski dzēst manu kontu"
      delete_account_confirmation_popup: ~
      email_addresses: "E-pasta adreses"
      new_email: "Jauna e-pasta adrese"
      delete_personal_information: "Ja Jūs izdzēsīsiet savu kontu, Jūsu personiskā informācija (vārds, tālruņa numurs, adrese, e-pasts, profila attēls utt.) tiks neatgriezeniski izdzēsta un to nebūs iespējams atjaunot. Visi izveidotie sludinājumi tiks dzēsti. Jūs nevarēsiet atkārtoti aktivizēt savu bijušo kontu. Jūsu lietotājvārds kļūs pieejams citiem, lai reģistrētos %{service_name}."
      delete_information_others_involved: "Informācija, kurā iesaistīti citi vietnes dalībnieki (sarakstes ar citiem cilvēkiem, Jūsu veiktie darījumi, atsauksmes, ko esat devis citiem, utt.) netiek dzēsta, kad izdzēšat savu kontu. Tomēr Jūsu vārds vairs nebūs redzams blakus šai informācijai."
      unfinished_transactions: "Jūsu kontu nav iespējams dzēst, jo Jums norit aktīvi darījumi. Pirms konta dzēšanas, lūdzu, pabeidziet visus aktīvos darījumus."
      only_admin: ~
      new_password: "Jauna parole"
      save: Saglabāt
      these_fields_are_shown_only_to_you: "Jūsu profilā ir norādīts lietotāja vārds, ja vien neesat norādījuši savu vārdu. Pārējā informācija redzama tikai Jums."
      email_already_confirmed: "Jūsu e-pasta adrese jau ir apstiprināta."
      email:
        address_title: Adrese
        remove_title: Noņemt
        remove_confirmation: "Vai tiešām vēlaties noņemt šo e-pasta adresi?"
        receive_notifications_title_desktop: "Saņemt paziņojumus"
        receive_notifications_title_mobile: "Saņemt paziņojumus"
        receive_notifications_new_title_mobile: "Saņemt paziņojumus"
        add_new_with_plus: "+ Pievienot jaunu e-pasta adresi"
        add_new_cancel: Atcelt
        confirmation_title_mobile: "Apstiprinājums:"
        confirmation_title_desktop: Apstiprinājums
        confirmation_resend: "Nosūtīt atkārtoti"
        status_confirmed: Apstiprināts
        status_pending: Gaida
    notifications:
      email_from_admins: ~
      i_want_to_get_email_notification_when: "Es vēlos saņemt e-pasta paziņojumu, kad"
      newsletters: ~
      community_updates: ~
      email_about_confirm_reminders: ~
      email_about_new_comments_to_own_listing: ~
      email_about_new_messages: ~
      email_about_new_received_testimonials: ~
      email_about_testimonial_reminders: "...esmu aizmirsis sniegt atsauksmi par notikumu"
      email_daily_community_updates: ~
      email_weekly_community_updates: ~
      do_not_email_community_updates: ~
      email_when_conversation_accepted: ~
      email_when_conversation_rejected: ~
      email_about_completed_transactions: ~
      email_about_new_payments: "...es saņemu jaunu maksājumu"
      email_about_new_listings_by_followed_people: ~
      unsubscribe_succesful: "Atrakstīšanās veiksmīga"
      unsubscribe_info_text: "Turpmāk nesaņemsiet šādus e-pastus. Pārbaudi savus %{settings_link} lai izvēlētos, kādus e-pastus vēlaties saņemt no %{service_name}, vai atgriezieties pie %{homepage_link}."
      settings_link: uzstādījumi
      homepage_link: ~
      unsubscribe_unsuccesful: "Atrakstīšanās kļūda"
      unsuccessful_unsubscribe_info_text: ~
    profile:
      about_you: "Par tevi"
      city: Pilsēta
      family_name: Uzvārds
      given_name: Vārds
      first_name_with_initial: "(tikai pirmie burti tiek rādīti citiem lietotājiem)"
      first_name_only: "(netiek rādīts citiem lietotājiem)"
      display_name: "Redzamais vārds"
      display_name_description: "Ja pārstāvat kādu organizāciju, varat izmantot tās nosaukumu kā redzamo vārdu. Citiem lietotājiem tiek parādīts redzamais vārds vai nosaukums, nevis Jūsu vārds un uzvārds."
      location_description: ~
      profile_picture_description: ~
      phone_number: Tālrunis
      profile_picture: "Profila attēls"
      postal_code: "Pasta indekss"
      profile_page: "Jūsu profila lapā"
      profilemap: "Mapes skats"
      street_address: "Atrašanas vieta"
      these_fields_are_shown_in_your: "Šī informācija ir redzama visiem %{service_name} lietotājiem"
      visible_to_everybody: "redzams visiem"
      visible_to_registered_users: ~
      default_in_listing: "(tiek izmantots kā noklusējums tikai veidojot jaunu sludinājumu)"
      invisible: "(netiek rādīts citiem lietotājiem)"
      image_is_processing: "Mēs apstrādājam Jūsu profila attēlu. Tas būs gatavs pēc minūtes vai divām."
      shown_in_your_public_profile: ~
    save_information: "Saglabā informāciju"
  shipping_address:
    shipping_address: "Piegādes adrese"
  tag_cloud:
    tag_used:
      with_tag: "Ar tagiem"
      without_tag: "Bez tagiem"
  terms:
    show:
      accept_terms: "Piekrišana %{service_name} lietošanas noteikumiem"
      here: "nospiežot šeit"
      i_accept_new_terms: "Es piekrītu jauniem nosacījumiem"
      i_accept_terms: "Es piekrītu nosacījumiem"
      terms: "%{service_name} lietošanas noteikumi"
      terms_have_changed: "Lietošanas noteikumi ir mainījušies"
      you_can_view_the_new_terms: "Jūs varat apskatīt jaunos noteikumus"
      you_need_to_accept: "Laipni lūdzam %{service_name}! Šķiet, ka pakalpojumu izmantojat pirmo reizi. Pirms sākat, vispirms ir jāpieņem"
      you_need_to_accept_new_terms: "%{service_name} lietošanas noteikumi ir mainījušies. Jums jāpiekrīt jaunie lietošanas noteikumi, lai turpinātu lietot %{service_name}. Jaunie noteikumi ir paredzēti, lai nodrošinātu pakalpojuma uzturēšanu pēc pētniecības projekta beigām."
  testimonials:
    index:
      all_testimonials: "Visas atsauksmes"
      feedback_altogether: "Visas atsauksmes: "
      loading_more_testimonials: "Ielādē vairāk atsauksmju"
      no_testimonials: "Atsauksmes nav saņemtas"
    new:
      as_expected: "Kā biju gaidījis"
      exceeded_expectations: "Daudz labāk, nekā biju gaidījis"
      give_feedback_to: "Novērtēt lietotāju %{person}"
      grade: "Kādas ir Jūsu kopējās sajūtas?"
      less_than_expected: "Sliktāk, nekā bija gaidīts"
      send_feedback: "Nosūtīt atsauksmi"
      slightly_better_than_expected: "Nedaudz labāk, nekā bija gaidīts"
      slightly_less_than_expected: "Nedaudz sliktāk, kā gaidīts"
      textual_feedback: "Kā gāja?"
      this_will_be_shown_in_profile: ~
      positive: Pozitīvs
      negative: Negatīvs
      default_textual_feedback: "Viss noritēja gludi, liels paldies!"
    testimonial:
      about_listing: "par sludinājumu"
  date:
    formats:
      long_with_abbr_day_name: ~
    first_day_of_week: ~
  datepicker:
    days:
      sunday: Svētdiena
      monday: Pirmdiena
      tuesday: Otrdiena
      wednesday: Trešdiena
      thursday: Ceturtdiena
      friday: Piektdiena
      saturday: Sestdiena
    days_short:
      sunday: Sv
      monday: P
      tuesday: O
      wednesday: T
      thursday: C
      friday: Pk
      saturday: S
    days_min:
      sunday: Sv
      monday: Pr
      tuesday: Ot
      wednesday: Tr
      thursday: Ce
      friday: Pk
      saturday: Se
    months:
      january: Janvāris
      february: Februāris
      march: Marts
      april: Aprīlis
      may: Maijs
      june: Jūnijs
      july: Jūlijs
      august: Augusts
      september: Septembris
      october: Oktobris
      november: Novembris
      december: Decembris
    months_short:
      january: Jan
      february: Feb
      march: Mar
      april: Apr
      may: Mai
      june: Jūn
      july: Jūl
      august: Aug
      september: Sep
      october: Okt
      november: Nov
      december: Dec
    today: Šodien
    clear: Brīvs
    format: mm/dd/gggg
  time:
    formats:
      short: ~
      shorter: ~
      short_date: ~
      hours_only: "%H:%M"
  timestamps:
    day_ago: "%{count} diena atpakaļ"
    days_ago: "%{count} dienas atpakaļ"
    hour_ago: "%{count} stundu atpakaļ"
    hours_ago: "%{count} stundas atpakaļ"
    minute_ago: "%{count} minūti atpakaļ"
    minutes_ago: "%{count} minūtes atpakaļ"
    month_ago: "%{count} mēnesi atpakaļ"
    months_ago: "%{count} mēneši atpakaļ"
    seconds_ago: "%{count} sekundes atpakaļ"
    year_ago: "%{count} gadu atpakaļ"
    years_ago: "%{count} gadu atpakaļ"
    days_since:
      zero: "%{count} diena"
      one: "%{count} dienas"
      other: "%{count} dienas"
    time_to:
      seconds:
        one: "%{count} sekunde"
        other: "%{count} sekundes"
      minutes:
        one: "%{count} minūte"
        other: "%{count} minūtes"
      hours:
        one: "%{count} stunda"
        other: "%{count} stundas"
      days:
        one: "%{count} diena"
        other: "%{count} dienas"
  transactions:
    initiate:
      booked_days: "Rezervētas dienas:"
      booked_nights: "Rezervetas naktis:"
      price_per_day: "Cena par dienu:"
      price_per_night: "Cena par nakti:"
      price_per_hour: "Cena par stundu:"
      price_per_unit: "Cena par vienību:"
      quantity: "Daudzums:"
      subtotal: "Starpsumma:"
      shipping-price: "Piegāde:"
      stripe-fee: "Stripe komisijas maksa (aprēķinātā)"
      start_end_time: "%{start_time} līdz %{end_time}"
      booked_days_label:
        one: "Rezervēta diena:"
        other: "Rezervētas dienas:"
      booked_nights_label:
        one: "Rezervēta nakts:"
        other: "Rezervētas naktis:"
      booked_hours_label:
        one: "Rezervētā stunda:"
        other: "Rezervētās stundas:"
      duration_in_hours:
        one: "(1 stunda)"
        other: "(%{count} stundas)"
    price_per_quantity: "Cena par %{unit_type}:"
    price: "Cena:"
    quantity: "Daudzums: %{quantity}"
    unit_price: "Vienības cena: %{unit_price}"
    total: "Kopā:"
    total_to_pay: "Maksājuma kopsumma:"
  unit:
    day: diena
    days: dienas
  web:
    listings:
      errors:
        availability:
          something_went_wrong: "Mēs nevaram parādīt pieejamības informāciju. Mēģiniet atvērt lapu vēlreiz."
          saving_failed: "Mēs nevaram saglabāt pieejamības izmaiņas. Mēģiniet atkārtoti ielādēt lapu."
        working_hours:
          required: nepieciešams
          overlaps: pārklājas
          covers: aptver
      pricing_units:
        piece: gabals
        hour: stunda
        day: diena
        night: nakts
        week: nedēļa
        month: mēnesis
      edit_availability_header: Pieejamība
      save_and_close_availability_editing: "Saglabāt un aizvērt"
      confirm_discarding_unsaved_availability_changes_explanation: "Jums ir nesaglabātas preces vai pakalpojuma pieejamības informācijas izmaiņas. Ja turpināsit, šīs izmaiņas tiks pazaudētas."
      confirm_discarding_unsaved_availability_changes_question: "Vai tiešām vēlaties atsaukt izmaiņas?"
      edit_listing_availability: "Rediģēt sludinājuma pieejamību"
      working_hours:
        default_schedule: "Noklusējuma grafiks"
        i_am_available_on: "Es esmu pieejams..."
        start_time: "Sākuma laiks"
        end_time: "Beigu laiks"
        add_another_time_slot: "+ Pievienot vēl vienu laiku posmu"
        save: Saglabāt
    no_listings:
      sorry: "Atvainojiet, nekas netika atrasts pēc Jūsu meklēšanas kritērijiem."
      try_other_search_terms: "Varbūt izmēģiniet citus meklēšanas nosacījumus?"
    listing_card:
      add_picture: "Pievienot attēlu"
      no_picture: "Nav attēla"
    search:
      page: Lapa
      page_of_pages: "no %{total_number_of_pages}"
    topbar:
      menu: Izvēlne
      more: Vairāk
      search_placeholder: Meklēt...
      search_location_placeholder: "Atrašanas vieta"
      user: Lietotājs
      inbox: "Ienākošās ziņas"
      profile: Profils
      manage_listings: "Pārvaldīt sludinājumus"
      settings: Iestatījumi
      logout: Iziet
      login: Ienākt
      signup: Reģistrēties
      admin_dashboard: "Administratora informācijas panelis"
      language: Valoda
    utils:
      km: km
      mi: mi
    branding:
      powered_by: "%{service_name} darbojas %{sharetribe_link} platformā."
      create_own: "Vēlaties izveidot savu vietni, piemēram, kā %{service_name}? %{learn_more}."
      learn_more: "Uzzināt vairāk"
  will_paginate:
    previous_label: "&#8592; Iepriekšējais"
    next_label: "Nākamais &#8594;"
    page_gap: ~
    page_entries_info:
      multi_page: "Parādot %{model} %{from} - %{to} no %{count} kopā"
      multi_page_html: "Parādot %{model} <b>%{from}&nbsp;-&nbsp;%{to}</b> no <b>%{count}</b> kopā"
      single_page:
        zero: "Netika %{model} atrasts"
        one: "Parādīts 1 %{model}"
        other: "Parādīti visi %{count} %{model}"
      single_page_html:
        zero: "Netika %{model} atrasts"
        one: "Parādīts <b>1</b> %{model}"
        other: "Parādīti <b>all&nbsp;%{count}</b> %{model}"
    person:
      community_members_entries_info:
        multi_page: ~
        multi_page_html: ~
        single_page:
          zero: "%{model} netika atrasts"
          one: "Parāda %{accepted_count} apstiprinātus %{accepted_model} un %{banned_count} aizliegtus %{banned_model}"
          other: "Parāda %{accepted_count} apstiprinātus %{accepted_model} un %{banned_count} aizliegtus %{banned_model}"
        single_page_html:
          zero: "%{model} netika atrasts"
          one: "Parāda <b>%{accepted_count}</b> apstiprinātus %{accepted_model} un %{banned_count} aizliegtus %{banned_model}"
          other: "Parāda <b>%{accepted_count}</b> apstiprinātus %{accepted_model} un %{banned_count} aizliegtus %{banned_model}"
    models:
      person:
        zero: lietotāji
        one: lietotājs
        other: lietotāji
      transaction:
        zero: darījumi
        one: darījums
        other: darījumi
  stripe_accounts:
    admin_account_not_connected: ~
    contact_admin_link_text: "sazinieties ar %{service_name} komandu"
    you_are_ready_to_accept_payments: "Jūs esat gatavi saņemt maksājumus!"
    commission: "%{commission} %"
    pay_with_stripe: "Maksājiet ar Stripe izmantojot %{card}"
    add_and_pay: "Apstipriniet maksājumu"
    card_not_stored: ~
    missing_payment: "Jums ir pievienoti sludinājumi, bet Jūsu konts nav iestatīts, lai saņemtu naudu. Lai konfigurētu maksājumu iespējas, apmeklējiet %{settings_link}"
    stripe_bank_connected: "Bankas konta dati ir veiksmīgi konfigurēti!"
    stripe_can_accept: "Tagad Jūs esat gatavs saņemtu naudu uz savu bankas kontu"
    stripe_credit_card: Kredītkarte
    paypal: PayPal
    paypal_connected: "PayPal konts veiksmīgi pievienots!"
    paypal_can_accept: ~
    paypal_connected_give_permission: ~
    form_new:
      need_info: ~
      select_country: "Izvēlies valsti..."
      legal_name: "Juridiskais nosaukums"
      first_name: ~
      last_name: ~
      country: Valsts
      birth_date: "Dzimšanas datums"
      ssn_last_4: "SSN Pēdējie 4"
      personal_id_number: "Personīgais ID numurs"
      address_country: Valsts
      address_state: Novads
      address_province: ~
      address_city: Pilsēta
      address_postal_code: "Pasta indekss"
      address_line1: "Ielas, mājas vai vietas nosaukums"
      tos_link: ~
      tos_link_title: ~
      save_details: "Saglabāt informāciju"
      edit: "Rediģēt informāciju"
      cancel: Atcelt
    form_bank:
      bank_account_number: "Bankas konta numurs"
      bank_routing_number: ~
      bank_routing_1: "Bankas kods"
      bank_routing_2: "Filiāles kods"
      bank_currency: "Bankas konta valūta"
      update_also_bank_account: ~
      messages:
        account_number: "Konta numurs"
        routing_number: ~
        bank_code: "Bankas kods"
        branch_code: "Filiāles kods"
        transit_number: "Tranzīta numurs"
        institution_number: "Institūcijas numurs"
        format_varies_by_bank: ~
        bsb: ~
        error_message: "Nederīgs formāts"
        clearing_code: "Piekļūšanas kods"
        sort_code: ~
        must_match: ~
        a_dash: domuzīme
        digits: cipari
        digits_or_chars: ~
    form_verification:
      personal_id_number: "Personīgais ID numurs"
      document: "Pārbaudes dokuments"
      send_verification: ~
      need_verification: "Nepieciešama papildus pārbaude"
    form_pin:
      social_insurance_number: ~
      social_security_number: ~
      ssn_last_4: ~
      hong_kong_identity_card: ~
      singapore_identity_card: ~
      messages:
        social_insurance_number: ~
  payment_settings:
    title: ~
    bank_account: "Bankas konts"
    paypal: PayPal
    bank_account_details: "Lai saņemtu naudu uz savu bankas kontu, Jums ir jāiesniedz sava bankas informācija. Jūsu klientiem būs iespēja samaksāt ar kredītkarti."
    add_bank_details: "Pievienot bankas informāciju"
    can_accept_stripe_and_paypal: "Jūs varat saņemt naudu uz savu bankas kontu vai savu PayPal kontu."
    to_accept_paypal: "Lai saņemtu naudu uz savu PayPal kontu, Jums nepieciešams pievienot savu PayPal kontu. Jūsu klienti varēs maksāt ar PayPal."
    connect_paypal: "Pievienot PayPal kontu"
    wrong_setup: "Šajā vietnē nav kaut kas pareizi ar maksājumu sistēmas uzstādīšanu: platforma nav reģistrēta. Lūdzu, sazinieties ar komandu, lai darītu viņiem zināmu, ka viņiem jāreģistrē platforma Stripe."
    invalid_bank_account_number: "Lūdzu, pārbaudiet, vai Jūsu bankas konts ir ievadīts pareizi un atbilst Jūsu valstij."
    invalid_postal_code: "Nederīgs pasta indeks valstij %{country}"<|MERGE_RESOLUTION|>--- conflicted
+++ resolved
@@ -1064,11 +1064,7 @@
         you_have_received_new_payment: ~
     payment_receipt_to_payer:
       receipt_of_payment: "Maksājuma saņemšana"
-<<<<<<< HEAD
-      you_have_made_new_payment: ~
-=======
       you_have_made_new_payment: "Jūs esat samaksājis <b>%{payment_sum}</b> par <b>%{listing_title}</b> %{recipient_full_name}. Šeit ir informācija par saņemto maksājumu."
->>>>>>> cf4edc47
       product: Prece
       price_per_unit_type: "Cena par %{unit_type}"
       duration: Ilgums
