--- conflicted
+++ resolved
@@ -113,8 +113,4 @@
   # Use an evented file watcher to asynchronously detect changes in source code,
   # routes, locales, etc. This feature depends on the listen gem.
   config.file_watcher = ActiveSupport::EventedFileUpdateChecker
-<<<<<<< HEAD
-  # config.active_storage.service = :amazon
-=======
->>>>>>> 7d2a0fa1
 end