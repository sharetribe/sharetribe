require_relative './common.rb'

Kassi::Application.configure do
  # Settings specified here will take precedence over those in config/environment.rb

  # The production environment is meant for finished, "live" apps.
  # Code is not reloaded between requests
  # If live updates for translations are in use, caching is set to false.
  config.cache_classes = (APP_CONFIG.update_translations_on_every_page_load == "true" ? false : true)

  # Full error reports are disabled and caching is turned on
  config.consider_all_requests_local       = false
  config.action_controller.perform_caching = true

  # Specifies the header that your server uses for sending files
  config.action_dispatch.x_sendfile_header = "X-Sendfile"

  # For nginx:
  # config.action_dispatch.x_sendfile_header = 'X-Accel-Redirect'

  # If you have no front-end server that supports something like X-Sendfile,
  # just comment this out and Rails will serve the files

  # Basic log config, for calls to Rails.logger.<level> { <message> }
  config.logger = ::Logger.new(STDOUT)
  # Formats log entries into: LEVEL MESSAGE
  # Heroku adds to this timestamp and worker/dyno id, so datetime can be stripped
  config.logger.formatter = ->(severity, datetime, progname, msg) { "#{severity} #{msg}\n" }

  # Lograge config, overrides default instrumentation for logging ActionController and ActionView logging
  config.lograge.enabled = true
  config.lograge.custom_options = ->(event) {
    params = event.payload[:params].except('controller', 'action')

    { params: params,
      host: event.payload[:host],
      community_id: event.payload[:community_id],
      current_user_id: event.payload[:current_user_id],
      user_agent: event.payload[:user_agent],
      referer: event.payload[:referer],
      forwarded_for: event.payload[:forwarded_for],
      request_uuid: event.payload[:request_uuid] }
  }

  # to ignore certain messages, see commit e1ac643f677b0a9f73b10454fa04f67595c8c0c5

  config.lograge.formatter = Lograge::Formatters::Json.new

  config.after_initialize do
    ActiveRecord::Base.logger = Rails.logger.clone
    ActiveRecord::Base.logger.level = Logger::INFO
    ActionMailer::Base.logger = Rails.logger.clone
    ActionMailer::Base.logger.level = Logger::INFO
  end

<<<<<<< HEAD
  # Use a different cache store in production
  config.cache_store = :dalli_store, (ENV["MEMCACHIER_SERVERS"] || "").split(","), {
    username: ENV["MEMCACHIER_USERNAME"],
    password: ENV["MEMCACHIER_PASSWORD"],
    failover:  true,
    socket_timeout: 1.5,
    socket_failure_delay:  0.2,
    namespace: "sharetribe-production",
    compress: true
  }
=======
  # Prefer redis instead of memcached
  config.cache_store =
    if ENV["redis_host"].present?
      Readthis.fault_tolerant = true
      [:readthis_store, {
         redis: { host: ENV["redis_host"],
                  port: ENV["redis_port"],
                  driver: :hiredis},
         db: ENV["redis_db"],
         namespace: "cache",
         expires_in: ENV["redis_expires_in"] || 240 # default, 4 hours in minutes
       }]
    else
      [:dalli_store, (ENV["MEMCACHIER_GREEN_SERVERS"] || "").split(","), {
         username: ENV["MEMCACHIER_GREEN_USERNAME"],
         password: ENV["MEMCACHIER_GREEN_PASSWORD"],
         failover:  true,
         socket_timeout: 1.5,
         socket_failure_delay:  0.2,
         namespace: ENV["MEMCACHED_NAMESPACE"] || "sharetribe-production",
         compress: true
       }]
    end
>>>>>>> c2dcd0f1

  # Compress JavaScript and CSS
  #
  config.assets.js_compressor = :uglifier

  # Don't fallback to assets pipeline
  config.assets.compile = false

  # Generate digests for assets URLs
  config.assets.digest = true

  # Disable delivery errors, bad email addresses will be ignored
  # config.action_mailer.raise_delivery_errors = false

  # Enable threaded mode
  # config.threadsafe!

  # Enable locale fallbacks for I18n (makes lookups for any locale fall back to
  # the I18n.default_locale when a translation can not be found)
  # config.i18n.fallbacks = true #fallbacks defined in intitializers/i18n.rb

  config.action_mailer.raise_delivery_errors = true

  mail_delivery_method = (APP_CONFIG.mail_delivery_method.present? ? APP_CONFIG.mail_delivery_method.to_sym : :sendmail)

  config.action_mailer.delivery_method = mail_delivery_method

  if mail_delivery_method == :smtp
    ActionMailer::Base.smtp_settings = {
      :address              => APP_CONFIG.smtp_email_address,
      :port                 => APP_CONFIG.smtp_email_port,
      :domain               => APP_CONFIG.smtp_email_domain,
      :user_name            => APP_CONFIG.smtp_email_user_name,
      :password             => APP_CONFIG.smtp_email_password,
      :authentication       => 'plain',
      :enable_starttls_auto => true
    }
  end

  # Sendmail is used for some mails (e.g. Newsletter) so configure it even when smtp is the main method
  ActionMailer::Base.sendmail_settings = {
    :location       => '/usr/sbin/sendmail',
    :arguments      => '-i -t'
  }

  ActionMailer::Base.perform_deliveries = true # the "deliver_*" methods are available

  # We don't need schema dumps in this environment
  config.active_record.dump_schema_after_migration = false
end<|MERGE_RESOLUTION|>--- conflicted
+++ resolved
@@ -53,7 +53,6 @@
     ActionMailer::Base.logger.level = Logger::INFO
   end
 
-<<<<<<< HEAD
   # Use a different cache store in production
   config.cache_store = :dalli_store, (ENV["MEMCACHIER_SERVERS"] || "").split(","), {
     username: ENV["MEMCACHIER_USERNAME"],
@@ -64,31 +63,29 @@
     namespace: "sharetribe-production",
     compress: true
   }
-=======
-  # Prefer redis instead of memcached
-  config.cache_store =
-    if ENV["redis_host"].present?
-      Readthis.fault_tolerant = true
-      [:readthis_store, {
-         redis: { host: ENV["redis_host"],
-                  port: ENV["redis_port"],
-                  driver: :hiredis},
-         db: ENV["redis_db"],
-         namespace: "cache",
-         expires_in: ENV["redis_expires_in"] || 240 # default, 4 hours in minutes
-       }]
-    else
-      [:dalli_store, (ENV["MEMCACHIER_GREEN_SERVERS"] || "").split(","), {
-         username: ENV["MEMCACHIER_GREEN_USERNAME"],
-         password: ENV["MEMCACHIER_GREEN_PASSWORD"],
-         failover:  true,
-         socket_timeout: 1.5,
-         socket_failure_delay:  0.2,
-         namespace: ENV["MEMCACHED_NAMESPACE"] || "sharetribe-production",
-         compress: true
-       }]
-    end
->>>>>>> c2dcd0f1
+#   # Prefer redis instead of memcached
+#   config.cache_store =
+#     if ENV["redis_host"].present?
+#       Readthis.fault_tolerant = true
+#       [:readthis_store, {
+#          redis: { host: ENV["redis_host"],
+#                   port: ENV["redis_port"],
+#                   driver: :hiredis},
+#          db: ENV["redis_db"],
+#          namespace: "cache",
+#          expires_in: ENV["redis_expires_in"] || 240 # default, 4 hours in minutes
+#        }]
+#     else
+#       [:dalli_store, (ENV["MEMCACHIER_GREEN_SERVERS"] || "").split(","), {
+#          username: ENV["MEMCACHIER_GREEN_USERNAME"],
+#          password: ENV["MEMCACHIER_GREEN_PASSWORD"],
+#          failover:  true,
+#          socket_timeout: 1.5,
+#          socket_failure_delay:  0.2,
+#          namespace: ENV["MEMCACHED_NAMESPACE"] || "sharetribe-production",
+#          compress: true
+#        }]
+#     end
 
   # Compress JavaScript and CSS
   #
