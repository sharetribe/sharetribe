--- conflicted
+++ resolved
@@ -1,9 +1,4 @@
 Before do
-<<<<<<< HEAD
-  load_default_test_data_to_db_before_test
-
-=======
->>>>>>> b5385830
   Capybara.default_host = 'test.lvh.me'
   Capybara.server_port = 9887
   Capybara.app_host = "http://test.lvh.me:9887"
