--- conflicted
+++ resolved
@@ -144,11 +144,8 @@
       admin_payment_preferences_path(locale: "en")
     when /^the admin2 view of stripe payment of community "(.*)"$/i
       admin2_payment_system_stripe_index_path(locale: "en")
-<<<<<<< HEAD
-=======
     when /^the admin2 view of paypal payment of community "(.*)"$/i
       admin2_payment_system_paypal_index_path(locale: "en")
->>>>>>> d4d14fa9
     when /the order types admin page/
       admin_listing_shapes_path
     when /the order types admin2 page/
