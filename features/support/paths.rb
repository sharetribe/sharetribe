--- conflicted
+++ resolved
@@ -100,13 +100,10 @@
       unsubscribe_invitations_path(code: $1)
     when /the testimonials admin page/
       admin_community_testimonials_path(:community_id => @current_community.id)
-<<<<<<< HEAD
     when /the person custom fields admin page/
       admin_person_custom_fields_path(:locale => "en")
-=======
     when /the listings admin page/
       admin_community_listings_path(:community_id => @current_community.id)
->>>>>>> ad140fd6
     else
       begin
         page_name =~ /the (.*) page/
