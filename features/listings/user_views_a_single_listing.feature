--- conflicted
+++ resolved
@@ -46,18 +46,12 @@
     And I go to the listing page
     Then I should see "Listing created"
 
-<<<<<<< HEAD
-  Scenario: User views listing price not enabled
-=======
   Scenario: User views listing and payments are not enabled
->>>>>>> f4a5850e
     And there is a listing with title "Lecture" from "kassi_testperson1" with category "Services" and with listing shape "Lending"
     And I am on the home page
     When I follow "Lecture"
     Then I should see "Borrow this item"
     Then I should not see payment logos
-<<<<<<< HEAD
-=======
 
   Scenario: User views listing and payments are enabled
     Given community "test" has a listing shape offering services per hour
@@ -70,4 +64,3 @@
     Then I should see "Request Services"
     Then I should see payment logos
 
->>>>>>> f4a5850e
