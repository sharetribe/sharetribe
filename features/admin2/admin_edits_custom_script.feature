@javascript
Feature: Admin edits custom script page

  Background:
    Given "kassi_testperson1" has admin rights in community "test"
    And I am logged in as "kassi_testperson1"

  Scenario: Admin user can edit google analytics
    When I go to the custom script admin page
<<<<<<< HEAD
     And I should see disabled "community_custom_head_script" input
=======
    And I fill in "community_custom_head_script" with "<script>test script</script>"
    Then I press submit
    And I wait for 1 seconds
    And I refresh the page
    And I should see "<script>test script</script>" in the "community_custom_head_script" input
>>>>>>> 48c71002
<|MERGE_RESOLUTION|>--- conflicted
+++ resolved
@@ -7,12 +7,8 @@
 
   Scenario: Admin user can edit google analytics
     When I go to the custom script admin page
-<<<<<<< HEAD
-     And I should see disabled "community_custom_head_script" input
-=======
     And I fill in "community_custom_head_script" with "<script>test script</script>"
     Then I press submit
     And I wait for 1 seconds
     And I refresh the page
-    And I should see "<script>test script</script>" in the "community_custom_head_script" input
->>>>>>> 48c71002
+    And I should see "<script>test script</script>" in the "community_custom_head_script" input