module CommunitySteps

  def save_name_and_action(community_id, groups)
    created_translations = TranslationService::API::Api.translations.create(community_id, groups)
    created_translations[:data].map { |translation| translation[:translation_key] }
  end
end

World(CommunitySteps)

Given /^there are following communities:$/ do |communities_table|
  communities_table.hashes.each do |hash|
    ident = hash[:community]
    existing_community = Community.where(ident: ident).first
    existing_community.destroy if existing_community
    @hash_community = FactoryGirl.create(:community, :ident => ident, :settings => {"locales" => ["en", "fi"]})

    attributes_to_update = hash.except('community')
    @hash_community.update_attributes(attributes_to_update) unless attributes_to_update.empty?
  end
end

Given /^the test community has following available locales:$/ do |locale_table|
  @locales = []
  locale_table.hashes.each do |hash|
    @locales << hash['locale']
  end

  #here is expected that the first community is the test community where the subdomain is pointing by default
  community = Community.first
  community.update_attributes({:settings => { "locales" => @locales }})
  community.locales.each do |locale|
    unless community.community_customizations.find_by_locale(locale)
      community.community_customizations.create(:locale => locale, :name => "Sharetribe")
    end
  end
end

Given /^the terms of community "([^"]*)" are changed to "([^"]*)"$/ do |community, terms|
  Community.where(ident: community).first.update_attribute(:consent, terms)
end

Then /^Most recently created user should be member of "([^"]*)" community with(?: status "(.*?)" and)? its latest consent accepted(?: with invitation code "([^"]*)")?$/ do |community_ident, status, invitation_code|
    # Person.last seemed to return unreliable results for some reason
    # (kassi_testperson1 instead of the actual newest person, so changed
    # to look for the latest CommunityMembership)
    status ||= "accepted"

    community = Community.where(ident: community_ident).first
    expect(CommunityMembership.last.community).to eq(community)
    expect(CommunityMembership.last.consent).to eq(community.consent)
    expect(CommunityMembership.last.status).to eq(status)
    expect(CommunityMembership.last.invitation.code).to eq(invitation_code) if invitation_code.present?
end

Given /^given name and last name are not required in community "([^"]*)"$/ do |community|
  Community.where(ident: community).first.update_attribute(:real_name_required, 0)
end

Given /^community "([^"]*)" requires invite to join$/ do |community|
  Community.where(ident: community).first.update_attribute(:join_with_invite_only, true)
end

Given /^community "([^"]*)" does not require invite to join$/ do |community|
  Community.where(ident: community).first.update_attribute(:join_with_invite_only, false)
end

Given /^users (can|can not) invite new users to join community "([^"]*)"$/ do |verb, community|
  can_invite = verb == "can"
  Community.where(ident: community).first.update_attribute(:users_can_invite_new_users, can_invite)
end

Given /^there is an invitation for community "([^"]*)" with code "([^"]*)"(?: with (\d+) usages left)?$/ do |community, code, usages_left|
  inv = Invitation.new(:community => Community.where(ident: community).first, :code => code, :inviter_id => @people.first[1].id)
  inv.usages_left = usages_left if usages_left.present?
  inv.save
end

Then /^Invitation with code "([^"]*)" should have (\d+) usages_left$/ do |code, usages|
  expect(Invitation.find_by_code(code).usages_left).to eq(usages.to_i)
end

When /^I move to community "([^"]*)"$/ do |community|
  Capybara.default_host = "http://#{community}.lvh.me:9887"
  Capybara.app_host = "http://#{community}.lvh.me:9887"
  @current_community = Community.where(ident: community).first
end

When /^I arrive to sign up page with the link in the invitation email with code "(.*?)"$/ do |code|
  visit "/en/signup?code=#{code}"
end

Given /^community "(.*?)" is private$/ do |community_ident|
  Community.where(ident: community_ident).first.update_attributes({:private => true})
end

Given /^this community is private$/ do
  @current_community.private = true
  @current_community.save!
end

Given /^community "(.*?)" has following category structure:$/ do |community, categories|
  current_community = Community.where(ident: community).first
  old_category_ids = current_community.categories.collect(&:id)

  current_community.categories = categories.hashes.map do |hash|
    category = current_community.categories.create!
    category.translations.create!(:name => hash['fi'], :locale => 'fi')
    category.translations.create!(:name => hash['en'], :locale => 'en')

    shape = category.community.shapes.first
    CategoryListingShape.create!(category_id: category.id, listing_shape_id: shape[:id])

    if hash['category_type'].eql?("main")
      @top_level_category = category
    else
      category.update_attribute(:parent_id, @top_level_category.id)
    end
    category
  end

  # Clean old
  current_community.categories.select do |category|
    old_category_ids.include? category.id
  end.each do |category|
    category.destroy!
  end
end

Given /^community "(.*?)" has following listing shapes enabled:$/ do |community, listing_shapes|
  current_community = Community.where(ident: community).first
  ListingShape.where(community_id: current_community.id).destroy_all

  process_id = TransactionProcess.where(community_id: current_community.id, process: :none).first.id

  listing_shapes.hashes.map do |hash|
    name_tr_key, action_button_tr_key = save_name_and_action(current_community.id, [
      {translations: [ {locale: 'fi', translation: hash['fi']}, {locale: 'en', translation: hash['en']} ]},
      {translations: [ {locale: 'fi', translation: (hash['button'] || 'Action')}, {locale: 'en', translation: (hash['button'] || 'Action')} ]}
    ])

    ListingShape.create_with_opts(
      community: current_community,
      opts: {
        price_enabled: true,
        shipping_enabled: false,
        name_tr_key: name_tr_key,
        action_button_tr_key: action_button_tr_key,
        transaction_process_id: process_id,
        basename: hash['en'],
        units: [ {unit_type: 'hour', quantity_selector: 'number', kind: 'time'} ]
      }
    )
  end

  current_community.reload
end

Given /^listing publishing date is shown in community "(.*?)"$/ do |community_ident|
  Community.where(ident: community_ident).first.update_attributes({:show_listing_publishing_date => true})
end

Given /^current community requires users to be verified to post listings$/ do
  @current_community.update_attribute(:require_verification_to_post_listings, true)
end

Given(/^this community has price filter enabled with min value (\d+) and max value (\d+)$/) do |min, max|
  @current_community.show_price_filter = true
  @current_community.price_filter_min = min.to_i * 100 # Cents
  @current_community.price_filter_max = max.to_i * 100 # Cents
  @current_community.save!
end

When /^community updates get delivered$/ do
  CommunityMailer.deliver_community_updates
end

Given(/^this community does not send automatic newsletters$/) do
  @current_community.update_attribute(:automatic_newsletters, false)
end

Given(/^community emails are sent from name "(.*?)" and address "(.*?)"$/) do |name, email|
  EmailService::API::Api.addresses.create(
    community_id: @current_community.id,
    address: {
      name: name,
      email: email,
      verification_status: :verified
    }
  )
end

Given /^community "(.*?)" has country "(.*?)" and currency "(.*?)"$/ do |community, country, currency|
  community = Community.where(ident: community).first
  community.country = country
  community.currency = currency
  community.save
end

Given /^community "(.*?)" has payment method "(.*?)" provisioned$/ do |community, payment_gateway|
  community = Community.where(ident: community).first
  if payment_gateway
    TransactionService::API::Api.settings.provision(
      community_id: community.id,
      payment_gateway: payment_gateway,
      payment_process: :preauthorize,
      active: true)
  end
  if payment_gateway == 'stripe'
    FeatureFlagService::API::Api.features.enable(community_id: community.id, features: [:stripe])
  end
end

Given /^community "(.*?)" has payment method "(.*?)" enabled by admin$/ do |community, payment_gateway|
  community = Community.where(ident: community).first
  tx_settings_api = TransactionService::API::Api.settings
  if payment_gateway == 'paypal'
    FactoryGirl.create(:paypal_account,
                       community_id: community.id,
                       order_permission: FactoryGirl.build(:order_permission))
  end
  data = {
    community_id: community.id,
    payment_process: :preauthorize,
    payment_gateway: payment_gateway
  }
  tx_settings_api.activate(data)
  tx_settings_api.update(data.merge(
    commission_from_seller: 10,
    minimum_price_cents: 100
  ))
  if payment_gateway == 'stripe'
    tx_settings_api.update(data.merge(
      api_private_key: 'sk_test_123456789012345678901234',
      api_publishable_key: 'pk_test_123456789012345678901234'
    ))
    tx_settings_api.api_verified(data)
  end
end

<<<<<<< HEAD
Given /^this community has transaction agreement in use$/ do
  @current_community.transaction_agreement_in_use = true
  @current_community.save!
=======
Given /^community "(.*?)" has feature flag "(.*?)" enabled$/ do |community, feature_flag|
  community = Community.where(ident: community).first
  FeatureFlagService::API::Api.features.enable(community_id: community.id, features: [feature_flag.to_sym])
>>>>>>> f94125f0
end<|MERGE_RESOLUTION|>--- conflicted
+++ resolved
@@ -238,13 +238,12 @@
   end
 end
 
-<<<<<<< HEAD
 Given /^this community has transaction agreement in use$/ do
   @current_community.transaction_agreement_in_use = true
   @current_community.save!
-=======
+end
+
 Given /^community "(.*?)" has feature flag "(.*?)" enabled$/ do |community, feature_flag|
   community = Community.where(ident: community).first
   FeatureFlagService::API::Api.features.enable(community_id: community.id, features: [feature_flag.to_sym])
->>>>>>> f94125f0
 end