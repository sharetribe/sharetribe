Given(/^there is paid transaction with testimonials for a listing with title "(.*?)" starter "(.*?)"$/) do |listing_title, starter_username|
  community = @current_community
  starter = Person.find_by(username: starter_username)
  listing = Listing.where(community_id: community.id, title: listing_title).first
  transaction = FactoryGirl.create(:transaction, community: community,
                                                 listing: listing,
                                                 starter: starter,
                                                 current_state: 'confirmed')
  @testimonial_from_author = FactoryGirl.create(:testimonial, tx: transaction,
                                                              author: listing.author,
                                                              receiver: starter,
                                                              text: 'Hi from author')
  @testimonial_from_starter = FactoryGirl.create(:testimonial, tx: transaction,
                                                               author: starter,
                                                               receiver: listing.author,
                                                               text: 'Hi from starter')
end

Given(/^click to author testimonial edit link/) do
  with_scope("#testimonial-#{@testimonial_from_author.id}") do
    find('.edit').click
  end
end

Given(/^click to testimonial edit link/) do
  find('.more').click
<<<<<<< HEAD
  find('.edit-tx').click
=======
  find('.edit-tx.provider').click
>>>>>>> ddfb722d
end<|MERGE_RESOLUTION|>--- conflicted
+++ resolved
@@ -24,9 +24,5 @@
 
 Given(/^click to testimonial edit link/) do
   find('.more').click
-<<<<<<< HEAD
-  find('.edit-tx').click
-=======
   find('.edit-tx.provider').click
->>>>>>> ddfb722d
 end