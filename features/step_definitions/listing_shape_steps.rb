--- conflicted
+++ resolved
@@ -52,22 +52,8 @@
     button_translation: button_name,
     unit_types: nil
   )
-<<<<<<< HEAD
-=======
 end
 
-Given(/^community "(.*?)" has paid listing shape "(.*?)" "(.*?)"$/) do |community_name, name, button_name|
-  community = Community.where(ident: community_name).first
-  create_listing_shape(
-    community: community,
-    name: 'offering',
-    availability: 'none',
-    name_translation: name,
-    button_translation: button_name,
-    unit_types: nil
-  )
->>>>>>> 1f3e3396
-end
 
 def create_listing_shape(community:, name:, availability:, name_translation:, button_translation:, unit_types:, custom_unit_types: nil)
   transaction_process = TransactionProcess.where(community_id: community, process: :preauthorize).first
