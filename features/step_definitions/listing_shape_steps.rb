--- conflicted
+++ resolved
@@ -30,28 +30,28 @@
   )
 end
 
-<<<<<<< HEAD
 Given(/^community "(.*?)" has paid listing shape "(.*?)" "(.*?)"$/) do |community_name, name, button_name|
   community = Community.where(ident: community_name).first
   create_listing_shape(
     community: community,
     name: 'offering',
-=======
+    availability: 'none',
+    name_translation: name,
+    button_translation: button_name,
+    unit_types: nil
+  )
+end
+
 Given(/^community "(.*?)" has new order type "(.*?)" with action button "(.*?)"$/) do |community_name, name, button_name|
   community = Community.where(ident: community_name).first
   create_listing_shape(
     community: community,
     name: name.camelize,
->>>>>>> 582af6a9
     availability: 'none',
     name_translation: name,
     button_translation: button_name,
     unit_types: nil
-<<<<<<< HEAD
   )
-=======
- )
->>>>>>> 582af6a9
 end
 
 def create_listing_shape(community:, name:, availability:, name_translation:, button_translation:, unit_types:, custom_unit_types: nil)
