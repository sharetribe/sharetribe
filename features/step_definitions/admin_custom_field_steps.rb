LIST_SELECTOR = "#custom-fields-list"
REMOVE_SELECTOR = ".custom-fields-action-remove"
EDIT_SELECTOR = ".custom-fields-action-edit"
UP_SELECTOR = ".custom-fields-action-up"

module AdminCustomFieldSteps

  def find_row_for_custom_field(title)
    find(".custom-field-list-row", :text => "#{title}")
  end

  def find_remove_link_for_custom_field(title)
    find_row_for_custom_field(title).find(REMOVE_SELECTOR)
  end

  def find_edit_link_for_custom_field(title)
    find_row_for_custom_field(title).find(EDIT_SELECTOR)
  end

  def find_up_link_for_custom_field(title)
    find_row_for_custom_field(title).find(UP_SELECTOR)
  end

  def find_custom_field_by_name(field_name)
    @custom_fields.inject("") do |memo, f|
      memo = f if f.name.eql?(field_name)
      memo
    end
  end

end

World(AdminCustomFieldSteps)

Then /^I should see that there is a custom field "(.*?)"$/ do |field_name|
  steps %Q{
    Then I should see "#{field_name}" within "#{LIST_SELECTOR}"
  }
end

Then /^I should see that I do not have any custom fields$/ do
  expect(all(".custom-field-title")).to be_empty
end

Then /^I should see that I do not have any listing fields$/ do
  expect(all(".custom-field-list-row")).to be_empty
end

When /^I remove custom field "(.*?)"$/ do |title|
  steps %Q{
    Given I will confirm all following confirmation dialogs in this page if I am running PhantomJS
  }
  find_remove_link_for_custom_field(title).click
  steps %Q{
    And I confirm alert popup
  }
end

When /^I remove listing field "(.*?)"$/ do |title|
  find_remove_link_for_custom_field(title).click
  steps %Q{
    And I press "Delete the listing field"
  }
end

<<<<<<< HEAD
=======
When /^I remove user field "(.*?)"$/ do |title|
  find_remove_link_for_custom_field(title).click
  steps %Q{
    And I press "Delete the user field"
  }
end

>>>>>>> 0f0ced1d
When /^I toggle category "(.*?)"$/ do |category|
  find(:css, "label", :text => category).click()
end

When /^I add a new custom field "(.*?)"$/ do |field_name|
  steps %Q{
    When I select "Dropdown" from "field_type"
    And I fill in "custom_field[name_attributes][en]" with "#{field_name}"
    And I fill in "custom_field[name_attributes][fi]" with "Talon tyyppi"
    And I toggle category "Spaces"
    And I fill in "custom_field[option_attributes][new-1][title_attributes][en]" with "Room"
    And I fill in "custom_field[option_attributes][new-1][title_attributes][fi]" with "Huone"
    And I fill in "custom_field[option_attributes][new-2][title_attributes][en]" with "Appartment"
    And I fill in "custom_field[option_attributes][new-2][title_attributes][fi]" with "Asunto"
    And I follow "custom-fields-add-option"
    When I fill in "custom_field[option_attributes][jsnew-1][title_attributes][en]" with "House"
    And I fill in "custom_field[option_attributes][jsnew-1][title_attributes][fi]" with "Talo"
    And I press submit
  }
end

When(/^I set numeric field min value to (\d+)$/) do |value|
  steps %Q{
    And I fill in "custom_field[min]" with "#{value}"
  }
end

When(/^I set numeric field max value to (\d+)$/) do |value|
  steps %Q{
    And I fill in "custom_field[max]" with "#{value}"
  }
end

When /^I add a new numeric field "(.*?)" with min value (\d+) and max value (\d+)$/ do |field_name, min, max|
  steps %Q{
    When I select "Number" from "field_type"
    And I fill in "custom_field[name_attributes][en]" with "#{field_name}"
    And I fill in "custom_field[name_attributes][fi]" with "Pinta-ala"
    And I toggle category "Spaces"
    And I set numeric field min value to #{min}
    And I set numeric field max value to #{max}
    And I press submit
  }
end

When /^I add a new date field "(.*?)"$/ do |field_name|
  steps %Q{
    When I select "Date" from "field_type"
    And I fill in "custom_field[name_attributes][en]" with "#{field_name}"
    And I fill in "custom_field[name_attributes][fi]" with "aika"
    And I toggle category "Spaces"
    And I press submit
  }
end

When /^I add a new custom field "(.*?)" with invalid data$/ do |field_name|
  steps %Q{
    When I select "Dropdown" from "field_type"
    And I fill in "custom_field[name_attributes][en]" with "#{field_name}"
    And I fill in "custom_field[option_attributes][new-1][title_attributes][en]" with "Room"
    And I fill in "custom_field[option_attributes][new-1][title_attributes][fi]" with "Huone"
    And I fill in "custom_field[option_attributes][new-2][title_attributes][en]" with "Appartment"
    And I follow "custom-fields-add-option"
    And I fill in "custom_field[option_attributes][jsnew-1][title_attributes][en]" with "House"
    And I fill in "custom_field[option_attributes][jsnew-1][title_attributes][fi]" with "Talo"
    And I press submit
  }
end

When /^I add a new checkbox field Amenities$/ do
  steps %Q{
    When I select "Checkbox" from "field_type"
    And I fill in "custom_field[name_attributes][en]" with "Amenities"
    And I fill in "custom_field[name_attributes][fi]" with "Mukavuudet"
    And I fill in "custom_field[option_attributes][new-1][title_attributes][en]" with "Wireless Internet"
    And I fill in "custom_field[option_attributes][new-1][title_attributes][fi]" with "Langaton Internet"
    And I follow "custom-fields-add-option"
    And I fill in "custom_field[option_attributes][jsnew-1][title_attributes][en]" with "Sauna"
    And I fill in "custom_field[option_attributes][jsnew-1][title_attributes][fi]" with "Sauna"
    And I follow "custom-fields-add-option"
    And I fill in "custom_field[option_attributes][jsnew-2][title_attributes][en]" with "Hot Tub"
    And I fill in "custom_field[option_attributes][jsnew-2][title_attributes][fi]" with "Poreamme"
    And I toggle category "Spaces"
    And I press submit
  }
end

When /^I add a new checkbox field Amenities with invalid data$/ do
  steps %Q{
    When I select "Checkbox" from "field_type"
    And I fill in "custom_field[name_attributes][en]" with "Amenities"
    And I fill in "custom_field[option_attributes][new-1][title_attributes][en]" with "Wireless Internet"
    And I fill in "custom_field[option_attributes][new-1][title_attributes][fi]" with "Langaton Internet"
    And I follow "custom-fields-add-option"
    And I fill in "custom_field[option_attributes][jsnew-1][title_attributes][en]" with "Sauna"
    And I fill in "custom_field[option_attributes][jsnew-1][title_attributes][fi]" with "Sauna"
    And I follow "custom-fields-add-option"
    And I fill in "custom_field[option_attributes][jsnew-2][title_attributes][en]" with "Hot Tub"
    And I fill in "custom_field[option_attributes][jsnew-2][title_attributes][fi]" with "Poreamme"
    And I press submit
  }
end

Given /^there is a custom field "(.*?)" in community "(.*?)" for category "(.*?)"$/ do |name, community, category_name|
  current_community = Community.where(ident: community).first
  @custom_field = FactoryGirl.build(:custom_dropdown_field, {
    :community_id => current_community.id,
    :names => [CustomFieldName.create(:value => name, :locale => "en")],
    :category_custom_fields => [FactoryGirl.build(:category_custom_field, :category => find_category_by_name(category_name), :custom_field => @custom_field)]
  })
  @custom_field.save
end

Given /^there is a numeric field "(.*?)" in community "(.*?)" for category "(.*?)" with min value "(.*?)" and max value "(.*?)"$/ do |name, community, category_name, min, max|
  current_community = Community.where(ident: community).first
  @custom_field = FactoryGirl.build(:custom_numeric_field, {
    :community_id => current_community.id,
    :names => [CustomFieldName.create(:value => name, :locale => "en")],
    :category_custom_fields => [FactoryGirl.build(:category_custom_field, :category => find_category_by_name(category_name), :custom_field => @custom_field)],
    :min => min.to_i,
    :max => max.to_i
  })
  @custom_field.save
end

When /^I change custom field "(.*?)" name to "(.*?)"$/ do |old_name, new_name|
  steps %Q{
    When I follow "edit_custom_field_#{@custom_field.id}"
    And I fill in "custom_field[name_attributes][en]" with "#{new_name}"
    And I press submit
  }
end

When /^I change custom field "(.*?)" categories$/ do |field_name|
  steps %Q{
    When I follow "edit_custom_field_#{@custom_field.id}"
    And I toggle category "#{@custom_field.community.categories[0].display_name("en")}"
    And I toggle category "#{@custom_field.community.categories[1].display_name("en")}"
    And I press submit
  }
end

Then /^correct categories should be stored$/ do
  @custom_field.categories.should == [@custom_field.community.categories[0]]
end

When /^I try to remove all categories$/ do
  steps %Q{
    When I follow "edit_custom_field_#{@custom_field.id}"
    And I toggle category "#{@custom_field.categories.first.display_name("en")}"
    And I press submit
  }
end

When /^I edit dropdown "(.*?)" options$/ do |field_name|
  steps %Q{
    When I follow "edit_custom_field_#{@custom_field.id}"
    And I fill in "custom_field[option_attributes][#{@custom_field.options[1].id}][title_attributes][en]" with "House2"
    And I fill in "custom_field[option_attributes][#{@custom_field.options[1].id}][title_attributes][fi]" with "Talo2"
    And I follow "custom-fields-add-option"
    And I fill in "custom_field[option_attributes][jsnew-1][title_attributes][en]" with "House3"
    And I fill in "custom_field[option_attributes][jsnew-1][title_attributes][fi]" with "Talo3"
    And I follow "custom-fields-add-option"
    And I fill in "custom_field[option_attributes][jsnew-2][title_attributes][en]" with "House4"
    And I fill in "custom_field[option_attributes][jsnew-2][title_attributes][fi]" with "Talo4"
    And I follow "custom-field-option-remove-#{@custom_field.options[0].id}"
    And I press submit
  }
end

Then /^options should be stored correctly$/ do
  @custom_field = CustomField.find(@custom_field.id)
  options = @custom_field.options.sort_by{|o| o.sort_priority}
  expect(options.size).to eq(3)
  expect(options[0].title).to eq("House2")
  expect(options[1].title).to eq("House3")
  expect(options[2].title).to eq("House4")
end

Then /^I should see "(.*?)" before "(.*?)"$/ do |arg1, arg2|
  steps %Q{
    Then I should see "#{arg1}"
    Then I should see "#{arg2}"
  }

  # http://stackoverflow.com/questions/8423576/is-it-possible-to-test-the-order-of-elements-via-rspec-capybara
  expect(page.body.index(arg1)).to be < page.body.index(arg2)
end

When /^I move custom field "(.*?)" up$/ do |custom_field|
  find_up_link_for_custom_field(custom_field).click();
  steps %Q{
    Then I should see "Successfully saved field order"
  }
end

Given /^there is a custom dropdown field "(.*?)" in community "(.*?)"(?: in category "([^"]*)")? with options:$/ do |name, community, category_name, options|
  current_community = Community.where(ident: community).first
  custom_field = FactoryGirl.build(:custom_dropdown_field, {
    :community_id => current_community.id,
    :names => [CustomFieldName.create(:value => name, :locale => "en")]
  })

  if category_name
    category = find_category_by_name(category_name)
    custom_field.category_custom_fields.build(:category => category)
  else
    custom_field.category_custom_fields.build(:category => current_community.categories.first)
  end

  custom_field.options << options.hashes.each_with_index.map do |hash, index|
    en = FactoryGirl.build(:custom_field_option_title, :value => hash['fi'], :locale => 'fi')
    fi = FactoryGirl.build(:custom_field_option_title, :value => hash['en'], :locale => 'en')
    FactoryGirl.build(:custom_field_option, :titles => [en, fi], sort_priority: index)
  end

  custom_field.save!

  @custom_fields ||= []
  @custom_fields << custom_field
end

Given /^there is a custom user dropdown field "(.*?)" in community "(.*?)" with options:$/ do |name, community, options|
  current_community = Community.where(ident: community).first
  custom_field = FactoryGirl.build(:custom_dropdown_field, {
    :community_id => current_community.id,
    :names => [CustomFieldName.create(:value => name, :locale => "en")]
  })

  custom_field.options << options.hashes.each_with_index.map do |hash, index|
    en = FactoryGirl.build(:custom_field_option_title, :value => hash['fi'], :locale => 'fi')
    fi = FactoryGirl.build(:custom_field_option_title, :value => hash['en'], :locale => 'en')
    FactoryGirl.build(:custom_field_option, :titles => [en, fi], sort_priority: index)
  end

  custom_field.entity_type = :for_person
  custom_field.save!

  @custom_field = custom_field
end

Given /^there is a custom text field "(.*?)" in community "(.*?)"(?: in category "([^"]*)")?$/ do |name, community, category_name|
  current_community = Community.where(ident: community).first
  custom_field = FactoryGirl.build(:custom_text_field, {
    :community_id => current_community.id,
    :names => [CustomFieldName.create(:value => name, :locale => "en")]
  })

  if category_name
    category = find_category_by_name(category_name)
    custom_field.category_custom_fields.build(:category => category)
  else
    custom_field.category_custom_fields.build(:category => current_community.categories.first)
  end

  custom_field.save!

  @custom_fields ||= []
  @custom_fields << custom_field
end

Given(/^there is a custom numeric field "(.*?)" in that community in category "(.*?)" with min value (\d+) and with max value (\d+)$/) do |name, category_name, min, max|
  custom_field = FactoryGirl.build(:custom_numeric_field, {
    :community_id => @current_community.id,
    :names => [CustomFieldName.create(:value => name, :locale => "en")],
    :min => min,
    :max => max
  })
  category = find_category_by_name(category_name)
  custom_field.category_custom_fields.build(:category => category)

  custom_field.save!

  @custom_fields ||= []
  @custom_fields << custom_field
end

Given(/^there is a custom date field "(.*?)" in that community in category "(.*?)"$/) do |name, category_name|
  custom_field = FactoryGirl.build(:custom_date_field, {
      :community_id => @current_community.id,
      :names => [CustomFieldName.create(:value => name, :locale => "en")]
  })
  category = find_category_by_name(category_name)
  custom_field.category_custom_fields.build(:category => category)

  custom_field.save!

  @custom_fields ||= []
  @custom_fields << custom_field
end

When /^I fill select custom date "(.*?)" with day="(.*?)", month="(.*?)" and year="(.*?)"$/ do |name,day,month,year|
  select_id_day="custom_fields_"+CustomFieldName.find_by_value(name).custom_field.id.to_s+"__3i"
  select_id_month="custom_fields_"+CustomFieldName.find_by_value(name).custom_field.id.to_s+"__2i"
  select_id_year="custom_fields_"+CustomFieldName.find_by_value(name).custom_field.id.to_s+"__1i"
  steps %Q{
    And I select "#{day}" from "#{select_id_day}"
    And I select "#{month}" from "#{select_id_month}"
    And I select "#{year}" from "#{select_id_year}"
  }
end

Then /^the option order for "(.*?)" should be following:$/ do |custom_field, table|
  table.hashes.each_cons(2).map do |two_hashes|
    first, second = two_hashes

    steps %Q{
      Then I should see "#{first['option']}" before "#{second['option']}"
    }
  end
end

When /^I click edit for custom field "(.*?)"$/ do |custom_field|
  find_edit_link_for_custom_field(custom_field).click()
end

When /^I click down for option "(.*?)"$/ do |option|
  page.execute_script("$(\"[value='#{option}']\")
    .closest(\".custom-field-option-locales\")
    .find(\".custom-fields-action-down\")
    .click()
  ");
end

When /^I click up for option "(.*?)"$/ do |option|
  page.execute_script("$(\"[value='#{option}']\")
    .closest(\".custom-field-option-locales\")
    .find(\".custom-fields-action-up\")
    .click()
  ");
end

When /^I move option "(.*?)" for "(.*?)" down (\d+) steps?$/ do |option, custom_field, n|
  steps %Q{
    When I click edit for custom field "#{custom_field}"
  }

  n.to_i.times do
    steps %Q{
      And I click down for option "#{option}"
    }
  end

  steps %Q{
    And I press submit
  }
end

When /^I move option "(.*?)" for "(.*?)" up (\d+) steps?$/ do |option, custom_field, n|
  steps %Q{
    When I click edit for custom field "#{custom_field}"
  }

  n.to_i.times do
    steps %Q{
      And I click up for option "#{option}"
    }
  end

  steps %Q{
    And I press submit
  }
end

When /^(?:|I )select "([^"]*)" from dropdown "([^"]*)"$/ do |value, field_name|
  field_id = find_custom_field_by_name(field_name).id
  select(value, :from => "custom_fields_#{field_id}")
end

When /^custom field "(.*?)" is not required$/ do |field_name|
  find_custom_field_by_name(field_name).update_attribute(:required, false)
end

When /^(?:|I )fill in text field "([^"]*)" with "([^"]*)"$/ do |field_name, value|
  field_id = find_custom_field_by_name(field_name).id
  fill_in("custom_fields_#{field_id}", :with => value)
end

When /^(?:|I )fill in custom numeric field "([^"]*)" with "([^"]*)"$/ do |field_name, value|
  field_id = find_custom_field_by_name(field_name).id
  fill_in("custom_fields_#{field_id}", :with => value)
end<|MERGE_RESOLUTION|>--- conflicted
+++ resolved
@@ -63,8 +63,6 @@
   }
 end
 
-<<<<<<< HEAD
-=======
 When /^I remove user field "(.*?)"$/ do |title|
   find_remove_link_for_custom_field(title).click
   steps %Q{
@@ -72,7 +70,6 @@
   }
 end
 
->>>>>>> 0f0ced1d
 When /^I toggle category "(.*?)"$/ do |category|
   find(:css, "label", :text => category).click()
 end
