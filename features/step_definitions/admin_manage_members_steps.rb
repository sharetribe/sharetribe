Then(/^I should see member count (\d+)$/) do |member_count|
  steps %Q{
    Then I should see "#{member_count}" within "#admin_members_count"
  }
end

Then(/^I should see list of users with the following details:$/) do |table|
  # table is a Cucumber::Ast::Table
  all("#admin_members_list tbody tr").each_with_index do |row, i|
    row.all("td").each_with_index do |cell, j|
      table.rows[i][j].should== cell.text
    end
  end
end

<<<<<<< HEAD
Then(/^I should see (\d+) users$/) do |user_count|
  all("#admin_members_list tbody tr").count.should == user_count.to_i
end

Then(/^the first user should be "(.*?)"$/) do |full_name|
  first_row = all("#admin_members_list tbody tr").first
  first_row.all("td").first.text.should == full_name
=======
Given(/^only verified users can post listings in this community$/) do
  @current_community.update_attribute(:require_verification_to_post_listings, true)
end

When(/^I verify user "(.*?)" as a seller$/) do |arg1|
  pending # express the regexp above with the code you wish you had
end

Then(/^I should see that "(.*?)" can post new listings$/) do |arg1|
  pending # express the regexp above with the code you wish you had
>>>>>>> 8a2a7e3b
end<|MERGE_RESOLUTION|>--- conflicted
+++ resolved
@@ -13,7 +13,6 @@
   end
 end
 
-<<<<<<< HEAD
 Then(/^I should see (\d+) users$/) do |user_count|
   all("#admin_members_list tbody tr").count.should == user_count.to_i
 end
@@ -21,7 +20,8 @@
 Then(/^the first user should be "(.*?)"$/) do |full_name|
   first_row = all("#admin_members_list tbody tr").first
   first_row.all("td").first.text.should == full_name
-=======
+end
+
 Given(/^only verified users can post listings in this community$/) do
   @current_community.update_attribute(:require_verification_to_post_listings, true)
 end
@@ -32,5 +32,4 @@
 
 Then(/^I should see that "(.*?)" can post new listings$/) do |arg1|
   pending # express the regexp above with the code you wish you had
->>>>>>> 8a2a7e3b
 end