--- conflicted
+++ resolved
@@ -359,13 +359,8 @@
       rspec-mocks (~> 2.12.0)
     ruby-hmac (0.4.0)
     ruby-ole (1.2.11.6)
-<<<<<<< HEAD
     ruby-prof (0.14.2)
-    rubyzip (1.0.0)
-=======
-    ruby-prof (0.11.3)
     rubyzip (1.1.3)
->>>>>>> 52d5a898
     russian (0.6.0)
       i18n (>= 0.5.0)
     sass (3.2.10)
