--- conflicted
+++ resolved
@@ -79,11 +79,7 @@
           command: shopt -s globstar && echo $(circleci tests glob features/**/*.feature | circleci tests split --split-by=timings)
       - run:
           name: cucumber
-<<<<<<< HEAD
-          command: shopt -s globstar && bundle exec cucumber --tags "not @excluded" -p ci --format junit --out $CIRCLE_TEST_REPORTS/cucumber/junit.xml $(circleci tests glob features/**/*.feature | circleci tests split --split-by=timings)
-=======
-          command: shopt -s globstar && mkdir -p $CIRCLE_TEST_REPORTS/cucumber && bundle exec cucumber -p ci --format json --out $CIRCLE_TEST_REPORTS/cucumber/tests.cucumber $(circleci tests glob features/**/*.feature | circleci tests split --split-by=timings --show-counts)
->>>>>>> 5efb78cf
+          command: shopt -s globstar && mkdir -p $CIRCLE_TEST_REPORTS/cucumber && bundle exec cucumber --tags "not @excluded" -p ci --format json --out $CIRCLE_TEST_REPORTS/cucumber/tests.cucumber $(circleci tests glob features/**/*.feature | circleci tests split --split-by=timings --show-counts)
       - run:
           name: npm test
           command: if [[ "$CIRCLE_NODE_INDEX" == "2" || ( "$CIRCLE_NODE_TOTAL" -lt "3" && "$CIRCLE_NODE_INDEX" == "1" ) ]] ; then npm test ; fi
