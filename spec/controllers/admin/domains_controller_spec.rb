--- conflicted
+++ resolved
@@ -92,11 +92,7 @@
 
     it 'works' do
       expect(
-<<<<<<< HEAD
-        patch :update, params: { community: { ident: 'rosemary' } }
-=======
         patch(:update, params: { community: { ident: 'rosemary' } })
->>>>>>> 271690b4
       ).to redirect_to %r((http|https)://rosemary.lvh.me:9887)
     end
   end
