# encoding: utf-8
# == Schema Information
#
# Table name: listings
#
#  id                              :integer          not null, primary key
#  uuid                            :binary(16)       not null
#  community_id                    :integer          not null
#  author_id                       :string(255)
#  category_old                    :string(255)
#  title                           :string(255)
#  times_viewed                    :integer          default(0)
#  language                        :string(255)
#  created_at                      :datetime
#  updates_email_at                :datetime
#  updated_at                      :datetime
#  last_modified                   :datetime
#  sort_date                       :datetime
#  listing_type_old                :string(255)
#  description                     :text(65535)
#  origin                          :string(255)
#  destination                     :string(255)
#  valid_until                     :datetime
#  delta                           :boolean          default(TRUE), not null
#  open                            :boolean          default(TRUE)
#  share_type_old                  :string(255)
#  privacy                         :string(255)      default("private")
#  comments_count                  :integer          default(0)
#  subcategory_old                 :string(255)
#  old_category_id                 :integer
#  category_id                     :integer
#  share_type_id                   :integer
#  listing_shape_id                :integer
#  transaction_process_id          :integer
#  shape_name_tr_key               :string(255)
#  action_button_tr_key            :string(255)
#  price_cents                     :integer
#  currency                        :string(255)
#  quantity                        :string(255)
#  unit_type                       :string(32)
#  quantity_selector               :string(32)
#  unit_tr_key                     :string(64)
#  unit_selector_tr_key            :string(64)
#  deleted                         :boolean          default(FALSE)
#  require_shipping_address        :boolean          default(FALSE)
#  pickup_enabled                  :boolean          default(FALSE)
#  shipping_price_cents            :integer
#  shipping_price_additional_cents :integer
#  availability                    :string(32)       default("none")
#  per_hour_ready                  :boolean          default(FALSE)
#  state                           :string(255)      default("approved")
#
# Indexes
#
#  community_author_deleted            (community_id,author_id,deleted)
#  homepage_query_valid_until          (community_id,open,valid_until,sort_date,deleted)
#  index_listings_on_category_id       (old_category_id)
#  index_listings_on_community_id      (community_id)
#  index_listings_on_listing_shape_id  (listing_shape_id)
#  index_listings_on_new_category_id   (category_id)
#  index_listings_on_open              (open)
#  index_listings_on_state             (state)
#  index_listings_on_uuid              (uuid) UNIQUE
#  index_on_author_id_and_deleted      (author_id,deleted)
#  listings_homepage_query             (community_id,open,state,deleted,valid_until,sort_date)
#  listings_updates_email              (community_id,open,state,deleted,valid_until,updates_email_at,created_at)
#  person_listings                     (community_id,author_id)
#

#Tests LisingControllers atom feed feature

require 'spec_helper'

describe ListingsController, type: :controller do
  render_views

  before (:each) do
    Rails.cache.clear
  end

  let(:plan) do
    {
      expired: false,
      features: {
        whitelabel: true,
        admin_email: true,
        footer: false
      },
      created_at: Time.zone.now,
      updated_at: Time.zone.now
    }
  end

  def create_shape(community_id, type, process, translations = [], categories = [])
    defaults = TransactionTypeCreator::DEFAULTS[type][process.process] || TransactionTypeCreator::DEFAULTS[type]

    # Save name to TranslationService
    translations_with_default = translations.concat([{ locale: "en", name: type }])
    name_group = {
      translations: translations_with_default.map { |translation|
          { locale: translation[:locale],
            translation: translation[:name]
          }
        }
      }
    created_translations = TranslationService::API::Api.translations.create(community_id, [name_group])
    name_tr_key = created_translations[:data].map { |translation| translation[:translation_key] }.first

    opts = defaults.merge(
      {
        shipping_enabled: false,
        transaction_process_id: process.id,
        name_tr_key: name_tr_key,
        action_button_tr_key: 'admin.transaction_types.default_action_button_labels.sell',
        translations: translations_with_default,
        basename: Maybe(translations).first[:name].or_else(type)
      })

    ListingShape.create_with_opts(community: Community.find(community_id), opts: opts)
  end

  describe "ATOM feed" do
    before(:each) do
      Listing.all.collect(&:destroy) # for some reason there's a listing before starting. Destroy to be clear.

      @c1 = FactoryGirl.create(:community, :settings => {"locales" => ["en", "fi"]})
      @c1.community_customizations << FactoryGirl.create(:community_customization, :locale => "fi")
      @c2 = FactoryGirl.create(:community)

      @p1 = FactoryGirl.create(:person)
      @p1.accepted_community = @c1

      @category_item      = FactoryGirl.create(:category, :community => @c1)
      @category_item.translations << FactoryGirl.create(:category_translation, :name => "Tavarat", :locale => "fi", :category => @category_item)
      @category_favor     = FactoryGirl.create(:category, :community => @c1)
      @category_rideshare = FactoryGirl.create(:category, :community => @c1)
      @category_furniture = FactoryGirl.create(:category, :community => @c1)

      c1_request_process = TransactionProcess.create(community_id: @c1.id, process: :none, author_is_seller: false)
      c1_offer_process   = TransactionProcess.create(community_id: @c1.id, process: :none, author_is_seller: true)
      c2_request_process = TransactionProcess.create(community_id: @c2.id, process: :none, author_is_seller: false)
      c2_offer_process   = TransactionProcess.create(community_id: @c2.id, process: :none, author_is_seller: true)

      request_shape    = create_shape(@c1.id, "Request", c1_request_process)
      sell_shape       = create_shape(@c1.id, "Sell",    c1_offer_process, [{locale: "fi", name: "Myydään"}], [@category_item, @category_furniture])
      create_shape(@c2.id, "Sell",    c2_offer_process)
      request_c2_shape = create_shape(@c2.id, "Request", c2_request_process)
      create_shape(@c1.id, "Service", c1_request_process)

      # This is needed in the spec, thus save it in instance variable
      @sell_shape = sell_shape

      @l1 = FactoryGirl.create(
        :listing,
        :transaction_process_id => request_shape[:transaction_process_id],
        :listing_shape_id => request_shape[:id],
        :shape_name_tr_key => request_shape[:name_tr_key],
        :action_button_tr_key => request_shape[:action_button_tr_key],
        :title => "bike",
        :description => "A very nice bike",
        :created_at => 3.days.ago,
        :sort_date => 3.days.ago,
        :author => @p1,
        :community_id => @c1.id,
      )

      FactoryGirl.create(
        :listing,
        :title => "hammer",
        :category => @category_item,
        :created_at => 2.days.ago,
        :sort_date => 2.days.ago,
        :description => "<b>shiny</b> new hammer, see details at http://en.wikipedia.org/wiki/MC_Hammer",
        :transaction_process_id => sell_shape[:transaction_process_id],
        :listing_shape_id => sell_shape[:id],
        :shape_name_tr_key => sell_shape[:name_tr_key],
        :action_button_tr_key => sell_shape[:action_button_tr_key],
        :community_id => @c1.id,
      )

      FactoryGirl.create(
        :listing,
        :transaction_process_id => request_c2_shape[:transaction_process_id],
        :listing_shape_id => request_c2_shape[:id],
        :shape_name_tr_key => request_c2_shape[:name_tr_key],
        :action_button_tr_key => request_c2_shape[:action_button_tr_key],
        :title => "help me",
        :created_at => 12.days.ago,
        :sort_date => 12.days.ago,
        :community_id => @c2.id,
      )

      FactoryGirl.create(
        :listing,
        :transaction_process_id => request_shape[:transaction_process_id],
        :listing_shape_id => request_shape[:id],
        :shape_name_tr_key => request_shape[:name_tr_key],
        :action_button_tr_key => request_shape[:action_button_tr_key],
        :title => "old junk",
        :open => false,
        :description => "This should be closed already,
   but nice stuff anyway",
        :community_id => @c1.id,
      )

      @l4 = FactoryGirl.create(
        :listing,
        :title => "car",
        :created_at => 2.months.ago,
        :sort_date => 2.months.ago,
        :description => "I needed a car earlier,
   but now this listing is no more open",
        :transaction_process_id => request_shape[:transaction_process_id],
        :listing_shape_id => request_shape[:id],
        :shape_name_tr_key => request_shape[:name_tr_key],
        :action_button_tr_key => request_shape[:action_button_tr_key],
        :community_id => @c1.id,
      )
      @l4.save!
      @l4.update_attribute(:valid_until, 2.days.ago)

      @request.host = "#{@c1.ident}.lvh.me"
      @request.env[:current_marketplace] = @c1
    end

    it "lists the most recent listings in order" do
      get :index, params: { :format => :atom }
      expect(response.status).to eq(200)
      doc = Nokogiri::XML::Document.parse(response.body)
      expect(doc.at('feed/logo').text).to eq("https://s3.amazonaws.com/sharetribe/assets/dashboard/sharetribe_logo.png")

      expect(doc.at("feed/title").text).to match(/Listings in Sharetribe /)
      expect(doc.search("feed/entry").count).to eq(2)
      expect(doc.search("feed/entry/title")[0].text).to eq("Sell: hammer")
      expect(doc.search("feed/entry/title")[1].text).to eq("Request: bike")
      expect(doc.search("feed/entry/published")[0].text).to be > doc.search("feed/entry/published")[1].text
      #DateTime.parse(doc.search("feed/entry/published")[1].text).should == @l1.created_at
      expect(doc.search("feed/entry/content")[1].text).to match(/#{@l1.description}/)
    end

    it "supports localization" do
      get :index, params: { :community_id => @c1.id, :format => :atom, :locale => "fi" }
      expect(response.status).to eq(200)
      doc = Nokogiri::XML::Document.parse(response.body)
      doc.remove_namespaces!

      expect(doc.at("feed/title").text).to match(/Ilmoitukset Sharetribe-palvelussa/)
      expect(doc.at("feed/entry/title").text).to eq("Myydään: hammer")
      expect(doc.at("feed/entry/category").attribute("term").value).to eq("#{@category_item.id}")
      expect(doc.at("feed/entry/category").attribute("label").value).to eq("Tavarat")
      expect(doc.at("feed/entry/listing_type").attribute("term").value).to eq("offer")
      expect(doc.at("feed/entry/listing_type").attribute("label").value).to eq("Tarjous")
      expect(doc.at("feed/entry/share_type").attribute("term").value).to eq("#{@sell_shape[:id]}")
      expect(doc.at("feed/entry/share_type").attribute("label").value).to eq("Myydään")
    end

    it "escapes html tags, but adds links" do
      get :index, params: { :community_id => @c1.id, :format => :atom }
      expect(response.status).to eq(200)
      doc = Nokogiri::XML::Document.parse(response.body)
      expect(doc.at("feed/entry/content").text).to match(/&lt;b&gt;shiny&lt;\/b&gt; new hammer, see details at/)
      expect(doc.at("feed/entry/content").text).to match(/http:\/\/en\.wikipedia\.org\/wiki\/MC_Hammer<\/a>/)
    end
  end

  describe 'approval' do
    let(:community) { FactoryGirl.create(:community) }
    let(:offer_process) {
      FactoryGirl.create(:transaction_process,
                                               community_id: community.id,
                                               process: :none)
    }
    let(:sell_shape) { create_shape(community.id, "Sell", offer_process) }
    let(:person) { FactoryGirl.create(:person, member_of: community) }
    let(:listing) {
      FactoryGirl.create(:listing,
                         community_id: community.id,
                         author: person,
                         transaction_process_id: sell_shape[:transaction_process_id],
                         listing_shape_id: sell_shape[:id],
                         shape_name_tr_key: sell_shape[:name_tr_key],
                         action_button_tr_key: sell_shape[:action_button_tr_key]
                        )
    }
    let(:pending_listing) {
      FactoryGirl.create(:listing, community_id: community.id,
                                   author: person,
                                   state: Listing::APPROVAL_PENDING,
                                   transaction_process_id: sell_shape[:transaction_process_id],
                                   listing_shape_id: sell_shape[:id],
                                   shape_name_tr_key: sell_shape[:name_tr_key],
                                   action_button_tr_key: sell_shape[:action_button_tr_key]
                        )
    }
    let(:rejected_listing) {
      FactoryGirl.create(:listing, community_id: community.id,
                                   author: person,
                                   state: Listing::APPROVAL_REJECTED,
                                   transaction_process_id: sell_shape[:transaction_process_id],
                                   listing_shape_id: sell_shape[:id],
                                   shape_name_tr_key: sell_shape[:name_tr_key],
                                   action_button_tr_key: sell_shape[:action_button_tr_key]
                        )
    }
<<<<<<< HEAD
    let(:admin) { FactoryGirl.create(:person, member_of: community, member_is_admin: true) }
=======
>>>>>>> 64f18ca7

    before :each do
      @request.host = "#{community.ident}.lvh.me"
      @request.env[:current_marketplace] = community
    end

    it 'If the community.pre_approved_listings is later disabled
        If a rejected or pending listing is edited, then it would automatically
        be opened (the pending status should not be assigned).' do
      sign_in_for_spec(person)
      patch :update, params: { id: pending_listing.id, listing: {
        title: 'Easy As Pie',
        listing_shape_id: pending_listing.listing_shape_id,
        price: "1.00",
        unit: "{\"unit_type\":\"unit\",\"kind\":\"quantity\",\"quantity_selector\":\"number\"}"
      }}
      pending_listing.reload
      expect(pending_listing.state).to eq Listing::APPROVED
    end

    it 'If the community.pre_approved_listings is on
        If a open listing is edited, then it would automatically
<<<<<<< HEAD
        should be assigned the pending status.
        Admin receives listing submited for review email.' do
      admin
      sign_in_for_spec(person)
      community.update_column(:pre_approved_listings, true)
      ActionMailer::Base.deliveries = []
=======
        should be assigned the pending status.' do
      sign_in_for_spec(person)
      community.update_column(:pre_approved_listings, true)
>>>>>>> 64f18ca7
      patch :update, params: { id: listing.id, listing: {
        title: 'Easy As Pie',
        listing_shape_id: listing.listing_shape_id,
        price: "1.00",
        unit: "{\"unit_type\":\"unit\",\"kind\":\"quantity\",\"quantity_selector\":\"number\"}"
      }}
      listing.reload
      expect(listing.state).to eq Listing::APPROVAL_PENDING
<<<<<<< HEAD

      process_jobs
      expect(ActionMailer::Base.deliveries).not_to be_empty
      email = ActionMailer::Base.deliveries.first
      expect(email.to.include?(admin.confirmed_notification_emails_to)).to eq true
      expect(email.subject).to eq 'New listing to review: "Easy As Pie" by Proto T in Sharetribe'
=======
>>>>>>> 64f18ca7
    end

    it 'If the community.pre_approved_listings is on
        If a pending listing is edited by admin, then it would automatically
        should be assigned the approved status.' do
      sign_in_for_spec(create_admin_for(community))
      community.update_column(:pre_approved_listings, true)
      patch :update, params: { id: pending_listing.id, listing: {
        title: 'Easy As Pie',
        listing_shape_id: pending_listing.listing_shape_id,
        price: "1.00",
        unit: "{\"unit_type\":\"unit\",\"kind\":\"quantity\",\"quantity_selector\":\"number\"}"
      }}
      pending_listing.reload
      expect(pending_listing.state).to eq Listing::APPROVED
    end

    it 'If the community.pre_approved_listings is on
        If a rejected listing is edited, then it would automatically
        should be assigned the pending status.' do
      sign_in_for_spec(person)
      community.update_column(:pre_approved_listings, true)
      patch :update, params: { id: rejected_listing.id, listing: {
        title: 'Easy As Pie',
        listing_shape_id: rejected_listing.listing_shape_id,
        price: "1.00",
        unit: "{\"unit_type\":\"unit\",\"kind\":\"quantity\",\"quantity_selector\":\"number\"}"
      }}
      rejected_listing.reload
      expect(rejected_listing.state).to eq Listing::APPROVAL_PENDING
    end

    it 'If the community.pre_approved_listings is on
        If a rejected listing is edited by admin, then it would automatically
        should be assigned the pending status.' do
      sign_in_for_spec(create_admin_for(community))
      community.update_column(:pre_approved_listings, true)
      patch :update, params: { id: rejected_listing.id, listing: {
        title: 'Easy As Pie',
        listing_shape_id: rejected_listing.listing_shape_id,
        price: "1.00",
        unit: "{\"unit_type\":\"unit\",\"kind\":\"quantity\",\"quantity_selector\":\"number\"}"
      }}
      rejected_listing.reload
      expect(rejected_listing.state).to eq Listing::APPROVED
    end
<<<<<<< HEAD

    it 'If the community.pre_approved_listings is on
      user creates listing, then it would automatically
        should be assigned the pending status.
        Admin receives listing submited for review email.' do
      RequestStore.store[:feature_flags] = [:approve_listings].to_set
      admin
      sign_in_for_spec(person)
      community.update_column(:pre_approved_listings, true)
      valid_until = Time.current + 3.months
      ActionMailer::Base.deliveries = []
      post :create, params: {
        "listing"=>{
          "title"=>"Mock-Duck and Chard Pie served with Oscar Meyer Squash",
          "price"=>"100",
          "shipping_price"=>"0",
          "shipping_price_additional"=>"0",
          "delivery_methods"=>["pickup"],
          "description"=>"",
          "valid_until(1i)"=>valid_until.year,
          "valid_until(2i)"=>valid_until.month,
          "valid_until(3i)"=>valid_until.day,
          "origin"=>"",
          "origin_loc_attributes"=>{"address"=>"", "google_address"=>"", "latitude"=>"", "longitude"=>""},
          "category_id"=>"1",
          "listing_shape_id"=>sell_shape[:id],
          "unit"=> {:unit_type=>"unit", :kind=>"quantity"}.to_json
        }
      }
      listing = assigns(:listing)
      expect(listing.persisted?).to eq true
      expect(listing.state).to eq Listing::APPROVAL_PENDING

      process_jobs
      expect(ActionMailer::Base.deliveries).not_to be_empty
      email = ActionMailer::Base.deliveries.first
      expect(email.to.include?(admin.confirmed_notification_emails_to)).to eq true
      expect(email.subject).to eq 'New listing to review: "Mock-Duck and Chard Pie served with Oscar Meyer Squash" by Proto T in Sharetribe'
    end
  end

  describe "custom meta tags" do
    let(:community){ FactoryGirl.create(:community, :settings => {"locales" => ["en", "fi"]}) }
    let(:offer_process) {
      FactoryGirl.create(:transaction_process,
                                               community_id: community.id,
                                               process: :none)
    }
    let(:sell_shape) { create_shape(community.id, "Sell", offer_process) }
    let(:person) { FactoryGirl.create(:person, member_of: community) }
    let(:listing) {
      FactoryGirl.create(:listing,
                         community_id: community.id,
                         author: person,
                         transaction_process_id: sell_shape[:transaction_process_id],
                         listing_shape_id: sell_shape[:id],
                         shape_name_tr_key: sell_shape[:name_tr_key],
                         action_button_tr_key: sell_shape[:action_button_tr_key],
                         unit_type: 'hour',
                         title: "bike",
                         description: "A very nice bike",
                         price: Money.new(4567, "USD")
                        )
    }

    before :each do
      @request.host = "#{community.ident}.lvh.me"
      @request.env[:current_marketplace] = community
    end

    it "shows renders custom meta tags with placeholders" do
      community.community_customizations.first.update(listing_meta_title: "{{listing_title}} - {{marketplace_name}}", listing_meta_description: "{{listing_title}} for {{listing_price}} by {{listing_author}} in {{marketplace_name}}")
      get :show, params: {id: listing.id}
      expect(response.body).to match('<title>bike - Sharetribe</title>')
      expect(response.body).to match("<meta content='bike - Sharetribe' property='og:title'>")
      expect(response.body).to match("<meta content='bike - Sharetribe' name='twitter:title'>")
      expect(response.body).to match("<meta content='bike for \\$45.67 per hour by Proto T in Sharetribe' name='description'>")
      expect(response.body).to match("<meta content='bike for \\$45.67 per hour by Proto T in Sharetribe' name='twitter:description'>")
      expect(response.body).to match("<meta content='bike for \\$45.67 per hour by Proto T in Sharetribe' property='og:description'>")
    end
=======
>>>>>>> 64f18ca7
  end
end<|MERGE_RESOLUTION|>--- conflicted
+++ resolved
@@ -302,10 +302,7 @@
                                    action_button_tr_key: sell_shape[:action_button_tr_key]
                         )
     }
-<<<<<<< HEAD
     let(:admin) { FactoryGirl.create(:person, member_of: community, member_is_admin: true) }
-=======
->>>>>>> 64f18ca7
 
     before :each do
       @request.host = "#{community.ident}.lvh.me"
@@ -328,18 +325,12 @@
 
     it 'If the community.pre_approved_listings is on
         If a open listing is edited, then it would automatically
-<<<<<<< HEAD
         should be assigned the pending status.
         Admin receives listing submited for review email.' do
       admin
       sign_in_for_spec(person)
       community.update_column(:pre_approved_listings, true)
       ActionMailer::Base.deliveries = []
-=======
-        should be assigned the pending status.' do
-      sign_in_for_spec(person)
-      community.update_column(:pre_approved_listings, true)
->>>>>>> 64f18ca7
       patch :update, params: { id: listing.id, listing: {
         title: 'Easy As Pie',
         listing_shape_id: listing.listing_shape_id,
@@ -348,15 +339,12 @@
       }}
       listing.reload
       expect(listing.state).to eq Listing::APPROVAL_PENDING
-<<<<<<< HEAD
 
       process_jobs
       expect(ActionMailer::Base.deliveries).not_to be_empty
       email = ActionMailer::Base.deliveries.first
       expect(email.to.include?(admin.confirmed_notification_emails_to)).to eq true
       expect(email.subject).to eq 'New listing to review: "Easy As Pie" by Proto T in Sharetribe'
-=======
->>>>>>> 64f18ca7
     end
 
     it 'If the community.pre_approved_listings is on
@@ -403,7 +391,6 @@
       rejected_listing.reload
       expect(rejected_listing.state).to eq Listing::APPROVED
     end
-<<<<<<< HEAD
 
     it 'If the community.pre_approved_listings is on
       user creates listing, then it would automatically
@@ -484,7 +471,5 @@
       expect(response.body).to match("<meta content='bike for \\$45.67 per hour by Proto T in Sharetribe' name='twitter:description'>")
       expect(response.body).to match("<meta content='bike for \\$45.67 per hour by Proto T in Sharetribe' property='og:description'>")
     end
-=======
->>>>>>> 64f18ca7
   end
 end