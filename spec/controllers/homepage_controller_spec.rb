--- conflicted
+++ resolved
@@ -27,49 +27,6 @@
       sign_in_for_spec(@user)
     end
 
-<<<<<<< HEAD
-    it "renders default title and description" do
-      get :index
-      expect(response.body).to match('<title>Sharetribe - Test slogan</title>')
-      expect(response.body).to match("<meta content='Test description - Test slogan' name='description'>")
-    end
-
-    it "renders updated meta title and description" do
-      @community.community_customizations.first.update(meta_title: "SEO Title", meta_description: "SEO Description")
-      get :index
-      expect(response.body).to match('<title>SEO Title</title>')
-      expect(response.body).to match("<meta content='SEO Description' name='description'>")
-    end
-  end
-
-  describe '#index' do
-    let(:community) { FactoryGirl.create(:community) }
-
-    before(:each) do
-      @request.env["devise.mapping"] = Devise.mappings[:person]
-      @request.host = "#{community.ident}.lvh.me"
-      @request.env[:current_marketplace] = community
-    end
-
-    let(:listing) { FactoryGirl.create(:listing, community_id: community.id) }
-    let(:pending_listing) do
-      FactoryGirl.create(:listing, community_id: community.id,
-                                   state: Listing::APPROVAL_PENDING)
-    end
-
-    it 'shows approved listing' do
-      listing
-      get :index
-      listings = assigns(:listings)
-      expect(listings.count).to eq 1
-    end
-
-    it 'does not show pending listing' do
-      pending_listing
-      get :index
-      listings = assigns(:listings)
-      expect(listings.count).to eq 0
-=======
     describe "#index" do
       it "renders default title and description" do
         get :index
@@ -101,7 +58,36 @@
         expect(response.body).to match("<title>Search results for #{category_name}</title>")
         expect(response.body).to match("<meta content='Search results for category #{category_name}' name='description'>")
       end
->>>>>>> 5bc33a3f
+    end
+  end
+
+  describe '#index' do
+    let(:community) { FactoryGirl.create(:community) }
+
+    before(:each) do
+      @request.env["devise.mapping"] = Devise.mappings[:person]
+      @request.host = "#{community.ident}.lvh.me"
+      @request.env[:current_marketplace] = community
+    end
+
+    let(:listing) { FactoryGirl.create(:listing, community_id: community.id) }
+    let(:pending_listing) do
+      FactoryGirl.create(:listing, community_id: community.id,
+                                   state: Listing::APPROVAL_PENDING)
+    end
+
+    it 'shows approved listing' do
+      listing
+      get :index
+      listings = assigns(:listings)
+      expect(listings.count).to eq 1
+    end
+
+    it 'does not show pending listing' do
+      pending_listing
+      get :index
+      listings = assigns(:listings)
+      expect(listings.count).to eq 0
     end
   end
 end