require 'spec_helper'

describe CommunitiesController, type: :controller do
  render_views

  describe 'Product marketplace' do
    let(:params) do
    {
      admin_email: 'martha@example.com',
      admin_password: '12345678',
      admin_first_name: 'Martha',
      admin_last_name: 'Smith',
      marketplace_name: 'Pearl',
      marketplace_type: 'product',
      marketplace_country: 'FI',
      marketplace_language: 'en',
    }
    end
    subject { post :create, params: params }

    it 'create' do
      expect(Community.where(ident: 'pearl').count).to eq 0
      post :create, params: params
      expect(Community.where(ident: 'pearl').count).to eq 1
      community = Community.where(ident: 'pearl').first
      expect(community.community_customizations.count).to eq 1
      expect(community.categories.count).to eq 1
      expect(community.transaction_processes.count).to eq 3
      expect(community.shapes.count).to eq 2
      configuration = MarketplaceConfigurations.find_by(community_id: community.id)
      expect(configuration.distance_unit).to eq 'metric'
      expect(community.community_memberships.count).to eq 1
      person = Email.where(address: 'martha@example.com').first.person
      expect(person.given_name).to eq 'Martha'
      expect(person.family_name).to eq 'Smith'
      expect(person.username).to eq 'marthas'
      expect(person.locale).to eq 'en'
      membership = community.community_memberships.first
      expect(membership.person).to eq person
      expect(membership.admin).to eq true
      shapes = community.shapes.to_a
      shape = shapes.first
      expect(shape.price_enabled).to eq true
      expect(shape.shipping_enabled).to eq true
      expect(shape.availability).to eq 'none'
      expect(shape.name).to eq 'selling-without-online-payment-system'
      expect(get_translation(shape, :name_tr_key)).to eq 'Selling without online payment system'
      expect(get_translation(shape, :action_button_tr_key)).to eq 'Buy'
      expect(shape.transaction_process.process).to eq :none
      shape = shapes.second
      expect(shape.price_enabled).to eq true
      expect(shape.shipping_enabled).to eq true
      expect(shape.availability).to eq 'none'
      expect(shape.name).to eq 'selling-with-online-payment-system'
      expect(get_translation(shape, :name_tr_key)).to eq 'Selling with online payment system'
      expect(get_translation(shape, :action_button_tr_key)).to eq 'Buy'
      expect(shape.transaction_process.process).to eq :preauthorize
    end

    it 'create USA' do
      expect(Community.where(ident: 'pearl').count).to eq 0
      post :create, params: params.merge(marketplace_country: 'US')
      expect(Community.where(ident: 'pearl').count).to eq 1
      community = Community.where(ident: 'pearl').first
      configuration = MarketplaceConfigurations.find_by(community_id: community.id)
      expect(configuration.distance_unit).to eq 'imperial'
    end

    it 'create and redirect' do
      expect(subject).to redirect_to("http://pearl.lvh.me:9887?auth=#{assigns(:user_token)}")
    end

    it 'create for Services marketplaces' do
      expect(Community.where(ident: 'pearl').count).to eq 0
      post :create, params: params.merge(marketplace_type: 'service')
      expect(Community.where(ident: 'pearl').count).to eq 1
      community = Community.where(ident: 'pearl').first
      expect(community.transaction_processes.count).to eq 3
      expect(community.shapes.count).to eq 2
      shapes = community.shapes.to_a
      shape = shapes.first
      expect(shape.price_enabled).to eq true
      expect(shape.shipping_enabled).to eq false
<<<<<<< HEAD
      expect(shape.availability).to eq 'booking'
=======
      expect(shape.availability).to eq 'none'
>>>>>>> 6ae62aa7
      expect(shape.name).to eq 'offering-without-payment-system'
      expect(get_translation(shape, :name_tr_key)).to eq 'Offering without payment system'
      expect(get_translation(shape, :action_button_tr_key)).to eq 'Request'
      expect(shape.transaction_process.process).to eq :none
      unit = shape.listing_units.first
      expect(unit.unit_type).to eq 'hour'
      expect(unit.quantity_selector).to eq 'number'
      expect(unit.kind).to eq 'time'
      shape = shapes.second
      expect(shape.price_enabled).to eq true
      expect(shape.shipping_enabled).to eq false
      expect(shape.availability).to eq 'booking'
      expect(shape.name).to eq 'offering-with-payment-system'
      expect(get_translation(shape, :name_tr_key)).to eq 'Offering with payment system'
      expect(get_translation(shape, :action_button_tr_key)).to eq 'Request'
      expect(shape.transaction_process.process).to eq :preauthorize
      unit = shape.listing_units.first
      expect(unit.unit_type).to eq 'hour'
      expect(unit.quantity_selector).to eq 'number'
      expect(unit.kind).to eq 'time'
    end

    it 'create for Rental marketplaces' do
      expect(Community.where(ident: 'pearl').count).to eq 0
      post :create, params: params.merge(marketplace_type: 'rental')
      expect(Community.where(ident: 'pearl').count).to eq 1
      community = Community.where(ident: 'pearl').first
      expect(community.transaction_processes.count).to eq 3
      expect(community.shapes.count).to eq 2
      shapes = community.shapes.to_a
      shape = shapes.first
      expect(shape.price_enabled).to eq true
      expect(shape.shipping_enabled).to eq false
<<<<<<< HEAD
      expect(shape.availability).to eq 'booking'
=======
      expect(shape.availability).to eq 'none'
>>>>>>> 6ae62aa7
      expect(shape.name).to eq 'renting-out-without-payment-system'
      expect(get_translation(shape, :name_tr_key)).to eq 'Renting out without payment system'
      expect(get_translation(shape, :action_button_tr_key)).to eq 'Rent'
      expect(shape.transaction_process.process).to eq :none
      unit = shape.listing_units.first
<<<<<<< HEAD
      expect(unit.unit_type).to eq 'night'
      expect(unit.quantity_selector).to eq 'night'
=======
      expect(unit.unit_type).to eq 'day'
      expect(unit.quantity_selector).to eq 'day'
>>>>>>> 6ae62aa7
      expect(unit.kind).to eq 'time'
      shape = shapes.second
      expect(shape.price_enabled).to eq true
      expect(shape.shipping_enabled).to eq false
      expect(shape.availability).to eq 'booking'
      expect(shape.name).to eq 'renting-out-with-payment-system'
      expect(get_translation(shape, :name_tr_key)).to eq 'Renting out with payment system'
      expect(get_translation(shape, :action_button_tr_key)).to eq 'Rent'
      expect(shape.transaction_process.process).to eq :preauthorize
      unit = shape.listing_units.first
      expect(unit.unit_type).to eq 'night'
      expect(unit.quantity_selector).to eq 'night'
      expect(unit.kind).to eq 'time'
    end
  end

  def get_translation(shape, property, locale = 'en')
    community_translation = CommunityTranslation.where(
      community_id: shape.community_id,
      locale: locale,
      translation_key: shape.send(property)
    ).first
    community_translation.translation
  end
end<|MERGE_RESOLUTION|>--- conflicted
+++ resolved
@@ -81,11 +81,7 @@
       shape = shapes.first
       expect(shape.price_enabled).to eq true
       expect(shape.shipping_enabled).to eq false
-<<<<<<< HEAD
-      expect(shape.availability).to eq 'booking'
-=======
       expect(shape.availability).to eq 'none'
->>>>>>> 6ae62aa7
       expect(shape.name).to eq 'offering-without-payment-system'
       expect(get_translation(shape, :name_tr_key)).to eq 'Offering without payment system'
       expect(get_translation(shape, :action_button_tr_key)).to eq 'Request'
@@ -119,23 +115,14 @@
       shape = shapes.first
       expect(shape.price_enabled).to eq true
       expect(shape.shipping_enabled).to eq false
-<<<<<<< HEAD
-      expect(shape.availability).to eq 'booking'
-=======
       expect(shape.availability).to eq 'none'
->>>>>>> 6ae62aa7
       expect(shape.name).to eq 'renting-out-without-payment-system'
       expect(get_translation(shape, :name_tr_key)).to eq 'Renting out without payment system'
       expect(get_translation(shape, :action_button_tr_key)).to eq 'Rent'
       expect(shape.transaction_process.process).to eq :none
       unit = shape.listing_units.first
-<<<<<<< HEAD
-      expect(unit.unit_type).to eq 'night'
-      expect(unit.quantity_selector).to eq 'night'
-=======
       expect(unit.unit_type).to eq 'day'
       expect(unit.quantity_selector).to eq 'day'
->>>>>>> 6ae62aa7
       expect(unit.kind).to eq 'time'
       shape = shapes.second
       expect(shape.price_enabled).to eq true
