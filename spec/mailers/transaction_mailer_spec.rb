--- conflicted
+++ resolved
@@ -133,11 +133,7 @@
       describe 'with buyer commission' do
         it 'works with stripe payment gateway' do
           email = TransactionMailer.payment_receipt_to_seller(stripe_transaction_with_buyer_commission)
-<<<<<<< HEAD
-          expect(email.body).to have_text('The amount of €110 has been paid for Sledgehammer by Proto. The money is being held by Sharetribe until the order is marked as completed. Here is your receipt.')
-=======
           expect(email.body).to have_text('The amount of €102 has been paid for Sledgehammer by Proto. The money is being held by Sharetribe until the order is marked as completed. Here is your receipt.')
->>>>>>> 131a4c6a
           expect(email.body).to have_text('Subtotal: €102')
           expect(email.body).to have_text('Sharetribe service fee: -€12')
           expect(email.body).to have_text('Total: €90')
