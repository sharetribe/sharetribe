require 'spec_helper'

describe MarketplaceService do
  include MarketplaceService

  describe "#create" do

    before :each do
      @community_params = {
        :marketplace_name => "LocalFoodGarden",
        :marketplace_type => "product",
        :marketplace_country => "ES",
        :marketplace_language => "es"
      }
    end

    it "should create a marketplace" do
      c = create(@community_params)

      expect(c.ident).to eql "localfoodgarden"
      expect(c.locales.first).to eql "es"
      expect(c.country).to eql "ES"
    end

    it "should find a free domain, if intitial domain is taken" do
      FactoryGirl.create(:community, :ident => "common")

      c = create(@community_params.merge!({:marketplace_name => "Common"}))
      expect(c.ident). to eql "common1"
    end

    it "should set correct currency based on contry selection" do
      c = create(@community_params)
      expect(c.currency).to eql "EUR"

      c = create(@community_params.merge({:marketplace_country => "US"}))
      expect(c.currency).to eql "USD"

      c = create(@community_params.merge({:marketplace_country => "GG"}))
      expect(c.currency).to eql "GBP"
    end

    it "should set correct listing shape and category" do
      community = create(@community_params)
      c = Community.find(community.id)
      s = c.shapes.first
      expect(s.units.empty?).to eql true
      expect(s.availability).to eql 'none'
      expect(s.price_enabled).to eql true
      expect(s.shipping_enabled).to eql true

      community = create(@community_params.merge({:marketplace_type => "rental"}))
      c = Community.find(community.id)
      s = c.shapes.last
      expect(s.availability).to eql 'booking'
      expect(s.units[0][:unit_type]).to eql 'night'
      expect(s.price_enabled).to eql true
      expect(s.shipping_enabled).to eql false

      community = create(@community_params.merge({:marketplace_type => "service"}))
      c = Community.find(community.id)
<<<<<<< HEAD
      s = c.shapes.first
=======
      s = c.shapes.last
>>>>>>> 6ae62aa7
      expect(s.availability).to eql 'booking'
      expect(s.units[0][:unit_type]).to eql 'hour'
      expect(s.price_enabled).to eql true
      expect(s.shipping_enabled).to eql false

      # check that category and shape are linked
      expect(CategoryListingShape.where(listing_shape_id: s[:id]).count).to eq(1)
      expect(CategoryListingShape.where(listing_shape_id: s[:id]).first.category).to eql c.categories.first
    end

    it "should have preauthorize_payments enabled" do
      community = create(@community_params)
      c = Community.find(community.id)
      processes = TransactionService::API::Api.processes
                  .get(community_id: c.id).data
        .map { |p| {:author_is_seller => p.author_is_seller, :process => p.process} }
      expect(processes.size).to eq 3
      expect(processes.include?({ author_is_seller: true, process: :preauthorize})).to eq true
      expect(processes.include?({ author_is_seller: false, process: :none})).to eq true
      expect(processes.include?({ author_is_seller: true, process: :none})).to eq true
    end

    it "should create marketplace without payment process" do
      community = create(@community_params.merge(payment_process: :none))
      c = Community.find(community.id)
      processes = TransactionService::API::Api.processes
                  .get(community_id: c.id).data
        .map { |p| {:author_is_seller => p.author_is_seller, :process => p.process} }
      expect(processes.size).to eq 2
      expect(processes.include?({ author_is_seller: false, process: :none})).to eq true
      expect(processes.include?({ author_is_seller: true, process: :none})).to eq true
    end

    it "should have community customizations" do
      community = create(@community_params)
      c = Community.find(community.id)

      expect(c.community_customizations.count).to eql 1
      expect(c.community_customizations.pluck(:locale).first).to eql "es"
    end

  end


end<|MERGE_RESOLUTION|>--- conflicted
+++ resolved
@@ -59,11 +59,7 @@
 
       community = create(@community_params.merge({:marketplace_type => "service"}))
       c = Community.find(community.id)
-<<<<<<< HEAD
-      s = c.shapes.first
-=======
       s = c.shapes.last
->>>>>>> 6ae62aa7
       expect(s.availability).to eql 'booking'
       expect(s.units[0][:unit_type]).to eql 'hour'
       expect(s.price_enabled).to eql true
