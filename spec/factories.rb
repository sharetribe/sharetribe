# FactoryGirl definitions
#
# Notes:
# - The caller is responsible for deciding whether the object should or should not be persisted to the DB, thus...
# - Factories should NEVER write anything to database if .build is used. So when building associations,
#   make sure they are not written to DB.

require "#{Rails.root}/test/helper_modules"

class FactoryGirl::DefinitionProxy

  # has_many is a neat helper that can be used to eliminate quirky before/after books for
  # creating associations.
  #
  # Credits: https://gist.github.com/ybart/8844969
  #
  # Usage: ctrl+f "has_many"
  #
  def has_many(collection, count = 1)
    # after_build is where you add instances to the factory-built collection.
    # Typically you'll want to Factory.build() these instances.
    after (:build) do |instance, evaluator|
      if instance.send(collection).blank?
        count.times { instance.send(collection) << yield(instance, evaluator) } if instance.send(collection).empty?
      end
    end

    # after_create will be called after after_build if the build strategy is Factory.create()
    after(:create) do |instance|
      instance.send(collection).each { |i| i.save! }
    end
  end

  # Use build_associations to build `has_one` associations.
  #
  # Usage:
  #
  # factory :listing do
  #   title "Cool surfboard"
  #   build_association(:author)
  # end
  #
  # factory :category_custom_field do
  #   build_association(:custom_dropdown_field, as: :custom_field)
  # end
  #
  # By default, FactoryGirl saves associations to the database and we don't want that.
  #
  def build_association(association, opts = {})
    as = opts.fetch(:as) { association }
    self.send(as) { |instance| instance.association(association, strategy: :build) }
  end
end

FactoryGirl.define do
  sequence :id do |_|
    SecureRandom.urlsafe_base64
  end

  sequence :uuid do
    UUIDUtils.create_raw
  end

  sequence :username do |n|
    "kassi_tester#{n}"
  end

  sequence :email_address do |n|
    "kassi_tester#{n}@example.com"
  end

  sequence :ident do |n|
    "sharetribe-testcommunity-#{n}"
  end

  sequence :token do |n|
    "token-#{n}"
  end

  factory :auth_token do
    build_association(:person)
    expires_at 30.days.from_now
    token
    token_type "unsubscribe"
  end

  factory :person, aliases: [:author, :receiver, :recipient, :payer, :sender, :follower] do
    id
    is_admin 0
    community_id 1
    locale "en"
    test_group_number 4
    given_name "Proto"
    family_name "Testro"
    phone_number "0000-123456"
    username
    password "testi"

    has_many :emails do |person|
      FactoryGirl.build(:email, person: person)
    end
  end

  factory :listing do
    community_id 999
    title "Sledgehammer"
    description("test")
    build_association(:author)
    category { TestHelpers::find_or_build_category("item") }
    valid_until 3.months.from_now
    times_viewed 0
    privacy "public"
    listing_shape_id 123
    price Money.new(20, "USD")
    uuid
  end

  factory :transaction do
    build_association(:person, as: :starter)
    build_association(:community)
    build_association(:listing)
    listing_title { listing.title }
    listing_author_id { listing.author.id }
    unit_price { listing.price }
    commission_from_seller 0
    automatic_confirmation_after_days 14
    listing_quantity 1
    listing_uuid { listing.uuid } # raw UUID
    community_uuid { community.uuid } # raw UUID
    starter_uuid { starter.uuid } # raw UUID
    listing_author_uuid { listing.author.uuid } # raw UUID
  end

  factory :conversation do
    title "Item offer: Sledgehammer"
    build_association(:community)

    has_many(:messages, 0) do |conversation|
      FactoryGirl.build(:message, conversation: conversation)
    end

    created_at DateTime.now
    updated_at DateTime.now
  end

  factory :booking do
    build_association(:transaction, as: :tx)
    start_on 1.day.from_now
    end_on 2.days.from_now
  end

  factory :message do
    content "Test"
    build_association(:conversation)
    build_association(:sender)
  end

  factory :participation do
    build_association(:conversation)
    build_association(:person)
    is_read false
    last_sent_at DateTime.now
  end

  factory :testimonial do
    build_association(:author)
    build_association(:receiver)
    build_association(:transaction, as: :tx)
    grade 0.5
    text "Test text"
  end

  factory :comment do
    build_association(:author)
    build_association(:listing)
    content "Test text"
  end

  factory :feedback do
    build_association(:author)
    content "Test feedback"
    url "/requests"
    email "kassi_testperson1@example.com"
    is_handled 0
  end

  factory :community do
    ident
    slogan "Test slogan"
    description "Test description"
    currency "EUR"

    has_many(:community_customizations) do |community|
      FactoryGirl.build(:community_customization, community: community)
    end

    uuid
  end

  factory :community_customization do
    build_association(:community)
    name "Sharetribe"
    locale "en"
    slogan "Test slogan"
    description "Test description"
  end

  factory :community_membership do
    build_association(:community)
    build_association(:person)
    admin false
    consent "test_consent0.1"
    status "accepted"
  end

  factory :marketplace_configurations do
    community_id 1
    main_search "keyword"
    distance_unit "metric"
    limit_search_distance 0
    limit_priority_links nil
  end

  factory :invitation do
    community_id 1
  end

  factory :location do
    build_association(:listing)
    build_association(:person)
    build_association(:community)
    latitude 62.2426
    longitude 25.7475
    address "helsinki"
    google_address "Helsinki, Finland"
  end

  factory :email do
    build_association(:person)
    community_id 1
    address { generate(:email_address) }
    confirmed_at Time.now
    send_notifications true
  end

  factory :category do
    icon "item"
    build_association(:community)
  end

  factory :category_translation do
    name "test category"
    locale "en"
  end

  factory :custom_field, aliases: [:question] do
    build_association(:community)

    has_many :category_custom_fields do |custom_field|
      FactoryGirl.build(:category_custom_field, :custom_field => custom_field)
    end

    has_many :names do |custom_field|
      FactoryGirl.build(:custom_field_name)
    end

    factory :custom_dropdown_field, class: 'DropdownField' do
      search_filter true

      has_many :options do |custom_field|
        [FactoryGirl.build(:custom_field_option), FactoryGirl.build(:custom_field_option)]
      end
    end

    factory :custom_text_field, class: 'TextField' do
    end

    factory :custom_numeric_field, class: 'NumericField' do
      min 0
      max 100
      search_filter true
    end

    factory :custom_checkbox_field, class: 'CheckboxField' do
      search_filter true

      has_many :options do |custom_field|
        [FactoryGirl.build(:custom_field_option), FactoryGirl.build(:custom_field_option)]
      end
    end

    factory :custom_date_field, class: 'DateField' do
    end

  end

  factory :category_custom_field do
    build_association(:category)
    build_association(:custom_dropdown_field, as: :custom_field)
  end

  factory :custom_field_option do
    has_many :titles do
      FactoryGirl.build(:custom_field_option_title)
    end
  end

  factory :custom_field_option_selection do
    build_association(:custom_field_value)
    build_association(:custom_field_option)
  end

  factory :custom_field_option_title do
    value "Test option"
    locale "en"
  end

  factory :custom_field_name do
    value "Test field"
    locale "en"
  end

  factory :custom_field_value do
    build_association(:question)
    build_association(:listing)

    factory :dropdown_field_value, class: 'DropdownFieldValue' do
      build_association(:custom_dropdown_field, as: :question)

      has_many :custom_field_option_selections do |dropdown_field_value|
        FactoryGirl.build(:custom_field_option_selection, custom_field_value: dropdown_field_value)
      end
    end

    factory :checkbox_field_value, class: 'CheckboxFieldValue' do
      build_association(:custom_checkbox_field, as: :question)
    end

    factory :custom_numeric_field_value, class: 'NumericFieldValue' do
      build_association(:custom_numeric_field, as: :question)
      numeric_value 0
    end
  end

  factory :transaction_transition do
    to_state "not_started"
    build_association(:transaction, as: :tx)
  end

  factory :menu_link do
    build_association(:community)
  end

  factory :menu_link_translation do
    title "Blog"
    url "http://blog.sharetribe.com"
    locale "en"
  end

  factory :follower_relationship do
    build_association(:person)
    build_association(:follower)
  end

  factory :marketplace_sender_email do
    name 'Edna'
    email 'edna@mail.com'
  end

  factory :transaction_process do
    process          'preauthorize'
    author_is_seller true
  end

  factory :payment_settings do
    community_id                      1
    active                            true
    payment_gateway                   'paypal'
    payment_process                   'preauthorize'
    commission_from_seller            11
    minimum_price_cents               100
    minimum_price_currency            'EUR'
    minimum_transaction_fee_cents     10
    minimum_transaction_fee_currency  'EUR'
    confirmation_after_days           14
  end

  factory :order_permission do
    request_token       'ABC'
    paypal_username_to  'mildred@example.com'
    scope               "EXPRESS_CHECKOUT,REFUND,AUTH_CAPTURE,TRANSACTION_DETAILS,REFERENCE_TRANSACTION,RECURRING_PAYMENTS,SETTLEMENT_REPORTING,RECURRING_PAYMENT_REPORT,ACCESS_BASIC_PERSONAL_DATA"
    verification_code   'DEF'
    build_association(:paypal_account)
  end

  factory :paypal_account do
    person_id nil
    community_id 123
    email 'mildred@example.com'
    payer_id 'ABC'
    active true
  end

  factory :listing_shape do
    community_id           123
    transaction_process_id 1
    price_enabled          false
    shipping_enabled       false
    name                   'Selling'
    name_tr_key            'unit.day'
    action_button_tr_key   'unit.days'
    sort_priority          0
  end

<<<<<<< HEAD
  factory :listing_unit do
    unit_type           'hour'
    quantity_selector   'number'
    kind                'time'
    name_tr_key         nil
    selector_tr_key     nil
    listing_shape_id    123
  end
=======
  factory :invitation_unsubscribe, class: 'Invitation::Unsubscribe' do
    build_association(:community)
    email 'sherry@example.com'
  end

>>>>>>> 4a5b52d7
end<|MERGE_RESOLUTION|>--- conflicted
+++ resolved
@@ -412,7 +412,6 @@
     sort_priority          0
   end
 
-<<<<<<< HEAD
   factory :listing_unit do
     unit_type           'hour'
     quantity_selector   'number'
@@ -421,11 +420,9 @@
     selector_tr_key     nil
     listing_shape_id    123
   end
-=======
+
   factory :invitation_unsubscribe, class: 'Invitation::Unsubscribe' do
     build_association(:community)
     email 'sherry@example.com'
   end
-
->>>>>>> 4a5b52d7
 end