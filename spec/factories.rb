# FactoryGirl definitions
#
# Notes:
# - The caller is responsible for deciding whether the object should or should not be persisted to the DB, thus...
# - Factories should NEVER write anything to database if .build is used. So when building associations,
#   make sure they are not written to DB.

require "#{Rails.root}/test/helper_modules"

class FactoryGirl::DefinitionProxy

  # has_many is a neat helper that can be used to eliminate quirky before/after books for
  # creating associations.
  #
  # Credits: https://gist.github.com/ybart/8844969
  #
  # Usage: ctrl+f "has_many"
  #
  def has_many(collection, count = 1)
    # after_build is where you add instances to the factory-built collection.
    # Typically you'll want to Factory.build() these instances.
    after (:build) do |instance, evaluator|
      if instance.send(collection).blank?
        count.times { instance.send(collection) << yield(instance, evaluator) } if instance.send(collection).empty?
      end
    end

    # after_create will be called after after_build if the build strategy is Factory.create()
    after(:create) do |instance|
      instance.send(collection).each { |i| i.save! }
    end
  end

  # Use build_associations to build `has_one` associations.
  #
  # Usage:
  #
  # factory :listing do
  #   title "Cool surfboard"
  #   build_association(:author)
  # end
  #
  # factory :category_custom_field do
  #   build_association(:custom_dropdown_field, as: :custom_field)
  # end
  #
  # By default, FactoryGirl saves associations to the database and we don't want that.
  #
  def build_association(association, opts = {})
    as = opts.fetch(:as) { association }
    self.send(as) { |instance| instance.association(association, strategy: :build) }
  end
end

FactoryGirl.define do
  sequence :id do |_|
    SecureRandom.urlsafe_base64
  end

  sequence :uuid do
    UUIDUtils.create_raw
  end

  sequence :username do |n|
    "kassi_tester#{n}"
  end

  sequence :email_address do |n|
    "kassi_tester#{n}@example.com"
  end

  sequence :ident do |n|
    "sharetribe-testcommunity-#{n}"
  end

  sequence :token do |n|
    "token-#{n}"
  end

  factory :auth_token do
    build_association(:person)
    expires_at 30.days.from_now
    token
    token_type "unsubscribe"
  end

  factory :person, aliases: [:author, :receiver, :recipient, :payer, :sender, :follower] do
    id
    is_admin 0
    community_id 1
    locale "en"
    test_group_number 4
    given_name "Proto"
    family_name "Testro"
    phone_number "0000-123456"
    username
    password "testi"

    has_many :emails do |person|
      FactoryGirl.build(:email, person: person)
    end
  end

  factory :listing do
    community_id 999
    title "Sledgehammer"
    description("test")
    build_association(:author)
    category { TestHelpers::find_or_build_category("item") }
    valid_until 3.months.from_now
    times_viewed 0
    privacy "public"
    listing_shape_id 123
    price Money.new(20, "USD")
    uuid
  end

  factory :transaction do
    build_association(:person, as: :starter)
    build_association(:community)
    build_association(:listing)
    listing_title { listing.title }
    listing_author_id { listing.author.id }
    unit_price { listing.price }
    commission_from_seller 0
    automatic_confirmation_after_days 14
    listing_quantity 1
    listing_uuid { listing.uuid } # raw UUID
    community_uuid { community.uuid } # raw UUID
    starter_uuid { starter.uuid } # raw UUID
    listing_author_uuid { listing.author.uuid } # raw UUID
  end

  factory :conversation do
    title "Item offer: Sledgehammer"
    build_association(:community)

    has_many(:messages, 0) do |conversation|
      FactoryGirl.build(:message, conversation: conversation)
    end

    created_at DateTime.now
    updated_at DateTime.now
  end

  factory :booking do
    build_association(:transaction, as: :tx)
    start_on 1.day.from_now
    end_on 2.days.from_now
  end

  factory :message do
    content "Test"
    build_association(:conversation)
    build_association(:sender)
  end

  factory :participation do
    build_association(:conversation)
    build_association(:person)
    is_read false
    last_sent_at DateTime.now
  end

  factory :testimonial do
    build_association(:author)
    build_association(:receiver)
    build_association(:transaction, as: :tx)
    grade 0.5
    text "Test text"
  end

  factory :comment do
    build_association(:author)
    build_association(:listing)
    content "Test text"
  end

  factory :feedback do
    build_association(:author)
    content "Test feedback"
    url "/requests"
    email "kassi_testperson1@example.com"
    is_handled 0
  end

  factory :community do
    ident
    slogan "Test slogan"
    description "Test description"
    currency "EUR"

    has_many(:community_customizations) do |community|
      FactoryGirl.build(:community_customization, community: community)
    end

    uuid
  end

  factory :community_customization do
    build_association(:community)
    name "Sharetribe"
    locale "en"
    slogan "Test slogan"
    description "Test description"
  end

  factory :community_membership do
    build_association(:community)
    build_association(:person)
    admin false
    consent "test_consent0.1"
    status "accepted"
  end

  factory :marketplace_configurations do
    community_id 1
    main_search "keyword"
    distance_unit "metric"
    limit_search_distance 0
    limit_priority_links nil
  end

  factory :invitation do
    community_id 1
  end

  factory :location do
    build_association(:listing)
    build_association(:person)
    build_association(:community)
    latitude 62.2426
    longitude 25.7475
    address "helsinki"
    google_address "Helsinki, Finland"
  end

  factory :email do
    build_association(:person)
    community_id 1
    address { generate(:email_address) }
    confirmed_at Time.now
    send_notifications true
  end

  factory :category do
    icon "item"
    build_association(:community)
  end

  factory :category_translation do
    name "test category"
    locale "en"
  end

  factory :custom_field, aliases: [:question] do
    build_association(:community)

    has_many :category_custom_fields do |custom_field|
      FactoryGirl.build(:category_custom_field, :custom_field => custom_field)
    end

    has_many :names do |custom_field|
      FactoryGirl.build(:custom_field_name)
    end

    factory :custom_dropdown_field, class: 'DropdownField' do
      search_filter true

      has_many :options do |custom_field|
        [FactoryGirl.build(:custom_field_option), FactoryGirl.build(:custom_field_option)]
      end
    end

    factory :custom_text_field, class: 'TextField' do
    end

    factory :custom_numeric_field, class: 'NumericField' do
      min 0
      max 100
      search_filter true
    end

    factory :custom_checkbox_field, class: 'CheckboxField' do
      search_filter true

      has_many :options do |custom_field|
        [FactoryGirl.build(:custom_field_option), FactoryGirl.build(:custom_field_option)]
      end
    end

    factory :custom_date_field, class: 'DateField' do
    end

  end

  factory :category_custom_field do
    build_association(:category)
    build_association(:custom_dropdown_field, as: :custom_field)
  end

  factory :custom_field_option do
    has_many :titles do
      FactoryGirl.build(:custom_field_option_title)
    end
  end

  factory :custom_field_option_selection do
    build_association(:custom_field_value)
    build_association(:custom_field_option)
  end

  factory :custom_field_option_title do
    value "Test option"
    locale "en"
  end

  factory :custom_field_name do
    value "Test field"
    locale "en"
  end

  factory :custom_field_value do
    build_association(:question)
    build_association(:listing)

    factory :dropdown_field_value, class: 'DropdownFieldValue' do
      build_association(:custom_dropdown_field, as: :question)

      has_many :custom_field_option_selections do |dropdown_field_value|
        FactoryGirl.build(:custom_field_option_selection, custom_field_value: dropdown_field_value)
      end
    end

    factory :checkbox_field_value, class: 'CheckboxFieldValue' do
      build_association(:custom_checkbox_field, as: :question)
    end

    factory :custom_numeric_field_value, class: 'NumericFieldValue' do
      build_association(:custom_numeric_field, as: :question)
      numeric_value 0
    end
  end

  factory :transaction_transition do
    to_state "not_started"
    build_association(:transaction, as: :tx)
  end

  factory :menu_link do
    build_association(:community)
  end

  factory :menu_link_translation do
    title "Blog"
    url "http://blog.sharetribe.com"
    locale "en"
  end

  factory :follower_relationship do
    build_association(:person)
    build_association(:follower)
  end

  factory :marketplace_sender_email do
    name 'Edna'
    email 'edna@mail.com'
  end

  factory :transaction_process do
    process          'preauthorize'
    author_is_seller true
  end

  factory :payment_settings do
    community_id                      1
    active                            true
    payment_gateway                   'paypal'
    payment_process                   'preauthorize'
    commission_from_seller            11
    minimum_price_cents               100
    minimum_price_currency            'EUR'
    minimum_transaction_fee_cents     10
    minimum_transaction_fee_currency  'EUR'
    confirmation_after_days           14
  end

  factory :order_permission do
    request_token       'ABC'
    paypal_username_to  'mildred@example.com'
    scope               "EXPRESS_CHECKOUT,REFUND,AUTH_CAPTURE,TRANSACTION_DETAILS,REFERENCE_TRANSACTION,RECURRING_PAYMENTS,SETTLEMENT_REPORTING,RECURRING_PAYMENT_REPORT,ACCESS_BASIC_PERSONAL_DATA"
    verification_code   'DEF'
    build_association(:paypal_account)
  end

  factory :paypal_account do
    person_id nil
    community_id 123
    email 'mildred@example.com'
    payer_id 'ABC'
    active true
  end

  factory :listing_shape do
    community_id           123
    transaction_process_id 1
<<<<<<< HEAD
    price_enabled          true
    shipping_enabled       true
    name                   'selling'
=======
    price_enabled          false
    shipping_enabled       false
    name                   'Selling'
>>>>>>> ac9f10f3
    name_tr_key            'unit.day'
    action_button_tr_key   'unit.days'
    sort_priority          0
  end

end<|MERGE_RESOLUTION|>--- conflicted
+++ resolved
@@ -404,15 +404,9 @@
   factory :listing_shape do
     community_id           123
     transaction_process_id 1
-<<<<<<< HEAD
     price_enabled          true
     shipping_enabled       true
     name                   'selling'
-=======
-    price_enabled          false
-    shipping_enabled       false
-    name                   'Selling'
->>>>>>> ac9f10f3
     name_tr_key            'unit.day'
     action_button_tr_key   'unit.days'
     sort_priority          0
