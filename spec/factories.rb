--- conflicted
+++ resolved
@@ -425,16 +425,4 @@
     build_association(:community)
     email 'sherry@example.com'
   end
-<<<<<<< HEAD
-
-  factory :listing_unit do
-    unit_type           'hour'
-    quantity_selector   'number'
-    kind                'time'
-    name_tr_key         nil
-    selector_tr_key     nil
-    listing_shape_id    123
-  end
-=======
->>>>>>> 912e25a7
 end