--- conflicted
+++ resolved
@@ -463,19 +463,6 @@
     currency          'EUR'
     payment_status    'pending'
     commission_status 'pending'
-  end
-<<<<<<< HEAD
-=======
-
-  factory :listing_working_time_slot, class: 'Listing::WorkingTimeSlot' do
-    listing_id 123
-  end
-
-  factory :billing_agreement do
-    build_association(:paypal_account)
-    billing_agreement_id  'zzz'
-    paypal_username_to    'eloise.smith'
-    request_token         'ddd'
   end
 
   factory :stripe_payment do
@@ -493,5 +480,4 @@
     real_fee_cents    31
     subtotal_cents    200
   end
->>>>>>> 91bc297a
 end