--- conflicted
+++ resolved
@@ -426,7 +426,6 @@
     email 'sherry@example.com'
   end
 
-<<<<<<< HEAD
   factory :listing_working_time_slot, class: 'Listing::WorkingTimeSlot' do
     listing_id 123
   end
@@ -436,7 +435,8 @@
     billing_agreement_id  'zzz'
     paypal_username_to    'eloise.smith'
     request_token         'ddd'
-=======
+  end
+
   factory :paypal_ipn_message do
     body       { { abc: 123 } }
     status     nil
@@ -451,6 +451,5 @@
     currency          'EUR'
     payment_status    'pending'
     commission_status 'pending'
->>>>>>> 316016d4
   end
 end