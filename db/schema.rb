--- conflicted
+++ resolved
@@ -10,10 +10,6 @@
 #
 # It's strongly recommended to check this file into your version control system.
 
-<<<<<<< HEAD
-
-=======
->>>>>>> 5fad9f80
 ActiveRecord::Schema.define(:version => 20120514050302) do
 
   create_table "badges", :force => true do |t|
@@ -73,12 +69,9 @@
     t.boolean  "show_date_in_listings_list",                :default => false
     t.boolean  "custom_frontpage_sidebar",                  :default => true
     t.boolean  "event_feed_enabled",                        :default => true
-<<<<<<< HEAD
     t.string   "slogan"
     t.text     "description"
     t.string   "category",                                  :default => "other"
-=======
->>>>>>> 5fad9f80
     t.integer  "members_count",                             :default => 0
   end
 
