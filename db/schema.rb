# encoding: UTF-8
# This file is auto-generated from the current state of the database. Instead
# of editing this file, please use the migrations feature of Active Record to
# incrementally modify your database, and then regenerate this schema definition.
#
# Note that this schema.rb definition is the authoritative source for your
# database schema. If you need to create the application database on another
# system, you should be using db:schema:load, not running all the migrations
# from scratch. The latter is a flawed and unsustainable approach (the more migrations
# you'll amass, the slower it'll run and the greater likelihood for issues).
#
# It's strongly recommended to check this file into your version control system.

<<<<<<< HEAD
ActiveRecord::Schema.define(:version => 20140204082210) do
=======
ActiveRecord::Schema.define(:version => 20140205092212) do
>>>>>>> 23a19881

  create_table "auth_tokens", :force => true do |t|
    t.string   "token"
    t.string   "person_id"
    t.datetime "expires_at"
    t.integer  "times_used"
    t.datetime "last_use_attempt"
    t.datetime "created_at",       :null => false
    t.datetime "updated_at",       :null => false
  end

  add_index "auth_tokens", ["token"], :name => "index_auth_tokens_on_token", :unique => true

  create_table "badges", :force => true do |t|
    t.string   "person_id"
    t.string   "name"
    t.datetime "created_at"
    t.datetime "updated_at"
  end

  add_index "badges", ["person_id"], :name => "index_badges_on_person_id"

  create_table "braintree_accounts", :force => true do |t|
    t.datetime "created_at",             :null => false
    t.datetime "updated_at",             :null => false
    t.string   "first_name"
    t.string   "last_name"
    t.string   "person_id"
    t.string   "email"
    t.string   "phone"
    t.string   "address_street_address"
    t.string   "address_postal_code"
    t.string   "address_locality"
    t.string   "address_region"
    t.date     "date_of_birth"
    t.string   "ssn"
    t.string   "routing_number"
    t.string   "account_number"
    t.string   "status"
    t.integer  "community_id"
  end

  create_table "cached_ressi_events", :force => true do |t|
    t.string   "user_id"
    t.string   "application_id"
    t.string   "session_id"
    t.string   "ip_address"
    t.string   "action"
    t.text     "parameters"
    t.string   "return_value"
    t.text     "headers"
    t.string   "semantic_event_id"
    t.datetime "created_at"
    t.datetime "updated_at"
    t.integer  "test_group_number"
    t.integer  "community_id"
  end

  create_table "categories", :force => true do |t|
    t.string   "name"
    t.integer  "parent_id"
    t.string   "icon"
    t.datetime "created_at",    :null => false
    t.datetime "updated_at",    :null => false
    t.integer  "community_id"
    t.integer  "sort_priority"
  end

  add_index "categories", ["name"], :name => "index_categories_on_name"
  add_index "categories", ["parent_id"], :name => "index_categories_on_parent_id"

  create_table "category_custom_fields", :force => true do |t|
    t.integer  "category_id"
    t.integer  "custom_field_id"
    t.datetime "created_at",      :null => false
    t.datetime "updated_at",      :null => false
  end

  create_table "category_transaction_types", :force => true do |t|
    t.integer  "category_id"
    t.integer  "transaction_type_id"
    t.datetime "created_at",          :null => false
    t.datetime "updated_at",          :null => false
  end

  create_table "category_translations", :force => true do |t|
    t.integer  "category_id"
    t.string   "locale"
    t.string   "name"
    t.datetime "created_at",  :null => false
    t.datetime "updated_at",  :null => false
    t.string   "description"
  end

  add_index "category_translations", ["category_id", "locale"], :name => "category_id_with_locale"
  add_index "category_translations", ["category_id"], :name => "index_category_translations_on_category_id"

  create_table "comments", :force => true do |t|
    t.string   "author_id"
    t.integer  "listing_id"
    t.text     "content"
    t.datetime "created_at"
    t.datetime "updated_at"
    t.integer  "community_id"
  end

  add_index "comments", ["listing_id"], :name => "index_comments_on_listing_id"

  create_table "communities", :force => true do |t|
    t.string   "name"
    t.string   "domain"
    t.datetime "created_at"
    t.datetime "updated_at"
    t.text     "settings"
    t.string   "consent"
    t.boolean  "email_admins_about_new_members",    :default => false
    t.boolean  "use_fb_like",                       :default => false
    t.boolean  "real_name_required",                :default => true
    t.boolean  "feedback_to_admin",                 :default => false
    t.boolean  "automatic_newsletters",             :default => true
    t.boolean  "join_with_invite_only",             :default => false
    t.boolean  "use_captcha",                       :default => true
    t.text     "allowed_emails"
    t.boolean  "users_can_invite_new_users",        :default => false
    t.boolean  "news_enabled",                      :default => true
    t.boolean  "private",                           :default => false
    t.string   "label"
    t.boolean  "all_users_can_add_news",            :default => true
    t.boolean  "show_date_in_listings_list",        :default => false
    t.boolean  "custom_frontpage_sidebar",          :default => false
    t.boolean  "event_feed_enabled",                :default => true
    t.string   "slogan"
    t.text     "description"
    t.string   "category",                          :default => "other"
    t.integer  "members_count",                     :default => 0
    t.boolean  "polls_enabled",                     :default => false
    t.string   "plan"
    t.integer  "user_limit"
    t.float    "monthly_price_in_euros"
    t.string   "logo_file_name"
    t.string   "logo_content_type"
    t.integer  "logo_file_size"
    t.datetime "logo_updated_at"
    t.string   "cover_photo_file_name"
    t.string   "cover_photo_content_type"
    t.integer  "cover_photo_file_size"
    t.datetime "cover_photo_updated_at"
    t.string   "small_cover_photo_file_name"
    t.string   "small_cover_photo_content_type"
    t.integer  "small_cover_photo_file_size"
    t.datetime "small_cover_photo_updated_at"
    t.string   "custom_color1"
    t.string   "custom_color2"
    t.string   "stylesheet_url"
    t.string   "service_logo_style",                :default => "full-logo"
    t.text     "available_currencies"
    t.boolean  "facebook_connect_enabled",          :default => true
    t.integer  "vat"
    t.integer  "commission_from_seller"
    t.boolean  "only_public_listings",              :default => true
    t.string   "custom_email_from_address"
    t.integer  "minimum_price_cents"
    t.boolean  "badges_in_use",                     :default => false
    t.boolean  "testimonials_in_use",               :default => true
    t.boolean  "hide_expiration_date",              :default => false
    t.string   "facebook_connect_id"
    t.string   "facebook_connect_secret"
    t.string   "google_analytics_key"
    t.string   "favicon_url"
    t.string   "name_display_type",                 :default => "first_name_with_initial"
    t.string   "twitter_handle"
    t.boolean  "use_community_location_as_default", :default => false
    t.boolean  "show_category_in_listing_list",     :default => false
    t.string   "default_browse_view",               :default => "grid"
    t.string   "wide_logo_file_name"
    t.string   "wide_logo_content_type"
    t.integer  "wide_logo_file_size"
    t.datetime "wide_logo_updated_at"
    t.string   "domain_alias"
    t.string   "preproduction_stylesheet_url"
    t.boolean  "only_organizations"
    t.boolean  "logo_change_allowed"
    t.boolean  "terms_change_allowed",              :default => false
    t.boolean  "privacy_policy_change_allowed",     :default => false
    t.boolean  "custom_fields_allowed",             :default => false
    t.boolean  "listing_comments_in_use",           :default => false
  end

  add_index "communities", ["domain"], :name => "index_communities_on_domain"

  create_table "communities_listings", :id => false, :force => true do |t|
    t.integer "community_id"
    t.integer "listing_id"
  end

  add_index "communities_listings", ["community_id"], :name => "index_communities_listings_on_community_id"
  add_index "communities_listings", ["listing_id", "community_id"], :name => "communities_listings"

  create_table "community_categories", :force => true do |t|
    t.integer  "community_id"
    t.integer  "category_id"
    t.integer  "share_type_id"
    t.datetime "created_at",                                    :null => false
    t.datetime "updated_at",                                    :null => false
    t.boolean  "price",                      :default => false
    t.string   "price_quantity_placeholder"
    t.boolean  "payment",                    :default => false
    t.integer  "sort_priority",              :default => 0
  end

  add_index "community_categories", ["community_id", "category_id"], :name => "community_categories"

  create_table "community_customizations", :force => true do |t|
    t.integer  "community_id"
    t.string   "locale"
    t.string   "name"
    t.string   "slogan"
    t.text     "description"
    t.datetime "created_at",                         :null => false
    t.datetime "updated_at",                         :null => false
    t.text     "blank_slate"
    t.text     "welcome_email_content"
    t.text     "how_to_use_page_content"
    t.text     "custom_head_script"
    t.text     "about_page_content"
    t.text     "terms_page_content"
    t.text     "privacy_page_content"
    t.string   "storefront_label"
    t.text     "signup_info_content"
    t.text     "private_community_homepage_content"
  end

  add_index "community_customizations", ["community_id"], :name => "index_community_customizations_on_community_id"

  create_table "community_memberships", :force => true do |t|
    t.string   "person_id"
    t.integer  "community_id"
    t.boolean  "admin",               :default => false
    t.datetime "created_at"
    t.datetime "updated_at"
    t.string   "consent"
    t.integer  "invitation_id"
    t.datetime "last_page_load_date"
    t.string   "status",              :default => "accepted", :null => false
  end

  add_index "community_memberships", ["community_id"], :name => "index_community_memberships_on_community_id"
  add_index "community_memberships", ["person_id", "community_id"], :name => "memberships"

  create_table "contact_requests", :force => true do |t|
    t.string   "email"
    t.datetime "created_at"
    t.datetime "updated_at"
    t.string   "country"
    t.string   "plan_type"
    t.string   "marketplace_type"
  end

  create_table "conversations", :force => true do |t|
    t.string   "title"
    t.integer  "listing_id"
    t.datetime "created_at"
    t.datetime "updated_at"
    t.string   "status",          :default => "pending"
    t.datetime "last_message_at"
    t.integer  "community_id"
  end

  create_table "country_managers", :force => true do |t|
    t.string   "given_name"
    t.string   "family_name"
    t.string   "email"
    t.string   "country"
    t.string   "locale"
    t.datetime "created_at",    :null => false
    t.datetime "updated_at",    :null => false
    t.string   "subject_line"
    t.text     "email_content"
  end

  create_table "custom_field_names", :force => true do |t|
    t.string   "value"
    t.string   "locale"
    t.string   "custom_field_id"
    t.datetime "created_at",      :null => false
    t.datetime "updated_at",      :null => false
  end

  add_index "custom_field_names", ["custom_field_id"], :name => "index_custom_field_names_on_custom_field_id"

  create_table "custom_field_option_selections", :force => true do |t|
    t.integer  "custom_field_value_id"
    t.integer  "custom_field_option_id"
    t.datetime "created_at",             :null => false
    t.datetime "updated_at",             :null => false
  end

  add_index "custom_field_option_selections", ["custom_field_value_id"], :name => "index_selected_options_on_custom_field_value_id"

  create_table "custom_field_option_titles", :force => true do |t|
    t.string   "value"
    t.string   "locale"
    t.integer  "custom_field_option_id"
    t.datetime "created_at",             :null => false
    t.datetime "updated_at",             :null => false
  end

  add_index "custom_field_option_titles", ["custom_field_option_id"], :name => "index_custom_field_option_titles_on_custom_field_option_id"

  create_table "custom_field_options", :force => true do |t|
    t.integer  "custom_field_id"
    t.integer  "sort_priority"
    t.datetime "created_at",      :null => false
    t.datetime "updated_at",      :null => false
  end

  add_index "custom_field_options", ["custom_field_id"], :name => "index_custom_field_options_on_custom_field_id"

  create_table "custom_field_values", :force => true do |t|
    t.integer  "custom_field_id"
    t.integer  "listing_id"
    t.text     "text_value"
    t.datetime "created_at",      :null => false
    t.datetime "updated_at",      :null => false
  end

  add_index "custom_field_values", ["listing_id"], :name => "index_custom_field_values_on_listing_id"

  create_table "custom_fields", :force => true do |t|
    t.string   "type"
    t.integer  "sort_priority"
    t.datetime "created_at",                      :null => false
    t.datetime "updated_at",                      :null => false
    t.integer  "community_id"
    t.boolean  "required",      :default => true
  end

  add_index "custom_fields", ["community_id"], :name => "index_custom_fields_on_community_id"

  create_table "delayed_jobs", :force => true do |t|
    t.integer  "priority",   :default => 0
    t.integer  "attempts",   :default => 0
    t.text     "handler"
    t.text     "last_error"
    t.datetime "run_at"
    t.datetime "locked_at"
    t.datetime "failed_at"
    t.string   "locked_by"
    t.datetime "created_at"
    t.datetime "updated_at"
    t.string   "queue"
  end

  add_index "delayed_jobs", ["priority", "run_at"], :name => "delayed_jobs_priority"

  create_table "devices", :force => true do |t|
    t.string   "person_id"
    t.string   "device_type"
    t.string   "device_token"
    t.datetime "created_at"
    t.datetime "updated_at"
  end

  create_table "emails", :force => true do |t|
    t.string   "person_id"
    t.string   "address"
    t.datetime "confirmed_at"
    t.datetime "confirmation_sent_at"
    t.string   "confirmation_token"
    t.datetime "created_at"
    t.datetime "updated_at"
    t.boolean  "send_notifications"
  end

  add_index "emails", ["address"], :name => "index_emails_on_address", :unique => true
  add_index "emails", ["person_id"], :name => "index_emails_on_person_id"

  create_table "event_feed_events", :force => true do |t|
    t.string   "person1_id"
    t.string   "person2_id"
    t.string   "community_id"
    t.integer  "eventable_id"
    t.string   "eventable_type"
    t.string   "category"
    t.boolean  "members_only",   :default => false
    t.datetime "created_at"
    t.datetime "updated_at"
  end

  add_index "event_feed_events", ["community_id"], :name => "index_event_feed_events_on_community_id"

  create_table "feedbacks", :force => true do |t|
    t.text     "content"
    t.string   "author_id"
    t.string   "url"
    t.datetime "created_at"
    t.datetime "updated_at"
    t.integer  "is_handled",   :default => 0
    t.string   "email"
    t.integer  "community_id"
  end

  create_table "groups", :force => true do |t|
    t.datetime "created_at"
    t.datetime "updated_at"
  end

  create_table "groups_favors", :id => false, :force => true do |t|
    t.string  "group_id"
    t.integer "favor_id"
  end

  create_table "groups_items", :id => false, :force => true do |t|
    t.string  "group_id"
    t.integer "item_id"
  end

  create_table "groups_listings", :id => false, :force => true do |t|
    t.string  "group_id"
    t.integer "listing_id"
  end

  create_table "invitations", :force => true do |t|
    t.string   "code"
    t.integer  "community_id"
    t.integer  "usages_left"
    t.datetime "valid_until"
    t.string   "information"
    t.datetime "created_at"
    t.datetime "updated_at"
    t.string   "inviter_id"
    t.text     "message"
    t.string   "email"
  end

  add_index "invitations", ["code"], :name => "index_invitations_on_code"
  add_index "invitations", ["inviter_id"], :name => "index_invitations_on_inviter_id"

  create_table "item_reservations", :force => true do |t|
    t.integer  "item_id"
    t.integer  "reservation_id"
    t.integer  "amount"
    t.datetime "created_at"
    t.datetime "updated_at"
  end

  create_table "listing_followers", :id => false, :force => true do |t|
    t.string  "person_id"
    t.integer "listing_id"
  end

  add_index "listing_followers", ["listing_id"], :name => "index_listing_followers_on_listing_id"
  add_index "listing_followers", ["person_id"], :name => "index_listing_followers_on_person_id"

  create_table "listing_images", :force => true do |t|
    t.integer  "listing_id"
    t.datetime "created_at"
    t.datetime "updated_at"
    t.string   "image_file_name"
    t.string   "image_content_type"
    t.integer  "image_file_size"
    t.datetime "image_updated_at"
    t.boolean  "image_processing"
    t.integer  "width"
    t.integer  "height"
  end

  add_index "listing_images", ["listing_id"], :name => "index_listing_images_on_listing_id"

  create_table "listings", :force => true do |t|
    t.string   "author_id"
    t.string   "category_old"
    t.string   "title"
    t.integer  "times_viewed",        :default => 0
    t.string   "language"
    t.datetime "created_at"
    t.datetime "updated_at"
    t.datetime "last_modified"
    t.string   "visibility",          :default => "this_community"
    t.string   "listing_type_old"
    t.text     "description"
    t.string   "origin"
    t.string   "destination"
    t.datetime "valid_until"
    t.boolean  "delta",               :default => true,             :null => false
    t.boolean  "open",                :default => true
    t.string   "share_type_old"
    t.string   "privacy",             :default => "private"
    t.integer  "comments_count",      :default => 0
    t.string   "subcategory_old"
    t.integer  "category_id"
    t.integer  "new_category_id"
    t.integer  "share_type_id"
<<<<<<< HEAD
    t.integer  "transaction_id"
=======
    t.integer  "transaction_type_id"
>>>>>>> 23a19881
    t.integer  "organization_id"
    t.integer  "price_cents"
    t.string   "currency"
    t.string   "quantity"
  end

  add_index "listings", ["category_id"], :name => "index_listings_on_category_id"
  add_index "listings", ["listing_type_old"], :name => "index_listings_on_listing_type"
  add_index "listings", ["open"], :name => "index_listings_on_open"
  add_index "listings", ["share_type_id"], :name => "index_listings_on_share_type_id"
  add_index "listings", ["visibility"], :name => "index_listings_on_visibility"

  create_table "locations", :force => true do |t|
    t.float    "latitude"
    t.float    "longitude"
    t.string   "address"
    t.string   "google_address"
    t.datetime "created_at"
    t.datetime "updated_at"
    t.integer  "listing_id"
    t.string   "person_id"
    t.string   "location_type"
    t.integer  "community_id"
  end

  add_index "locations", ["community_id"], :name => "index_locations_on_community_id"
  add_index "locations", ["listing_id"], :name => "index_locations_on_listing_id"
  add_index "locations", ["person_id"], :name => "index_locations_on_person_id"

  create_table "mercury_images", :force => true do |t|
    t.string   "image_file_name"
    t.string   "image_content_type"
    t.integer  "image_file_size"
    t.datetime "image_updated_at"
    t.datetime "created_at",         :null => false
    t.datetime "updated_at",         :null => false
  end

  create_table "messages", :force => true do |t|
    t.string   "sender_id"
    t.text     "content"
    t.datetime "created_at"
    t.datetime "updated_at"
    t.integer  "conversation_id"
    t.string   "action"
  end

  add_index "messages", ["conversation_id"], :name => "index_messages_on_conversation_id"

  create_table "news_items", :force => true do |t|
    t.string   "title"
    t.text     "content"
    t.integer  "community_id"
    t.string   "author_id"
    t.datetime "created_at"
    t.datetime "updated_at"
  end

  create_table "notifications", :force => true do |t|
    t.string   "receiver_id"
    t.string   "type"
    t.boolean  "is_read",         :default => false
    t.integer  "badge_id"
    t.datetime "created_at"
    t.datetime "updated_at"
    t.integer  "testimonial_id"
    t.integer  "notifiable_id"
    t.string   "notifiable_type"
    t.string   "description"
  end

  add_index "notifications", ["receiver_id"], :name => "index_notifications_on_receiver_id"

  create_table "organization_memberships", :force => true do |t|
    t.string   "person_id"
    t.integer  "organization_id"
    t.boolean  "admin",           :default => false
    t.datetime "created_at",                         :null => false
    t.datetime "updated_at",                         :null => false
  end

  add_index "organization_memberships", ["person_id"], :name => "index_organization_memberships_on_person_id"

  create_table "organizations", :force => true do |t|
    t.string   "name"
    t.string   "company_id"
    t.string   "merchant_id"
    t.string   "merchant_key"
    t.string   "allowed_emails"
    t.datetime "created_at",        :null => false
    t.datetime "updated_at",        :null => false
    t.string   "logo_file_name"
    t.string   "logo_content_type"
    t.integer  "logo_file_size"
    t.datetime "logo_updated_at"
  end

  create_table "participations", :force => true do |t|
    t.string   "person_id"
    t.integer  "conversation_id"
    t.boolean  "is_read",          :default => false
    t.datetime "created_at"
    t.datetime "updated_at"
    t.datetime "last_sent_at"
    t.datetime "last_received_at"
    t.boolean  "feedback_skipped", :default => false
  end

  add_index "participations", ["conversation_id"], :name => "index_participations_on_conversation_id"
  add_index "participations", ["person_id"], :name => "index_participations_on_person_id"

  create_table "payment_gateways", :force => true do |t|
    t.integer  "community_id"
    t.string   "type"
    t.string   "braintree_environment"
    t.string   "braintree_merchant_id"
    t.string   "braintree_master_merchant_id"
    t.string   "braintree_public_key"
    t.string   "braintree_private_key"
    t.text     "braintree_client_side_encryption_key"
    t.datetime "created_at",                           :null => false
    t.datetime "updated_at",                           :null => false
  end

  create_table "payment_rows", :force => true do |t|
    t.integer  "payment_id"
    t.integer  "vat"
    t.integer  "sum_cents"
    t.string   "currency"
    t.datetime "created_at", :null => false
    t.datetime "updated_at", :null => false
    t.string   "title"
  end

  add_index "payment_rows", ["payment_id"], :name => "index_payment_rows_on_payment_id"

  create_table "payments", :force => true do |t|
    t.string   "payer_id"
    t.string   "recipient_id"
    t.string   "organization_id"
    t.integer  "conversation_id"
    t.string   "status"
    t.datetime "created_at",                                              :null => false
    t.datetime "updated_at",                                              :null => false
    t.integer  "community_id"
    t.integer  "sum_cents"
    t.string   "currency"
    t.string   "type",                     :default => "CheckoutPayment"
    t.string   "braintree_transaction_id"
  end

  add_index "payments", ["conversation_id"], :name => "index_payments_on_conversation_id"
  add_index "payments", ["payer_id"], :name => "index_payments_on_payer_id"

  create_table "people", :id => false, :force => true do |t|
    t.string   "id",                                 :limit => 22,                   :null => false
    t.datetime "created_at"
    t.datetime "updated_at"
    t.integer  "is_admin",                                         :default => 0
    t.string   "locale",                                           :default => "fi"
    t.text     "preferences"
    t.integer  "active_days_count",                                :default => 0
    t.datetime "last_page_load_date"
    t.integer  "test_group_number",                                :default => 1
    t.boolean  "active",                                           :default => true
    t.string   "username"
    t.string   "email"
    t.string   "encrypted_password",                               :default => "",   :null => false
    t.string   "reset_password_token"
    t.datetime "reset_password_sent_at"
    t.datetime "remember_created_at"
    t.integer  "sign_in_count",                                    :default => 0
    t.datetime "current_sign_in_at"
    t.datetime "last_sign_in_at"
    t.string   "current_sign_in_ip"
    t.string   "last_sign_in_ip"
    t.string   "password_salt"
    t.string   "given_name"
    t.string   "family_name"
    t.string   "phone_number"
    t.text     "description"
    t.string   "image_file_name"
    t.string   "image_content_type"
    t.integer  "image_file_size"
    t.datetime "image_updated_at"
    t.string   "facebook_id"
    t.string   "authentication_token"
    t.datetime "community_updates_last_sent_at"
    t.integer  "min_days_between_community_updates",               :default => 1
    t.string   "mangopay_id"
    t.string   "bank_account_owner_name"
    t.string   "bank_account_owner_address"
    t.string   "iban"
    t.string   "bic"
    t.string   "mangopay_beneficiary_id"
    t.boolean  "is_organization"
    t.string   "company_id"
    t.string   "checkout_merchant_id"
    t.string   "checkout_merchant_key"
    t.string   "organization_name"
  end

  add_index "people", ["email"], :name => "index_people_on_email", :unique => true
  add_index "people", ["facebook_id"], :name => "index_people_on_facebook_id", :unique => true
  add_index "people", ["id"], :name => "index_people_on_id"
  add_index "people", ["reset_password_token"], :name => "index_people_on_reset_password_token", :unique => true
  add_index "people", ["username"], :name => "index_people_on_username", :unique => true

  create_table "poll_answers", :force => true do |t|
    t.integer  "poll_id"
    t.integer  "poll_option_id"
    t.string   "answerer_id"
    t.text     "comment"
    t.datetime "created_at"
    t.datetime "updated_at"
  end

  create_table "poll_options", :force => true do |t|
    t.string   "label"
    t.integer  "poll_id"
    t.float    "percentage", :default => 0.0
    t.datetime "created_at"
    t.datetime "updated_at"
  end

  create_table "polls", :force => true do |t|
    t.string   "title"
    t.string   "author_id"
    t.boolean  "active",       :default => true
    t.string   "community_id"
    t.datetime "closed_at"
    t.datetime "created_at"
    t.datetime "updated_at"
  end

  create_table "sessions", :force => true do |t|
    t.string   "session_id", :null => false
    t.text     "data"
    t.datetime "created_at"
    t.datetime "updated_at"
  end

  add_index "sessions", ["session_id"], :name => "index_sessions_on_session_id"
  add_index "sessions", ["updated_at"], :name => "index_sessions_on_updated_at"

  create_table "share_type_translations", :force => true do |t|
    t.integer  "share_type_id"
    t.string   "locale"
    t.string   "name"
    t.datetime "created_at",              :null => false
    t.datetime "updated_at",              :null => false
    t.string   "description"
    t.string   "transaction_button_text"
  end

  add_index "share_type_translations", ["share_type_id", "locale"], :name => "share_type_id_with_locale"
  add_index "share_type_translations", ["share_type_id"], :name => "index_share_type_translations_on_share_type_id"

  create_table "share_types", :force => true do |t|
    t.string   "name"
    t.integer  "parent_id"
    t.string   "icon"
    t.datetime "created_at",       :null => false
    t.datetime "updated_at",       :null => false
    t.string   "transaction_type"
  end

  add_index "share_types", ["name"], :name => "index_share_types_on_name"
  add_index "share_types", ["parent_id"], :name => "index_share_types_on_parent_id"

  create_table "statistics", :force => true do |t|
    t.integer  "community_id"
    t.datetime "created_at"
    t.datetime "updated_at"
    t.integer  "users_count"
    t.float    "two_week_content_activation_percentage"
    t.float    "four_week_transaction_activation_percentage"
    t.float    "mau_g1"
    t.float    "wau_g1"
    t.float    "dau_g1"
    t.float    "mau_g2"
    t.float    "wau_g2"
    t.float    "dau_g2"
    t.float    "mau_g3"
    t.float    "wau_g3"
    t.float    "dau_g3"
    t.float    "invitations_sent_per_user"
    t.float    "invitations_accepted_per_user"
    t.float    "revenue_per_mau_g1"
    t.text     "extra_data"
    t.integer  "mau_g1_count"
    t.integer  "wau_g1_count"
    t.integer  "listings_count"
    t.integer  "new_listings_last_week"
    t.integer  "new_listings_last_month"
    t.integer  "conversations_count"
    t.integer  "new_conversations_last_week"
    t.integer  "new_conversations_last_month"
    t.integer  "messages_count"
    t.integer  "new_messages_last_week"
    t.integer  "new_messages_last_month"
    t.integer  "transactions_count"
    t.integer  "new_transactions_last_week"
    t.integer  "new_transactions_last_month"
    t.integer  "new_users_last_week"
    t.integer  "new_users_last_month"
    t.float    "user_count_weekly_growth"
    t.float    "wau_weekly_growth"
  end

  add_index "statistics", ["community_id"], :name => "index_statistics_on_community_id"

  create_table "taggings", :force => true do |t|
    t.integer  "tag_id"
    t.integer  "taggable_id"
    t.string   "taggable_type"
    t.integer  "tagger_id"
    t.string   "tagger_type"
    t.string   "context"
    t.datetime "created_at"
  end

  add_index "taggings", ["tag_id"], :name => "index_taggings_on_tag_id"
  add_index "taggings", ["taggable_id", "taggable_type", "context"], :name => "index_taggings_on_taggable_id_and_taggable_type_and_context"

  create_table "tags", :force => true do |t|
    t.string "name"
  end

  create_table "testimonials", :force => true do |t|
    t.float    "grade"
    t.text     "text"
    t.string   "author_id"
    t.integer  "participation_id"
    t.datetime "created_at"
    t.datetime "updated_at"
    t.string   "receiver_id"
  end

  add_index "testimonials", ["receiver_id"], :name => "index_testimonials_on_receiver_id"

  create_table "transaction_type_translations", :force => true do |t|
    t.integer  "transaction_type_id"
    t.string   "locale"
    t.string   "name"
    t.string   "action_button_label"
    t.datetime "created_at",          :null => false
    t.datetime "updated_at",          :null => false
  end

  create_table "transaction_types", :force => true do |t|
    t.string   "type"
    t.integer  "community_id"
    t.integer  "sort_priority"
    t.boolean  "price_field"
    t.datetime "created_at",    :null => false
    t.datetime "updated_at",    :null => false
  end

end<|MERGE_RESOLUTION|>--- conflicted
+++ resolved
@@ -11,11 +11,7 @@
 #
 # It's strongly recommended to check this file into your version control system.
 
-<<<<<<< HEAD
-ActiveRecord::Schema.define(:version => 20140204082210) do
-=======
 ActiveRecord::Schema.define(:version => 20140205092212) do
->>>>>>> 23a19881
 
   create_table "auth_tokens", :force => true do |t|
     t.string   "token"
@@ -509,11 +505,7 @@
     t.integer  "category_id"
     t.integer  "new_category_id"
     t.integer  "share_type_id"
-<<<<<<< HEAD
-    t.integer  "transaction_id"
-=======
     t.integer  "transaction_type_id"
->>>>>>> 23a19881
     t.integer  "organization_id"
     t.integer  "price_cents"
     t.string   "currency"
