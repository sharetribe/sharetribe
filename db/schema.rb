--- conflicted
+++ resolved
@@ -11,11 +11,7 @@
 #
 # It's strongly recommended to check this file into your version control system.
 
-<<<<<<< HEAD
 ActiveRecord::Schema.define(:version => 20140206065052) do
-=======
-ActiveRecord::Schema.define(:version => 20140205092212) do
->>>>>>> bb53f7df
 
   create_table "auth_tokens", :force => true do |t|
     t.string   "token"
@@ -655,10 +651,10 @@
     t.datetime "created_at",                                              :null => false
     t.datetime "updated_at",                                              :null => false
     t.integer  "community_id"
+    t.integer  "sum_cents"
+    t.string   "currency"
     t.string   "type",                     :default => "CheckoutPayment"
     t.string   "braintree_transaction_id"
-    t.integer  "sum_cents"
-    t.string   "currency"
   end
 
   add_index "payments", ["conversation_id"], :name => "index_payments_on_conversation_id"
