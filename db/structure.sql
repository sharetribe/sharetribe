
/*!40101 SET @OLD_CHARACTER_SET_CLIENT=@@CHARACTER_SET_CLIENT */;
/*!40101 SET @OLD_CHARACTER_SET_RESULTS=@@CHARACTER_SET_RESULTS */;
/*!40101 SET @OLD_COLLATION_CONNECTION=@@COLLATION_CONNECTION */;
/*!40101 SET NAMES utf8 */;
/*!40103 SET @OLD_TIME_ZONE=@@TIME_ZONE */;
/*!40103 SET TIME_ZONE='+00:00' */;
/*!40014 SET @OLD_UNIQUE_CHECKS=@@UNIQUE_CHECKS, UNIQUE_CHECKS=0 */;
/*!40014 SET @OLD_FOREIGN_KEY_CHECKS=@@FOREIGN_KEY_CHECKS, FOREIGN_KEY_CHECKS=0 */;
/*!40101 SET @OLD_SQL_MODE=@@SQL_MODE, SQL_MODE='NO_AUTO_VALUE_ON_ZERO' */;
/*!40111 SET @OLD_SQL_NOTES=@@SQL_NOTES, SQL_NOTES=0 */;
DROP TABLE IF EXISTS `active_sessions`;
/*!40101 SET @saved_cs_client     = @@character_set_client */;
/*!40101 SET character_set_client = utf8 */;
CREATE TABLE `active_sessions` (
  `id` binary(16) NOT NULL,
  `person_id` varchar(22) COLLATE utf8_unicode_ci NOT NULL,
  `community_id` int(11) NOT NULL,
  `refreshed_at` datetime NOT NULL,
  `created_at` datetime NOT NULL,
  `updated_at` datetime NOT NULL,
  PRIMARY KEY (`id`),
  KEY `index_active_sessions_on_person_id` (`person_id`),
  KEY `index_active_sessions_on_community_id` (`community_id`),
  KEY `index_active_sessions_on_refreshed_at` (`refreshed_at`)
) ENGINE=InnoDB DEFAULT CHARSET=utf8 COLLATE=utf8_unicode_ci;
/*!40101 SET character_set_client = @saved_cs_client */;
DROP TABLE IF EXISTS `ar_internal_metadata`;
/*!40101 SET @saved_cs_client     = @@character_set_client */;
/*!40101 SET character_set_client = utf8 */;
CREATE TABLE `ar_internal_metadata` (
  `key` varchar(255) COLLATE utf8_unicode_ci NOT NULL,
  `value` varchar(255) COLLATE utf8_unicode_ci DEFAULT NULL,
  `created_at` datetime NOT NULL,
  `updated_at` datetime NOT NULL,
  PRIMARY KEY (`key`)
) ENGINE=InnoDB DEFAULT CHARSET=utf8 COLLATE=utf8_unicode_ci;
/*!40101 SET character_set_client = @saved_cs_client */;
DROP TABLE IF EXISTS `auth_tokens`;
/*!40101 SET @saved_cs_client     = @@character_set_client */;
/*!40101 SET character_set_client = utf8 */;
CREATE TABLE `auth_tokens` (
  `id` int(11) NOT NULL AUTO_INCREMENT,
  `token` varchar(255) DEFAULT NULL,
  `token_type` varchar(255) DEFAULT 'unsubscribe',
  `person_id` varchar(255) DEFAULT NULL,
  `expires_at` datetime DEFAULT NULL,
  `usages_left` int(11) DEFAULT NULL,
  `last_use_attempt` datetime DEFAULT NULL,
  `created_at` datetime NOT NULL,
  `updated_at` datetime NOT NULL,
  PRIMARY KEY (`id`),
  UNIQUE KEY `index_auth_tokens_on_token` (`token`) USING BTREE
) ENGINE=InnoDB DEFAULT CHARSET=utf8;
/*!40101 SET character_set_client = @saved_cs_client */;
DROP TABLE IF EXISTS `billing_agreements`;
/*!40101 SET @saved_cs_client     = @@character_set_client */;
/*!40101 SET character_set_client = utf8 */;
CREATE TABLE `billing_agreements` (
  `id` int(11) NOT NULL AUTO_INCREMENT,
  `paypal_account_id` int(11) NOT NULL,
  `billing_agreement_id` varchar(255) DEFAULT NULL,
  `created_at` datetime NOT NULL,
  `updated_at` datetime NOT NULL,
  `paypal_username_to` varchar(255) NOT NULL,
  `request_token` varchar(255) NOT NULL,
  PRIMARY KEY (`id`),
  KEY `index_billing_agreements_on_paypal_account_id` (`paypal_account_id`) USING BTREE
) ENGINE=InnoDB DEFAULT CHARSET=utf8;
/*!40101 SET character_set_client = @saved_cs_client */;
DROP TABLE IF EXISTS `bookings`;
/*!40101 SET @saved_cs_client     = @@character_set_client */;
/*!40101 SET character_set_client = utf8 */;
CREATE TABLE `bookings` (
  `id` int(11) NOT NULL AUTO_INCREMENT,
  `transaction_id` int(11) DEFAULT NULL,
  `start_on` date DEFAULT NULL,
  `end_on` date DEFAULT NULL,
  `created_at` datetime NOT NULL,
  `updated_at` datetime NOT NULL,
  `start_time` datetime DEFAULT NULL,
  `end_time` datetime DEFAULT NULL,
  `per_hour` tinyint(1) DEFAULT '0',
  PRIMARY KEY (`id`),
  KEY `index_bookings_on_transaction_id` (`transaction_id`) USING BTREE,
  KEY `index_bookings_on_per_hour` (`per_hour`),
  KEY `index_bookings_on_start_time` (`start_time`),
  KEY `index_bookings_on_end_time` (`end_time`)
) ENGINE=InnoDB DEFAULT CHARSET=utf8;
/*!40101 SET character_set_client = @saved_cs_client */;
DROP TABLE IF EXISTS `categories`;
/*!40101 SET @saved_cs_client     = @@character_set_client */;
/*!40101 SET character_set_client = utf8 */;
CREATE TABLE `categories` (
  `id` int(11) NOT NULL AUTO_INCREMENT,
  `parent_id` int(11) DEFAULT NULL,
  `icon` varchar(255) DEFAULT NULL,
  `created_at` datetime NOT NULL,
  `updated_at` datetime NOT NULL,
  `community_id` int(11) DEFAULT NULL,
  `sort_priority` int(11) DEFAULT NULL,
  `url` varchar(255) DEFAULT NULL,
  PRIMARY KEY (`id`),
  KEY `index_categories_on_community_id` (`community_id`) USING BTREE,
  KEY `index_categories_on_parent_id` (`parent_id`) USING BTREE,
  KEY `index_categories_on_url` (`url`) USING BTREE
) ENGINE=InnoDB DEFAULT CHARSET=utf8;
/*!40101 SET character_set_client = @saved_cs_client */;
DROP TABLE IF EXISTS `category_custom_fields`;
/*!40101 SET @saved_cs_client     = @@character_set_client */;
/*!40101 SET character_set_client = utf8 */;
CREATE TABLE `category_custom_fields` (
  `id` int(11) NOT NULL AUTO_INCREMENT,
  `category_id` int(11) DEFAULT NULL,
  `custom_field_id` int(11) DEFAULT NULL,
  `created_at` datetime NOT NULL,
  `updated_at` datetime NOT NULL,
  PRIMARY KEY (`id`),
  KEY `index_category_custom_fields_on_category_id_and_custom_field_id` (`category_id`,`custom_field_id`) USING BTREE,
  KEY `index_category_custom_fields_on_custom_field_id` (`custom_field_id`) USING BTREE
) ENGINE=InnoDB DEFAULT CHARSET=utf8;
/*!40101 SET character_set_client = @saved_cs_client */;
DROP TABLE IF EXISTS `category_listing_shapes`;
/*!40101 SET @saved_cs_client     = @@character_set_client */;
/*!40101 SET character_set_client = utf8 */;
CREATE TABLE `category_listing_shapes` (
  `category_id` int(11) NOT NULL,
  `listing_shape_id` int(11) NOT NULL,
  UNIQUE KEY `unique_listing_shape_category_joins` (`listing_shape_id`,`category_id`) USING BTREE,
  KEY `index_category_listing_shapes_on_category_id` (`category_id`) USING BTREE
) ENGINE=InnoDB DEFAULT CHARSET=utf8;
/*!40101 SET character_set_client = @saved_cs_client */;
DROP TABLE IF EXISTS `category_translations`;
/*!40101 SET @saved_cs_client     = @@character_set_client */;
/*!40101 SET character_set_client = utf8 */;
CREATE TABLE `category_translations` (
  `id` int(11) NOT NULL AUTO_INCREMENT,
  `category_id` int(11) DEFAULT NULL,
  `locale` varchar(255) DEFAULT NULL,
  `name` varchar(255) DEFAULT NULL,
  `created_at` datetime NOT NULL,
  `updated_at` datetime NOT NULL,
  `description` varchar(255) DEFAULT NULL,
  PRIMARY KEY (`id`),
  KEY `category_id_with_locale` (`category_id`,`locale`) USING BTREE,
  KEY `index_category_translations_on_category_id` (`category_id`) USING BTREE
) ENGINE=InnoDB DEFAULT CHARSET=utf8;
/*!40101 SET character_set_client = @saved_cs_client */;
DROP TABLE IF EXISTS `checkout_accounts`;
/*!40101 SET @saved_cs_client     = @@character_set_client */;
/*!40101 SET character_set_client = utf8 */;
CREATE TABLE `checkout_accounts` (
  `id` int(11) NOT NULL AUTO_INCREMENT,
  `company_id_or_personal_id` varchar(255) DEFAULT NULL,
  `merchant_id` varchar(255) NOT NULL,
  `merchant_key` varchar(255) NOT NULL,
  `person_id` varchar(255) NOT NULL,
  `created_at` datetime NOT NULL,
  `updated_at` datetime NOT NULL,
  PRIMARY KEY (`id`)
) ENGINE=InnoDB DEFAULT CHARSET=utf8;
/*!40101 SET character_set_client = @saved_cs_client */;
DROP TABLE IF EXISTS `comments`;
/*!40101 SET @saved_cs_client     = @@character_set_client */;
/*!40101 SET character_set_client = utf8 */;
CREATE TABLE `comments` (
  `id` int(11) NOT NULL AUTO_INCREMENT,
  `author_id` varchar(255) DEFAULT NULL,
  `listing_id` int(11) DEFAULT NULL,
  `content` text,
  `created_at` datetime DEFAULT NULL,
  `updated_at` datetime DEFAULT NULL,
  `community_id` int(11) DEFAULT NULL,
  PRIMARY KEY (`id`),
  KEY `index_comments_on_listing_id` (`listing_id`) USING BTREE
) ENGINE=InnoDB DEFAULT CHARSET=utf8;
/*!40101 SET character_set_client = @saved_cs_client */;
DROP TABLE IF EXISTS `communities`;
/*!40101 SET @saved_cs_client     = @@character_set_client */;
/*!40101 SET character_set_client = utf8 */;
CREATE TABLE `communities` (
  `id` int(11) NOT NULL AUTO_INCREMENT,
  `uuid` binary(16) NOT NULL,
  `ident` varchar(255) DEFAULT NULL,
  `domain` varchar(255) DEFAULT NULL,
  `use_domain` tinyint(1) NOT NULL DEFAULT '0',
  `created_at` datetime DEFAULT NULL,
  `updated_at` datetime DEFAULT NULL,
  `settings` text,
  `consent` varchar(255) DEFAULT NULL,
  `transaction_agreement_in_use` tinyint(1) DEFAULT '0',
  `email_admins_about_new_members` tinyint(1) DEFAULT '0',
  `use_fb_like` tinyint(1) DEFAULT '0',
  `real_name_required` tinyint(1) DEFAULT '1',
  `automatic_newsletters` tinyint(1) DEFAULT '1',
  `join_with_invite_only` tinyint(1) DEFAULT '0',
  `allowed_emails` mediumtext,
  `users_can_invite_new_users` tinyint(1) DEFAULT '1',
  `private` tinyint(1) DEFAULT '0',
  `label` varchar(255) DEFAULT NULL,
  `show_date_in_listings_list` tinyint(1) DEFAULT '0',
  `all_users_can_add_news` tinyint(1) DEFAULT '1',
  `custom_frontpage_sidebar` tinyint(1) DEFAULT '0',
  `event_feed_enabled` tinyint(1) DEFAULT '1',
  `slogan` varchar(255) DEFAULT NULL,
  `description` text,
  `country` varchar(255) DEFAULT NULL,
  `members_count` int(11) DEFAULT '0',
  `user_limit` int(11) DEFAULT NULL,
  `monthly_price_in_euros` float DEFAULT NULL,
  `logo_file_name` varchar(255) DEFAULT NULL,
  `logo_content_type` varchar(255) DEFAULT NULL,
  `logo_file_size` int(11) DEFAULT NULL,
  `logo_updated_at` datetime DEFAULT NULL,
  `cover_photo_file_name` varchar(255) DEFAULT NULL,
  `cover_photo_content_type` varchar(255) DEFAULT NULL,
  `cover_photo_file_size` int(11) DEFAULT NULL,
  `cover_photo_updated_at` datetime DEFAULT NULL,
  `small_cover_photo_file_name` varchar(255) DEFAULT NULL,
  `small_cover_photo_content_type` varchar(255) DEFAULT NULL,
  `small_cover_photo_file_size` int(11) DEFAULT NULL,
  `small_cover_photo_updated_at` datetime DEFAULT NULL,
  `custom_color1` varchar(255) DEFAULT NULL,
  `custom_color2` varchar(255) DEFAULT NULL,
  `slogan_color` varchar(6) DEFAULT NULL,
  `description_color` varchar(6) DEFAULT NULL,
  `stylesheet_url` varchar(255) DEFAULT NULL,
  `stylesheet_needs_recompile` tinyint(1) DEFAULT '0',
  `service_logo_style` varchar(255) DEFAULT 'full-logo',
  `currency` varchar(3) NOT NULL,
  `facebook_connect_enabled` tinyint(1) DEFAULT '1',
  `minimum_price_cents` int(11) DEFAULT NULL,
  `hide_expiration_date` tinyint(1) DEFAULT '1',
  `facebook_connect_id` varchar(255) DEFAULT NULL,
  `facebook_connect_secret` varchar(255) DEFAULT NULL,
  `google_analytics_key` varchar(255) DEFAULT NULL,
  `google_maps_key` varchar(64) DEFAULT NULL,
  `name_display_type` varchar(255) DEFAULT 'first_name_with_initial',
  `twitter_handle` varchar(255) DEFAULT NULL,
  `use_community_location_as_default` tinyint(1) DEFAULT '0',
  `preproduction_stylesheet_url` varchar(255) DEFAULT NULL,
  `show_category_in_listing_list` tinyint(1) DEFAULT '0',
  `default_browse_view` varchar(255) DEFAULT 'grid',
  `wide_logo_file_name` varchar(255) DEFAULT NULL,
  `wide_logo_content_type` varchar(255) DEFAULT NULL,
  `wide_logo_file_size` int(11) DEFAULT NULL,
  `wide_logo_updated_at` datetime DEFAULT NULL,
  `listing_comments_in_use` tinyint(1) DEFAULT '0',
  `show_listing_publishing_date` tinyint(1) DEFAULT '0',
  `require_verification_to_post_listings` tinyint(1) DEFAULT '0',
  `show_price_filter` tinyint(1) DEFAULT '0',
  `price_filter_min` int(11) DEFAULT '0',
  `price_filter_max` int(11) DEFAULT '100000',
  `automatic_confirmation_after_days` int(11) DEFAULT '14',
  `favicon_file_name` varchar(255) DEFAULT NULL,
  `favicon_content_type` varchar(255) DEFAULT NULL,
  `favicon_file_size` int(11) DEFAULT NULL,
  `favicon_updated_at` datetime DEFAULT NULL,
  `default_min_days_between_community_updates` int(11) DEFAULT '7',
  `listing_location_required` tinyint(1) DEFAULT '0',
  `custom_head_script` text,
  `follow_in_use` tinyint(1) NOT NULL DEFAULT '1',
  `logo_processing` tinyint(1) DEFAULT NULL,
  `wide_logo_processing` tinyint(1) DEFAULT NULL,
  `cover_photo_processing` tinyint(1) DEFAULT NULL,
  `small_cover_photo_processing` tinyint(1) DEFAULT NULL,
  `favicon_processing` tinyint(1) DEFAULT NULL,
  `deleted` tinyint(1) DEFAULT NULL,
  PRIMARY KEY (`id`),
  UNIQUE KEY `index_communities_on_uuid` (`uuid`),
  KEY `index_communities_on_domain` (`domain`) USING BTREE,
  KEY `index_communities_on_ident` (`ident`) USING BTREE
) ENGINE=InnoDB DEFAULT CHARSET=utf8;
/*!40101 SET character_set_client = @saved_cs_client */;
DROP TABLE IF EXISTS `community_customizations`;
/*!40101 SET @saved_cs_client     = @@character_set_client */;
/*!40101 SET character_set_client = utf8 */;
CREATE TABLE `community_customizations` (
  `id` int(11) NOT NULL AUTO_INCREMENT,
  `community_id` int(11) DEFAULT NULL,
  `locale` varchar(255) DEFAULT NULL,
  `name` varchar(255) DEFAULT NULL,
  `slogan` varchar(255) DEFAULT NULL,
  `description` text,
  `created_at` datetime NOT NULL,
  `updated_at` datetime NOT NULL,
  `blank_slate` text,
  `welcome_email_content` text,
  `how_to_use_page_content` mediumtext,
  `about_page_content` mediumtext,
  `terms_page_content` mediumtext,
  `privacy_page_content` mediumtext,
  `signup_info_content` text,
  `private_community_homepage_content` mediumtext,
  `verification_to_post_listings_info_content` mediumtext,
  `search_placeholder` varchar(255) DEFAULT NULL,
  `transaction_agreement_label` varchar(255) DEFAULT NULL,
  `transaction_agreement_content` mediumtext,
  PRIMARY KEY (`id`),
  KEY `index_community_customizations_on_community_id` (`community_id`) USING BTREE
) ENGINE=InnoDB DEFAULT CHARSET=utf8;
/*!40101 SET character_set_client = @saved_cs_client */;
DROP TABLE IF EXISTS `community_memberships`;
/*!40101 SET @saved_cs_client     = @@character_set_client */;
/*!40101 SET character_set_client = utf8 */;
CREATE TABLE `community_memberships` (
  `id` int(11) NOT NULL AUTO_INCREMENT,
  `person_id` varchar(255) NOT NULL,
  `community_id` int(11) NOT NULL,
  `admin` tinyint(1) DEFAULT '0',
  `created_at` datetime DEFAULT NULL,
  `updated_at` datetime DEFAULT NULL,
  `consent` varchar(255) DEFAULT NULL,
  `invitation_id` int(11) DEFAULT NULL,
  `last_page_load_date` datetime DEFAULT NULL,
  `status` varchar(255) NOT NULL DEFAULT 'accepted',
  `can_post_listings` tinyint(1) DEFAULT '0',
  PRIMARY KEY (`id`),
  UNIQUE KEY `index_community_memberships_on_person_id` (`person_id`) USING BTREE,
  KEY `index_community_memberships_on_community_id` (`community_id`) USING BTREE
) ENGINE=InnoDB DEFAULT CHARSET=utf8;
/*!40101 SET character_set_client = @saved_cs_client */;
DROP TABLE IF EXISTS `community_translations`;
/*!40101 SET @saved_cs_client     = @@character_set_client */;
/*!40101 SET character_set_client = utf8 */;
CREATE TABLE `community_translations` (
  `id` int(11) NOT NULL AUTO_INCREMENT,
  `community_id` int(11) NOT NULL,
  `locale` varchar(16) NOT NULL,
  `translation_key` varchar(255) NOT NULL,
  `translation` text,
  `created_at` datetime NOT NULL,
  `updated_at` datetime NOT NULL,
  PRIMARY KEY (`id`),
  KEY `index_community_translations_on_community_id` (`community_id`) USING BTREE
) ENGINE=InnoDB DEFAULT CHARSET=utf8;
/*!40101 SET character_set_client = @saved_cs_client */;
DROP TABLE IF EXISTS `contact_requests`;
/*!40101 SET @saved_cs_client     = @@character_set_client */;
/*!40101 SET character_set_client = utf8 */;
CREATE TABLE `contact_requests` (
  `id` int(11) NOT NULL AUTO_INCREMENT,
  `email` varchar(255) DEFAULT NULL,
  `created_at` datetime DEFAULT NULL,
  `updated_at` datetime DEFAULT NULL,
  `country` varchar(255) DEFAULT NULL,
  `plan_type` varchar(255) DEFAULT NULL,
  `marketplace_type` varchar(255) DEFAULT NULL,
  PRIMARY KEY (`id`)
) ENGINE=InnoDB DEFAULT CHARSET=utf8;
/*!40101 SET character_set_client = @saved_cs_client */;
DROP TABLE IF EXISTS `conversations`;
/*!40101 SET @saved_cs_client     = @@character_set_client */;
/*!40101 SET character_set_client = utf8 */;
CREATE TABLE `conversations` (
  `id` int(11) NOT NULL AUTO_INCREMENT,
  `title` varchar(255) DEFAULT NULL,
  `listing_id` int(11) DEFAULT NULL,
  `created_at` datetime DEFAULT NULL,
  `updated_at` datetime DEFAULT NULL,
  `last_message_at` datetime DEFAULT NULL,
  `community_id` int(11) DEFAULT NULL,
  `starting_page` varchar(255) DEFAULT NULL,
  PRIMARY KEY (`id`),
  KEY `index_conversations_on_community_id` (`community_id`) USING BTREE,
  KEY `index_conversations_on_last_message_at` (`last_message_at`) USING BTREE,
  KEY `index_conversations_on_listing_id` (`listing_id`) USING BTREE,
  KEY `index_conversations_on_starting_page` (`starting_page`)
) ENGINE=InnoDB DEFAULT CHARSET=utf8;
/*!40101 SET character_set_client = @saved_cs_client */;
DROP TABLE IF EXISTS `custom_field_names`;
/*!40101 SET @saved_cs_client     = @@character_set_client */;
/*!40101 SET character_set_client = utf8 */;
CREATE TABLE `custom_field_names` (
  `id` int(11) NOT NULL AUTO_INCREMENT,
  `value` varchar(255) DEFAULT NULL,
  `locale` varchar(255) DEFAULT NULL,
  `custom_field_id` varchar(255) DEFAULT NULL,
  `created_at` datetime NOT NULL,
  `updated_at` datetime NOT NULL,
  PRIMARY KEY (`id`),
  KEY `locale_index` (`custom_field_id`,`locale`) USING BTREE,
  KEY `index_custom_field_names_on_custom_field_id` (`custom_field_id`) USING BTREE
) ENGINE=InnoDB DEFAULT CHARSET=utf8;
/*!40101 SET character_set_client = @saved_cs_client */;
DROP TABLE IF EXISTS `custom_field_option_selections`;
/*!40101 SET @saved_cs_client     = @@character_set_client */;
/*!40101 SET character_set_client = utf8 */;
CREATE TABLE `custom_field_option_selections` (
  `id` int(11) NOT NULL AUTO_INCREMENT,
  `custom_field_value_id` int(11) DEFAULT NULL,
  `custom_field_option_id` int(11) DEFAULT NULL,
  `listing_id` int(11) DEFAULT NULL,
  `created_at` datetime NOT NULL,
  `updated_at` datetime NOT NULL,
  PRIMARY KEY (`id`),
  KEY `index_custom_field_option_selections_on_custom_field_option_id` (`custom_field_option_id`) USING BTREE,
  KEY `index_selected_options_on_custom_field_value_id` (`custom_field_value_id`) USING BTREE
) ENGINE=InnoDB DEFAULT CHARSET=utf8;
/*!40101 SET character_set_client = @saved_cs_client */;
DROP TABLE IF EXISTS `custom_field_option_titles`;
/*!40101 SET @saved_cs_client     = @@character_set_client */;
/*!40101 SET character_set_client = utf8 */;
CREATE TABLE `custom_field_option_titles` (
  `id` int(11) NOT NULL AUTO_INCREMENT,
  `value` varchar(255) DEFAULT NULL,
  `locale` varchar(255) DEFAULT NULL,
  `custom_field_option_id` int(11) DEFAULT NULL,
  `created_at` datetime NOT NULL,
  `updated_at` datetime NOT NULL,
  PRIMARY KEY (`id`),
  KEY `locale_index` (`custom_field_option_id`,`locale`) USING BTREE,
  KEY `index_custom_field_option_titles_on_custom_field_option_id` (`custom_field_option_id`) USING BTREE
) ENGINE=InnoDB DEFAULT CHARSET=utf8;
/*!40101 SET character_set_client = @saved_cs_client */;
DROP TABLE IF EXISTS `custom_field_options`;
/*!40101 SET @saved_cs_client     = @@character_set_client */;
/*!40101 SET character_set_client = utf8 */;
CREATE TABLE `custom_field_options` (
  `id` int(11) NOT NULL AUTO_INCREMENT,
  `custom_field_id` int(11) DEFAULT NULL,
  `sort_priority` int(11) DEFAULT NULL,
  `created_at` datetime NOT NULL,
  `updated_at` datetime NOT NULL,
  PRIMARY KEY (`id`),
  KEY `index_custom_field_options_on_custom_field_id` (`custom_field_id`) USING BTREE
) ENGINE=InnoDB DEFAULT CHARSET=utf8;
/*!40101 SET character_set_client = @saved_cs_client */;
DROP TABLE IF EXISTS `custom_field_values`;
/*!40101 SET @saved_cs_client     = @@character_set_client */;
/*!40101 SET character_set_client = utf8 */;
CREATE TABLE `custom_field_values` (
  `id` int(11) NOT NULL AUTO_INCREMENT,
  `custom_field_id` int(11) DEFAULT NULL,
  `listing_id` int(11) DEFAULT NULL,
  `text_value` text,
  `numeric_value` float DEFAULT NULL,
  `date_value` datetime DEFAULT NULL,
  `created_at` datetime NOT NULL,
  `updated_at` datetime NOT NULL,
  `type` varchar(255) DEFAULT NULL,
  `delta` tinyint(1) NOT NULL DEFAULT '1',
  PRIMARY KEY (`id`),
  KEY `index_custom_field_values_on_listing_id` (`listing_id`) USING BTREE,
  KEY `index_custom_field_values_on_type` (`type`) USING BTREE
) ENGINE=InnoDB DEFAULT CHARSET=utf8;
/*!40101 SET character_set_client = @saved_cs_client */;
DROP TABLE IF EXISTS `custom_fields`;
/*!40101 SET @saved_cs_client     = @@character_set_client */;
/*!40101 SET character_set_client = utf8 */;
CREATE TABLE `custom_fields` (
  `id` int(11) NOT NULL AUTO_INCREMENT,
  `type` varchar(255) DEFAULT NULL,
  `sort_priority` int(11) DEFAULT NULL,
  `search_filter` tinyint(1) NOT NULL DEFAULT '1',
  `created_at` datetime NOT NULL,
  `updated_at` datetime NOT NULL,
  `community_id` int(11) DEFAULT NULL,
  `required` tinyint(1) DEFAULT '1',
  `min` float DEFAULT NULL,
  `max` float DEFAULT NULL,
  `allow_decimals` tinyint(1) DEFAULT '0',
  PRIMARY KEY (`id`),
  KEY `index_custom_fields_on_community_id` (`community_id`) USING BTREE,
  KEY `index_custom_fields_on_search_filter` (`search_filter`) USING BTREE
) ENGINE=InnoDB DEFAULT CHARSET=utf8;
/*!40101 SET character_set_client = @saved_cs_client */;
DROP TABLE IF EXISTS `delayed_jobs`;
/*!40101 SET @saved_cs_client     = @@character_set_client */;
/*!40101 SET character_set_client = utf8 */;
CREATE TABLE `delayed_jobs` (
  `id` int(11) NOT NULL AUTO_INCREMENT,
  `priority` int(11) DEFAULT '0',
  `attempts` int(11) DEFAULT '0',
  `handler` text,
  `last_error` text,
  `run_at` datetime DEFAULT NULL,
  `locked_at` datetime DEFAULT NULL,
  `failed_at` datetime DEFAULT NULL,
  `locked_by` varchar(255) DEFAULT NULL,
  `created_at` datetime DEFAULT NULL,
  `updated_at` datetime DEFAULT NULL,
  `queue` varchar(255) DEFAULT NULL,
  PRIMARY KEY (`id`),
  KEY `index_delayed_jobs_on_attempts_and_run_at_and_priority` (`attempts`,`run_at`,`priority`) USING BTREE,
  KEY `index_delayed_jobs_on_locked_created` (`locked_at`,`created_at`) USING BTREE,
  KEY `delayed_jobs_priority` (`priority`,`run_at`) USING BTREE
) ENGINE=InnoDB DEFAULT CHARSET=utf8;
/*!40101 SET character_set_client = @saved_cs_client */;
DROP TABLE IF EXISTS `emails`;
/*!40101 SET @saved_cs_client     = @@character_set_client */;
/*!40101 SET character_set_client = utf8 */;
CREATE TABLE `emails` (
  `id` int(11) NOT NULL AUTO_INCREMENT,
  `person_id` varchar(255) DEFAULT NULL,
  `community_id` int(11) NOT NULL,
  `address` varchar(255) NOT NULL,
  `confirmed_at` datetime DEFAULT NULL,
  `confirmation_sent_at` datetime DEFAULT NULL,
  `confirmation_token` varchar(255) DEFAULT NULL,
  `created_at` datetime DEFAULT NULL,
  `updated_at` datetime DEFAULT NULL,
  `send_notifications` tinyint(1) DEFAULT NULL,
  PRIMARY KEY (`id`),
  UNIQUE KEY `index_emails_on_address_and_community_id` (`address`,`community_id`) USING BTREE,
  KEY `index_emails_on_person_id` (`person_id`) USING BTREE,
  KEY `index_emails_on_address` (`address`) USING BTREE,
  KEY `index_emails_on_community_id` (`community_id`) USING BTREE,
  KEY `index_emails_on_confirmation_token` (`confirmation_token`) USING BTREE
) ENGINE=InnoDB DEFAULT CHARSET=utf8;
/*!40101 SET character_set_client = @saved_cs_client */;
DROP TABLE IF EXISTS `feature_flags`;
/*!40101 SET @saved_cs_client     = @@character_set_client */;
/*!40101 SET character_set_client = utf8 */;
CREATE TABLE `feature_flags` (
  `id` int(11) NOT NULL AUTO_INCREMENT,
  `community_id` int(11) NOT NULL,
  `person_id` varchar(255) DEFAULT NULL,
  `feature` varchar(255) NOT NULL,
  `enabled` tinyint(1) NOT NULL DEFAULT '1',
  `created_at` datetime NOT NULL,
  `updated_at` datetime NOT NULL,
  PRIMARY KEY (`id`),
  KEY `index_feature_flags_on_community_id_and_person_id` (`community_id`,`person_id`) USING BTREE
) ENGINE=InnoDB DEFAULT CHARSET=utf8;
/*!40101 SET character_set_client = @saved_cs_client */;
DROP TABLE IF EXISTS `feedbacks`;
/*!40101 SET @saved_cs_client     = @@character_set_client */;
/*!40101 SET character_set_client = utf8 */;
CREATE TABLE `feedbacks` (
  `id` int(11) NOT NULL AUTO_INCREMENT,
  `content` text,
  `author_id` varchar(255) DEFAULT NULL,
  `url` varchar(2048) DEFAULT NULL,
  `created_at` datetime DEFAULT NULL,
  `updated_at` datetime DEFAULT NULL,
  `is_handled` int(11) DEFAULT '0',
  `email` varchar(255) DEFAULT NULL,
  `community_id` int(11) DEFAULT NULL,
  PRIMARY KEY (`id`)
) ENGINE=InnoDB DEFAULT CHARSET=utf8;
/*!40101 SET character_set_client = @saved_cs_client */;
DROP TABLE IF EXISTS `follower_relationships`;
/*!40101 SET @saved_cs_client     = @@character_set_client */;
/*!40101 SET character_set_client = utf8 */;
CREATE TABLE `follower_relationships` (
  `id` int(11) NOT NULL AUTO_INCREMENT,
  `person_id` varchar(255) NOT NULL,
  `follower_id` varchar(255) NOT NULL,
  `created_at` datetime NOT NULL,
  `updated_at` datetime NOT NULL,
  PRIMARY KEY (`id`),
  UNIQUE KEY `index_follower_relationships_on_person_id_and_follower_id` (`person_id`,`follower_id`) USING BTREE,
  KEY `index_follower_relationships_on_follower_id` (`follower_id`) USING BTREE,
  KEY `index_follower_relationships_on_person_id` (`person_id`) USING BTREE
) ENGINE=InnoDB DEFAULT CHARSET=utf8;
/*!40101 SET character_set_client = @saved_cs_client */;
DROP TABLE IF EXISTS `invitation_unsubscribes`;
/*!40101 SET @saved_cs_client     = @@character_set_client */;
/*!40101 SET character_set_client = utf8 */;
CREATE TABLE `invitation_unsubscribes` (
  `id` bigint(20) NOT NULL AUTO_INCREMENT,
  `community_id` int(11) DEFAULT NULL,
<<<<<<< HEAD
  `email` varchar(255) COLLATE utf8_unicode_ci DEFAULT NULL,
=======
  `email` varchar(255) DEFAULT NULL,
>>>>>>> 1de55ef8
  `created_at` datetime NOT NULL,
  `updated_at` datetime NOT NULL,
  PRIMARY KEY (`id`),
  KEY `index_invitation_unsubscribes_on_community_id` (`community_id`),
  KEY `index_invitation_unsubscribes_on_email` (`email`)
<<<<<<< HEAD
) ENGINE=InnoDB DEFAULT CHARSET=utf8 COLLATE=utf8_unicode_ci;
=======
) ENGINE=InnoDB DEFAULT CHARSET=utf8;
>>>>>>> 1de55ef8
/*!40101 SET character_set_client = @saved_cs_client */;
DROP TABLE IF EXISTS `invitations`;
/*!40101 SET @saved_cs_client     = @@character_set_client */;
/*!40101 SET character_set_client = utf8 */;
CREATE TABLE `invitations` (
  `id` int(11) NOT NULL AUTO_INCREMENT,
  `code` varchar(255) DEFAULT NULL,
  `community_id` int(11) DEFAULT NULL,
  `usages_left` int(11) DEFAULT NULL,
  `valid_until` datetime DEFAULT NULL,
  `information` varchar(255) DEFAULT NULL,
  `created_at` datetime DEFAULT NULL,
  `updated_at` datetime DEFAULT NULL,
  `inviter_id` varchar(255) DEFAULT NULL,
  `message` text,
  `email` varchar(255) DEFAULT NULL,
  PRIMARY KEY (`id`),
  KEY `index_invitations_on_code` (`code`) USING BTREE,
  KEY `index_invitations_on_inviter_id` (`inviter_id`) USING BTREE
) ENGINE=InnoDB DEFAULT CHARSET=utf8;
/*!40101 SET character_set_client = @saved_cs_client */;
DROP TABLE IF EXISTS `landing_page_versions`;
/*!40101 SET @saved_cs_client     = @@character_set_client */;
/*!40101 SET character_set_client = utf8 */;
CREATE TABLE `landing_page_versions` (
  `id` int(11) NOT NULL AUTO_INCREMENT,
  `community_id` int(11) NOT NULL,
  `version` int(11) NOT NULL,
  `released` datetime DEFAULT NULL,
  `content` mediumtext NOT NULL,
  `created_at` datetime DEFAULT NULL,
  `updated_at` datetime DEFAULT NULL,
  PRIMARY KEY (`id`),
  UNIQUE KEY `index_landing_page_versions_on_community_id_and_version` (`community_id`,`version`) USING BTREE
) ENGINE=InnoDB DEFAULT CHARSET=utf8;
/*!40101 SET character_set_client = @saved_cs_client */;
DROP TABLE IF EXISTS `landing_pages`;
/*!40101 SET @saved_cs_client     = @@character_set_client */;
/*!40101 SET character_set_client = utf8 */;
CREATE TABLE `landing_pages` (
  `id` int(11) NOT NULL AUTO_INCREMENT,
  `community_id` int(11) NOT NULL,
  `enabled` tinyint(1) NOT NULL DEFAULT '0',
  `released_version` int(11) DEFAULT NULL,
  `updated_at` datetime DEFAULT NULL,
  PRIMARY KEY (`id`),
  UNIQUE KEY `index_landing_pages_on_community_id` (`community_id`) USING BTREE
) ENGINE=InnoDB DEFAULT CHARSET=utf8;
/*!40101 SET character_set_client = @saved_cs_client */;
DROP TABLE IF EXISTS `listing_followers`;
/*!40101 SET @saved_cs_client     = @@character_set_client */;
/*!40101 SET character_set_client = utf8 */;
CREATE TABLE `listing_followers` (
  `person_id` varchar(255) DEFAULT NULL,
  `listing_id` int(11) DEFAULT NULL,
  KEY `index_listing_followers_on_listing_id` (`listing_id`) USING BTREE,
  KEY `index_listing_followers_on_person_id` (`person_id`) USING BTREE
) ENGINE=InnoDB DEFAULT CHARSET=utf8;
/*!40101 SET character_set_client = @saved_cs_client */;
DROP TABLE IF EXISTS `listing_images`;
/*!40101 SET @saved_cs_client     = @@character_set_client */;
/*!40101 SET character_set_client = utf8 */;
CREATE TABLE `listing_images` (
  `id` int(11) NOT NULL AUTO_INCREMENT,
  `listing_id` int(11) DEFAULT NULL,
  `created_at` datetime DEFAULT NULL,
  `updated_at` datetime DEFAULT NULL,
  `image_file_name` varchar(255) DEFAULT NULL,
  `image_content_type` varchar(255) DEFAULT NULL,
  `image_file_size` int(11) DEFAULT NULL,
  `image_updated_at` datetime DEFAULT NULL,
  `image_processing` tinyint(1) DEFAULT NULL,
  `image_downloaded` tinyint(1) DEFAULT '0',
  `error` varchar(255) DEFAULT NULL,
  `width` int(11) DEFAULT NULL,
  `height` int(11) DEFAULT NULL,
  `author_id` varchar(255) DEFAULT NULL,
  `position` int(11) DEFAULT '0',
  PRIMARY KEY (`id`),
  KEY `index_listing_images_on_listing_id` (`listing_id`) USING BTREE
) ENGINE=InnoDB DEFAULT CHARSET=utf8;
/*!40101 SET character_set_client = @saved_cs_client */;
DROP TABLE IF EXISTS `listing_shapes`;
/*!40101 SET @saved_cs_client     = @@character_set_client */;
/*!40101 SET character_set_client = utf8 */;
CREATE TABLE `listing_shapes` (
  `id` int(11) NOT NULL AUTO_INCREMENT,
  `community_id` int(11) NOT NULL,
  `transaction_process_id` int(11) NOT NULL,
  `price_enabled` tinyint(1) NOT NULL,
  `shipping_enabled` tinyint(1) NOT NULL,
  `availability` varchar(32) DEFAULT 'none',
  `name` varchar(255) NOT NULL,
  `name_tr_key` varchar(255) NOT NULL,
  `action_button_tr_key` varchar(255) NOT NULL,
  `sort_priority` int(11) NOT NULL DEFAULT '0',
  `created_at` datetime NOT NULL,
  `updated_at` datetime NOT NULL,
  `deleted` tinyint(1) DEFAULT '0',
  PRIMARY KEY (`id`),
  KEY `multicol_index` (`community_id`,`deleted`,`sort_priority`) USING BTREE,
  KEY `index_listing_shapes_on_community_id` (`community_id`) USING BTREE,
  KEY `index_listing_shapes_on_name` (`name`) USING BTREE
) ENGINE=InnoDB DEFAULT CHARSET=utf8;
/*!40101 SET character_set_client = @saved_cs_client */;
DROP TABLE IF EXISTS `listing_units`;
/*!40101 SET @saved_cs_client     = @@character_set_client */;
/*!40101 SET character_set_client = utf8 */;
CREATE TABLE `listing_units` (
  `id` int(11) NOT NULL AUTO_INCREMENT,
  `unit_type` varchar(32) NOT NULL,
  `quantity_selector` varchar(32) NOT NULL,
  `kind` varchar(32) NOT NULL,
  `name_tr_key` varchar(64) DEFAULT NULL,
  `selector_tr_key` varchar(64) DEFAULT NULL,
  `listing_shape_id` int(11) DEFAULT NULL,
  `created_at` datetime NOT NULL,
  `updated_at` datetime NOT NULL,
  PRIMARY KEY (`id`),
  KEY `index_listing_units_on_listing_shape_id` (`listing_shape_id`) USING BTREE
) ENGINE=InnoDB DEFAULT CHARSET=utf8;
/*!40101 SET character_set_client = @saved_cs_client */;
DROP TABLE IF EXISTS `listing_working_time_slots`;
/*!40101 SET @saved_cs_client     = @@character_set_client */;
/*!40101 SET character_set_client = utf8 */;
CREATE TABLE `listing_working_time_slots` (
  `id` bigint(20) NOT NULL AUTO_INCREMENT,
  `listing_id` int(11) DEFAULT NULL,
  `week_day` int(11) DEFAULT NULL,
<<<<<<< HEAD
  `from` varchar(255) COLLATE utf8_unicode_ci DEFAULT NULL,
  `till` varchar(255) COLLATE utf8_unicode_ci DEFAULT NULL,
=======
  `from` varchar(255) DEFAULT NULL,
  `till` varchar(255) DEFAULT NULL,
>>>>>>> 1de55ef8
  `created_at` datetime NOT NULL,
  `updated_at` datetime NOT NULL,
  PRIMARY KEY (`id`),
  KEY `index_listing_working_time_slots_on_listing_id` (`listing_id`)
<<<<<<< HEAD
) ENGINE=InnoDB DEFAULT CHARSET=utf8 COLLATE=utf8_unicode_ci;
=======
) ENGINE=InnoDB DEFAULT CHARSET=utf8;
>>>>>>> 1de55ef8
/*!40101 SET character_set_client = @saved_cs_client */;
DROP TABLE IF EXISTS `listings`;
/*!40101 SET @saved_cs_client     = @@character_set_client */;
/*!40101 SET character_set_client = utf8 */;
CREATE TABLE `listings` (
  `id` int(11) NOT NULL AUTO_INCREMENT,
  `uuid` binary(16) NOT NULL,
  `community_id` int(11) NOT NULL,
  `author_id` varchar(255) DEFAULT NULL,
  `category_old` varchar(255) DEFAULT NULL,
  `title` varchar(255) DEFAULT NULL,
  `times_viewed` int(11) DEFAULT '0',
  `language` varchar(255) DEFAULT NULL,
  `created_at` datetime DEFAULT NULL,
  `updates_email_at` datetime DEFAULT NULL,
  `updated_at` datetime DEFAULT NULL,
  `last_modified` datetime DEFAULT NULL,
  `sort_date` datetime DEFAULT NULL,
  `listing_type_old` varchar(255) DEFAULT NULL,
  `description` text,
  `origin` varchar(255) DEFAULT NULL,
  `destination` varchar(255) DEFAULT NULL,
  `valid_until` datetime DEFAULT NULL,
  `delta` tinyint(1) NOT NULL DEFAULT '1',
  `open` tinyint(1) DEFAULT '1',
  `share_type_old` varchar(255) DEFAULT NULL,
  `privacy` varchar(255) DEFAULT 'private',
  `comments_count` int(11) DEFAULT '0',
  `subcategory_old` varchar(255) DEFAULT NULL,
  `old_category_id` int(11) DEFAULT NULL,
  `category_id` int(11) DEFAULT NULL,
  `share_type_id` int(11) DEFAULT NULL,
  `listing_shape_id` int(11) DEFAULT NULL,
  `transaction_process_id` int(11) DEFAULT NULL,
  `shape_name_tr_key` varchar(255) DEFAULT NULL,
  `action_button_tr_key` varchar(255) DEFAULT NULL,
  `price_cents` int(11) DEFAULT NULL,
  `currency` varchar(255) DEFAULT NULL,
  `quantity` varchar(255) DEFAULT NULL,
  `unit_type` varchar(32) DEFAULT NULL,
  `quantity_selector` varchar(32) DEFAULT NULL,
  `unit_tr_key` varchar(64) DEFAULT NULL,
  `unit_selector_tr_key` varchar(64) DEFAULT NULL,
  `deleted` tinyint(1) DEFAULT '0',
  `require_shipping_address` tinyint(1) DEFAULT '0',
  `pickup_enabled` tinyint(1) DEFAULT '0',
  `shipping_price_cents` int(11) DEFAULT NULL,
  `shipping_price_additional_cents` int(11) DEFAULT NULL,
  `availability` varchar(32) DEFAULT 'none',
  PRIMARY KEY (`id`),
  UNIQUE KEY `index_listings_on_uuid` (`uuid`),
  KEY `index_listings_on_new_category_id` (`category_id`) USING BTREE,
  KEY `person_listings` (`community_id`,`author_id`) USING BTREE,
  KEY `homepage_query` (`community_id`,`open`,`sort_date`,`deleted`) USING BTREE,
  KEY `updates_email_listings` (`community_id`,`open`,`updates_email_at`) USING BTREE,
  KEY `homepage_query_valid_until` (`community_id`,`open`,`valid_until`,`sort_date`,`deleted`) USING BTREE,
  KEY `index_listings_on_community_id` (`community_id`) USING BTREE,
  KEY `index_listings_on_listing_shape_id` (`listing_shape_id`) USING BTREE,
  KEY `index_listings_on_category_id` (`old_category_id`) USING BTREE,
  KEY `index_listings_on_open` (`open`) USING BTREE
) ENGINE=InnoDB DEFAULT CHARSET=utf8;
/*!40101 SET character_set_client = @saved_cs_client */;
DROP TABLE IF EXISTS `locations`;
/*!40101 SET @saved_cs_client     = @@character_set_client */;
/*!40101 SET character_set_client = utf8 */;
CREATE TABLE `locations` (
  `id` int(11) NOT NULL AUTO_INCREMENT,
  `latitude` float DEFAULT NULL,
  `longitude` float DEFAULT NULL,
  `address` varchar(255) DEFAULT NULL,
  `google_address` varchar(255) DEFAULT NULL,
  `created_at` datetime DEFAULT NULL,
  `updated_at` datetime DEFAULT NULL,
  `listing_id` int(11) DEFAULT NULL,
  `person_id` varchar(255) DEFAULT NULL,
  `location_type` varchar(255) DEFAULT NULL,
  `community_id` int(11) DEFAULT NULL,
  PRIMARY KEY (`id`),
  KEY `index_locations_on_community_id` (`community_id`) USING BTREE,
  KEY `index_locations_on_listing_id` (`listing_id`) USING BTREE,
  KEY `index_locations_on_person_id` (`person_id`) USING BTREE
) ENGINE=InnoDB DEFAULT CHARSET=utf8;
/*!40101 SET character_set_client = @saved_cs_client */;
DROP TABLE IF EXISTS `marketplace_configurations`;
/*!40101 SET @saved_cs_client     = @@character_set_client */;
/*!40101 SET character_set_client = utf8 */;
CREATE TABLE `marketplace_configurations` (
  `id` int(11) NOT NULL AUTO_INCREMENT,
  `community_id` int(11) NOT NULL,
  `main_search` varchar(255) NOT NULL DEFAULT 'keyword',
  `distance_unit` varchar(255) NOT NULL DEFAULT 'metric',
  `limit_priority_links` int(11) DEFAULT NULL,
  `created_at` datetime NOT NULL,
  `updated_at` datetime NOT NULL,
  `limit_search_distance` tinyint(1) NOT NULL DEFAULT '1',
  PRIMARY KEY (`id`),
  KEY `index_marketplace_configurations_on_community_id` (`community_id`) USING BTREE
) ENGINE=InnoDB DEFAULT CHARSET=utf8;
/*!40101 SET character_set_client = @saved_cs_client */;
DROP TABLE IF EXISTS `marketplace_plans`;
/*!40101 SET @saved_cs_client     = @@character_set_client */;
/*!40101 SET character_set_client = utf8 */;
CREATE TABLE `marketplace_plans` (
  `id` int(11) NOT NULL AUTO_INCREMENT,
  `community_id` int(11) NOT NULL,
  `status` varchar(22) DEFAULT NULL,
  `features` text,
  `member_limit` int(11) DEFAULT NULL,
  `expires_at` datetime DEFAULT NULL,
  `created_at` datetime NOT NULL,
  `updated_at` datetime NOT NULL,
  PRIMARY KEY (`id`),
  KEY `index_marketplace_plans_on_community_id` (`community_id`) USING BTREE,
  KEY `index_marketplace_plans_on_created_at` (`created_at`) USING BTREE
) ENGINE=InnoDB DEFAULT CHARSET=utf8;
/*!40101 SET character_set_client = @saved_cs_client */;
DROP TABLE IF EXISTS `marketplace_sender_emails`;
/*!40101 SET @saved_cs_client     = @@character_set_client */;
/*!40101 SET character_set_client = utf8 */;
CREATE TABLE `marketplace_sender_emails` (
  `id` int(11) NOT NULL AUTO_INCREMENT,
  `community_id` int(11) NOT NULL,
  `name` varchar(255) DEFAULT NULL,
  `email` varchar(255) NOT NULL,
  `verification_status` varchar(32) NOT NULL,
  `verification_requested_at` datetime DEFAULT NULL,
  `created_at` datetime NOT NULL,
  `updated_at` datetime NOT NULL,
  PRIMARY KEY (`id`),
  KEY `index_marketplace_sender_emails_on_community_id` (`community_id`) USING BTREE
) ENGINE=InnoDB DEFAULT CHARSET=utf8;
/*!40101 SET character_set_client = @saved_cs_client */;
DROP TABLE IF EXISTS `marketplace_setup_steps`;
/*!40101 SET @saved_cs_client     = @@character_set_client */;
/*!40101 SET character_set_client = utf8 */;
CREATE TABLE `marketplace_setup_steps` (
  `id` int(11) NOT NULL AUTO_INCREMENT,
  `community_id` int(11) NOT NULL,
  `slogan_and_description` tinyint(1) NOT NULL DEFAULT '0',
  `cover_photo` tinyint(1) NOT NULL DEFAULT '0',
  `filter` tinyint(1) NOT NULL DEFAULT '0',
  `paypal` tinyint(1) NOT NULL DEFAULT '0',
  `listing` tinyint(1) NOT NULL DEFAULT '0',
  `invitation` tinyint(1) NOT NULL DEFAULT '0',
  `stripe` tinyint(1) DEFAULT '0',
  `payment` tinyint(1) DEFAULT '0',
  PRIMARY KEY (`id`),
  UNIQUE KEY `index_marketplace_setup_steps_on_community_id` (`community_id`) USING BTREE
) ENGINE=InnoDB DEFAULT CHARSET=utf8;
/*!40101 SET character_set_client = @saved_cs_client */;
DROP TABLE IF EXISTS `marketplace_trials`;
/*!40101 SET @saved_cs_client     = @@character_set_client */;
/*!40101 SET character_set_client = utf8 */;
CREATE TABLE `marketplace_trials` (
  `id` int(11) NOT NULL AUTO_INCREMENT,
  `community_id` int(11) NOT NULL,
  `expires_at` datetime DEFAULT NULL,
  `created_at` datetime NOT NULL,
  `updated_at` datetime NOT NULL,
  PRIMARY KEY (`id`),
  KEY `index_marketplace_trials_on_community_id` (`community_id`) USING BTREE,
  KEY `index_marketplace_trials_on_created_at` (`created_at`) USING BTREE
) ENGINE=InnoDB DEFAULT CHARSET=utf8;
/*!40101 SET character_set_client = @saved_cs_client */;
DROP TABLE IF EXISTS `menu_link_translations`;
/*!40101 SET @saved_cs_client     = @@character_set_client */;
/*!40101 SET character_set_client = utf8 */;
CREATE TABLE `menu_link_translations` (
  `id` int(11) NOT NULL AUTO_INCREMENT,
  `menu_link_id` int(11) DEFAULT NULL,
  `locale` varchar(255) DEFAULT NULL,
  `url` varchar(255) DEFAULT NULL,
  `title` varchar(255) DEFAULT NULL,
  `created_at` datetime NOT NULL,
  `updated_at` datetime NOT NULL,
  PRIMARY KEY (`id`),
  KEY `index_menu_link_translations_on_menu_link_id` (`menu_link_id`) USING BTREE
) ENGINE=InnoDB DEFAULT CHARSET=utf8;
/*!40101 SET character_set_client = @saved_cs_client */;
DROP TABLE IF EXISTS `menu_links`;
/*!40101 SET @saved_cs_client     = @@character_set_client */;
/*!40101 SET character_set_client = utf8 */;
CREATE TABLE `menu_links` (
  `id` int(11) NOT NULL AUTO_INCREMENT,
  `community_id` int(11) DEFAULT NULL,
  `created_at` datetime NOT NULL,
  `updated_at` datetime NOT NULL,
  `sort_priority` int(11) DEFAULT '0',
  PRIMARY KEY (`id`),
  KEY `index_menu_links_on_community_and_sort` (`community_id`,`sort_priority`) USING BTREE
) ENGINE=InnoDB DEFAULT CHARSET=utf8;
/*!40101 SET character_set_client = @saved_cs_client */;
DROP TABLE IF EXISTS `mercury_images`;
/*!40101 SET @saved_cs_client     = @@character_set_client */;
/*!40101 SET character_set_client = utf8 */;
CREATE TABLE `mercury_images` (
  `id` int(11) NOT NULL AUTO_INCREMENT,
  `image_file_name` varchar(255) DEFAULT NULL,
  `image_content_type` varchar(255) DEFAULT NULL,
  `image_file_size` int(11) DEFAULT NULL,
  `image_updated_at` datetime DEFAULT NULL,
  `created_at` datetime NOT NULL,
  `updated_at` datetime NOT NULL,
  PRIMARY KEY (`id`)
) ENGINE=InnoDB DEFAULT CHARSET=utf8;
/*!40101 SET character_set_client = @saved_cs_client */;
DROP TABLE IF EXISTS `messages`;
/*!40101 SET @saved_cs_client     = @@character_set_client */;
/*!40101 SET character_set_client = utf8 */;
CREATE TABLE `messages` (
  `id` int(11) NOT NULL AUTO_INCREMENT,
  `sender_id` varchar(255) DEFAULT NULL,
  `content` text,
  `created_at` datetime DEFAULT NULL,
  `updated_at` datetime DEFAULT NULL,
  `conversation_id` int(11) DEFAULT NULL,
  PRIMARY KEY (`id`),
  KEY `index_messages_on_conversation_id` (`conversation_id`) USING BTREE
) ENGINE=InnoDB DEFAULT CHARSET=utf8;
/*!40101 SET character_set_client = @saved_cs_client */;
DROP TABLE IF EXISTS `order_permissions`;
/*!40101 SET @saved_cs_client     = @@character_set_client */;
/*!40101 SET character_set_client = utf8 */;
CREATE TABLE `order_permissions` (
  `id` int(11) NOT NULL AUTO_INCREMENT,
  `paypal_account_id` int(11) NOT NULL,
  `created_at` datetime NOT NULL,
  `updated_at` datetime NOT NULL,
  `request_token` varchar(255) DEFAULT NULL,
  `paypal_username_to` varchar(255) NOT NULL,
  `scope` varchar(255) DEFAULT NULL,
  `verification_code` varchar(255) DEFAULT NULL,
  `onboarding_id` varchar(36) DEFAULT NULL,
  `permissions_granted` tinyint(1) DEFAULT NULL,
  PRIMARY KEY (`id`),
  KEY `index_order_permissions_on_paypal_account_id` (`paypal_account_id`) USING BTREE
) ENGINE=InnoDB DEFAULT CHARSET=utf8;
/*!40101 SET character_set_client = @saved_cs_client */;
DROP TABLE IF EXISTS `participations`;
/*!40101 SET @saved_cs_client     = @@character_set_client */;
/*!40101 SET character_set_client = utf8 */;
CREATE TABLE `participations` (
  `id` int(11) NOT NULL AUTO_INCREMENT,
  `person_id` varchar(255) DEFAULT NULL,
  `conversation_id` int(11) DEFAULT NULL,
  `is_read` tinyint(1) DEFAULT '0',
  `is_starter` tinyint(1) DEFAULT '0',
  `created_at` datetime DEFAULT NULL,
  `updated_at` datetime DEFAULT NULL,
  `last_sent_at` datetime DEFAULT NULL,
  `last_received_at` datetime DEFAULT NULL,
  `feedback_skipped` tinyint(1) DEFAULT '0',
  PRIMARY KEY (`id`),
  KEY `index_participations_on_conversation_id` (`conversation_id`) USING BTREE,
  KEY `index_participations_on_person_id` (`person_id`) USING BTREE
) ENGINE=InnoDB DEFAULT CHARSET=utf8;
/*!40101 SET character_set_client = @saved_cs_client */;
DROP TABLE IF EXISTS `payment_settings`;
/*!40101 SET @saved_cs_client     = @@character_set_client */;
/*!40101 SET character_set_client = utf8 */;
CREATE TABLE `payment_settings` (
  `id` int(11) NOT NULL AUTO_INCREMENT,
  `active` tinyint(1) NOT NULL,
  `community_id` int(11) NOT NULL,
  `payment_gateway` varchar(64) DEFAULT NULL,
  `payment_process` varchar(64) DEFAULT NULL,
  `commission_from_seller` int(11) DEFAULT NULL,
  `minimum_price_cents` int(11) DEFAULT NULL,
  `minimum_price_currency` varchar(3) DEFAULT NULL,
  `minimum_transaction_fee_cents` int(11) DEFAULT NULL,
  `minimum_transaction_fee_currency` varchar(3) DEFAULT NULL,
  `confirmation_after_days` int(11) NOT NULL,
  `created_at` datetime NOT NULL,
  `updated_at` datetime NOT NULL,
  `api_client_id` varchar(255) DEFAULT NULL,
  `api_private_key` varchar(255) DEFAULT NULL,
  `api_publishable_key` varchar(255) DEFAULT NULL,
  `api_verified` tinyint(1) DEFAULT NULL,
  `api_visible_private_key` varchar(255) DEFAULT NULL,
  `api_country` varchar(255) DEFAULT NULL,
  PRIMARY KEY (`id`),
  KEY `index_payment_settings_on_community_id` (`community_id`) USING BTREE
) ENGINE=InnoDB DEFAULT CHARSET=utf8;
/*!40101 SET character_set_client = @saved_cs_client */;
DROP TABLE IF EXISTS `paypal_accounts`;
/*!40101 SET @saved_cs_client     = @@character_set_client */;
/*!40101 SET character_set_client = utf8 */;
CREATE TABLE `paypal_accounts` (
  `id` int(11) NOT NULL AUTO_INCREMENT,
  `person_id` varchar(255) DEFAULT NULL,
  `community_id` int(11) DEFAULT NULL,
  `email` varchar(255) DEFAULT NULL,
  `payer_id` varchar(255) DEFAULT NULL,
  `created_at` datetime NOT NULL,
  `updated_at` datetime NOT NULL,
  `active` tinyint(1) DEFAULT '0',
  PRIMARY KEY (`id`),
  KEY `index_paypal_accounts_on_community_id` (`community_id`) USING BTREE,
  KEY `index_paypal_accounts_on_payer_id` (`payer_id`) USING BTREE,
  KEY `index_paypal_accounts_on_person_id` (`person_id`) USING BTREE
) ENGINE=InnoDB DEFAULT CHARSET=utf8;
/*!40101 SET character_set_client = @saved_cs_client */;
DROP TABLE IF EXISTS `paypal_ipn_messages`;
/*!40101 SET @saved_cs_client     = @@character_set_client */;
/*!40101 SET character_set_client = utf8 */;
CREATE TABLE `paypal_ipn_messages` (
  `id` int(11) NOT NULL AUTO_INCREMENT,
  `body` text,
  `status` varchar(64) DEFAULT NULL,
  `created_at` datetime NOT NULL,
  `updated_at` datetime NOT NULL,
  PRIMARY KEY (`id`)
) ENGINE=InnoDB DEFAULT CHARSET=utf8;
/*!40101 SET character_set_client = @saved_cs_client */;
DROP TABLE IF EXISTS `paypal_payments`;
/*!40101 SET @saved_cs_client     = @@character_set_client */;
/*!40101 SET character_set_client = utf8 */;
CREATE TABLE `paypal_payments` (
  `id` int(11) NOT NULL AUTO_INCREMENT,
  `community_id` int(11) NOT NULL,
  `transaction_id` int(11) NOT NULL,
  `payer_id` varchar(64) NOT NULL,
  `receiver_id` varchar(64) NOT NULL,
  `merchant_id` varchar(255) NOT NULL,
  `order_id` varchar(64) DEFAULT NULL,
  `order_date` datetime DEFAULT NULL,
  `currency` varchar(8) NOT NULL,
  `order_total_cents` int(11) DEFAULT NULL,
  `authorization_id` varchar(64) DEFAULT NULL,
  `authorization_date` datetime DEFAULT NULL,
  `authorization_expires_date` datetime DEFAULT NULL,
  `authorization_total_cents` int(11) DEFAULT NULL,
  `payment_id` varchar(64) DEFAULT NULL,
  `payment_date` datetime DEFAULT NULL,
  `payment_total_cents` int(11) DEFAULT NULL,
  `fee_total_cents` int(11) DEFAULT NULL,
  `payment_status` varchar(64) NOT NULL,
  `pending_reason` varchar(64) DEFAULT NULL,
  `created_at` datetime NOT NULL,
  `updated_at` datetime NOT NULL,
  `commission_payment_id` varchar(64) DEFAULT NULL,
  `commission_payment_date` datetime DEFAULT NULL,
  `commission_status` varchar(64) NOT NULL DEFAULT 'not_charged',
  `commission_pending_reason` varchar(64) DEFAULT NULL,
  `commission_total_cents` int(11) DEFAULT NULL,
  `commission_fee_total_cents` int(11) DEFAULT NULL,
  PRIMARY KEY (`id`),
  UNIQUE KEY `index_paypal_payments_on_transaction_id` (`transaction_id`) USING BTREE,
  UNIQUE KEY `index_paypal_payments_on_authorization_id` (`authorization_id`) USING BTREE,
  UNIQUE KEY `index_paypal_payments_on_order_id` (`order_id`) USING BTREE,
  KEY `index_paypal_payments_on_community_id` (`community_id`) USING BTREE
) ENGINE=InnoDB DEFAULT CHARSET=utf8;
/*!40101 SET character_set_client = @saved_cs_client */;
DROP TABLE IF EXISTS `paypal_process_tokens`;
/*!40101 SET @saved_cs_client     = @@character_set_client */;
/*!40101 SET character_set_client = utf8 */;
CREATE TABLE `paypal_process_tokens` (
  `id` int(11) NOT NULL AUTO_INCREMENT,
  `process_token` varchar(64) NOT NULL,
  `community_id` int(11) NOT NULL,
  `transaction_id` int(11) NOT NULL,
  `op_completed` tinyint(1) NOT NULL DEFAULT '0',
  `op_name` varchar(64) NOT NULL,
  `op_input` text,
  `op_output` text,
  `created_at` datetime NOT NULL,
  `updated_at` datetime NOT NULL,
  PRIMARY KEY (`id`),
  UNIQUE KEY `index_paypal_process_tokens_on_process_token` (`process_token`) USING BTREE,
  UNIQUE KEY `index_paypal_process_tokens_on_transaction` (`transaction_id`,`community_id`,`op_name`) USING BTREE
) ENGINE=InnoDB DEFAULT CHARSET=utf8;
/*!40101 SET character_set_client = @saved_cs_client */;
DROP TABLE IF EXISTS `paypal_refunds`;
/*!40101 SET @saved_cs_client     = @@character_set_client */;
/*!40101 SET character_set_client = utf8 */;
CREATE TABLE `paypal_refunds` (
  `id` int(11) NOT NULL AUTO_INCREMENT,
  `paypal_payment_id` int(11) DEFAULT NULL,
  `currency` varchar(8) DEFAULT NULL,
  `payment_total_cents` int(11) DEFAULT NULL,
  `fee_total_cents` int(11) DEFAULT NULL,
  `refunding_id` varchar(64) DEFAULT NULL,
  `created_at` datetime NOT NULL,
  `updated_at` datetime NOT NULL,
  PRIMARY KEY (`id`),
  UNIQUE KEY `index_paypal_refunds_on_refunding_id` (`refunding_id`) USING BTREE
) ENGINE=InnoDB DEFAULT CHARSET=utf8;
/*!40101 SET character_set_client = @saved_cs_client */;
DROP TABLE IF EXISTS `paypal_tokens`;
/*!40101 SET @saved_cs_client     = @@character_set_client */;
/*!40101 SET character_set_client = utf8 */;
CREATE TABLE `paypal_tokens` (
  `id` int(11) NOT NULL AUTO_INCREMENT,
  `community_id` int(11) NOT NULL,
  `token` varchar(64) DEFAULT NULL,
  `transaction_id` int(11) DEFAULT NULL,
  `payment_action` varchar(32) DEFAULT NULL,
  `merchant_id` varchar(255) NOT NULL,
  `receiver_id` varchar(255) NOT NULL,
  `created_at` datetime DEFAULT NULL,
  `item_name` varchar(255) DEFAULT NULL,
  `item_quantity` int(11) DEFAULT NULL,
  `item_price_cents` int(11) DEFAULT NULL,
  `currency` varchar(8) DEFAULT NULL,
  `express_checkout_url` varchar(255) DEFAULT NULL,
  `shipping_total_cents` int(11) DEFAULT NULL,
  PRIMARY KEY (`id`),
  UNIQUE KEY `index_paypal_tokens_on_token` (`token`) USING BTREE,
  KEY `index_paypal_tokens_on_community_id` (`community_id`) USING BTREE,
  KEY `index_paypal_tokens_on_transaction_id` (`transaction_id`) USING BTREE
) ENGINE=InnoDB DEFAULT CHARSET=utf8;
/*!40101 SET character_set_client = @saved_cs_client */;
DROP TABLE IF EXISTS `people`;
/*!40101 SET @saved_cs_client     = @@character_set_client */;
/*!40101 SET character_set_client = utf8 */;
CREATE TABLE `people` (
  `id` varchar(22) NOT NULL,
  `uuid` binary(16) NOT NULL,
  `community_id` int(11) NOT NULL,
  `created_at` datetime DEFAULT NULL,
  `updated_at` datetime DEFAULT NULL,
  `is_admin` int(11) DEFAULT '0',
  `locale` varchar(255) DEFAULT 'fi',
  `preferences` text,
  `active_days_count` int(11) DEFAULT '0',
  `last_page_load_date` datetime DEFAULT NULL,
  `test_group_number` int(11) DEFAULT '1',
  `username` varchar(255) NOT NULL,
  `email` varchar(255) DEFAULT NULL,
  `encrypted_password` varchar(255) NOT NULL DEFAULT '',
  `legacy_encrypted_password` varchar(255) DEFAULT NULL,
  `reset_password_token` varchar(255) DEFAULT NULL,
  `reset_password_sent_at` datetime DEFAULT NULL,
  `remember_created_at` datetime DEFAULT NULL,
  `sign_in_count` int(11) DEFAULT '0',
  `current_sign_in_at` datetime DEFAULT NULL,
  `last_sign_in_at` datetime DEFAULT NULL,
  `current_sign_in_ip` varchar(255) DEFAULT NULL,
  `last_sign_in_ip` varchar(255) DEFAULT NULL,
  `password_salt` varchar(255) DEFAULT NULL,
  `given_name` varchar(255) DEFAULT NULL,
  `family_name` varchar(255) DEFAULT NULL,
  `display_name` varchar(255) DEFAULT NULL,
  `phone_number` varchar(255) DEFAULT NULL,
  `description` text,
  `image_file_name` varchar(255) DEFAULT NULL,
  `image_content_type` varchar(255) DEFAULT NULL,
  `image_file_size` int(11) DEFAULT NULL,
  `image_updated_at` datetime DEFAULT NULL,
  `image_processing` tinyint(1) DEFAULT NULL,
  `facebook_id` varchar(255) DEFAULT NULL,
  `authentication_token` varchar(255) DEFAULT NULL,
  `community_updates_last_sent_at` datetime DEFAULT NULL,
  `min_days_between_community_updates` int(11) DEFAULT '1',
  `deleted` tinyint(1) DEFAULT '0',
  `cloned_from` varchar(22) DEFAULT NULL,
  UNIQUE KEY `index_people_on_username_and_community_id` (`username`,`community_id`) USING BTREE,
  UNIQUE KEY `index_people_on_uuid` (`uuid`),
  UNIQUE KEY `index_people_on_email` (`email`) USING BTREE,
  UNIQUE KEY `index_people_on_facebook_id_and_community_id` (`facebook_id`,`community_id`) USING BTREE,
  UNIQUE KEY `index_people_on_reset_password_token` (`reset_password_token`) USING BTREE,
  KEY `index_people_on_authentication_token` (`authentication_token`) USING BTREE,
  KEY `index_people_on_community_id` (`community_id`) USING BTREE,
  KEY `index_people_on_facebook_id` (`facebook_id`) USING BTREE,
  KEY `index_people_on_id` (`id`) USING BTREE,
  KEY `index_people_on_username` (`username`) USING BTREE
) ENGINE=InnoDB DEFAULT CHARSET=utf8;
/*!40101 SET character_set_client = @saved_cs_client */;
DROP TABLE IF EXISTS `prospect_emails`;
/*!40101 SET @saved_cs_client     = @@character_set_client */;
/*!40101 SET character_set_client = utf8 */;
CREATE TABLE `prospect_emails` (
  `id` int(11) NOT NULL AUTO_INCREMENT,
  `email` varchar(255) DEFAULT NULL,
  `created_at` datetime NOT NULL,
  `updated_at` datetime NOT NULL,
  PRIMARY KEY (`id`)
) ENGINE=InnoDB DEFAULT CHARSET=utf8;
/*!40101 SET character_set_client = @saved_cs_client */;
DROP TABLE IF EXISTS `schema_migrations`;
/*!40101 SET @saved_cs_client     = @@character_set_client */;
/*!40101 SET character_set_client = utf8 */;
CREATE TABLE `schema_migrations` (
  `version` varchar(255) NOT NULL,
  UNIQUE KEY `unique_schema_migrations` (`version`)
) ENGINE=InnoDB DEFAULT CHARSET=utf8;
/*!40101 SET character_set_client = @saved_cs_client */;
DROP TABLE IF EXISTS `sessions`;
/*!40101 SET @saved_cs_client     = @@character_set_client */;
/*!40101 SET character_set_client = utf8 */;
CREATE TABLE `sessions` (
  `id` int(11) NOT NULL AUTO_INCREMENT,
  `session_id` varchar(255) NOT NULL,
  `data` text,
  `created_at` datetime DEFAULT NULL,
  `updated_at` datetime DEFAULT NULL,
  PRIMARY KEY (`id`),
  KEY `index_sessions_on_session_id` (`session_id`) USING BTREE,
  KEY `index_sessions_on_updated_at` (`updated_at`) USING BTREE
) ENGINE=InnoDB DEFAULT CHARSET=utf8;
/*!40101 SET character_set_client = @saved_cs_client */;
DROP TABLE IF EXISTS `shipping_addresses`;
/*!40101 SET @saved_cs_client     = @@character_set_client */;
/*!40101 SET character_set_client = utf8 */;
CREATE TABLE `shipping_addresses` (
  `id` int(11) NOT NULL AUTO_INCREMENT,
  `transaction_id` int(11) NOT NULL,
  `status` varchar(255) DEFAULT NULL,
  `name` varchar(255) DEFAULT NULL,
  `phone` varchar(255) DEFAULT NULL,
  `postal_code` varchar(255) DEFAULT NULL,
  `city` varchar(255) DEFAULT NULL,
  `country` varchar(255) DEFAULT NULL,
  `state_or_province` varchar(255) DEFAULT NULL,
  `street1` varchar(255) DEFAULT NULL,
  `street2` varchar(255) DEFAULT NULL,
  `created_at` datetime NOT NULL,
  `updated_at` datetime NOT NULL,
  `country_code` varchar(8) DEFAULT NULL,
  PRIMARY KEY (`id`),
  KEY `index_shipping_addresses_on_transaction_id` (`transaction_id`) USING BTREE
) ENGINE=InnoDB DEFAULT CHARSET=utf8;
/*!40101 SET character_set_client = @saved_cs_client */;
DROP TABLE IF EXISTS `stripe_accounts`;
/*!40101 SET @saved_cs_client     = @@character_set_client */;
/*!40101 SET character_set_client = utf8 */;
CREATE TABLE `stripe_accounts` (
  `id` bigint(20) NOT NULL AUTO_INCREMENT,
  `person_id` varchar(255) DEFAULT NULL,
  `community_id` int(11) DEFAULT NULL,
  `stripe_seller_id` varchar(255) DEFAULT NULL,
  `stripe_bank_id` varchar(255) DEFAULT NULL,
  `stripe_customer_id` varchar(255) DEFAULT NULL,
  `created_at` datetime NOT NULL,
  `updated_at` datetime NOT NULL,
  PRIMARY KEY (`id`)
) ENGINE=InnoDB DEFAULT CHARSET=utf8;
/*!40101 SET character_set_client = @saved_cs_client */;
DROP TABLE IF EXISTS `stripe_payments`;
/*!40101 SET @saved_cs_client     = @@character_set_client */;
/*!40101 SET character_set_client = utf8 */;
CREATE TABLE `stripe_payments` (
  `id` bigint(20) NOT NULL AUTO_INCREMENT,
  `community_id` int(11) DEFAULT NULL,
  `transaction_id` int(11) DEFAULT NULL,
  `payer_id` varchar(255) DEFAULT NULL,
  `receiver_id` varchar(255) DEFAULT NULL,
  `status` varchar(255) DEFAULT NULL,
  `sum_cents` int(11) DEFAULT NULL,
  `commission_cents` int(11) DEFAULT NULL,
  `currency` varchar(255) DEFAULT NULL,
  `stripe_charge_id` varchar(255) DEFAULT NULL,
  `stripe_transfer_id` varchar(255) DEFAULT NULL,
  `fee_cents` int(11) DEFAULT NULL,
  `real_fee_cents` int(11) DEFAULT NULL,
  `subtotal_cents` int(11) DEFAULT NULL,
  `transfered_at` datetime DEFAULT NULL,
  `available_on` datetime DEFAULT NULL,
  `created_at` datetime NOT NULL,
  `updated_at` datetime NOT NULL,
  PRIMARY KEY (`id`)
) ENGINE=InnoDB DEFAULT CHARSET=utf8;
/*!40101 SET character_set_client = @saved_cs_client */;
DROP TABLE IF EXISTS `testimonials`;
/*!40101 SET @saved_cs_client     = @@character_set_client */;
/*!40101 SET character_set_client = utf8 */;
CREATE TABLE `testimonials` (
  `id` int(11) NOT NULL AUTO_INCREMENT,
  `grade` float DEFAULT NULL,
  `text` text,
  `author_id` varchar(255) DEFAULT NULL,
  `participation_id` int(11) DEFAULT NULL,
  `transaction_id` int(11) DEFAULT NULL,
  `created_at` datetime DEFAULT NULL,
  `updated_at` datetime DEFAULT NULL,
  `receiver_id` varchar(255) DEFAULT NULL,
  PRIMARY KEY (`id`),
  KEY `index_testimonials_on_author_id` (`author_id`) USING BTREE,
  KEY `index_testimonials_on_receiver_id` (`receiver_id`) USING BTREE,
  KEY `index_testimonials_on_transaction_id` (`transaction_id`) USING BTREE
) ENGINE=InnoDB DEFAULT CHARSET=utf8;
/*!40101 SET character_set_client = @saved_cs_client */;
DROP TABLE IF EXISTS `transaction_process_tokens`;
/*!40101 SET @saved_cs_client     = @@character_set_client */;
/*!40101 SET character_set_client = utf8 */;
CREATE TABLE `transaction_process_tokens` (
  `id` int(11) NOT NULL AUTO_INCREMENT,
  `process_token` binary(16) DEFAULT NULL,
  `community_id` int(11) NOT NULL,
  `transaction_id` int(11) NOT NULL,
  `op_completed` tinyint(1) NOT NULL DEFAULT '0',
  `op_name` varchar(64) COLLATE utf8_unicode_ci NOT NULL,
  `op_input` text COLLATE utf8_unicode_ci,
  `op_output` text COLLATE utf8_unicode_ci,
  `created_at` datetime NOT NULL,
  `updated_at` datetime NOT NULL,
  PRIMARY KEY (`id`),
  UNIQUE KEY `index_paypal_process_tokens_on_transaction` (`transaction_id`,`community_id`,`op_name`),
  UNIQUE KEY `index_transaction_process_tokens_on_process_token` (`process_token`)
) ENGINE=InnoDB DEFAULT CHARSET=utf8 COLLATE=utf8_unicode_ci;
/*!40101 SET character_set_client = @saved_cs_client */;
DROP TABLE IF EXISTS `transaction_processes`;
/*!40101 SET @saved_cs_client     = @@character_set_client */;
/*!40101 SET character_set_client = utf8 */;
CREATE TABLE `transaction_processes` (
  `id` int(11) NOT NULL AUTO_INCREMENT,
  `community_id` int(11) DEFAULT NULL,
  `process` varchar(32) NOT NULL,
  `author_is_seller` tinyint(1) DEFAULT NULL,
  `created_at` datetime NOT NULL,
  `updated_at` datetime NOT NULL,
  PRIMARY KEY (`id`),
  KEY `index_transaction_process_on_community_id` (`community_id`) USING BTREE
) ENGINE=InnoDB DEFAULT CHARSET=utf8;
/*!40101 SET character_set_client = @saved_cs_client */;
DROP TABLE IF EXISTS `transaction_transitions`;
/*!40101 SET @saved_cs_client     = @@character_set_client */;
/*!40101 SET character_set_client = utf8 */;
CREATE TABLE `transaction_transitions` (
  `id` int(11) NOT NULL AUTO_INCREMENT,
  `to_state` varchar(255) DEFAULT NULL,
  `metadata` text,
  `sort_key` int(11) DEFAULT '0',
  `transaction_id` int(11) DEFAULT NULL,
  `created_at` datetime DEFAULT NULL,
  `updated_at` datetime DEFAULT NULL,
  `most_recent` tinyint(1) DEFAULT NULL,
  PRIMARY KEY (`id`),
  UNIQUE KEY `index_transaction_transitions_on_sort_key_and_conversation_id` (`sort_key`,`transaction_id`) USING BTREE,
  KEY `index_transaction_transitions_on_conversation_id` (`transaction_id`) USING BTREE
) ENGINE=InnoDB DEFAULT CHARSET=utf8;
/*!40101 SET character_set_client = @saved_cs_client */;
DROP TABLE IF EXISTS `transactions`;
/*!40101 SET @saved_cs_client     = @@character_set_client */;
/*!40101 SET character_set_client = utf8 */;
CREATE TABLE `transactions` (
  `id` int(11) NOT NULL AUTO_INCREMENT,
  `starter_id` varchar(255) NOT NULL,
  `starter_uuid` binary(16) NOT NULL,
  `listing_id` int(11) NOT NULL,
  `listing_uuid` binary(16) NOT NULL,
  `conversation_id` int(11) DEFAULT NULL,
  `automatic_confirmation_after_days` int(11) NOT NULL,
  `community_id` int(11) NOT NULL,
  `community_uuid` binary(16) NOT NULL,
  `created_at` datetime NOT NULL,
  `updated_at` datetime NOT NULL,
  `starter_skipped_feedback` tinyint(1) DEFAULT '0',
  `author_skipped_feedback` tinyint(1) DEFAULT '0',
  `last_transition_at` datetime DEFAULT NULL,
  `current_state` varchar(255) DEFAULT NULL,
  `commission_from_seller` int(11) DEFAULT NULL,
  `minimum_commission_cents` int(11) DEFAULT '0',
  `minimum_commission_currency` varchar(255) DEFAULT NULL,
  `payment_gateway` varchar(255) NOT NULL DEFAULT 'none',
  `listing_quantity` int(11) DEFAULT '1',
  `listing_author_id` varchar(255) NOT NULL,
  `listing_author_uuid` binary(16) NOT NULL,
  `listing_title` varchar(255) DEFAULT NULL,
  `unit_type` varchar(32) DEFAULT NULL,
  `unit_price_cents` int(11) DEFAULT NULL,
  `unit_price_currency` varchar(8) DEFAULT NULL,
  `unit_tr_key` varchar(64) DEFAULT NULL,
  `unit_selector_tr_key` varchar(64) DEFAULT NULL,
  `payment_process` varchar(31) DEFAULT 'none',
  `delivery_method` varchar(31) DEFAULT 'none',
  `shipping_price_cents` int(11) DEFAULT NULL,
  `availability` varchar(32) DEFAULT 'none',
  `booking_uuid` binary(16) DEFAULT NULL,
  `deleted` tinyint(1) DEFAULT '0',
  PRIMARY KEY (`id`),
  KEY `index_transactions_on_listing_id` (`listing_id`) USING BTREE,
  KEY `index_transactions_on_conversation_id` (`conversation_id`) USING BTREE,
  KEY `index_transactions_on_community_id` (`community_id`) USING BTREE,
  KEY `index_transactions_on_last_transition_at` (`last_transition_at`) USING BTREE,
  KEY `transactions_on_cid_and_deleted` (`community_id`,`deleted`) USING BTREE,
  KEY `index_transactions_on_deleted` (`deleted`) USING BTREE,
  KEY `index_transactions_on_starter_id` (`starter_id`) USING BTREE,
  KEY `index_transactions_on_listing_author_id` (`listing_author_id`) USING BTREE
) ENGINE=InnoDB DEFAULT CHARSET=utf8;
/*!40101 SET character_set_client = @saved_cs_client */;
/*!40103 SET TIME_ZONE=@OLD_TIME_ZONE */;

/*!40101 SET SQL_MODE=@OLD_SQL_MODE */;
/*!40014 SET FOREIGN_KEY_CHECKS=@OLD_FOREIGN_KEY_CHECKS */;
/*!40014 SET UNIQUE_CHECKS=@OLD_UNIQUE_CHECKS */;
/*!40101 SET CHARACTER_SET_CLIENT=@OLD_CHARACTER_SET_CLIENT */;
/*!40101 SET CHARACTER_SET_RESULTS=@OLD_CHARACTER_SET_RESULTS */;
/*!40101 SET COLLATION_CONNECTION=@OLD_COLLATION_CONNECTION */;
/*!40111 SET SQL_NOTES=@OLD_SQL_NOTES */;

INSERT INTO `schema_migrations` (version) VALUES
('20080806070738'),
('20080807071903'),
('20080807080513'),
('20080808095031'),
('20080815075550'),
('20080818091109'),
('20080818092139'),
('20080821103835'),
('20080825064927'),
('20080825114546'),
('20080828104013'),
('20080828104239'),
('20080919122825'),
('20080925100643'),
('20080925100743'),
('20080925103547'),
('20080925103759'),
('20080925112423'),
('20080925114309'),
('20080929102121'),
('20081008115110'),
('20081009160751'),
('20081010114150'),
('20081024154431'),
('20081024182346'),
('20081024183444'),
('20081103092143'),
('20081104070403'),
('20081118145857'),
('20081121084337'),
('20081202140109'),
('20081205142238'),
('20081215145238'),
('20081216060503'),
('20090119114525'),
('20090218112317'),
('20090219094209'),
('20090225073742'),
('20090323121824'),
('20090330064443'),
('20090330070210'),
('20090330072036'),
('20090401181848'),
('20090401184511'),
('20090401185039'),
('20090402144456'),
('20090403093157'),
('20090406081353'),
('20090414142556'),
('20090415085812'),
('20090415130553'),
('20090415131023'),
('20090424093506'),
('20090424100145'),
('20090618112730'),
('20090629113838'),
('20090629131727'),
('20090701065350'),
('20090701110931'),
('20090713130351'),
('20090729124418'),
('20090730093917'),
('20090730094216'),
('20090731134028'),
('20090821075949'),
('20090904120242'),
('20090907155717'),
('20091006112446'),
('20091028095545'),
('20091028131201'),
('20091109161516'),
('20100322132547'),
('20100505110646'),
('20100707105549'),
('20100721120037'),
('20100721123825'),
('20100721124444'),
('20100726071811'),
('20100727102551'),
('20100727103659'),
('20100729112458'),
('20100729124210'),
('20100729141955'),
('20100729142416'),
('20100730120601'),
('20100730132825'),
('20100809090550'),
('20100809120502'),
('20100813161213'),
('20100817115816'),
('20100818102743'),
('20100819114104'),
('20100820122449'),
('20100902135234'),
('20100902142325'),
('20100908112841'),
('20100909105810'),
('20100909114132'),
('20100920075651'),
('20100921155612'),
('20100922081110'),
('20100922102321'),
('20100922122740'),
('20100923074241'),
('20100927150547'),
('20101007131610'),
('20101007131827'),
('20101013115208'),
('20101013124056'),
('20101026082126'),
('20101027103753'),
('20101028151541'),
('20101103154108'),
('20101103161641'),
('20101103163019'),
('20101109131431'),
('20101116105410'),
('20101124104905'),
('20101125150638'),
('20101126093026'),
('20101201105920'),
('20101201133429'),
('20101203115308'),
('20101203115634'),
('20101213152125'),
('20101216150725'),
('20101216151447'),
('20101216152952'),
('20110308172759'),
('20110308192757'),
('20110321103604'),
('20110322141439'),
('20110322151957'),
('20110325120932'),
('20110412075940'),
('20110414105702'),
('20110414124938'),
('20110421075758'),
('20110428134543'),
('20110529110417'),
('20110629135331'),
('20110704123058'),
('20110704144650'),
('20110707163036'),
('20110728110124'),
('20110808110217'),
('20110808161514'),
('20110817123457'),
('20110819111416'),
('20110819123636'),
('20110909072646'),
('20110912061834'),
('20110912064526'),
('20110912065222'),
('20110913080622'),
('20110914080549'),
('20110914115824'),
('20110915084232'),
('20110915101535'),
('20111111140246'),
('20111111154416'),
('20111111162432'),
('20111114122125'),
('20111114122315'),
('20111116144337'),
('20111116164728'),
('20111116182825'),
('20111123071116'),
('20111123071850'),
('20111124174508'),
('20111210165312'),
('20111210165854'),
('20111210170231'),
('20111211175403'),
('20111228153911'),
('20120104224115'),
('20120105162140'),
('20120113091548'),
('20120121091558'),
('20120206052931'),
('20120208145336'),
('20120210171827'),
('20120303113202'),
('20120303125412'),
('20120303152837'),
('20120303172713'),
('20120510094327'),
('20120510175152'),
('20120514001557'),
('20120514050302'),
('20120516204538'),
('20120518203511'),
('20120522162329'),
('20120522183329'),
('20120526021050'),
('20120614052244'),
('20120625211426'),
('20120628121713'),
('20120704072606'),
('20120705135703'),
('20120705140109'),
('20120710084323'),
('20120711140918'),
('20120718031225'),
('20120730024756'),
('20120907010347'),
('20120907023525'),
('20120908052908'),
('20120909143322'),
('20120929084903'),
('20120929091629'),
('20121023050946'),
('20121105115053'),
('20121203142830'),
('20121212145626'),
('20121214083430'),
('20121218125831'),
('20121220133808'),
('20121229224803'),
('20130103081705'),
('20130103125240'),
('20130103145816'),
('20130104071929'),
('20130104122958'),
('20130105153450'),
('20130107095027'),
('20130110222425'),
('20130123163722'),
('20130123164653'),
('20130124150000'),
('20130208085827'),
('20130212104852'),
('20130213150133'),
('20130213160145'),
('20130217121320'),
('20130218070405'),
('20130305095824'),
('20130306172327'),
('20130309142322'),
('20130317162509'),
('20130318083721'),
('20130318084043'),
('20130318085152'),
('20130319162158'),
('20130319163113'),
('20130320093549'),
('20130322171458'),
('20130323143126'),
('20130325143038'),
('20130325153817'),
('20130325161150'),
('20130325165508'),
('20130325174608'),
('20130325181741'),
('20130326160252'),
('20130328124654'),
('20130328155825'),
('20130329080756'),
('20130329081612'),
('20130331095134'),
('20130331144047'),
('20130331200801'),
('20130405114540'),
('20130418172231'),
('20130418173835'),
('20130423173017'),
('20130424180017'),
('20130424183653'),
('20130425140120'),
('20130514214222'),
('20130517133311'),
('20130520092054'),
('20130520092357'),
('20130520103753'),
('20130520125924'),
('20130520140756'),
('20130520172713'),
('20130521122031'),
('20130521124342'),
('20130521171401'),
('20130521225614'),
('20130531072349'),
('20130605074725'),
('20130607165451'),
('20130710084408'),
('20130718104939'),
('20130719093816'),
('20130719113330'),
('20130724065048'),
('20130724070139'),
('20130729081847'),
('20130807083847'),
('20130815072527'),
('20130815073546'),
('20130815075659'),
('20130815101112'),
('20130823110113'),
('20130902140027'),
('20130910133213'),
('20130917094727'),
('20130920121927'),
('20130925071631'),
('20130925081815'),
('20130926070322'),
('20130926121237'),
('20130930080143'),
('20131024081428'),
('20131028110133'),
('20131028154626'),
('20131028183014'),
('20131030130320'),
('20131031072301'),
('20131031093809'),
('20131101183938'),
('20131104090808'),
('20131107124835'),
('20131107125413'),
('20131108091824'),
('20131108113632'),
('20131108113650'),
('20131111140902'),
('20131112115307'),
('20131112115308'),
('20131112115435'),
('20131114112955'),
('20131119085439'),
('20131119085625'),
('20131122175753'),
('20131126113141'),
('20131126131750'),
('20131126134024'),
('20131126184439'),
('20131128074254'),
('20131128074910'),
('20131128094614'),
('20131128094758'),
('20131128094839'),
('20131128103251'),
('20131128143205'),
('20131129095727'),
('20131202140547'),
('20131203072124'),
('20131204091623'),
('20131204103910'),
('20131206163837'),
('20131209073416'),
('20131209133946'),
('20131210155502'),
('20131212065037'),
('20131214142413'),
('20131214143004'),
('20131214143005'),
('20131220084742'),
('20131220104804'),
('20131220104805'),
('20131227080454'),
('20131227081256'),
('20140102125702'),
('20140102141643'),
('20140102144755'),
('20140102145633'),
('20140102150134'),
('20140102153949'),
('20140103084331'),
('20140103131350'),
('20140106114557'),
('20140109091819'),
('20140109093432'),
('20140109143257'),
('20140109190928'),
('20140116131654'),
('20140123141906'),
('20140124095930'),
('20140124141214'),
('20140128094422'),
('20140128094642'),
('20140128095047'),
('20140129081030'),
('20140204082210'),
('20140205092212'),
('20140205101011'),
('20140205121010'),
('20140206103152'),
('20140207133412'),
('20140219160247'),
('20140219162023'),
('20140222080916'),
('20140223190922'),
('20140223202734'),
('20140223210213'),
('20140224150322'),
('20140224151953'),
('20140225143012'),
('20140226074348'),
('20140226074445'),
('20140226074710'),
('20140226074751'),
('20140226121423'),
('20140227102627'),
('20140228164206'),
('20140228164428'),
('20140228165024'),
('20140301074143'),
('20140303131213'),
('20140304135448'),
('20140306083247'),
('20140312145533'),
('20140312150455'),
('20140314132659'),
('20140318131351'),
('20140319182117'),
('20140324073247'),
('20140328124957'),
('20140328133415'),
('20140402070713'),
('20140402070714'),
('20140411121926'),
('20140415092507'),
('20140415093234'),
('20140417084647'),
('20140417085905'),
('20140417162548'),
('20140417235732'),
('20140422120515'),
('20140425080207'),
('20140425080603'),
('20140425080731'),
('20140425081001'),
('20140425111235'),
('20140428132517'),
('20140428134415'),
('20140507104933'),
('20140507105154'),
('20140509115747'),
('20140512062911'),
('20140516095154'),
('20140519102507'),
('20140519123344'),
('20140519132638'),
('20140519164823'),
('20140523082452'),
('20140526064017'),
('20140530105841'),
('20140530115044'),
('20140530115433'),
('20140604075725'),
('20140604135743'),
('20140610115132'),
('20140610115217'),
('20140611094552'),
('20140611094703'),
('20140612084036'),
('20140613132734'),
('20140623112935'),
('20140701081453'),
('20140701135724'),
('20140701140655'),
('20140703074142'),
('20140703075424'),
('20140710125950'),
('20140710131146'),
('20140711094414'),
('20140724084559'),
('20140724093459'),
('20140724123125'),
('20140805102757'),
('20140811133602'),
('20140811133603'),
('20140811133605'),
('20140811133606'),
('20140811144528'),
('20140812065415'),
('20140815055023'),
('20140815085018'),
('20140819054528'),
('20140819134039'),
('20140819134055'),
('20140820132249'),
('20140829075839'),
('20140829113807'),
('20140901082541'),
('20140901130206'),
('20140902095905'),
('20140903111344'),
('20140903112203'),
('20140903120109'),
('20140909074331'),
('20140912084032'),
('20140912115758'),
('20140925093828'),
('20140925095608'),
('20140925111706'),
('20140925112419'),
('20140929090537'),
('20140930064120'),
('20140930064130'),
('20140930064140'),
('20140930064150'),
('20140930064160'),
('20140930064170'),
('20140930064180'),
('20140930064185'),
('20140930064190'),
('20140930064200'),
('20140930074731'),
('20140930083026'),
('20141001065955'),
('20141001070716'),
('20141001113744'),
('20141003113756'),
('20141006100239'),
('20141006114330'),
('20141007144442'),
('20141009083833'),
('20141015062240'),
('20141015071419'),
('20141015080454'),
('20141015135248'),
('20141015135601'),
('20141015150328'),
('20141017080930'),
('20141020113323'),
('20141020225349'),
('20141022084419'),
('20141022190428'),
('20141023120743'),
('20141023141235'),
('20141023150700'),
('20141028080346'),
('20141028104522'),
('20141028104537'),
('20141029090632'),
('20141029121848'),
('20141029121945'),
('20141030140809'),
('20141102192640'),
('20141104213501'),
('20141111183125'),
('20141112131736'),
('20141113204444'),
('20141117165348'),
('20141203095726'),
('20141204084648'),
('20141205094929'),
('20141216132850'),
('20141216132851'),
('20141217152335'),
('20141218082446'),
('20141219205556'),
('20141222130455'),
('20150103143459'),
('20150107155205'),
('20150116125629'),
('20150121124432'),
('20150121130521'),
('20150128113129'),
('20150202112254'),
('20150204124735'),
('20150204124802'),
('20150205155400'),
('20150205155519'),
('20150206125017'),
('20150206151234'),
('20150212125111'),
('20150213091223'),
('20150213092629'),
('20150213094110'),
('20150224140913'),
('20150225081656'),
('20150225082144'),
('20150225122608'),
('20150226124214'),
('20150226130928'),
('20150226131628'),
('20150303134630'),
('20150303140556'),
('20150304074313'),
('20150304084451'),
('20150311073502'),
('20150311100232'),
('20150311111824'),
('20150311113118'),
('20150316084339'),
('20150316135852'),
('20150316140016'),
('20150316140637'),
('20150316151552'),
('20150316173800'),
('20150317080017'),
('20150317122824'),
('20150317142931'),
('20150319121616'),
('20150320091305'),
('20150320144657'),
('20150323085034'),
('20150323152147'),
('20150324072928'),
('20150324112018'),
('20150324112042'),
('20150324112053'),
('20150324112658'),
('20150324114726'),
('20150325164209'),
('20150327075649'),
('20150330072934'),
('20150330093441'),
('20150330094735'),
('20150331103317'),
('20150331105616'),
('20150331112417'),
('20150401071256'),
('20150401072129'),
('20150401140830'),
('20150402090934'),
('20150402111115'),
('20150403101215'),
('20150407123639'),
('20150407124816'),
('20150407130810'),
('20150407131139'),
('20150413104519'),
('20150413134627'),
('20150415092447'),
('20150416112541'),
('20150416134422'),
('20150420072530'),
('20150420083201'),
('20150426113955'),
('20150429155804'),
('20150507082447'),
('20150507084754'),
('20150507165715'),
('20150508141500'),
('20150512082544'),
('20150512083212'),
('20150512083411'),
('20150512083842'),
('20150518120830'),
('20150518123758'),
('20150519124846'),
('20150520104604'),
('20150520130243'),
('20150520131057'),
('20150527091815'),
('20150527133928'),
('20150528120338'),
('20150528120717'),
('20150608135024'),
('20150608140024'),
('20150608144130'),
('20150609084012'),
('20150612104320'),
('20150622080657'),
('20150630082932'),
('20150630122552'),
('20150729062045'),
('20150729062215'),
('20150731115141'),
('20150731115426'),
('20150731115742'),
('20150804113139'),
('20150804114651'),
('20150805084232'),
('20150806114405'),
('20150806114717'),
('20150807141947'),
('20150821131310'),
('20150821131616'),
('20150825120916'),
('20150825121715'),
('20150825122606'),
('20150828094836'),
('20150902090425'),
('20150902103231'),
('20151008090106'),
('20151008130725'),
('20151022180225'),
('20151022180242'),
('20151022183133'),
('20151102084029'),
('20151202062609'),
('20151204083028'),
('20151209102951'),
('20151215071150'),
('20151230071554'),
('20151230095128'),
('20151231083524'),
('20160119092239'),
('20160119092534'),
('20160120112839'),
('20160126134509'),
('20160126141249'),
('20160209172619'),
('20160209183917'),
('20160216084624'),
('20160223083004'),
('20160223084741'),
('20160229114242'),
('20160311070106'),
('20160322103154'),
('20160322103155'),
('20160322103156'),
('20160407103437'),
('20160407132641'),
('20160408061218'),
('20160408070000'),
('20160408070005'),
('20160420100304'),
('20160420200020'),
('20160420200030'),
('20160420200040'),
('20160420200050'),
('20160420200060'),
('20160420200065'),
('20160420200066'),
('20160420200080'),
('20160420200090'),
('20160420200100'),
('20160420200110'),
('20160422074608'),
('20160422075215'),
('20160422094212'),
('20160422094431'),
('20160422094536'),
('20160422114240'),
('20160422114747'),
('20160422123125'),
('20160422123211'),
('20160425144703'),
('20160427113446'),
('20160509111922'),
('20160511130006'),
('20160518060235'),
('20160608130531'),
('20160609070256'),
('20160609080700'),
('20160609081158'),
('20160614071055'),
('20160615145518'),
('20160627063918'),
('20160708084933'),
('20160728102918'),
('20160728130503'),
('20160816083020'),
('20160816083028'),
('20160816083349'),
('20160816083607'),
('20160816123633'),
('20160817130729'),
('20160817140558'),
('20160818090814'),
('20160818110351'),
('20160818111044'),
('20160818111724'),
('20160823073938'),
('20160823115429'),
('20160823120425'),
('20160823120704'),
('20160823120845'),
('20160831054404'),
('20160831054544'),
('20160831054909'),
('20160831054910'),
('20160902103712'),
('20160902104733'),
('20160907095103'),
('20160908091353'),
('20160913110411'),
('20160913112734'),
('20160914070509'),
('20160914071634'),
('20160914072428'),
('20160914072601'),
('20160920081409'),
('20160920102506'),
('20160920102507'),
('20160920103321'),
('20160921130544'),
('20160926111847'),
('20160928080048'),
('20160928080819'),
('20160929114326'),
('20160929124124'),
('20160930070122'),
('20161004141208'),
('20161006074506'),
('20161012132850'),
('20161018090313'),
('20161018090314'),
('20161018090517'),
('20161018093208'),
('20161018100657'),
('20161018105036'),
('20161018105521'),
('20161019125057'),
('20161023074355'),
('20161101104218'),
('20161101124317'),
('20161101124829'),
('20161102101418'),
('20161102101419'),
('20161102193340'),
('20161103063652'),
('20161107092030'),
('20161107105050'),
('20161107112025'),
('20161107131859'),
('20161107132513'),
('20161107141257'),
('20161109094513'),
('20170216134444'),
('20170220123526'),
('20170309104456'),
('20170313201104'),
('20170314075755'),
('20170613153959'),
('20170613153960'),
('20170613153961'),
('20170613153965'),
('20170626065542'),
('20170629113013'),
('20170630085303'),
('20170703123959'),
('20170704120024'),
('20170704121638'),
('20170705132856'),
('20170706020608'),
('20170707053914'),
('20170707053915'),
('20170707104010'),
('20170707130931'),
('20170710081759'),
('20170711064018'),
('20170728065012'),
('20170801125553'),
('20170814125622'),
('20170817035830'),
('20171023070523'),
('20171107063241'),
<<<<<<< HEAD
('20171117062422'),
('20171128122539');
=======
('20171129152027');

>>>>>>> 1de55ef8
<|MERGE_RESOLUTION|>--- conflicted
+++ resolved
@@ -561,21 +561,13 @@
 CREATE TABLE `invitation_unsubscribes` (
   `id` bigint(20) NOT NULL AUTO_INCREMENT,
   `community_id` int(11) DEFAULT NULL,
-<<<<<<< HEAD
   `email` varchar(255) COLLATE utf8_unicode_ci DEFAULT NULL,
-=======
-  `email` varchar(255) DEFAULT NULL,
->>>>>>> 1de55ef8
   `created_at` datetime NOT NULL,
   `updated_at` datetime NOT NULL,
   PRIMARY KEY (`id`),
   KEY `index_invitation_unsubscribes_on_community_id` (`community_id`),
   KEY `index_invitation_unsubscribes_on_email` (`email`)
-<<<<<<< HEAD
 ) ENGINE=InnoDB DEFAULT CHARSET=utf8 COLLATE=utf8_unicode_ci;
-=======
-) ENGINE=InnoDB DEFAULT CHARSET=utf8;
->>>>>>> 1de55ef8
 /*!40101 SET character_set_client = @saved_cs_client */;
 DROP TABLE IF EXISTS `invitations`;
 /*!40101 SET @saved_cs_client     = @@character_set_client */;
@@ -705,22 +697,13 @@
   `id` bigint(20) NOT NULL AUTO_INCREMENT,
   `listing_id` int(11) DEFAULT NULL,
   `week_day` int(11) DEFAULT NULL,
-<<<<<<< HEAD
   `from` varchar(255) COLLATE utf8_unicode_ci DEFAULT NULL,
   `till` varchar(255) COLLATE utf8_unicode_ci DEFAULT NULL,
-=======
-  `from` varchar(255) DEFAULT NULL,
-  `till` varchar(255) DEFAULT NULL,
->>>>>>> 1de55ef8
   `created_at` datetime NOT NULL,
   `updated_at` datetime NOT NULL,
   PRIMARY KEY (`id`),
   KEY `index_listing_working_time_slots_on_listing_id` (`listing_id`)
-<<<<<<< HEAD
 ) ENGINE=InnoDB DEFAULT CHARSET=utf8 COLLATE=utf8_unicode_ci;
-=======
-) ENGINE=InnoDB DEFAULT CHARSET=utf8;
->>>>>>> 1de55ef8
 /*!40101 SET character_set_client = @saved_cs_client */;
 DROP TABLE IF EXISTS `listings`;
 /*!40101 SET @saved_cs_client     = @@character_set_client */;
@@ -2252,10 +2235,6 @@
 ('20170817035830'),
 ('20171023070523'),
 ('20171107063241'),
-<<<<<<< HEAD
 ('20171117062422'),
-('20171128122539');
-=======
-('20171129152027');
-
->>>>>>> 1de55ef8
+('20171128122539'),
+('20171129152027');