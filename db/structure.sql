--- conflicted
+++ resolved
@@ -1880,11 +1880,8 @@
 
 INSERT INTO schema_migrations (version) VALUES ('20140701140655');
 
-<<<<<<< HEAD
-=======
 INSERT INTO schema_migrations (version) VALUES ('20140701081453');
 
->>>>>>> e694f3df
 INSERT INTO schema_migrations (version) VALUES ('20140703074142');
 
 INSERT INTO schema_migrations (version) VALUES ('20140703075424');