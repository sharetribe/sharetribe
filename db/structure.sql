
/*!40101 SET @OLD_CHARACTER_SET_CLIENT=@@CHARACTER_SET_CLIENT */;
/*!40101 SET @OLD_CHARACTER_SET_RESULTS=@@CHARACTER_SET_RESULTS */;
/*!40101 SET @OLD_COLLATION_CONNECTION=@@COLLATION_CONNECTION */;
/*!40101 SET NAMES utf8 */;
/*!40103 SET @OLD_TIME_ZONE=@@TIME_ZONE */;
/*!40103 SET TIME_ZONE='+00:00' */;
/*!40014 SET @OLD_UNIQUE_CHECKS=@@UNIQUE_CHECKS, UNIQUE_CHECKS=0 */;
/*!40014 SET @OLD_FOREIGN_KEY_CHECKS=@@FOREIGN_KEY_CHECKS, FOREIGN_KEY_CHECKS=0 */;
/*!40101 SET @OLD_SQL_MODE=@@SQL_MODE, SQL_MODE='NO_AUTO_VALUE_ON_ZERO' */;
/*!40111 SET @OLD_SQL_NOTES=@@SQL_NOTES, SQL_NOTES=0 */;
DROP TABLE IF EXISTS `active_sessions`;
/*!40101 SET @saved_cs_client     = @@character_set_client */;
/*!40101 SET character_set_client = utf8 */;
CREATE TABLE `active_sessions` (
  `id` binary(16) NOT NULL,
  `person_id` varchar(22) COLLATE utf8_unicode_ci NOT NULL,
  `community_id` int(11) NOT NULL,
  `refreshed_at` datetime NOT NULL,
  `created_at` datetime NOT NULL,
  `updated_at` datetime NOT NULL,
  PRIMARY KEY (`id`),
  KEY `index_active_sessions_on_person_id` (`person_id`),
  KEY `index_active_sessions_on_community_id` (`community_id`),
  KEY `index_active_sessions_on_refreshed_at` (`refreshed_at`)
) ENGINE=InnoDB DEFAULT CHARSET=utf8 COLLATE=utf8_unicode_ci;
/*!40101 SET character_set_client = @saved_cs_client */;
DROP TABLE IF EXISTS `ar_internal_metadata`;
/*!40101 SET @saved_cs_client     = @@character_set_client */;
/*!40101 SET character_set_client = utf8 */;
CREATE TABLE `ar_internal_metadata` (
  `key` varchar(255) COLLATE utf8_unicode_ci NOT NULL,
  `value` varchar(255) COLLATE utf8_unicode_ci DEFAULT NULL,
  `created_at` datetime NOT NULL,
  `updated_at` datetime NOT NULL,
  PRIMARY KEY (`key`)
) ENGINE=InnoDB DEFAULT CHARSET=utf8 COLLATE=utf8_unicode_ci;
/*!40101 SET character_set_client = @saved_cs_client */;
DROP TABLE IF EXISTS `auth_tokens`;
/*!40101 SET @saved_cs_client     = @@character_set_client */;
/*!40101 SET character_set_client = utf8 */;
CREATE TABLE `auth_tokens` (
  `id` int(11) NOT NULL AUTO_INCREMENT,
  `token` varchar(255) DEFAULT NULL,
  `token_type` varchar(255) DEFAULT 'unsubscribe',
  `person_id` varchar(255) DEFAULT NULL,
  `expires_at` datetime DEFAULT NULL,
  `usages_left` int(11) DEFAULT NULL,
  `last_use_attempt` datetime DEFAULT NULL,
  `created_at` datetime NOT NULL,
  `updated_at` datetime NOT NULL,
  PRIMARY KEY (`id`),
  UNIQUE KEY `index_auth_tokens_on_token` (`token`) USING BTREE
) ENGINE=InnoDB DEFAULT CHARSET=utf8;
/*!40101 SET character_set_client = @saved_cs_client */;
DROP TABLE IF EXISTS `billing_agreements`;
/*!40101 SET @saved_cs_client     = @@character_set_client */;
/*!40101 SET character_set_client = utf8 */;
CREATE TABLE `billing_agreements` (
  `id` int(11) NOT NULL AUTO_INCREMENT,
  `paypal_account_id` int(11) NOT NULL,
  `billing_agreement_id` varchar(255) DEFAULT NULL,
  `created_at` datetime NOT NULL,
  `updated_at` datetime NOT NULL,
  `paypal_username_to` varchar(255) NOT NULL,
  `request_token` varchar(255) NOT NULL,
  PRIMARY KEY (`id`),
  KEY `index_billing_agreements_on_paypal_account_id` (`paypal_account_id`) USING BTREE
) ENGINE=InnoDB DEFAULT CHARSET=utf8;
/*!40101 SET character_set_client = @saved_cs_client */;
DROP TABLE IF EXISTS `bookings`;
/*!40101 SET @saved_cs_client     = @@character_set_client */;
/*!40101 SET character_set_client = utf8 */;
CREATE TABLE `bookings` (
  `id` int(11) NOT NULL AUTO_INCREMENT,
  `transaction_id` int(11) DEFAULT NULL,
  `start_on` date DEFAULT NULL,
  `end_on` date DEFAULT NULL,
  `created_at` datetime NOT NULL,
  `updated_at` datetime NOT NULL,
  `start_time` datetime DEFAULT NULL,
  `end_time` datetime DEFAULT NULL,
  `per_hour` tinyint(1) DEFAULT '0',
  PRIMARY KEY (`id`),
  KEY `index_bookings_on_transaction_id` (`transaction_id`) USING BTREE,
  KEY `index_bookings_on_per_hour` (`per_hour`),
  KEY `index_bookings_on_start_time` (`start_time`),
  KEY `index_bookings_on_end_time` (`end_time`)
) ENGINE=InnoDB DEFAULT CHARSET=utf8;
/*!40101 SET character_set_client = @saved_cs_client */;
DROP TABLE IF EXISTS `categories`;
/*!40101 SET @saved_cs_client     = @@character_set_client */;
/*!40101 SET character_set_client = utf8 */;
CREATE TABLE `categories` (
  `id` int(11) NOT NULL AUTO_INCREMENT,
  `parent_id` int(11) DEFAULT NULL,
  `icon` varchar(255) DEFAULT NULL,
  `created_at` datetime NOT NULL,
  `updated_at` datetime NOT NULL,
  `community_id` int(11) DEFAULT NULL,
  `sort_priority` int(11) DEFAULT NULL,
  `url` varchar(255) DEFAULT NULL,
  PRIMARY KEY (`id`),
  KEY `index_categories_on_community_id` (`community_id`) USING BTREE,
  KEY `index_categories_on_parent_id` (`parent_id`) USING BTREE,
  KEY `index_categories_on_url` (`url`) USING BTREE
) ENGINE=InnoDB DEFAULT CHARSET=utf8;
/*!40101 SET character_set_client = @saved_cs_client */;
DROP TABLE IF EXISTS `category_custom_fields`;
/*!40101 SET @saved_cs_client     = @@character_set_client */;
/*!40101 SET character_set_client = utf8 */;
CREATE TABLE `category_custom_fields` (
  `id` int(11) NOT NULL AUTO_INCREMENT,
  `category_id` int(11) DEFAULT NULL,
  `custom_field_id` int(11) DEFAULT NULL,
  `created_at` datetime NOT NULL,
  `updated_at` datetime NOT NULL,
  PRIMARY KEY (`id`),
  KEY `index_category_custom_fields_on_category_id_and_custom_field_id` (`category_id`,`custom_field_id`) USING BTREE,
  KEY `index_category_custom_fields_on_custom_field_id` (`custom_field_id`) USING BTREE
) ENGINE=InnoDB DEFAULT CHARSET=utf8;
/*!40101 SET character_set_client = @saved_cs_client */;
DROP TABLE IF EXISTS `category_listing_shapes`;
/*!40101 SET @saved_cs_client     = @@character_set_client */;
/*!40101 SET character_set_client = utf8 */;
CREATE TABLE `category_listing_shapes` (
  `category_id` int(11) NOT NULL,
  `listing_shape_id` int(11) NOT NULL,
  UNIQUE KEY `unique_listing_shape_category_joins` (`listing_shape_id`,`category_id`) USING BTREE,
  KEY `index_category_listing_shapes_on_category_id` (`category_id`) USING BTREE
) ENGINE=InnoDB DEFAULT CHARSET=utf8;
/*!40101 SET character_set_client = @saved_cs_client */;
DROP TABLE IF EXISTS `category_translations`;
/*!40101 SET @saved_cs_client     = @@character_set_client */;
/*!40101 SET character_set_client = utf8 */;
CREATE TABLE `category_translations` (
  `id` int(11) NOT NULL AUTO_INCREMENT,
  `category_id` int(11) DEFAULT NULL,
  `locale` varchar(255) DEFAULT NULL,
  `name` varchar(255) DEFAULT NULL,
  `created_at` datetime NOT NULL,
  `updated_at` datetime NOT NULL,
  `description` varchar(255) DEFAULT NULL,
  PRIMARY KEY (`id`),
  KEY `category_id_with_locale` (`category_id`,`locale`) USING BTREE,
  KEY `index_category_translations_on_category_id` (`category_id`) USING BTREE
) ENGINE=InnoDB DEFAULT CHARSET=utf8;
/*!40101 SET character_set_client = @saved_cs_client */;
DROP TABLE IF EXISTS `checkout_accounts`;
/*!40101 SET @saved_cs_client     = @@character_set_client */;
/*!40101 SET character_set_client = utf8 */;
CREATE TABLE `checkout_accounts` (
  `id` int(11) NOT NULL AUTO_INCREMENT,
  `company_id_or_personal_id` varchar(255) DEFAULT NULL,
  `merchant_id` varchar(255) NOT NULL,
  `merchant_key` varchar(255) NOT NULL,
  `person_id` varchar(255) NOT NULL,
  `created_at` datetime NOT NULL,
  `updated_at` datetime NOT NULL,
  PRIMARY KEY (`id`)
) ENGINE=InnoDB DEFAULT CHARSET=utf8;
/*!40101 SET character_set_client = @saved_cs_client */;
DROP TABLE IF EXISTS `comments`;
/*!40101 SET @saved_cs_client     = @@character_set_client */;
/*!40101 SET character_set_client = utf8 */;
CREATE TABLE `comments` (
  `id` int(11) NOT NULL AUTO_INCREMENT,
  `author_id` varchar(255) DEFAULT NULL,
  `listing_id` int(11) DEFAULT NULL,
  `content` text,
  `created_at` datetime DEFAULT NULL,
  `updated_at` datetime DEFAULT NULL,
  `community_id` int(11) DEFAULT NULL,
  PRIMARY KEY (`id`),
  KEY `index_comments_on_listing_id` (`listing_id`) USING BTREE
) ENGINE=InnoDB DEFAULT CHARSET=utf8;
/*!40101 SET character_set_client = @saved_cs_client */;
DROP TABLE IF EXISTS `communities`;
/*!40101 SET @saved_cs_client     = @@character_set_client */;
/*!40101 SET character_set_client = utf8 */;
CREATE TABLE `communities` (
  `id` int(11) NOT NULL AUTO_INCREMENT,
  `uuid` binary(16) NOT NULL,
  `ident` varchar(255) DEFAULT NULL,
  `domain` varchar(255) DEFAULT NULL,
  `use_domain` tinyint(1) NOT NULL DEFAULT '0',
  `created_at` datetime DEFAULT NULL,
  `updated_at` datetime DEFAULT NULL,
  `settings` text,
  `consent` varchar(255) DEFAULT NULL,
  `transaction_agreement_in_use` tinyint(1) DEFAULT '0',
  `email_admins_about_new_members` tinyint(1) DEFAULT '0',
  `use_fb_like` tinyint(1) DEFAULT '0',
  `real_name_required` tinyint(1) DEFAULT '1',
  `automatic_newsletters` tinyint(1) DEFAULT '1',
  `join_with_invite_only` tinyint(1) DEFAULT '0',
  `allowed_emails` mediumtext,
  `users_can_invite_new_users` tinyint(1) DEFAULT '1',
  `private` tinyint(1) DEFAULT '0',
  `label` varchar(255) DEFAULT NULL,
  `show_date_in_listings_list` tinyint(1) DEFAULT '0',
  `all_users_can_add_news` tinyint(1) DEFAULT '1',
  `custom_frontpage_sidebar` tinyint(1) DEFAULT '0',
  `event_feed_enabled` tinyint(1) DEFAULT '1',
  `slogan` varchar(255) DEFAULT NULL,
  `description` text,
  `country` varchar(255) DEFAULT NULL,
  `members_count` int(11) DEFAULT '0',
  `user_limit` int(11) DEFAULT NULL,
  `monthly_price_in_euros` float DEFAULT NULL,
  `logo_file_name` varchar(255) DEFAULT NULL,
  `logo_content_type` varchar(255) DEFAULT NULL,
  `logo_file_size` int(11) DEFAULT NULL,
  `logo_updated_at` datetime DEFAULT NULL,
  `cover_photo_file_name` varchar(255) DEFAULT NULL,
  `cover_photo_content_type` varchar(255) DEFAULT NULL,
  `cover_photo_file_size` int(11) DEFAULT NULL,
  `cover_photo_updated_at` datetime DEFAULT NULL,
  `small_cover_photo_file_name` varchar(255) DEFAULT NULL,
  `small_cover_photo_content_type` varchar(255) DEFAULT NULL,
  `small_cover_photo_file_size` int(11) DEFAULT NULL,
  `small_cover_photo_updated_at` datetime DEFAULT NULL,
  `custom_color1` varchar(255) DEFAULT NULL,
  `custom_color2` varchar(255) DEFAULT NULL,
  `slogan_color` varchar(6) DEFAULT NULL,
  `description_color` varchar(6) DEFAULT NULL,
  `stylesheet_url` varchar(255) DEFAULT NULL,
  `stylesheet_needs_recompile` tinyint(1) DEFAULT '0',
  `service_logo_style` varchar(255) DEFAULT 'full-logo',
  `currency` varchar(3) NOT NULL,
  `facebook_connect_enabled` tinyint(1) DEFAULT '1',
  `minimum_price_cents` int(11) DEFAULT NULL,
  `hide_expiration_date` tinyint(1) DEFAULT '1',
  `facebook_connect_id` varchar(255) DEFAULT NULL,
  `facebook_connect_secret` varchar(255) DEFAULT NULL,
  `google_analytics_key` varchar(255) DEFAULT NULL,
  `google_maps_key` varchar(64) DEFAULT NULL,
  `name_display_type` varchar(255) DEFAULT 'first_name_with_initial',
  `twitter_handle` varchar(255) DEFAULT NULL,
  `use_community_location_as_default` tinyint(1) DEFAULT '0',
  `preproduction_stylesheet_url` varchar(255) DEFAULT NULL,
  `show_category_in_listing_list` tinyint(1) DEFAULT '0',
  `default_browse_view` varchar(255) DEFAULT 'grid',
  `wide_logo_file_name` varchar(255) DEFAULT NULL,
  `wide_logo_content_type` varchar(255) DEFAULT NULL,
  `wide_logo_file_size` int(11) DEFAULT NULL,
  `wide_logo_updated_at` datetime DEFAULT NULL,
  `listing_comments_in_use` tinyint(1) DEFAULT '0',
  `show_listing_publishing_date` tinyint(1) DEFAULT '0',
  `require_verification_to_post_listings` tinyint(1) DEFAULT '0',
  `show_price_filter` tinyint(1) DEFAULT '0',
  `price_filter_min` int(11) DEFAULT '0',
  `price_filter_max` int(11) DEFAULT '100000',
  `automatic_confirmation_after_days` int(11) DEFAULT '14',
  `favicon_file_name` varchar(255) DEFAULT NULL,
  `favicon_content_type` varchar(255) DEFAULT NULL,
  `favicon_file_size` int(11) DEFAULT NULL,
  `favicon_updated_at` datetime DEFAULT NULL,
  `default_min_days_between_community_updates` int(11) DEFAULT '7',
  `listing_location_required` tinyint(1) DEFAULT '0',
  `custom_head_script` text,
  `follow_in_use` tinyint(1) NOT NULL DEFAULT '1',
  `logo_processing` tinyint(1) DEFAULT NULL,
  `wide_logo_processing` tinyint(1) DEFAULT NULL,
  `cover_photo_processing` tinyint(1) DEFAULT NULL,
  `small_cover_photo_processing` tinyint(1) DEFAULT NULL,
  `favicon_processing` tinyint(1) DEFAULT NULL,
  `deleted` tinyint(1) DEFAULT NULL,
  PRIMARY KEY (`id`),
  UNIQUE KEY `index_communities_on_uuid` (`uuid`),
  KEY `index_communities_on_domain` (`domain`) USING BTREE,
  KEY `index_communities_on_ident` (`ident`) USING BTREE
) ENGINE=InnoDB DEFAULT CHARSET=utf8;
/*!40101 SET character_set_client = @saved_cs_client */;
DROP TABLE IF EXISTS `community_customizations`;
/*!40101 SET @saved_cs_client     = @@character_set_client */;
/*!40101 SET character_set_client = utf8 */;
CREATE TABLE `community_customizations` (
  `id` int(11) NOT NULL AUTO_INCREMENT,
  `community_id` int(11) DEFAULT NULL,
  `locale` varchar(255) DEFAULT NULL,
  `name` varchar(255) DEFAULT NULL,
  `slogan` varchar(255) DEFAULT NULL,
  `description` text,
  `created_at` datetime NOT NULL,
  `updated_at` datetime NOT NULL,
  `blank_slate` text,
  `welcome_email_content` text,
  `how_to_use_page_content` mediumtext,
  `about_page_content` mediumtext,
  `terms_page_content` mediumtext,
  `privacy_page_content` mediumtext,
  `signup_info_content` text,
  `private_community_homepage_content` mediumtext,
  `verification_to_post_listings_info_content` mediumtext,
  `search_placeholder` varchar(255) DEFAULT NULL,
  `transaction_agreement_label` varchar(255) DEFAULT NULL,
  `transaction_agreement_content` mediumtext,
  PRIMARY KEY (`id`),
  KEY `index_community_customizations_on_community_id` (`community_id`) USING BTREE
) ENGINE=InnoDB DEFAULT CHARSET=utf8;
/*!40101 SET character_set_client = @saved_cs_client */;
DROP TABLE IF EXISTS `community_memberships`;
/*!40101 SET @saved_cs_client     = @@character_set_client */;
/*!40101 SET character_set_client = utf8 */;
CREATE TABLE `community_memberships` (
  `id` int(11) NOT NULL AUTO_INCREMENT,
  `person_id` varchar(255) NOT NULL,
  `community_id` int(11) NOT NULL,
  `admin` tinyint(1) DEFAULT '0',
  `created_at` datetime DEFAULT NULL,
  `updated_at` datetime DEFAULT NULL,
  `consent` varchar(255) DEFAULT NULL,
  `invitation_id` int(11) DEFAULT NULL,
  `last_page_load_date` datetime DEFAULT NULL,
  `status` varchar(255) NOT NULL DEFAULT 'accepted',
  `can_post_listings` tinyint(1) DEFAULT '0',
  PRIMARY KEY (`id`),
  UNIQUE KEY `index_community_memberships_on_person_id` (`person_id`) USING BTREE,
  KEY `index_community_memberships_on_community_id` (`community_id`) USING BTREE
) ENGINE=InnoDB DEFAULT CHARSET=utf8;
/*!40101 SET character_set_client = @saved_cs_client */;
DROP TABLE IF EXISTS `community_translations`;
/*!40101 SET @saved_cs_client     = @@character_set_client */;
/*!40101 SET character_set_client = utf8 */;
CREATE TABLE `community_translations` (
  `id` int(11) NOT NULL AUTO_INCREMENT,
  `community_id` int(11) NOT NULL,
  `locale` varchar(16) NOT NULL,
  `translation_key` varchar(255) NOT NULL,
  `translation` text,
  `created_at` datetime NOT NULL,
  `updated_at` datetime NOT NULL,
  PRIMARY KEY (`id`),
  KEY `index_community_translations_on_community_id` (`community_id`) USING BTREE
) ENGINE=InnoDB DEFAULT CHARSET=utf8;
/*!40101 SET character_set_client = @saved_cs_client */;
DROP TABLE IF EXISTS `contact_requests`;
/*!40101 SET @saved_cs_client     = @@character_set_client */;
/*!40101 SET character_set_client = utf8 */;
CREATE TABLE `contact_requests` (
  `id` int(11) NOT NULL AUTO_INCREMENT,
  `email` varchar(255) DEFAULT NULL,
  `created_at` datetime DEFAULT NULL,
  `updated_at` datetime DEFAULT NULL,
  `country` varchar(255) DEFAULT NULL,
  `plan_type` varchar(255) DEFAULT NULL,
  `marketplace_type` varchar(255) DEFAULT NULL,
  PRIMARY KEY (`id`)
) ENGINE=InnoDB DEFAULT CHARSET=utf8;
/*!40101 SET character_set_client = @saved_cs_client */;
DROP TABLE IF EXISTS `conversations`;
/*!40101 SET @saved_cs_client     = @@character_set_client */;
/*!40101 SET character_set_client = utf8 */;
CREATE TABLE `conversations` (
  `id` int(11) NOT NULL AUTO_INCREMENT,
  `title` varchar(255) DEFAULT NULL,
  `listing_id` int(11) DEFAULT NULL,
  `created_at` datetime DEFAULT NULL,
  `updated_at` datetime DEFAULT NULL,
  `last_message_at` datetime DEFAULT NULL,
  `community_id` int(11) DEFAULT NULL,
  `starting_page` varchar(255) DEFAULT NULL,
  PRIMARY KEY (`id`),
  KEY `index_conversations_on_community_id` (`community_id`) USING BTREE,
  KEY `index_conversations_on_last_message_at` (`last_message_at`) USING BTREE,
  KEY `index_conversations_on_listing_id` (`listing_id`) USING BTREE,
  KEY `index_conversations_on_starting_page` (`starting_page`)
) ENGINE=InnoDB DEFAULT CHARSET=utf8;
/*!40101 SET character_set_client = @saved_cs_client */;
DROP TABLE IF EXISTS `custom_field_names`;
/*!40101 SET @saved_cs_client     = @@character_set_client */;
/*!40101 SET character_set_client = utf8 */;
CREATE TABLE `custom_field_names` (
  `id` int(11) NOT NULL AUTO_INCREMENT,
  `value` varchar(255) DEFAULT NULL,
  `locale` varchar(255) DEFAULT NULL,
  `custom_field_id` varchar(255) DEFAULT NULL,
  `created_at` datetime NOT NULL,
  `updated_at` datetime NOT NULL,
  PRIMARY KEY (`id`),
  KEY `locale_index` (`custom_field_id`,`locale`) USING BTREE,
  KEY `index_custom_field_names_on_custom_field_id` (`custom_field_id`) USING BTREE
) ENGINE=InnoDB DEFAULT CHARSET=utf8;
/*!40101 SET character_set_client = @saved_cs_client */;
DROP TABLE IF EXISTS `custom_field_option_selections`;
/*!40101 SET @saved_cs_client     = @@character_set_client */;
/*!40101 SET character_set_client = utf8 */;
CREATE TABLE `custom_field_option_selections` (
  `id` int(11) NOT NULL AUTO_INCREMENT,
  `custom_field_value_id` int(11) DEFAULT NULL,
  `custom_field_option_id` int(11) DEFAULT NULL,
  `listing_id` int(11) DEFAULT NULL,
  `created_at` datetime NOT NULL,
  `updated_at` datetime NOT NULL,
  PRIMARY KEY (`id`),
  KEY `index_custom_field_option_selections_on_custom_field_option_id` (`custom_field_option_id`) USING BTREE,
  KEY `index_selected_options_on_custom_field_value_id` (`custom_field_value_id`) USING BTREE
) ENGINE=InnoDB DEFAULT CHARSET=utf8;
/*!40101 SET character_set_client = @saved_cs_client */;
DROP TABLE IF EXISTS `custom_field_option_titles`;
/*!40101 SET @saved_cs_client     = @@character_set_client */;
/*!40101 SET character_set_client = utf8 */;
CREATE TABLE `custom_field_option_titles` (
  `id` int(11) NOT NULL AUTO_INCREMENT,
  `value` varchar(255) DEFAULT NULL,
  `locale` varchar(255) DEFAULT NULL,
  `custom_field_option_id` int(11) DEFAULT NULL,
  `created_at` datetime NOT NULL,
  `updated_at` datetime NOT NULL,
  PRIMARY KEY (`id`),
  KEY `locale_index` (`custom_field_option_id`,`locale`) USING BTREE,
  KEY `index_custom_field_option_titles_on_custom_field_option_id` (`custom_field_option_id`) USING BTREE
) ENGINE=InnoDB DEFAULT CHARSET=utf8;
/*!40101 SET character_set_client = @saved_cs_client */;
DROP TABLE IF EXISTS `custom_field_options`;
/*!40101 SET @saved_cs_client     = @@character_set_client */;
/*!40101 SET character_set_client = utf8 */;
CREATE TABLE `custom_field_options` (
  `id` int(11) NOT NULL AUTO_INCREMENT,
  `custom_field_id` int(11) DEFAULT NULL,
  `sort_priority` int(11) DEFAULT NULL,
  `created_at` datetime NOT NULL,
  `updated_at` datetime NOT NULL,
  PRIMARY KEY (`id`),
  KEY `index_custom_field_options_on_custom_field_id` (`custom_field_id`) USING BTREE
) ENGINE=InnoDB DEFAULT CHARSET=utf8;
/*!40101 SET character_set_client = @saved_cs_client */;
DROP TABLE IF EXISTS `custom_field_values`;
/*!40101 SET @saved_cs_client     = @@character_set_client */;
/*!40101 SET character_set_client = utf8 */;
CREATE TABLE `custom_field_values` (
  `id` int(11) NOT NULL AUTO_INCREMENT,
  `custom_field_id` int(11) DEFAULT NULL,
  `listing_id` int(11) DEFAULT NULL,
  `text_value` text,
  `numeric_value` float DEFAULT NULL,
  `date_value` datetime DEFAULT NULL,
  `created_at` datetime NOT NULL,
  `updated_at` datetime NOT NULL,
  `type` varchar(255) DEFAULT NULL,
  `delta` tinyint(1) NOT NULL DEFAULT '1',
  PRIMARY KEY (`id`),
  KEY `index_custom_field_values_on_listing_id` (`listing_id`) USING BTREE,
  KEY `index_custom_field_values_on_type` (`type`) USING BTREE
) ENGINE=InnoDB DEFAULT CHARSET=utf8;
/*!40101 SET character_set_client = @saved_cs_client */;
DROP TABLE IF EXISTS `custom_fields`;
/*!40101 SET @saved_cs_client     = @@character_set_client */;
/*!40101 SET character_set_client = utf8 */;
CREATE TABLE `custom_fields` (
  `id` int(11) NOT NULL AUTO_INCREMENT,
  `type` varchar(255) DEFAULT NULL,
  `sort_priority` int(11) DEFAULT NULL,
  `search_filter` tinyint(1) NOT NULL DEFAULT '1',
  `created_at` datetime NOT NULL,
  `updated_at` datetime NOT NULL,
  `community_id` int(11) DEFAULT NULL,
  `required` tinyint(1) DEFAULT '1',
  `min` float DEFAULT NULL,
  `max` float DEFAULT NULL,
  `allow_decimals` tinyint(1) DEFAULT '0',
  PRIMARY KEY (`id`),
  KEY `index_custom_fields_on_community_id` (`community_id`) USING BTREE,
  KEY `index_custom_fields_on_search_filter` (`search_filter`) USING BTREE
) ENGINE=InnoDB DEFAULT CHARSET=utf8;
/*!40101 SET character_set_client = @saved_cs_client */;
DROP TABLE IF EXISTS `delayed_jobs`;
/*!40101 SET @saved_cs_client     = @@character_set_client */;
/*!40101 SET character_set_client = utf8 */;
CREATE TABLE `delayed_jobs` (
  `id` int(11) NOT NULL AUTO_INCREMENT,
  `priority` int(11) DEFAULT '0',
  `attempts` int(11) DEFAULT '0',
  `handler` text,
  `last_error` text,
  `run_at` datetime DEFAULT NULL,
  `locked_at` datetime DEFAULT NULL,
  `failed_at` datetime DEFAULT NULL,
  `locked_by` varchar(255) DEFAULT NULL,
  `created_at` datetime DEFAULT NULL,
  `updated_at` datetime DEFAULT NULL,
  `queue` varchar(255) DEFAULT NULL,
  PRIMARY KEY (`id`),
  KEY `index_delayed_jobs_on_attempts_and_run_at_and_priority` (`attempts`,`run_at`,`priority`) USING BTREE,
  KEY `index_delayed_jobs_on_locked_created` (`locked_at`,`created_at`) USING BTREE,
  KEY `delayed_jobs_priority` (`priority`,`run_at`) USING BTREE
) ENGINE=InnoDB DEFAULT CHARSET=utf8;
/*!40101 SET character_set_client = @saved_cs_client */;
DROP TABLE IF EXISTS `emails`;
/*!40101 SET @saved_cs_client     = @@character_set_client */;
/*!40101 SET character_set_client = utf8 */;
CREATE TABLE `emails` (
  `id` int(11) NOT NULL AUTO_INCREMENT,
  `person_id` varchar(255) DEFAULT NULL,
  `community_id` int(11) NOT NULL,
  `address` varchar(255) NOT NULL,
  `confirmed_at` datetime DEFAULT NULL,
  `confirmation_sent_at` datetime DEFAULT NULL,
  `confirmation_token` varchar(255) DEFAULT NULL,
  `created_at` datetime DEFAULT NULL,
  `updated_at` datetime DEFAULT NULL,
  `send_notifications` tinyint(1) DEFAULT NULL,
  PRIMARY KEY (`id`),
  UNIQUE KEY `index_emails_on_address_and_community_id` (`address`,`community_id`) USING BTREE,
  KEY `index_emails_on_person_id` (`person_id`) USING BTREE,
  KEY `index_emails_on_address` (`address`) USING BTREE,
  KEY `index_emails_on_community_id` (`community_id`) USING BTREE,
  KEY `index_emails_on_confirmation_token` (`confirmation_token`) USING BTREE
) ENGINE=InnoDB DEFAULT CHARSET=utf8;
/*!40101 SET character_set_client = @saved_cs_client */;
DROP TABLE IF EXISTS `feature_flags`;
/*!40101 SET @saved_cs_client     = @@character_set_client */;
/*!40101 SET character_set_client = utf8 */;
CREATE TABLE `feature_flags` (
  `id` int(11) NOT NULL AUTO_INCREMENT,
  `community_id` int(11) NOT NULL,
  `person_id` varchar(255) DEFAULT NULL,
  `feature` varchar(255) NOT NULL,
  `enabled` tinyint(1) NOT NULL DEFAULT '1',
  `created_at` datetime NOT NULL,
  `updated_at` datetime NOT NULL,
  PRIMARY KEY (`id`),
  KEY `index_feature_flags_on_community_id_and_person_id` (`community_id`,`person_id`) USING BTREE
) ENGINE=InnoDB DEFAULT CHARSET=utf8;
/*!40101 SET character_set_client = @saved_cs_client */;
DROP TABLE IF EXISTS `feedbacks`;
/*!40101 SET @saved_cs_client     = @@character_set_client */;
/*!40101 SET character_set_client = utf8 */;
CREATE TABLE `feedbacks` (
  `id` int(11) NOT NULL AUTO_INCREMENT,
  `content` text,
  `author_id` varchar(255) DEFAULT NULL,
  `url` varchar(2048) DEFAULT NULL,
  `created_at` datetime DEFAULT NULL,
  `updated_at` datetime DEFAULT NULL,
  `is_handled` int(11) DEFAULT '0',
  `email` varchar(255) DEFAULT NULL,
  `community_id` int(11) DEFAULT NULL,
  PRIMARY KEY (`id`)
) ENGINE=InnoDB DEFAULT CHARSET=utf8;
/*!40101 SET character_set_client = @saved_cs_client */;
DROP TABLE IF EXISTS `follower_relationships`;
/*!40101 SET @saved_cs_client     = @@character_set_client */;
/*!40101 SET character_set_client = utf8 */;
CREATE TABLE `follower_relationships` (
  `id` int(11) NOT NULL AUTO_INCREMENT,
  `person_id` varchar(255) NOT NULL,
  `follower_id` varchar(255) NOT NULL,
  `created_at` datetime NOT NULL,
  `updated_at` datetime NOT NULL,
  PRIMARY KEY (`id`),
  UNIQUE KEY `index_follower_relationships_on_person_id_and_follower_id` (`person_id`,`follower_id`) USING BTREE,
  KEY `index_follower_relationships_on_follower_id` (`follower_id`) USING BTREE,
  KEY `index_follower_relationships_on_person_id` (`person_id`) USING BTREE
) ENGINE=InnoDB DEFAULT CHARSET=utf8;
/*!40101 SET character_set_client = @saved_cs_client */;
DROP TABLE IF EXISTS `invitation_unsubscribes`;
/*!40101 SET @saved_cs_client     = @@character_set_client */;
/*!40101 SET character_set_client = utf8 */;
CREATE TABLE `invitation_unsubscribes` (
  `id` bigint(20) NOT NULL AUTO_INCREMENT,
  `community_id` int(11) DEFAULT NULL,
  `email` varchar(255) DEFAULT NULL,
  `created_at` datetime NOT NULL,
  `updated_at` datetime NOT NULL,
  PRIMARY KEY (`id`),
  KEY `index_invitation_unsubscribes_on_community_id` (`community_id`),
  KEY `index_invitation_unsubscribes_on_email` (`email`)
) ENGINE=InnoDB DEFAULT CHARSET=utf8;
/*!40101 SET character_set_client = @saved_cs_client */;
DROP TABLE IF EXISTS `invitations`;
/*!40101 SET @saved_cs_client     = @@character_set_client */;
/*!40101 SET character_set_client = utf8 */;
CREATE TABLE `invitations` (
  `id` int(11) NOT NULL AUTO_INCREMENT,
  `code` varchar(255) DEFAULT NULL,
  `community_id` int(11) DEFAULT NULL,
  `usages_left` int(11) DEFAULT NULL,
  `valid_until` datetime DEFAULT NULL,
  `information` varchar(255) DEFAULT NULL,
  `created_at` datetime DEFAULT NULL,
  `updated_at` datetime DEFAULT NULL,
  `inviter_id` varchar(255) DEFAULT NULL,
  `message` text,
  `email` varchar(255) DEFAULT NULL,
  PRIMARY KEY (`id`),
  KEY `index_invitations_on_code` (`code`) USING BTREE,
  KEY `index_invitations_on_inviter_id` (`inviter_id`) USING BTREE
) ENGINE=InnoDB DEFAULT CHARSET=utf8;
/*!40101 SET character_set_client = @saved_cs_client */;
DROP TABLE IF EXISTS `landing_page_versions`;
/*!40101 SET @saved_cs_client     = @@character_set_client */;
/*!40101 SET character_set_client = utf8 */;
CREATE TABLE `landing_page_versions` (
  `id` int(11) NOT NULL AUTO_INCREMENT,
  `community_id` int(11) NOT NULL,
  `version` int(11) NOT NULL,
  `released` datetime DEFAULT NULL,
  `content` mediumtext NOT NULL,
  `created_at` datetime DEFAULT NULL,
  `updated_at` datetime DEFAULT NULL,
  PRIMARY KEY (`id`),
  UNIQUE KEY `index_landing_page_versions_on_community_id_and_version` (`community_id`,`version`) USING BTREE
) ENGINE=InnoDB DEFAULT CHARSET=utf8;
/*!40101 SET character_set_client = @saved_cs_client */;
DROP TABLE IF EXISTS `landing_pages`;
/*!40101 SET @saved_cs_client     = @@character_set_client */;
/*!40101 SET character_set_client = utf8 */;
CREATE TABLE `landing_pages` (
  `id` int(11) NOT NULL AUTO_INCREMENT,
  `community_id` int(11) NOT NULL,
  `enabled` tinyint(1) NOT NULL DEFAULT '0',
  `released_version` int(11) DEFAULT NULL,
  `updated_at` datetime DEFAULT NULL,
  PRIMARY KEY (`id`),
  UNIQUE KEY `index_landing_pages_on_community_id` (`community_id`) USING BTREE
) ENGINE=InnoDB DEFAULT CHARSET=utf8;
/*!40101 SET character_set_client = @saved_cs_client */;
DROP TABLE IF EXISTS `listing_followers`;
/*!40101 SET @saved_cs_client     = @@character_set_client */;
/*!40101 SET character_set_client = utf8 */;
CREATE TABLE `listing_followers` (
  `person_id` varchar(255) DEFAULT NULL,
  `listing_id` int(11) DEFAULT NULL,
  KEY `index_listing_followers_on_listing_id` (`listing_id`) USING BTREE,
  KEY `index_listing_followers_on_person_id` (`person_id`) USING BTREE
) ENGINE=InnoDB DEFAULT CHARSET=utf8;
/*!40101 SET character_set_client = @saved_cs_client */;
DROP TABLE IF EXISTS `listing_images`;
/*!40101 SET @saved_cs_client     = @@character_set_client */;
/*!40101 SET character_set_client = utf8 */;
CREATE TABLE `listing_images` (
  `id` int(11) NOT NULL AUTO_INCREMENT,
  `listing_id` int(11) DEFAULT NULL,
  `created_at` datetime DEFAULT NULL,
  `updated_at` datetime DEFAULT NULL,
  `image_file_name` varchar(255) DEFAULT NULL,
  `image_content_type` varchar(255) DEFAULT NULL,
  `image_file_size` int(11) DEFAULT NULL,
  `image_updated_at` datetime DEFAULT NULL,
  `image_processing` tinyint(1) DEFAULT NULL,
  `image_downloaded` tinyint(1) DEFAULT '0',
  `error` varchar(255) DEFAULT NULL,
  `width` int(11) DEFAULT NULL,
  `height` int(11) DEFAULT NULL,
  `author_id` varchar(255) DEFAULT NULL,
  `position` int(11) DEFAULT '0',
  PRIMARY KEY (`id`),
  KEY `index_listing_images_on_listing_id` (`listing_id`) USING BTREE
) ENGINE=InnoDB DEFAULT CHARSET=utf8;
/*!40101 SET character_set_client = @saved_cs_client */;
DROP TABLE IF EXISTS `listing_shapes`;
/*!40101 SET @saved_cs_client     = @@character_set_client */;
/*!40101 SET character_set_client = utf8 */;
CREATE TABLE `listing_shapes` (
  `id` int(11) NOT NULL AUTO_INCREMENT,
  `community_id` int(11) NOT NULL,
  `transaction_process_id` int(11) NOT NULL,
  `price_enabled` tinyint(1) NOT NULL,
  `shipping_enabled` tinyint(1) NOT NULL,
  `availability` varchar(32) DEFAULT 'none',
  `name` varchar(255) NOT NULL,
  `name_tr_key` varchar(255) NOT NULL,
  `action_button_tr_key` varchar(255) NOT NULL,
  `sort_priority` int(11) NOT NULL DEFAULT '0',
  `created_at` datetime NOT NULL,
  `updated_at` datetime NOT NULL,
  `deleted` tinyint(1) DEFAULT '0',
  PRIMARY KEY (`id`),
  KEY `multicol_index` (`community_id`,`deleted`,`sort_priority`) USING BTREE,
  KEY `index_listing_shapes_on_community_id` (`community_id`) USING BTREE,
  KEY `index_listing_shapes_on_name` (`name`) USING BTREE
) ENGINE=InnoDB DEFAULT CHARSET=utf8;
/*!40101 SET character_set_client = @saved_cs_client */;
DROP TABLE IF EXISTS `listing_units`;
/*!40101 SET @saved_cs_client     = @@character_set_client */;
/*!40101 SET character_set_client = utf8 */;
CREATE TABLE `listing_units` (
  `id` int(11) NOT NULL AUTO_INCREMENT,
  `unit_type` varchar(32) NOT NULL,
  `quantity_selector` varchar(32) NOT NULL,
  `kind` varchar(32) NOT NULL,
  `name_tr_key` varchar(64) DEFAULT NULL,
  `selector_tr_key` varchar(64) DEFAULT NULL,
  `listing_shape_id` int(11) DEFAULT NULL,
  `created_at` datetime NOT NULL,
  `updated_at` datetime NOT NULL,
  PRIMARY KEY (`id`),
  KEY `index_listing_units_on_listing_shape_id` (`listing_shape_id`) USING BTREE
) ENGINE=InnoDB DEFAULT CHARSET=utf8;
/*!40101 SET character_set_client = @saved_cs_client */;
DROP TABLE IF EXISTS `listing_working_time_slots`;
/*!40101 SET @saved_cs_client     = @@character_set_client */;
/*!40101 SET character_set_client = utf8 */;
CREATE TABLE `listing_working_time_slots` (
  `id` bigint(20) NOT NULL AUTO_INCREMENT,
  `listing_id` int(11) DEFAULT NULL,
  `week_day` int(11) DEFAULT NULL,
<<<<<<< HEAD
  `from` varchar(255) DEFAULT NULL,
  `till` varchar(255) DEFAULT NULL,
=======
  `from` varchar(255) COLLATE utf8_unicode_ci DEFAULT NULL,
  `till` varchar(255) COLLATE utf8_unicode_ci DEFAULT NULL,
>>>>>>> 7e28c3d2
  `created_at` datetime NOT NULL,
  `updated_at` datetime NOT NULL,
  PRIMARY KEY (`id`),
  KEY `index_listing_working_time_slots_on_listing_id` (`listing_id`)
<<<<<<< HEAD
) ENGINE=InnoDB DEFAULT CHARSET=utf8;
=======
) ENGINE=InnoDB DEFAULT CHARSET=utf8 COLLATE=utf8_unicode_ci;
>>>>>>> 7e28c3d2
/*!40101 SET character_set_client = @saved_cs_client */;
DROP TABLE IF EXISTS `listings`;
/*!40101 SET @saved_cs_client     = @@character_set_client */;
/*!40101 SET character_set_client = utf8 */;
CREATE TABLE `listings` (
  `id` int(11) NOT NULL AUTO_INCREMENT,
  `uuid` binary(16) NOT NULL,
  `community_id` int(11) NOT NULL,
  `author_id` varchar(255) DEFAULT NULL,
  `category_old` varchar(255) DEFAULT NULL,
  `title` varchar(255) DEFAULT NULL,
  `times_viewed` int(11) DEFAULT '0',
  `language` varchar(255) DEFAULT NULL,
  `created_at` datetime DEFAULT NULL,
  `updates_email_at` datetime DEFAULT NULL,
  `updated_at` datetime DEFAULT NULL,
  `last_modified` datetime DEFAULT NULL,
  `sort_date` datetime DEFAULT NULL,
  `listing_type_old` varchar(255) DEFAULT NULL,
  `description` text,
  `origin` varchar(255) DEFAULT NULL,
  `destination` varchar(255) DEFAULT NULL,
  `valid_until` datetime DEFAULT NULL,
  `delta` tinyint(1) NOT NULL DEFAULT '1',
  `open` tinyint(1) DEFAULT '1',
  `share_type_old` varchar(255) DEFAULT NULL,
  `privacy` varchar(255) DEFAULT 'private',
  `comments_count` int(11) DEFAULT '0',
  `subcategory_old` varchar(255) DEFAULT NULL,
  `old_category_id` int(11) DEFAULT NULL,
  `category_id` int(11) DEFAULT NULL,
  `share_type_id` int(11) DEFAULT NULL,
  `listing_shape_id` int(11) DEFAULT NULL,
  `transaction_process_id` int(11) DEFAULT NULL,
  `shape_name_tr_key` varchar(255) DEFAULT NULL,
  `action_button_tr_key` varchar(255) DEFAULT NULL,
  `price_cents` int(11) DEFAULT NULL,
  `currency` varchar(255) DEFAULT NULL,
  `quantity` varchar(255) DEFAULT NULL,
  `unit_type` varchar(32) DEFAULT NULL,
  `quantity_selector` varchar(32) DEFAULT NULL,
  `unit_tr_key` varchar(64) DEFAULT NULL,
  `unit_selector_tr_key` varchar(64) DEFAULT NULL,
  `deleted` tinyint(1) DEFAULT '0',
  `require_shipping_address` tinyint(1) DEFAULT '0',
  `pickup_enabled` tinyint(1) DEFAULT '0',
  `shipping_price_cents` int(11) DEFAULT NULL,
  `shipping_price_additional_cents` int(11) DEFAULT NULL,
  `availability` varchar(32) DEFAULT 'none',
  PRIMARY KEY (`id`),
  UNIQUE KEY `index_listings_on_uuid` (`uuid`),
  KEY `index_listings_on_new_category_id` (`category_id`) USING BTREE,
  KEY `person_listings` (`community_id`,`author_id`) USING BTREE,
  KEY `homepage_query` (`community_id`,`open`,`sort_date`,`deleted`) USING BTREE,
  KEY `updates_email_listings` (`community_id`,`open`,`updates_email_at`) USING BTREE,
  KEY `homepage_query_valid_until` (`community_id`,`open`,`valid_until`,`sort_date`,`deleted`) USING BTREE,
  KEY `index_listings_on_community_id` (`community_id`) USING BTREE,
  KEY `index_listings_on_listing_shape_id` (`listing_shape_id`) USING BTREE,
  KEY `index_listings_on_category_id` (`old_category_id`) USING BTREE,
  KEY `index_listings_on_open` (`open`) USING BTREE
) ENGINE=InnoDB DEFAULT CHARSET=utf8;
/*!40101 SET character_set_client = @saved_cs_client */;
DROP TABLE IF EXISTS `locations`;
/*!40101 SET @saved_cs_client     = @@character_set_client */;
/*!40101 SET character_set_client = utf8 */;
CREATE TABLE `locations` (
  `id` int(11) NOT NULL AUTO_INCREMENT,
  `latitude` float DEFAULT NULL,
  `longitude` float DEFAULT NULL,
  `address` varchar(255) DEFAULT NULL,
  `google_address` varchar(255) DEFAULT NULL,
  `created_at` datetime DEFAULT NULL,
  `updated_at` datetime DEFAULT NULL,
  `listing_id` int(11) DEFAULT NULL,
  `person_id` varchar(255) DEFAULT NULL,
  `location_type` varchar(255) DEFAULT NULL,
  `community_id` int(11) DEFAULT NULL,
  PRIMARY KEY (`id`),
  KEY `index_locations_on_community_id` (`community_id`) USING BTREE,
  KEY `index_locations_on_listing_id` (`listing_id`) USING BTREE,
  KEY `index_locations_on_person_id` (`person_id`) USING BTREE
) ENGINE=InnoDB DEFAULT CHARSET=utf8;
/*!40101 SET character_set_client = @saved_cs_client */;
DROP TABLE IF EXISTS `marketplace_configurations`;
/*!40101 SET @saved_cs_client     = @@character_set_client */;
/*!40101 SET character_set_client = utf8 */;
CREATE TABLE `marketplace_configurations` (
  `id` int(11) NOT NULL AUTO_INCREMENT,
  `community_id` int(11) NOT NULL,
  `main_search` varchar(255) NOT NULL DEFAULT 'keyword',
  `distance_unit` varchar(255) NOT NULL DEFAULT 'metric',
  `limit_priority_links` int(11) DEFAULT NULL,
  `created_at` datetime NOT NULL,
  `updated_at` datetime NOT NULL,
  `limit_search_distance` tinyint(1) NOT NULL DEFAULT '1',
  PRIMARY KEY (`id`),
  KEY `index_marketplace_configurations_on_community_id` (`community_id`) USING BTREE
) ENGINE=InnoDB DEFAULT CHARSET=utf8;
/*!40101 SET character_set_client = @saved_cs_client */;
DROP TABLE IF EXISTS `marketplace_plans`;
/*!40101 SET @saved_cs_client     = @@character_set_client */;
/*!40101 SET character_set_client = utf8 */;
CREATE TABLE `marketplace_plans` (
  `id` int(11) NOT NULL AUTO_INCREMENT,
  `community_id` int(11) NOT NULL,
  `status` varchar(22) DEFAULT NULL,
  `features` text,
  `member_limit` int(11) DEFAULT NULL,
  `expires_at` datetime DEFAULT NULL,
  `created_at` datetime NOT NULL,
  `updated_at` datetime NOT NULL,
  PRIMARY KEY (`id`),
  KEY `index_marketplace_plans_on_community_id` (`community_id`) USING BTREE,
  KEY `index_marketplace_plans_on_created_at` (`created_at`) USING BTREE
) ENGINE=InnoDB DEFAULT CHARSET=utf8;
/*!40101 SET character_set_client = @saved_cs_client */;
DROP TABLE IF EXISTS `marketplace_sender_emails`;
/*!40101 SET @saved_cs_client     = @@character_set_client */;
/*!40101 SET character_set_client = utf8 */;
CREATE TABLE `marketplace_sender_emails` (
  `id` int(11) NOT NULL AUTO_INCREMENT,
  `community_id` int(11) NOT NULL,
  `name` varchar(255) DEFAULT NULL,
  `email` varchar(255) NOT NULL,
  `verification_status` varchar(32) NOT NULL,
  `verification_requested_at` datetime DEFAULT NULL,
  `created_at` datetime NOT NULL,
  `updated_at` datetime NOT NULL,
  PRIMARY KEY (`id`),
  KEY `index_marketplace_sender_emails_on_community_id` (`community_id`) USING BTREE
) ENGINE=InnoDB DEFAULT CHARSET=utf8;
/*!40101 SET character_set_client = @saved_cs_client */;
DROP TABLE IF EXISTS `marketplace_setup_steps`;
/*!40101 SET @saved_cs_client     = @@character_set_client */;
/*!40101 SET character_set_client = utf8 */;
CREATE TABLE `marketplace_setup_steps` (
  `id` int(11) NOT NULL AUTO_INCREMENT,
  `community_id` int(11) NOT NULL,
  `slogan_and_description` tinyint(1) NOT NULL DEFAULT '0',
  `cover_photo` tinyint(1) NOT NULL DEFAULT '0',
  `filter` tinyint(1) NOT NULL DEFAULT '0',
  `paypal` tinyint(1) NOT NULL DEFAULT '0',
  `listing` tinyint(1) NOT NULL DEFAULT '0',
  `invitation` tinyint(1) NOT NULL DEFAULT '0',
  `stripe` tinyint(1) DEFAULT '0',
  `payment` tinyint(1) DEFAULT '0',
  PRIMARY KEY (`id`),
  UNIQUE KEY `index_marketplace_setup_steps_on_community_id` (`community_id`) USING BTREE
) ENGINE=InnoDB DEFAULT CHARSET=utf8;
/*!40101 SET character_set_client = @saved_cs_client */;
DROP TABLE IF EXISTS `marketplace_trials`;
/*!40101 SET @saved_cs_client     = @@character_set_client */;
/*!40101 SET character_set_client = utf8 */;
CREATE TABLE `marketplace_trials` (
  `id` int(11) NOT NULL AUTO_INCREMENT,
  `community_id` int(11) NOT NULL,
  `expires_at` datetime DEFAULT NULL,
  `created_at` datetime NOT NULL,
  `updated_at` datetime NOT NULL,
  PRIMARY KEY (`id`),
  KEY `index_marketplace_trials_on_community_id` (`community_id`) USING BTREE,
  KEY `index_marketplace_trials_on_created_at` (`created_at`) USING BTREE
) ENGINE=InnoDB DEFAULT CHARSET=utf8;
/*!40101 SET character_set_client = @saved_cs_client */;
DROP TABLE IF EXISTS `menu_link_translations`;
/*!40101 SET @saved_cs_client     = @@character_set_client */;
/*!40101 SET character_set_client = utf8 */;
CREATE TABLE `menu_link_translations` (
  `id` int(11) NOT NULL AUTO_INCREMENT,
  `menu_link_id` int(11) DEFAULT NULL,
  `locale` varchar(255) DEFAULT NULL,
  `url` varchar(255) DEFAULT NULL,
  `title` varchar(255) DEFAULT NULL,
  `created_at` datetime NOT NULL,
  `updated_at` datetime NOT NULL,
  PRIMARY KEY (`id`),
  KEY `index_menu_link_translations_on_menu_link_id` (`menu_link_id`) USING BTREE
) ENGINE=InnoDB DEFAULT CHARSET=utf8;
/*!40101 SET character_set_client = @saved_cs_client */;
DROP TABLE IF EXISTS `menu_links`;
/*!40101 SET @saved_cs_client     = @@character_set_client */;
/*!40101 SET character_set_client = utf8 */;
CREATE TABLE `menu_links` (
  `id` int(11) NOT NULL AUTO_INCREMENT,
  `community_id` int(11) DEFAULT NULL,
  `created_at` datetime NOT NULL,
  `updated_at` datetime NOT NULL,
  `sort_priority` int(11) DEFAULT '0',
  PRIMARY KEY (`id`),
  KEY `index_menu_links_on_community_and_sort` (`community_id`,`sort_priority`) USING BTREE
) ENGINE=InnoDB DEFAULT CHARSET=utf8;
/*!40101 SET character_set_client = @saved_cs_client */;
DROP TABLE IF EXISTS `mercury_images`;
/*!40101 SET @saved_cs_client     = @@character_set_client */;
/*!40101 SET character_set_client = utf8 */;
CREATE TABLE `mercury_images` (
  `id` int(11) NOT NULL AUTO_INCREMENT,
  `image_file_name` varchar(255) DEFAULT NULL,
  `image_content_type` varchar(255) DEFAULT NULL,
  `image_file_size` int(11) DEFAULT NULL,
  `image_updated_at` datetime DEFAULT NULL,
  `created_at` datetime NOT NULL,
  `updated_at` datetime NOT NULL,
  PRIMARY KEY (`id`)
) ENGINE=InnoDB DEFAULT CHARSET=utf8;
/*!40101 SET character_set_client = @saved_cs_client */;
DROP TABLE IF EXISTS `messages`;
/*!40101 SET @saved_cs_client     = @@character_set_client */;
/*!40101 SET character_set_client = utf8 */;
CREATE TABLE `messages` (
  `id` int(11) NOT NULL AUTO_INCREMENT,
  `sender_id` varchar(255) DEFAULT NULL,
  `content` text,
  `created_at` datetime DEFAULT NULL,
  `updated_at` datetime DEFAULT NULL,
  `conversation_id` int(11) DEFAULT NULL,
  PRIMARY KEY (`id`),
  KEY `index_messages_on_conversation_id` (`conversation_id`) USING BTREE
) ENGINE=InnoDB DEFAULT CHARSET=utf8;
/*!40101 SET character_set_client = @saved_cs_client */;
DROP TABLE IF EXISTS `order_permissions`;
/*!40101 SET @saved_cs_client     = @@character_set_client */;
/*!40101 SET character_set_client = utf8 */;
CREATE TABLE `order_permissions` (
  `id` int(11) NOT NULL AUTO_INCREMENT,
  `paypal_account_id` int(11) NOT NULL,
  `created_at` datetime NOT NULL,
  `updated_at` datetime NOT NULL,
  `request_token` varchar(255) DEFAULT NULL,
  `paypal_username_to` varchar(255) NOT NULL,
  `scope` varchar(255) DEFAULT NULL,
  `verification_code` varchar(255) DEFAULT NULL,
  `onboarding_id` varchar(36) DEFAULT NULL,
  `permissions_granted` tinyint(1) DEFAULT NULL,
  PRIMARY KEY (`id`),
  KEY `index_order_permissions_on_paypal_account_id` (`paypal_account_id`) USING BTREE
) ENGINE=InnoDB DEFAULT CHARSET=utf8;
/*!40101 SET character_set_client = @saved_cs_client */;
DROP TABLE IF EXISTS `participations`;
/*!40101 SET @saved_cs_client     = @@character_set_client */;
/*!40101 SET character_set_client = utf8 */;
CREATE TABLE `participations` (
  `id` int(11) NOT NULL AUTO_INCREMENT,
  `person_id` varchar(255) DEFAULT NULL,
  `conversation_id` int(11) DEFAULT NULL,
  `is_read` tinyint(1) DEFAULT '0',
  `is_starter` tinyint(1) DEFAULT '0',
  `created_at` datetime DEFAULT NULL,
  `updated_at` datetime DEFAULT NULL,
  `last_sent_at` datetime DEFAULT NULL,
  `last_received_at` datetime DEFAULT NULL,
  `feedback_skipped` tinyint(1) DEFAULT '0',
  PRIMARY KEY (`id`),
  KEY `index_participations_on_conversation_id` (`conversation_id`) USING BTREE,
  KEY `index_participations_on_person_id` (`person_id`) USING BTREE
) ENGINE=InnoDB DEFAULT CHARSET=utf8;
/*!40101 SET character_set_client = @saved_cs_client */;
DROP TABLE IF EXISTS `payment_settings`;
/*!40101 SET @saved_cs_client     = @@character_set_client */;
/*!40101 SET character_set_client = utf8 */;
CREATE TABLE `payment_settings` (
  `id` int(11) NOT NULL AUTO_INCREMENT,
  `active` tinyint(1) NOT NULL,
  `community_id` int(11) NOT NULL,
  `payment_gateway` varchar(64) DEFAULT NULL,
  `payment_process` varchar(64) DEFAULT NULL,
  `commission_from_seller` int(11) DEFAULT NULL,
  `minimum_price_cents` int(11) DEFAULT NULL,
  `minimum_price_currency` varchar(3) DEFAULT NULL,
  `minimum_transaction_fee_cents` int(11) DEFAULT NULL,
  `minimum_transaction_fee_currency` varchar(3) DEFAULT NULL,
  `confirmation_after_days` int(11) NOT NULL,
  `created_at` datetime NOT NULL,
  `updated_at` datetime NOT NULL,
  `api_client_id` varchar(255) DEFAULT NULL,
  `api_private_key` varchar(255) DEFAULT NULL,
  `api_publishable_key` varchar(255) DEFAULT NULL,
  `api_verified` tinyint(1) DEFAULT NULL,
  `api_visible_private_key` varchar(255) DEFAULT NULL,
  `api_country` varchar(255) DEFAULT NULL,
  PRIMARY KEY (`id`),
  KEY `index_payment_settings_on_community_id` (`community_id`) USING BTREE
) ENGINE=InnoDB DEFAULT CHARSET=utf8;
/*!40101 SET character_set_client = @saved_cs_client */;
DROP TABLE IF EXISTS `paypal_accounts`;
/*!40101 SET @saved_cs_client     = @@character_set_client */;
/*!40101 SET character_set_client = utf8 */;
CREATE TABLE `paypal_accounts` (
  `id` int(11) NOT NULL AUTO_INCREMENT,
  `person_id` varchar(255) DEFAULT NULL,
  `community_id` int(11) DEFAULT NULL,
  `email` varchar(255) DEFAULT NULL,
  `payer_id` varchar(255) DEFAULT NULL,
  `created_at` datetime NOT NULL,
  `updated_at` datetime NOT NULL,
  `active` tinyint(1) DEFAULT '0',
  PRIMARY KEY (`id`),
  KEY `index_paypal_accounts_on_community_id` (`community_id`) USING BTREE,
  KEY `index_paypal_accounts_on_payer_id` (`payer_id`) USING BTREE,
  KEY `index_paypal_accounts_on_person_id` (`person_id`) USING BTREE
) ENGINE=InnoDB DEFAULT CHARSET=utf8;
/*!40101 SET character_set_client = @saved_cs_client */;
DROP TABLE IF EXISTS `paypal_ipn_messages`;
/*!40101 SET @saved_cs_client     = @@character_set_client */;
/*!40101 SET character_set_client = utf8 */;
CREATE TABLE `paypal_ipn_messages` (
  `id` int(11) NOT NULL AUTO_INCREMENT,
  `body` text,
  `status` varchar(64) DEFAULT NULL,
  `created_at` datetime NOT NULL,
  `updated_at` datetime NOT NULL,
  PRIMARY KEY (`id`)
) ENGINE=InnoDB DEFAULT CHARSET=utf8;
/*!40101 SET character_set_client = @saved_cs_client */;
DROP TABLE IF EXISTS `paypal_payments`;
/*!40101 SET @saved_cs_client     = @@character_set_client */;
/*!40101 SET character_set_client = utf8 */;
CREATE TABLE `paypal_payments` (
  `id` int(11) NOT NULL AUTO_INCREMENT,
  `community_id` int(11) NOT NULL,
  `transaction_id` int(11) NOT NULL,
  `payer_id` varchar(64) NOT NULL,
  `receiver_id` varchar(64) NOT NULL,
  `merchant_id` varchar(255) NOT NULL,
  `order_id` varchar(64) DEFAULT NULL,
  `order_date` datetime DEFAULT NULL,
  `currency` varchar(8) NOT NULL,
  `order_total_cents` int(11) DEFAULT NULL,
  `authorization_id` varchar(64) DEFAULT NULL,
  `authorization_date` datetime DEFAULT NULL,
  `authorization_expires_date` datetime DEFAULT NULL,
  `authorization_total_cents` int(11) DEFAULT NULL,
  `payment_id` varchar(64) DEFAULT NULL,
  `payment_date` datetime DEFAULT NULL,
  `payment_total_cents` int(11) DEFAULT NULL,
  `fee_total_cents` int(11) DEFAULT NULL,
  `payment_status` varchar(64) NOT NULL,
  `pending_reason` varchar(64) DEFAULT NULL,
  `created_at` datetime NOT NULL,
  `updated_at` datetime NOT NULL,
  `commission_payment_id` varchar(64) DEFAULT NULL,
  `commission_payment_date` datetime DEFAULT NULL,
  `commission_status` varchar(64) NOT NULL DEFAULT 'not_charged',
  `commission_pending_reason` varchar(64) DEFAULT NULL,
  `commission_total_cents` int(11) DEFAULT NULL,
  `commission_fee_total_cents` int(11) DEFAULT NULL,
  PRIMARY KEY (`id`),
  UNIQUE KEY `index_paypal_payments_on_transaction_id` (`transaction_id`) USING BTREE,
  UNIQUE KEY `index_paypal_payments_on_authorization_id` (`authorization_id`) USING BTREE,
  UNIQUE KEY `index_paypal_payments_on_order_id` (`order_id`) USING BTREE,
  KEY `index_paypal_payments_on_community_id` (`community_id`) USING BTREE
) ENGINE=InnoDB DEFAULT CHARSET=utf8;
/*!40101 SET character_set_client = @saved_cs_client */;
DROP TABLE IF EXISTS `paypal_process_tokens`;
/*!40101 SET @saved_cs_client     = @@character_set_client */;
/*!40101 SET character_set_client = utf8 */;
CREATE TABLE `paypal_process_tokens` (
  `id` int(11) NOT NULL AUTO_INCREMENT,
  `process_token` varchar(64) NOT NULL,
  `community_id` int(11) NOT NULL,
  `transaction_id` int(11) NOT NULL,
  `op_completed` tinyint(1) NOT NULL DEFAULT '0',
  `op_name` varchar(64) NOT NULL,
  `op_input` text,
  `op_output` text,
  `created_at` datetime NOT NULL,
  `updated_at` datetime NOT NULL,
  PRIMARY KEY (`id`),
  UNIQUE KEY `index_paypal_process_tokens_on_process_token` (`process_token`) USING BTREE,
  UNIQUE KEY `index_paypal_process_tokens_on_transaction` (`transaction_id`,`community_id`,`op_name`) USING BTREE
) ENGINE=InnoDB DEFAULT CHARSET=utf8;
/*!40101 SET character_set_client = @saved_cs_client */;
DROP TABLE IF EXISTS `paypal_refunds`;
/*!40101 SET @saved_cs_client     = @@character_set_client */;
/*!40101 SET character_set_client = utf8 */;
CREATE TABLE `paypal_refunds` (
  `id` int(11) NOT NULL AUTO_INCREMENT,
  `paypal_payment_id` int(11) DEFAULT NULL,
  `currency` varchar(8) DEFAULT NULL,
  `payment_total_cents` int(11) DEFAULT NULL,
  `fee_total_cents` int(11) DEFAULT NULL,
  `refunding_id` varchar(64) DEFAULT NULL,
  `created_at` datetime NOT NULL,
  `updated_at` datetime NOT NULL,
  PRIMARY KEY (`id`),
  UNIQUE KEY `index_paypal_refunds_on_refunding_id` (`refunding_id`) USING BTREE
) ENGINE=InnoDB DEFAULT CHARSET=utf8;
/*!40101 SET character_set_client = @saved_cs_client */;
DROP TABLE IF EXISTS `paypal_tokens`;
/*!40101 SET @saved_cs_client     = @@character_set_client */;
/*!40101 SET character_set_client = utf8 */;
CREATE TABLE `paypal_tokens` (
  `id` int(11) NOT NULL AUTO_INCREMENT,
  `community_id` int(11) NOT NULL,
  `token` varchar(64) DEFAULT NULL,
  `transaction_id` int(11) DEFAULT NULL,
  `payment_action` varchar(32) DEFAULT NULL,
  `merchant_id` varchar(255) NOT NULL,
  `receiver_id` varchar(255) NOT NULL,
  `created_at` datetime DEFAULT NULL,
  `item_name` varchar(255) DEFAULT NULL,
  `item_quantity` int(11) DEFAULT NULL,
  `item_price_cents` int(11) DEFAULT NULL,
  `currency` varchar(8) DEFAULT NULL,
  `express_checkout_url` varchar(255) DEFAULT NULL,
  `shipping_total_cents` int(11) DEFAULT NULL,
  PRIMARY KEY (`id`),
  UNIQUE KEY `index_paypal_tokens_on_token` (`token`) USING BTREE,
  KEY `index_paypal_tokens_on_community_id` (`community_id`) USING BTREE,
  KEY `index_paypal_tokens_on_transaction_id` (`transaction_id`) USING BTREE
) ENGINE=InnoDB DEFAULT CHARSET=utf8;
/*!40101 SET character_set_client = @saved_cs_client */;
DROP TABLE IF EXISTS `people`;
/*!40101 SET @saved_cs_client     = @@character_set_client */;
/*!40101 SET character_set_client = utf8 */;
CREATE TABLE `people` (
  `id` varchar(22) NOT NULL,
  `uuid` binary(16) NOT NULL,
  `community_id` int(11) NOT NULL,
  `created_at` datetime DEFAULT NULL,
  `updated_at` datetime DEFAULT NULL,
  `is_admin` int(11) DEFAULT '0',
  `locale` varchar(255) DEFAULT 'fi',
  `preferences` text,
  `active_days_count` int(11) DEFAULT '0',
  `last_page_load_date` datetime DEFAULT NULL,
  `test_group_number` int(11) DEFAULT '1',
  `username` varchar(255) NOT NULL,
  `email` varchar(255) DEFAULT NULL,
  `encrypted_password` varchar(255) NOT NULL DEFAULT '',
  `legacy_encrypted_password` varchar(255) DEFAULT NULL,
  `reset_password_token` varchar(255) DEFAULT NULL,
  `reset_password_sent_at` datetime DEFAULT NULL,
  `remember_created_at` datetime DEFAULT NULL,
  `sign_in_count` int(11) DEFAULT '0',
  `current_sign_in_at` datetime DEFAULT NULL,
  `last_sign_in_at` datetime DEFAULT NULL,
  `current_sign_in_ip` varchar(255) DEFAULT NULL,
  `last_sign_in_ip` varchar(255) DEFAULT NULL,
  `password_salt` varchar(255) DEFAULT NULL,
  `given_name` varchar(255) DEFAULT NULL,
  `family_name` varchar(255) DEFAULT NULL,
  `display_name` varchar(255) DEFAULT NULL,
  `phone_number` varchar(255) DEFAULT NULL,
  `description` text,
  `image_file_name` varchar(255) DEFAULT NULL,
  `image_content_type` varchar(255) DEFAULT NULL,
  `image_file_size` int(11) DEFAULT NULL,
  `image_updated_at` datetime DEFAULT NULL,
  `image_processing` tinyint(1) DEFAULT NULL,
  `facebook_id` varchar(255) DEFAULT NULL,
  `authentication_token` varchar(255) DEFAULT NULL,
  `community_updates_last_sent_at` datetime DEFAULT NULL,
  `min_days_between_community_updates` int(11) DEFAULT '1',
  `deleted` tinyint(1) DEFAULT '0',
  `cloned_from` varchar(22) DEFAULT NULL,
  UNIQUE KEY `index_people_on_username_and_community_id` (`username`,`community_id`) USING BTREE,
  UNIQUE KEY `index_people_on_uuid` (`uuid`),
  UNIQUE KEY `index_people_on_email` (`email`) USING BTREE,
  UNIQUE KEY `index_people_on_facebook_id_and_community_id` (`facebook_id`,`community_id`) USING BTREE,
  UNIQUE KEY `index_people_on_reset_password_token` (`reset_password_token`) USING BTREE,
  KEY `index_people_on_authentication_token` (`authentication_token`) USING BTREE,
  KEY `index_people_on_community_id` (`community_id`) USING BTREE,
  KEY `index_people_on_facebook_id` (`facebook_id`) USING BTREE,
  KEY `index_people_on_id` (`id`) USING BTREE,
  KEY `index_people_on_username` (`username`) USING BTREE
) ENGINE=InnoDB DEFAULT CHARSET=utf8;
/*!40101 SET character_set_client = @saved_cs_client */;
DROP TABLE IF EXISTS `prospect_emails`;
/*!40101 SET @saved_cs_client     = @@character_set_client */;
/*!40101 SET character_set_client = utf8 */;
CREATE TABLE `prospect_emails` (
  `id` int(11) NOT NULL AUTO_INCREMENT,
  `email` varchar(255) DEFAULT NULL,
  `created_at` datetime NOT NULL,
  `updated_at` datetime NOT NULL,
  PRIMARY KEY (`id`)
) ENGINE=InnoDB DEFAULT CHARSET=utf8;
/*!40101 SET character_set_client = @saved_cs_client */;
DROP TABLE IF EXISTS `schema_migrations`;
/*!40101 SET @saved_cs_client     = @@character_set_client */;
/*!40101 SET character_set_client = utf8 */;
CREATE TABLE `schema_migrations` (
  `version` varchar(255) NOT NULL,
  UNIQUE KEY `unique_schema_migrations` (`version`)
) ENGINE=InnoDB DEFAULT CHARSET=utf8;
/*!40101 SET character_set_client = @saved_cs_client */;
DROP TABLE IF EXISTS `sessions`;
/*!40101 SET @saved_cs_client     = @@character_set_client */;
/*!40101 SET character_set_client = utf8 */;
CREATE TABLE `sessions` (
  `id` int(11) NOT NULL AUTO_INCREMENT,
  `session_id` varchar(255) NOT NULL,
  `data` text,
  `created_at` datetime DEFAULT NULL,
  `updated_at` datetime DEFAULT NULL,
  PRIMARY KEY (`id`),
  KEY `index_sessions_on_session_id` (`session_id`) USING BTREE,
  KEY `index_sessions_on_updated_at` (`updated_at`) USING BTREE
) ENGINE=InnoDB DEFAULT CHARSET=utf8;
/*!40101 SET character_set_client = @saved_cs_client */;
DROP TABLE IF EXISTS `shipping_addresses`;
/*!40101 SET @saved_cs_client     = @@character_set_client */;
/*!40101 SET character_set_client = utf8 */;
CREATE TABLE `shipping_addresses` (
  `id` int(11) NOT NULL AUTO_INCREMENT,
  `transaction_id` int(11) NOT NULL,
  `status` varchar(255) DEFAULT NULL,
  `name` varchar(255) DEFAULT NULL,
  `phone` varchar(255) DEFAULT NULL,
  `postal_code` varchar(255) DEFAULT NULL,
  `city` varchar(255) DEFAULT NULL,
  `country` varchar(255) DEFAULT NULL,
  `state_or_province` varchar(255) DEFAULT NULL,
  `street1` varchar(255) DEFAULT NULL,
  `street2` varchar(255) DEFAULT NULL,
  `created_at` datetime NOT NULL,
  `updated_at` datetime NOT NULL,
  `country_code` varchar(8) DEFAULT NULL,
  PRIMARY KEY (`id`),
  KEY `index_shipping_addresses_on_transaction_id` (`transaction_id`) USING BTREE
) ENGINE=InnoDB DEFAULT CHARSET=utf8;
/*!40101 SET character_set_client = @saved_cs_client */;
DROP TABLE IF EXISTS `stripe_accounts`;
/*!40101 SET @saved_cs_client     = @@character_set_client */;
/*!40101 SET character_set_client = utf8 */;
CREATE TABLE `stripe_accounts` (
  `id` bigint(20) NOT NULL AUTO_INCREMENT,
  `person_id` varchar(255) DEFAULT NULL,
  `community_id` int(11) DEFAULT NULL,
  `stripe_seller_id` varchar(255) DEFAULT NULL,
  `stripe_bank_id` varchar(255) DEFAULT NULL,
  `stripe_customer_id` varchar(255) DEFAULT NULL,
  `created_at` datetime NOT NULL,
  `updated_at` datetime NOT NULL,
  PRIMARY KEY (`id`)
) ENGINE=InnoDB DEFAULT CHARSET=utf8;
/*!40101 SET character_set_client = @saved_cs_client */;
DROP TABLE IF EXISTS `stripe_payments`;
/*!40101 SET @saved_cs_client     = @@character_set_client */;
/*!40101 SET character_set_client = utf8 */;
CREATE TABLE `stripe_payments` (
  `id` bigint(20) NOT NULL AUTO_INCREMENT,
  `community_id` int(11) DEFAULT NULL,
  `transaction_id` int(11) DEFAULT NULL,
  `payer_id` varchar(255) DEFAULT NULL,
  `receiver_id` varchar(255) DEFAULT NULL,
  `status` varchar(255) DEFAULT NULL,
  `sum_cents` int(11) DEFAULT NULL,
  `commission_cents` int(11) DEFAULT NULL,
  `currency` varchar(255) DEFAULT NULL,
  `stripe_charge_id` varchar(255) DEFAULT NULL,
  `stripe_transfer_id` varchar(255) DEFAULT NULL,
  `fee_cents` int(11) DEFAULT NULL,
  `real_fee_cents` int(11) DEFAULT NULL,
  `subtotal_cents` int(11) DEFAULT NULL,
  `transfered_at` datetime DEFAULT NULL,
  `available_on` datetime DEFAULT NULL,
  `created_at` datetime NOT NULL,
  `updated_at` datetime NOT NULL,
  PRIMARY KEY (`id`)
) ENGINE=InnoDB DEFAULT CHARSET=utf8;
/*!40101 SET character_set_client = @saved_cs_client */;
DROP TABLE IF EXISTS `testimonials`;
/*!40101 SET @saved_cs_client     = @@character_set_client */;
/*!40101 SET character_set_client = utf8 */;
CREATE TABLE `testimonials` (
  `id` int(11) NOT NULL AUTO_INCREMENT,
  `grade` float DEFAULT NULL,
  `text` text,
  `author_id` varchar(255) DEFAULT NULL,
  `participation_id` int(11) DEFAULT NULL,
  `transaction_id` int(11) DEFAULT NULL,
  `created_at` datetime DEFAULT NULL,
  `updated_at` datetime DEFAULT NULL,
  `receiver_id` varchar(255) DEFAULT NULL,
  PRIMARY KEY (`id`),
  KEY `index_testimonials_on_author_id` (`author_id`) USING BTREE,
  KEY `index_testimonials_on_receiver_id` (`receiver_id`) USING BTREE,
  KEY `index_testimonials_on_transaction_id` (`transaction_id`) USING BTREE
) ENGINE=InnoDB DEFAULT CHARSET=utf8;
/*!40101 SET character_set_client = @saved_cs_client */;
DROP TABLE IF EXISTS `transaction_process_tokens`;
/*!40101 SET @saved_cs_client     = @@character_set_client */;
/*!40101 SET character_set_client = utf8 */;
CREATE TABLE `transaction_process_tokens` (
  `id` int(11) NOT NULL AUTO_INCREMENT,
  `process_token` binary(16) DEFAULT NULL,
  `community_id` int(11) NOT NULL,
  `transaction_id` int(11) NOT NULL,
  `op_completed` tinyint(1) NOT NULL DEFAULT '0',
  `op_name` varchar(64) COLLATE utf8_unicode_ci NOT NULL,
  `op_input` text COLLATE utf8_unicode_ci,
  `op_output` text COLLATE utf8_unicode_ci,
  `created_at` datetime NOT NULL,
  `updated_at` datetime NOT NULL,
  PRIMARY KEY (`id`),
  UNIQUE KEY `index_paypal_process_tokens_on_transaction` (`transaction_id`,`community_id`,`op_name`),
  UNIQUE KEY `index_transaction_process_tokens_on_process_token` (`process_token`)
) ENGINE=InnoDB DEFAULT CHARSET=utf8 COLLATE=utf8_unicode_ci;
/*!40101 SET character_set_client = @saved_cs_client */;
DROP TABLE IF EXISTS `transaction_processes`;
/*!40101 SET @saved_cs_client     = @@character_set_client */;
/*!40101 SET character_set_client = utf8 */;
CREATE TABLE `transaction_processes` (
  `id` int(11) NOT NULL AUTO_INCREMENT,
  `community_id` int(11) DEFAULT NULL,
  `process` varchar(32) NOT NULL,
  `author_is_seller` tinyint(1) DEFAULT NULL,
  `created_at` datetime NOT NULL,
  `updated_at` datetime NOT NULL,
  PRIMARY KEY (`id`),
  KEY `index_transaction_process_on_community_id` (`community_id`) USING BTREE
) ENGINE=InnoDB DEFAULT CHARSET=utf8;
/*!40101 SET character_set_client = @saved_cs_client */;
DROP TABLE IF EXISTS `transaction_transitions`;
/*!40101 SET @saved_cs_client     = @@character_set_client */;
/*!40101 SET character_set_client = utf8 */;
CREATE TABLE `transaction_transitions` (
  `id` int(11) NOT NULL AUTO_INCREMENT,
  `to_state` varchar(255) DEFAULT NULL,
  `metadata` text,
  `sort_key` int(11) DEFAULT '0',
  `transaction_id` int(11) DEFAULT NULL,
  `created_at` datetime DEFAULT NULL,
  `updated_at` datetime DEFAULT NULL,
  `most_recent` tinyint(1) DEFAULT NULL,
  PRIMARY KEY (`id`),
  UNIQUE KEY `index_transaction_transitions_on_sort_key_and_conversation_id` (`sort_key`,`transaction_id`) USING BTREE,
  KEY `index_transaction_transitions_on_conversation_id` (`transaction_id`) USING BTREE
) ENGINE=InnoDB DEFAULT CHARSET=utf8;
/*!40101 SET character_set_client = @saved_cs_client */;
DROP TABLE IF EXISTS `transactions`;
/*!40101 SET @saved_cs_client     = @@character_set_client */;
/*!40101 SET character_set_client = utf8 */;
CREATE TABLE `transactions` (
  `id` int(11) NOT NULL AUTO_INCREMENT,
  `starter_id` varchar(255) NOT NULL,
  `starter_uuid` binary(16) NOT NULL,
  `listing_id` int(11) NOT NULL,
  `listing_uuid` binary(16) NOT NULL,
  `conversation_id` int(11) DEFAULT NULL,
  `automatic_confirmation_after_days` int(11) NOT NULL,
  `community_id` int(11) NOT NULL,
  `community_uuid` binary(16) NOT NULL,
  `created_at` datetime NOT NULL,
  `updated_at` datetime NOT NULL,
  `starter_skipped_feedback` tinyint(1) DEFAULT '0',
  `author_skipped_feedback` tinyint(1) DEFAULT '0',
  `last_transition_at` datetime DEFAULT NULL,
  `current_state` varchar(255) DEFAULT NULL,
  `commission_from_seller` int(11) DEFAULT NULL,
  `minimum_commission_cents` int(11) DEFAULT '0',
  `minimum_commission_currency` varchar(255) DEFAULT NULL,
  `payment_gateway` varchar(255) NOT NULL DEFAULT 'none',
  `listing_quantity` int(11) DEFAULT '1',
  `listing_author_id` varchar(255) NOT NULL,
  `listing_author_uuid` binary(16) NOT NULL,
  `listing_title` varchar(255) DEFAULT NULL,
  `unit_type` varchar(32) DEFAULT NULL,
  `unit_price_cents` int(11) DEFAULT NULL,
  `unit_price_currency` varchar(8) DEFAULT NULL,
  `unit_tr_key` varchar(64) DEFAULT NULL,
  `unit_selector_tr_key` varchar(64) DEFAULT NULL,
  `payment_process` varchar(31) DEFAULT 'none',
  `delivery_method` varchar(31) DEFAULT 'none',
  `shipping_price_cents` int(11) DEFAULT NULL,
  `availability` varchar(32) DEFAULT 'none',
  `booking_uuid` binary(16) DEFAULT NULL,
  `deleted` tinyint(1) DEFAULT '0',
  PRIMARY KEY (`id`),
  KEY `index_transactions_on_listing_id` (`listing_id`) USING BTREE,
  KEY `index_transactions_on_conversation_id` (`conversation_id`) USING BTREE,
  KEY `index_transactions_on_community_id` (`community_id`) USING BTREE,
  KEY `index_transactions_on_last_transition_at` (`last_transition_at`) USING BTREE,
  KEY `transactions_on_cid_and_deleted` (`community_id`,`deleted`) USING BTREE,
  KEY `index_transactions_on_deleted` (`deleted`) USING BTREE,
  KEY `index_transactions_on_starter_id` (`starter_id`) USING BTREE,
  KEY `index_transactions_on_listing_author_id` (`listing_author_id`) USING BTREE
) ENGINE=InnoDB DEFAULT CHARSET=utf8;
/*!40101 SET character_set_client = @saved_cs_client */;
/*!40103 SET TIME_ZONE=@OLD_TIME_ZONE */;

/*!40101 SET SQL_MODE=@OLD_SQL_MODE */;
/*!40014 SET FOREIGN_KEY_CHECKS=@OLD_FOREIGN_KEY_CHECKS */;
/*!40014 SET UNIQUE_CHECKS=@OLD_UNIQUE_CHECKS */;
/*!40101 SET CHARACTER_SET_CLIENT=@OLD_CHARACTER_SET_CLIENT */;
/*!40101 SET CHARACTER_SET_RESULTS=@OLD_CHARACTER_SET_RESULTS */;
/*!40101 SET COLLATION_CONNECTION=@OLD_COLLATION_CONNECTION */;
/*!40111 SET SQL_NOTES=@OLD_SQL_NOTES */;

INSERT INTO `schema_migrations` (version) VALUES
('20080806070738'),
('20080807071903'),
('20080807080513'),
('20080808095031'),
('20080815075550'),
('20080818091109'),
('20080818092139'),
('20080821103835'),
('20080825064927'),
('20080825114546'),
('20080828104013'),
('20080828104239'),
('20080919122825'),
('20080925100643'),
('20080925100743'),
('20080925103547'),
('20080925103759'),
('20080925112423'),
('20080925114309'),
('20080929102121'),
('20081008115110'),
('20081009160751'),
('20081010114150'),
('20081024154431'),
('20081024182346'),
('20081024183444'),
('20081103092143'),
('20081104070403'),
('20081118145857'),
('20081121084337'),
('20081202140109'),
('20081205142238'),
('20081215145238'),
('20081216060503'),
('20090119114525'),
('20090218112317'),
('20090219094209'),
('20090225073742'),
('20090323121824'),
('20090330064443'),
('20090330070210'),
('20090330072036'),
('20090401181848'),
('20090401184511'),
('20090401185039'),
('20090402144456'),
('20090403093157'),
('20090406081353'),
('20090414142556'),
('20090415085812'),
('20090415130553'),
('20090415131023'),
('20090424093506'),
('20090424100145'),
('20090618112730'),
('20090629113838'),
('20090629131727'),
('20090701065350'),
('20090701110931'),
('20090713130351'),
('20090729124418'),
('20090730093917'),
('20090730094216'),
('20090731134028'),
('20090821075949'),
('20090904120242'),
('20090907155717'),
('20091006112446'),
('20091028095545'),
('20091028131201'),
('20091109161516'),
('20100322132547'),
('20100505110646'),
('20100707105549'),
('20100721120037'),
('20100721123825'),
('20100721124444'),
('20100726071811'),
('20100727102551'),
('20100727103659'),
('20100729112458'),
('20100729124210'),
('20100729141955'),
('20100729142416'),
('20100730120601'),
('20100730132825'),
('20100809090550'),
('20100809120502'),
('20100813161213'),
('20100817115816'),
('20100818102743'),
('20100819114104'),
('20100820122449'),
('20100902135234'),
('20100902142325'),
('20100908112841'),
('20100909105810'),
('20100909114132'),
('20100920075651'),
('20100921155612'),
('20100922081110'),
('20100922102321'),
('20100922122740'),
('20100923074241'),
('20100927150547'),
('20101007131610'),
('20101007131827'),
('20101013115208'),
('20101013124056'),
('20101026082126'),
('20101027103753'),
('20101028151541'),
('20101103154108'),
('20101103161641'),
('20101103163019'),
('20101109131431'),
('20101116105410'),
('20101124104905'),
('20101125150638'),
('20101126093026'),
('20101201105920'),
('20101201133429'),
('20101203115308'),
('20101203115634'),
('20101213152125'),
('20101216150725'),
('20101216151447'),
('20101216152952'),
('20110308172759'),
('20110308192757'),
('20110321103604'),
('20110322141439'),
('20110322151957'),
('20110325120932'),
('20110412075940'),
('20110414105702'),
('20110414124938'),
('20110421075758'),
('20110428134543'),
('20110529110417'),
('20110629135331'),
('20110704123058'),
('20110704144650'),
('20110707163036'),
('20110728110124'),
('20110808110217'),
('20110808161514'),
('20110817123457'),
('20110819111416'),
('20110819123636'),
('20110909072646'),
('20110912061834'),
('20110912064526'),
('20110912065222'),
('20110913080622'),
('20110914080549'),
('20110914115824'),
('20110915084232'),
('20110915101535'),
('20111111140246'),
('20111111154416'),
('20111111162432'),
('20111114122125'),
('20111114122315'),
('20111116144337'),
('20111116164728'),
('20111116182825'),
('20111123071116'),
('20111123071850'),
('20111124174508'),
('20111210165312'),
('20111210165854'),
('20111210170231'),
('20111211175403'),
('20111228153911'),
('20120104224115'),
('20120105162140'),
('20120113091548'),
('20120121091558'),
('20120206052931'),
('20120208145336'),
('20120210171827'),
('20120303113202'),
('20120303125412'),
('20120303152837'),
('20120303172713'),
('20120510094327'),
('20120510175152'),
('20120514001557'),
('20120514050302'),
('20120516204538'),
('20120518203511'),
('20120522162329'),
('20120522183329'),
('20120526021050'),
('20120614052244'),
('20120625211426'),
('20120628121713'),
('20120704072606'),
('20120705135703'),
('20120705140109'),
('20120710084323'),
('20120711140918'),
('20120718031225'),
('20120730024756'),
('20120907010347'),
('20120907023525'),
('20120908052908'),
('20120909143322'),
('20120929084903'),
('20120929091629'),
('20121023050946'),
('20121105115053'),
('20121203142830'),
('20121212145626'),
('20121214083430'),
('20121218125831'),
('20121220133808'),
('20121229224803'),
('20130103081705'),
('20130103125240'),
('20130103145816'),
('20130104071929'),
('20130104122958'),
('20130105153450'),
('20130107095027'),
('20130110222425'),
('20130123163722'),
('20130123164653'),
('20130124150000'),
('20130208085827'),
('20130212104852'),
('20130213150133'),
('20130213160145'),
('20130217121320'),
('20130218070405'),
('20130305095824'),
('20130306172327'),
('20130309142322'),
('20130317162509'),
('20130318083721'),
('20130318084043'),
('20130318085152'),
('20130319162158'),
('20130319163113'),
('20130320093549'),
('20130322171458'),
('20130323143126'),
('20130325143038'),
('20130325153817'),
('20130325161150'),
('20130325165508'),
('20130325174608'),
('20130325181741'),
('20130326160252'),
('20130328124654'),
('20130328155825'),
('20130329080756'),
('20130329081612'),
('20130331095134'),
('20130331144047'),
('20130331200801'),
('20130405114540'),
('20130418172231'),
('20130418173835'),
('20130423173017'),
('20130424180017'),
('20130424183653'),
('20130425140120'),
('20130514214222'),
('20130517133311'),
('20130520092054'),
('20130520092357'),
('20130520103753'),
('20130520125924'),
('20130520140756'),
('20130520172713'),
('20130521122031'),
('20130521124342'),
('20130521171401'),
('20130521225614'),
('20130531072349'),
('20130605074725'),
('20130607165451'),
('20130710084408'),
('20130718104939'),
('20130719093816'),
('20130719113330'),
('20130724065048'),
('20130724070139'),
('20130729081847'),
('20130807083847'),
('20130815072527'),
('20130815073546'),
('20130815075659'),
('20130815101112'),
('20130823110113'),
('20130902140027'),
('20130910133213'),
('20130917094727'),
('20130920121927'),
('20130925071631'),
('20130925081815'),
('20130926070322'),
('20130926121237'),
('20130930080143'),
('20131024081428'),
('20131028110133'),
('20131028154626'),
('20131028183014'),
('20131030130320'),
('20131031072301'),
('20131031093809'),
('20131101183938'),
('20131104090808'),
('20131107124835'),
('20131107125413'),
('20131108091824'),
('20131108113632'),
('20131108113650'),
('20131111140902'),
('20131112115307'),
('20131112115308'),
('20131112115435'),
('20131114112955'),
('20131119085439'),
('20131119085625'),
('20131122175753'),
('20131126113141'),
('20131126131750'),
('20131126134024'),
('20131126184439'),
('20131128074254'),
('20131128074910'),
('20131128094614'),
('20131128094758'),
('20131128094839'),
('20131128103251'),
('20131128143205'),
('20131129095727'),
('20131202140547'),
('20131203072124'),
('20131204091623'),
('20131204103910'),
('20131206163837'),
('20131209073416'),
('20131209133946'),
('20131210155502'),
('20131212065037'),
('20131214142413'),
('20131214143004'),
('20131214143005'),
('20131220084742'),
('20131220104804'),
('20131220104805'),
('20131227080454'),
('20131227081256'),
('20140102125702'),
('20140102141643'),
('20140102144755'),
('20140102145633'),
('20140102150134'),
('20140102153949'),
('20140103084331'),
('20140103131350'),
('20140106114557'),
('20140109091819'),
('20140109093432'),
('20140109143257'),
('20140109190928'),
('20140116131654'),
('20140123141906'),
('20140124095930'),
('20140124141214'),
('20140128094422'),
('20140128094642'),
('20140128095047'),
('20140129081030'),
('20140204082210'),
('20140205092212'),
('20140205101011'),
('20140205121010'),
('20140206103152'),
('20140207133412'),
('20140219160247'),
('20140219162023'),
('20140222080916'),
('20140223190922'),
('20140223202734'),
('20140223210213'),
('20140224150322'),
('20140224151953'),
('20140225143012'),
('20140226074348'),
('20140226074445'),
('20140226074710'),
('20140226074751'),
('20140226121423'),
('20140227102627'),
('20140228164206'),
('20140228164428'),
('20140228165024'),
('20140301074143'),
('20140303131213'),
('20140304135448'),
('20140306083247'),
('20140312145533'),
('20140312150455'),
('20140314132659'),
('20140318131351'),
('20140319182117'),
('20140324073247'),
('20140328124957'),
('20140328133415'),
('20140402070713'),
('20140402070714'),
('20140411121926'),
('20140415092507'),
('20140415093234'),
('20140417084647'),
('20140417085905'),
('20140417162548'),
('20140417235732'),
('20140422120515'),
('20140425080207'),
('20140425080603'),
('20140425080731'),
('20140425081001'),
('20140425111235'),
('20140428132517'),
('20140428134415'),
('20140507104933'),
('20140507105154'),
('20140509115747'),
('20140512062911'),
('20140516095154'),
('20140519102507'),
('20140519123344'),
('20140519132638'),
('20140519164823'),
('20140523082452'),
('20140526064017'),
('20140530105841'),
('20140530115044'),
('20140530115433'),
('20140604075725'),
('20140604135743'),
('20140610115132'),
('20140610115217'),
('20140611094552'),
('20140611094703'),
('20140612084036'),
('20140613132734'),
('20140623112935'),
('20140701081453'),
('20140701135724'),
('20140701140655'),
('20140703074142'),
('20140703075424'),
('20140710125950'),
('20140710131146'),
('20140711094414'),
('20140724084559'),
('20140724093459'),
('20140724123125'),
('20140805102757'),
('20140811133602'),
('20140811133603'),
('20140811133605'),
('20140811133606'),
('20140811144528'),
('20140812065415'),
('20140815055023'),
('20140815085018'),
('20140819054528'),
('20140819134039'),
('20140819134055'),
('20140820132249'),
('20140829075839'),
('20140829113807'),
('20140901082541'),
('20140901130206'),
('20140902095905'),
('20140903111344'),
('20140903112203'),
('20140903120109'),
('20140909074331'),
('20140912084032'),
('20140912115758'),
('20140925093828'),
('20140925095608'),
('20140925111706'),
('20140925112419'),
('20140929090537'),
('20140930064120'),
('20140930064130'),
('20140930064140'),
('20140930064150'),
('20140930064160'),
('20140930064170'),
('20140930064180'),
('20140930064185'),
('20140930064190'),
('20140930064200'),
('20140930074731'),
('20140930083026'),
('20141001065955'),
('20141001070716'),
('20141001113744'),
('20141003113756'),
('20141006100239'),
('20141006114330'),
('20141007144442'),
('20141009083833'),
('20141015062240'),
('20141015071419'),
('20141015080454'),
('20141015135248'),
('20141015135601'),
('20141015150328'),
('20141017080930'),
('20141020113323'),
('20141020225349'),
('20141022084419'),
('20141022190428'),
('20141023120743'),
('20141023141235'),
('20141023150700'),
('20141028080346'),
('20141028104522'),
('20141028104537'),
('20141029090632'),
('20141029121848'),
('20141029121945'),
('20141030140809'),
('20141102192640'),
('20141104213501'),
('20141111183125'),
('20141112131736'),
('20141113204444'),
('20141117165348'),
('20141203095726'),
('20141204084648'),
('20141205094929'),
('20141216132850'),
('20141216132851'),
('20141217152335'),
('20141218082446'),
('20141219205556'),
('20141222130455'),
('20150103143459'),
('20150107155205'),
('20150116125629'),
('20150121124432'),
('20150121130521'),
('20150128113129'),
('20150202112254'),
('20150204124735'),
('20150204124802'),
('20150205155400'),
('20150205155519'),
('20150206125017'),
('20150206151234'),
('20150212125111'),
('20150213091223'),
('20150213092629'),
('20150213094110'),
('20150224140913'),
('20150225081656'),
('20150225082144'),
('20150225122608'),
('20150226124214'),
('20150226130928'),
('20150226131628'),
('20150303134630'),
('20150303140556'),
('20150304074313'),
('20150304084451'),
('20150311073502'),
('20150311100232'),
('20150311111824'),
('20150311113118'),
('20150316084339'),
('20150316135852'),
('20150316140016'),
('20150316140637'),
('20150316151552'),
('20150316173800'),
('20150317080017'),
('20150317122824'),
('20150317142931'),
('20150319121616'),
('20150320091305'),
('20150320144657'),
('20150323085034'),
('20150323152147'),
('20150324072928'),
('20150324112018'),
('20150324112042'),
('20150324112053'),
('20150324112658'),
('20150324114726'),
('20150325164209'),
('20150327075649'),
('20150330072934'),
('20150330093441'),
('20150330094735'),
('20150331103317'),
('20150331105616'),
('20150331112417'),
('20150401071256'),
('20150401072129'),
('20150401140830'),
('20150402090934'),
('20150402111115'),
('20150403101215'),
('20150407123639'),
('20150407124816'),
('20150407130810'),
('20150407131139'),
('20150413104519'),
('20150413134627'),
('20150415092447'),
('20150416112541'),
('20150416134422'),
('20150420072530'),
('20150420083201'),
('20150426113955'),
('20150429155804'),
('20150507082447'),
('20150507084754'),
('20150507165715'),
('20150508141500'),
('20150512082544'),
('20150512083212'),
('20150512083411'),
('20150512083842'),
('20150518120830'),
('20150518123758'),
('20150519124846'),
('20150520104604'),
('20150520130243'),
('20150520131057'),
('20150527091815'),
('20150527133928'),
('20150528120338'),
('20150528120717'),
('20150608135024'),
('20150608140024'),
('20150608144130'),
('20150609084012'),
('20150612104320'),
('20150622080657'),
('20150630082932'),
('20150630122552'),
('20150729062045'),
('20150729062215'),
('20150731115141'),
('20150731115426'),
('20150731115742'),
('20150804113139'),
('20150804114651'),
('20150805084232'),
('20150806114405'),
('20150806114717'),
('20150807141947'),
('20150821131310'),
('20150821131616'),
('20150825120916'),
('20150825121715'),
('20150825122606'),
('20150828094836'),
('20150902090425'),
('20150902103231'),
('20151008090106'),
('20151008130725'),
('20151022180225'),
('20151022180242'),
('20151022183133'),
('20151102084029'),
('20151202062609'),
('20151204083028'),
('20151209102951'),
('20151215071150'),
('20151230071554'),
('20151230095128'),
('20151231083524'),
('20160119092239'),
('20160119092534'),
('20160120112839'),
('20160126134509'),
('20160126141249'),
('20160209172619'),
('20160209183917'),
('20160216084624'),
('20160223083004'),
('20160223084741'),
('20160229114242'),
('20160311070106'),
('20160322103154'),
('20160322103155'),
('20160322103156'),
('20160407103437'),
('20160407132641'),
('20160408061218'),
('20160408070000'),
('20160408070005'),
('20160420100304'),
('20160420200020'),
('20160420200030'),
('20160420200040'),
('20160420200050'),
('20160420200060'),
('20160420200065'),
('20160420200066'),
('20160420200080'),
('20160420200090'),
('20160420200100'),
('20160420200110'),
('20160422074608'),
('20160422075215'),
('20160422094212'),
('20160422094431'),
('20160422094536'),
('20160422114240'),
('20160422114747'),
('20160422123125'),
('20160422123211'),
('20160425144703'),
('20160427113446'),
('20160509111922'),
('20160511130006'),
('20160518060235'),
('20160608130531'),
('20160609070256'),
('20160609080700'),
('20160609081158'),
('20160614071055'),
('20160615145518'),
('20160627063918'),
('20160708084933'),
('20160728102918'),
('20160728130503'),
('20160816083020'),
('20160816083028'),
('20160816083349'),
('20160816083607'),
('20160816123633'),
('20160817130729'),
('20160817140558'),
('20160818090814'),
('20160818110351'),
('20160818111044'),
('20160818111724'),
('20160823073938'),
('20160823115429'),
('20160823120425'),
('20160823120704'),
('20160823120845'),
('20160831054404'),
('20160831054544'),
('20160831054909'),
('20160831054910'),
('20160902103712'),
('20160902104733'),
('20160907095103'),
('20160908091353'),
('20160913110411'),
('20160913112734'),
('20160914070509'),
('20160914071634'),
('20160914072428'),
('20160914072601'),
('20160920081409'),
('20160920102506'),
('20160920102507'),
('20160920103321'),
('20160921130544'),
('20160926111847'),
('20160928080048'),
('20160928080819'),
('20160929114326'),
('20160929124124'),
('20160930070122'),
('20161004141208'),
('20161006074506'),
('20161012132850'),
('20161018090313'),
('20161018090314'),
('20161018090517'),
('20161018093208'),
('20161018100657'),
('20161018105036'),
('20161018105521'),
('20161019125057'),
('20161023074355'),
('20161101104218'),
('20161101124317'),
('20161101124829'),
('20161102101418'),
('20161102101419'),
('20161102193340'),
('20161103063652'),
('20161107092030'),
('20161107105050'),
('20161107112025'),
('20161107131859'),
('20161107132513'),
('20161107141257'),
('20161109094513'),
('20170216134444'),
('20170220123526'),
('20170309104456'),
('20170313201104'),
('20170314075755'),
('20170613153959'),
('20170613153960'),
('20170613153961'),
('20170613153965'),
('20170626065542'),
('20170629113013'),
('20170630085303'),
('20170703123959'),
('20170704120024'),
('20170704121638'),
('20170705132856'),
('20170706020608'),
('20170707053914'),
('20170707053915'),
('20170707104010'),
('20170707130931'),
('20170710081759'),
('20170711064018'),
('20170728065012'),
('20170801125553'),
('20170814125622'),
('20170817035830'),
('20171023070523'),
<<<<<<< HEAD
('20171107063241'),
('20171117062422'),
('20171128122539'),
('20171023070523'),
('20171129152027');
=======
('20171107063241');
>>>>>>> 7e28c3d2
<|MERGE_RESOLUTION|>--- conflicted
+++ resolved
@@ -697,22 +697,13 @@
   `id` bigint(20) NOT NULL AUTO_INCREMENT,
   `listing_id` int(11) DEFAULT NULL,
   `week_day` int(11) DEFAULT NULL,
-<<<<<<< HEAD
   `from` varchar(255) DEFAULT NULL,
   `till` varchar(255) DEFAULT NULL,
-=======
-  `from` varchar(255) COLLATE utf8_unicode_ci DEFAULT NULL,
-  `till` varchar(255) COLLATE utf8_unicode_ci DEFAULT NULL,
->>>>>>> 7e28c3d2
   `created_at` datetime NOT NULL,
   `updated_at` datetime NOT NULL,
   PRIMARY KEY (`id`),
   KEY `index_listing_working_time_slots_on_listing_id` (`listing_id`)
-<<<<<<< HEAD
-) ENGINE=InnoDB DEFAULT CHARSET=utf8;
-=======
-) ENGINE=InnoDB DEFAULT CHARSET=utf8 COLLATE=utf8_unicode_ci;
->>>>>>> 7e28c3d2
+) ENGINE=InnoDB DEFAULT CHARSET=utf8;
 /*!40101 SET character_set_client = @saved_cs_client */;
 DROP TABLE IF EXISTS `listings`;
 /*!40101 SET @saved_cs_client     = @@character_set_client */;
@@ -2243,12 +2234,8 @@
 ('20170814125622'),
 ('20170817035830'),
 ('20171023070523'),
-<<<<<<< HEAD
 ('20171107063241'),
 ('20171117062422'),
 ('20171128122539'),
 ('20171023070523'),
 ('20171129152027');
-=======
-('20171107063241');
->>>>>>> 7e28c3d2
