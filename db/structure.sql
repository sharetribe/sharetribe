CREATE TABLE `auth_tokens` (
  `id` int(11) NOT NULL AUTO_INCREMENT,
  `token` varchar(255) DEFAULT NULL,
  `person_id` varchar(255) DEFAULT NULL,
  `expires_at` datetime DEFAULT NULL,
  `times_used` int(11) DEFAULT NULL,
  `last_use_attempt` datetime DEFAULT NULL,
  `created_at` datetime NOT NULL,
  `updated_at` datetime NOT NULL,
  PRIMARY KEY (`id`),
  UNIQUE KEY `index_auth_tokens_on_token` (`token`)
) ENGINE=InnoDB DEFAULT CHARSET=utf8;

CREATE TABLE `braintree_accounts` (
  `id` int(11) NOT NULL AUTO_INCREMENT,
  `created_at` datetime NOT NULL,
  `updated_at` datetime NOT NULL,
  `first_name` varchar(255) DEFAULT NULL,
  `last_name` varchar(255) DEFAULT NULL,
  `person_id` varchar(255) DEFAULT NULL,
  `email` varchar(255) DEFAULT NULL,
  `phone` varchar(255) DEFAULT NULL,
  `address_street_address` varchar(255) DEFAULT NULL,
  `address_postal_code` varchar(255) DEFAULT NULL,
  `address_locality` varchar(255) DEFAULT NULL,
  `address_region` varchar(255) DEFAULT NULL,
  `date_of_birth` date DEFAULT NULL,
  `routing_number` varchar(255) DEFAULT NULL,
  `hidden_account_number` varchar(255) DEFAULT NULL,
  `status` varchar(255) DEFAULT NULL,
  `community_id` int(11) DEFAULT NULL,
  PRIMARY KEY (`id`)
) ENGINE=InnoDB DEFAULT CHARSET=utf8;

CREATE TABLE `cached_ressi_events` (
  `id` int(11) NOT NULL AUTO_INCREMENT,
  `user_id` varchar(255) DEFAULT NULL,
  `application_id` varchar(255) DEFAULT NULL,
  `session_id` varchar(255) DEFAULT NULL,
  `ip_address` varchar(255) DEFAULT NULL,
  `action` varchar(255) DEFAULT NULL,
  `parameters` text,
  `return_value` varchar(255) DEFAULT NULL,
  `headers` text,
  `semantic_event_id` varchar(255) DEFAULT NULL,
  `created_at` datetime DEFAULT NULL,
  `updated_at` datetime DEFAULT NULL,
  `test_group_number` int(11) DEFAULT NULL,
  `community_id` int(11) DEFAULT NULL,
  PRIMARY KEY (`id`)
) ENGINE=InnoDB DEFAULT CHARSET=utf8;

CREATE TABLE `categories` (
  `id` int(11) NOT NULL AUTO_INCREMENT,
  `parent_id` int(11) DEFAULT NULL,
  `icon` varchar(255) DEFAULT NULL,
  `created_at` datetime NOT NULL,
  `updated_at` datetime NOT NULL,
  `community_id` int(11) DEFAULT NULL,
  `sort_priority` int(11) DEFAULT NULL,
  PRIMARY KEY (`id`),
  KEY `index_categories_on_parent_id` (`parent_id`)
) ENGINE=InnoDB DEFAULT CHARSET=utf8;

CREATE TABLE `category_custom_fields` (
  `id` int(11) NOT NULL AUTO_INCREMENT,
  `category_id` int(11) DEFAULT NULL,
  `custom_field_id` int(11) DEFAULT NULL,
  `created_at` datetime NOT NULL,
  `updated_at` datetime NOT NULL,
  PRIMARY KEY (`id`)
) ENGINE=InnoDB DEFAULT CHARSET=utf8;

CREATE TABLE `category_transaction_types` (
  `id` int(11) NOT NULL AUTO_INCREMENT,
  `category_id` int(11) DEFAULT NULL,
  `transaction_type_id` int(11) DEFAULT NULL,
  `created_at` datetime NOT NULL,
  `updated_at` datetime NOT NULL,
  PRIMARY KEY (`id`),
  KEY `index_category_transaction_types_on_category_id` (`category_id`),
  KEY `index_category_transaction_types_on_transaction_type_id` (`transaction_type_id`)
) ENGINE=InnoDB DEFAULT CHARSET=utf8;

CREATE TABLE `category_translations` (
  `id` int(11) NOT NULL AUTO_INCREMENT,
  `category_id` int(11) DEFAULT NULL,
  `locale` varchar(255) DEFAULT NULL,
  `name` varchar(255) DEFAULT NULL,
  `created_at` datetime NOT NULL,
  `updated_at` datetime NOT NULL,
  `description` varchar(255) DEFAULT NULL,
  PRIMARY KEY (`id`),
  KEY `category_id_with_locale` (`category_id`,`locale`),
  KEY `index_category_translations_on_category_id` (`category_id`)
) ENGINE=InnoDB DEFAULT CHARSET=utf8;

CREATE TABLE `comments` (
  `id` int(11) NOT NULL AUTO_INCREMENT,
  `author_id` varchar(255) DEFAULT NULL,
  `listing_id` int(11) DEFAULT NULL,
  `content` text,
  `created_at` datetime DEFAULT NULL,
  `updated_at` datetime DEFAULT NULL,
  `community_id` int(11) DEFAULT NULL,
  PRIMARY KEY (`id`),
  KEY `index_comments_on_listing_id` (`listing_id`)
) ENGINE=InnoDB DEFAULT CHARSET=utf8;

CREATE TABLE `communities` (
  `id` int(11) NOT NULL AUTO_INCREMENT,
  `name` varchar(255) DEFAULT NULL,
  `domain` varchar(255) DEFAULT NULL,
  `created_at` datetime DEFAULT NULL,
  `updated_at` datetime DEFAULT NULL,
  `settings` text,
  `consent` varchar(255) DEFAULT NULL,
  `email_admins_about_new_members` tinyint(1) DEFAULT '0',
  `use_fb_like` tinyint(1) DEFAULT '0',
  `real_name_required` tinyint(1) DEFAULT '1',
  `feedback_to_admin` tinyint(1) DEFAULT '0',
  `automatic_newsletters` tinyint(1) DEFAULT '1',
  `join_with_invite_only` tinyint(1) DEFAULT '0',
  `use_captcha` tinyint(1) DEFAULT '0',
  `allowed_emails` text,
  `users_can_invite_new_users` tinyint(1) DEFAULT '1',
  `private` tinyint(1) DEFAULT '0',
  `label` varchar(255) DEFAULT NULL,
  `show_date_in_listings_list` tinyint(1) DEFAULT '0',
  `news_enabled` tinyint(1) DEFAULT '1',
  `all_users_can_add_news` tinyint(1) DEFAULT '1',
  `custom_frontpage_sidebar` tinyint(1) DEFAULT '0',
  `event_feed_enabled` tinyint(1) DEFAULT '1',
  `slogan` varchar(255) DEFAULT NULL,
  `description` text,
  `category` varchar(255) DEFAULT 'other',
  `members_count` int(11) DEFAULT '0',
  `polls_enabled` tinyint(1) DEFAULT '0',
  `plan` varchar(255) DEFAULT NULL,
  `user_limit` int(11) DEFAULT NULL,
  `monthly_price_in_euros` float DEFAULT NULL,
  `logo_file_name` varchar(255) DEFAULT NULL,
  `logo_content_type` varchar(255) DEFAULT NULL,
  `logo_file_size` int(11) DEFAULT NULL,
  `logo_updated_at` datetime DEFAULT NULL,
  `cover_photo_file_name` varchar(255) DEFAULT NULL,
  `cover_photo_content_type` varchar(255) DEFAULT NULL,
  `cover_photo_file_size` int(11) DEFAULT NULL,
  `cover_photo_updated_at` datetime DEFAULT NULL,
  `small_cover_photo_file_name` varchar(255) DEFAULT NULL,
  `small_cover_photo_content_type` varchar(255) DEFAULT NULL,
  `small_cover_photo_file_size` int(11) DEFAULT NULL,
  `small_cover_photo_updated_at` datetime DEFAULT NULL,
  `custom_color1` varchar(255) DEFAULT NULL,
  `custom_color2` varchar(255) DEFAULT NULL,
  `stylesheet_url` varchar(255) DEFAULT NULL,
  `stylesheet_needs_recompile` tinyint(1) DEFAULT '0',
  `service_logo_style` varchar(255) DEFAULT 'full-logo',
  `available_currencies` text,
  `facebook_connect_enabled` tinyint(1) DEFAULT '1',
  `only_public_listings` tinyint(1) DEFAULT '1',
  `custom_email_from_address` varchar(255) DEFAULT NULL,
  `vat` int(11) DEFAULT NULL,
  `commission_from_seller` int(11) DEFAULT NULL,
  `minimum_price_cents` int(11) DEFAULT NULL,
  `testimonials_in_use` tinyint(1) DEFAULT '1',
  `hide_expiration_date` tinyint(1) DEFAULT '0',
  `facebook_connect_id` varchar(255) DEFAULT NULL,
  `facebook_connect_secret` varchar(255) DEFAULT NULL,
  `google_analytics_key` varchar(255) DEFAULT NULL,
  `name_display_type` varchar(255) DEFAULT 'first_name_with_initial',
  `twitter_handle` varchar(255) DEFAULT NULL,
  `use_community_location_as_default` tinyint(1) DEFAULT '0',
  `domain_alias` varchar(255) DEFAULT NULL,
  `preproduction_stylesheet_url` varchar(255) DEFAULT NULL,
  `show_category_in_listing_list` tinyint(1) DEFAULT '0',
  `default_browse_view` varchar(255) DEFAULT 'grid',
  `wide_logo_file_name` varchar(255) DEFAULT NULL,
  `wide_logo_content_type` varchar(255) DEFAULT NULL,
  `wide_logo_file_size` int(11) DEFAULT NULL,
  `wide_logo_updated_at` datetime DEFAULT NULL,
  `logo_change_allowed` tinyint(1) DEFAULT NULL,
  `only_organizations` tinyint(1) DEFAULT NULL,
  `terms_change_allowed` tinyint(1) DEFAULT '0',
  `privacy_policy_change_allowed` tinyint(1) DEFAULT '0',
  `custom_fields_allowed` tinyint(1) DEFAULT '0',
  `listing_comments_in_use` tinyint(1) DEFAULT '0',
  `show_listing_publishing_date` tinyint(1) DEFAULT '0',
  `category_change_allowed` tinyint(1) DEFAULT '0',
  `require_verification_to_post_listings` tinyint(1) DEFAULT '0',
  `show_price_filter` tinyint(1) DEFAULT '0',
  `price_filter_min` int(11) DEFAULT '0',
  `price_filter_max` int(11) DEFAULT '100000',
  `automatic_confirmation_after_days` int(11) DEFAULT '14',
  `plan_level` int(11) DEFAULT '0',
  `favicon_file_name` varchar(255) DEFAULT NULL,
  `favicon_content_type` varchar(255) DEFAULT NULL,
  `favicon_file_size` int(11) DEFAULT NULL,
  `favicon_updated_at` datetime DEFAULT NULL,
  `default_min_days_between_community_updates` int(11) DEFAULT '7',
  `listing_location_required` tinyint(1) DEFAULT '0',
  `custom_head_script` text,
  PRIMARY KEY (`id`),
  KEY `index_communities_on_domain` (`domain`)
) ENGINE=InnoDB DEFAULT CHARSET=utf8;

CREATE TABLE `communities_listings` (
  `community_id` int(11) DEFAULT NULL,
  `listing_id` int(11) DEFAULT NULL,
  KEY `index_communities_listings_on_community_id` (`community_id`),
  KEY `communities_listings` (`listing_id`,`community_id`)
) ENGINE=InnoDB DEFAULT CHARSET=utf8;

CREATE TABLE `community_customizations` (
  `id` int(11) NOT NULL AUTO_INCREMENT,
  `community_id` int(11) DEFAULT NULL,
  `locale` varchar(255) DEFAULT NULL,
  `name` varchar(255) DEFAULT NULL,
  `slogan` varchar(255) DEFAULT NULL,
  `description` text,
  `created_at` datetime NOT NULL,
  `updated_at` datetime NOT NULL,
  `blank_slate` text,
  `welcome_email_content` text,
  `how_to_use_page_content` text,
  `about_page_content` text,
  `terms_page_content` mediumtext,
  `privacy_page_content` text,
  `storefront_label` varchar(255) DEFAULT NULL,
  `signup_info_content` text,
  `private_community_homepage_content` text,
  `verification_to_post_listings_info_content` text,
  `search_placeholder` varchar(255) DEFAULT NULL,
  PRIMARY KEY (`id`),
  KEY `index_community_customizations_on_community_id` (`community_id`)
) ENGINE=InnoDB DEFAULT CHARSET=utf8;

CREATE TABLE `community_memberships` (
  `id` int(11) NOT NULL AUTO_INCREMENT,
  `person_id` varchar(255) DEFAULT NULL,
  `community_id` int(11) DEFAULT NULL,
  `admin` tinyint(1) DEFAULT '0',
  `created_at` datetime DEFAULT NULL,
  `updated_at` datetime DEFAULT NULL,
  `consent` varchar(255) DEFAULT NULL,
  `invitation_id` int(11) DEFAULT NULL,
  `last_page_load_date` datetime DEFAULT NULL,
  `status` varchar(255) NOT NULL DEFAULT 'accepted',
  `can_post_listings` tinyint(1) DEFAULT '0',
  PRIMARY KEY (`id`),
  KEY `index_community_memberships_on_community_id` (`community_id`),
  KEY `memberships` (`person_id`,`community_id`)
) ENGINE=InnoDB DEFAULT CHARSET=utf8;

CREATE TABLE `contact_requests` (
  `id` int(11) NOT NULL AUTO_INCREMENT,
  `email` varchar(255) DEFAULT NULL,
  `created_at` datetime DEFAULT NULL,
  `updated_at` datetime DEFAULT NULL,
  `country` varchar(255) DEFAULT NULL,
  `plan_type` varchar(255) DEFAULT NULL,
  `marketplace_type` varchar(255) DEFAULT NULL,
  PRIMARY KEY (`id`)
) ENGINE=InnoDB DEFAULT CHARSET=utf8;

CREATE TABLE `conversations` (
  `id` int(11) NOT NULL AUTO_INCREMENT,
  `title` varchar(255) DEFAULT NULL,
  `listing_id` int(11) DEFAULT NULL,
  `created_at` datetime DEFAULT NULL,
  `updated_at` datetime DEFAULT NULL,
  `last_message_at` datetime DEFAULT NULL,
  `automatic_confirmation_after_days` int(11) DEFAULT NULL,
  `community_id` int(11) DEFAULT NULL,
  PRIMARY KEY (`id`)
) ENGINE=InnoDB DEFAULT CHARSET=utf8;

CREATE TABLE `country_managers` (
  `id` int(11) NOT NULL AUTO_INCREMENT,
  `given_name` varchar(255) DEFAULT NULL,
  `family_name` varchar(255) DEFAULT NULL,
  `email` varchar(255) DEFAULT NULL,
  `country` varchar(255) DEFAULT NULL,
  `locale` varchar(255) DEFAULT NULL,
  `created_at` datetime NOT NULL,
  `updated_at` datetime NOT NULL,
  `subject_line` varchar(255) DEFAULT NULL,
  `email_content` text,
  PRIMARY KEY (`id`)
) ENGINE=InnoDB DEFAULT CHARSET=utf8;

CREATE TABLE `custom_field_names` (
  `id` int(11) NOT NULL AUTO_INCREMENT,
  `value` varchar(255) DEFAULT NULL,
  `locale` varchar(255) DEFAULT NULL,
  `custom_field_id` varchar(255) DEFAULT NULL,
  `created_at` datetime NOT NULL,
  `updated_at` datetime NOT NULL,
  PRIMARY KEY (`id`),
  KEY `locale_index` (`custom_field_id`,`locale`),
  KEY `index_custom_field_names_on_custom_field_id` (`custom_field_id`)
) ENGINE=InnoDB DEFAULT CHARSET=utf8;

CREATE TABLE `custom_field_option_selections` (
  `id` int(11) NOT NULL AUTO_INCREMENT,
  `custom_field_value_id` int(11) DEFAULT NULL,
  `custom_field_option_id` int(11) DEFAULT NULL,
  `created_at` datetime NOT NULL,
  `updated_at` datetime NOT NULL,
  PRIMARY KEY (`id`),
  KEY `index_selected_options_on_custom_field_value_id` (`custom_field_value_id`)
) ENGINE=InnoDB DEFAULT CHARSET=utf8;

CREATE TABLE `custom_field_option_titles` (
  `id` int(11) NOT NULL AUTO_INCREMENT,
  `value` varchar(255) DEFAULT NULL,
  `locale` varchar(255) DEFAULT NULL,
  `custom_field_option_id` int(11) DEFAULT NULL,
  `created_at` datetime NOT NULL,
  `updated_at` datetime NOT NULL,
  PRIMARY KEY (`id`),
  KEY `locale_index` (`custom_field_option_id`,`locale`),
  KEY `index_custom_field_option_titles_on_custom_field_option_id` (`custom_field_option_id`)
) ENGINE=InnoDB DEFAULT CHARSET=utf8;

CREATE TABLE `custom_field_options` (
  `id` int(11) NOT NULL AUTO_INCREMENT,
  `custom_field_id` int(11) DEFAULT NULL,
  `sort_priority` int(11) DEFAULT NULL,
  `created_at` datetime NOT NULL,
  `updated_at` datetime NOT NULL,
  PRIMARY KEY (`id`),
  KEY `index_custom_field_options_on_custom_field_id` (`custom_field_id`)
) ENGINE=InnoDB DEFAULT CHARSET=utf8;

CREATE TABLE `custom_field_values` (
  `id` int(11) NOT NULL AUTO_INCREMENT,
  `custom_field_id` int(11) DEFAULT NULL,
  `listing_id` int(11) DEFAULT NULL,
  `text_value` text,
  `numeric_value` float DEFAULT NULL,
  `date_value` datetime DEFAULT NULL,
  `created_at` datetime NOT NULL,
  `updated_at` datetime NOT NULL,
  `type` varchar(255) DEFAULT NULL,
  `delta` tinyint(1) NOT NULL DEFAULT '1',
  PRIMARY KEY (`id`),
  KEY `index_custom_field_values_on_listing_id` (`listing_id`)
) ENGINE=InnoDB DEFAULT CHARSET=utf8;

CREATE TABLE `custom_fields` (
  `id` int(11) NOT NULL AUTO_INCREMENT,
  `type` varchar(255) DEFAULT NULL,
  `sort_priority` int(11) DEFAULT NULL,
  `created_at` datetime NOT NULL,
  `updated_at` datetime NOT NULL,
  `community_id` int(11) DEFAULT NULL,
  `required` tinyint(1) DEFAULT '1',
  `min` float DEFAULT NULL,
  `max` float DEFAULT NULL,
  `allow_decimals` tinyint(1) DEFAULT '0',
  PRIMARY KEY (`id`),
  KEY `index_custom_fields_on_community_id` (`community_id`)
) ENGINE=InnoDB DEFAULT CHARSET=utf8;

CREATE TABLE `delayed_jobs` (
  `id` int(11) NOT NULL AUTO_INCREMENT,
  `priority` int(11) DEFAULT '0',
  `attempts` int(11) DEFAULT '0',
  `handler` text,
  `last_error` text,
  `run_at` datetime DEFAULT NULL,
  `locked_at` datetime DEFAULT NULL,
  `failed_at` datetime DEFAULT NULL,
  `locked_by` varchar(255) DEFAULT NULL,
  `created_at` datetime DEFAULT NULL,
  `updated_at` datetime DEFAULT NULL,
  `queue` varchar(255) DEFAULT NULL,
  PRIMARY KEY (`id`),
  KEY `delayed_jobs_priority` (`priority`,`run_at`)
) ENGINE=InnoDB DEFAULT CHARSET=utf8;

CREATE TABLE `devices` (
  `id` int(11) NOT NULL AUTO_INCREMENT,
  `person_id` varchar(255) DEFAULT NULL,
  `device_type` varchar(255) DEFAULT NULL,
  `device_token` varchar(255) DEFAULT NULL,
  `created_at` datetime DEFAULT NULL,
  `updated_at` datetime DEFAULT NULL,
  PRIMARY KEY (`id`)
) ENGINE=InnoDB DEFAULT CHARSET=utf8;

CREATE TABLE `emails` (
  `id` int(11) NOT NULL AUTO_INCREMENT,
  `person_id` varchar(255) DEFAULT NULL,
  `address` varchar(255) DEFAULT NULL,
  `confirmed_at` datetime DEFAULT NULL,
  `confirmation_sent_at` datetime DEFAULT NULL,
  `confirmation_token` varchar(255) DEFAULT NULL,
  `created_at` datetime DEFAULT NULL,
  `updated_at` datetime DEFAULT NULL,
  `send_notifications` tinyint(1) DEFAULT NULL,
  PRIMARY KEY (`id`),
  UNIQUE KEY `index_emails_on_address` (`address`),
  KEY `index_emails_on_person_id` (`person_id`)
) ENGINE=InnoDB DEFAULT CHARSET=utf8;

CREATE TABLE `event_feed_events` (
  `id` int(11) NOT NULL AUTO_INCREMENT,
  `person1_id` varchar(255) DEFAULT NULL,
  `person2_id` varchar(255) DEFAULT NULL,
  `community_id` varchar(255) DEFAULT NULL,
  `eventable_id` int(11) DEFAULT NULL,
  `eventable_type` varchar(255) DEFAULT NULL,
  `category` varchar(255) DEFAULT NULL,
  `members_only` tinyint(1) DEFAULT '0',
  `created_at` datetime DEFAULT NULL,
  `updated_at` datetime DEFAULT NULL,
  PRIMARY KEY (`id`),
  KEY `index_event_feed_events_on_community_id` (`community_id`)
) ENGINE=InnoDB DEFAULT CHARSET=utf8;

CREATE TABLE `feedbacks` (
  `id` int(11) NOT NULL AUTO_INCREMENT,
  `content` text,
  `author_id` varchar(255) DEFAULT NULL,
  `url` varchar(255) DEFAULT NULL,
  `created_at` datetime DEFAULT NULL,
  `updated_at` datetime DEFAULT NULL,
  `is_handled` int(11) DEFAULT '0',
  `email` varchar(255) DEFAULT NULL,
  `community_id` int(11) DEFAULT NULL,
  PRIMARY KEY (`id`)
) ENGINE=InnoDB DEFAULT CHARSET=utf8;

CREATE TABLE `groups` (
  `id` int(11) NOT NULL AUTO_INCREMENT,
  `created_at` datetime DEFAULT NULL,
  `updated_at` datetime DEFAULT NULL,
  PRIMARY KEY (`id`)
) ENGINE=InnoDB DEFAULT CHARSET=utf8;

CREATE TABLE `groups_favors` (
  `group_id` varchar(255) DEFAULT NULL,
  `favor_id` int(11) DEFAULT NULL
) ENGINE=InnoDB DEFAULT CHARSET=utf8;

CREATE TABLE `groups_items` (
  `group_id` varchar(255) DEFAULT NULL,
  `item_id` int(11) DEFAULT NULL
) ENGINE=InnoDB DEFAULT CHARSET=utf8;

CREATE TABLE `groups_listings` (
  `group_id` varchar(255) DEFAULT NULL,
  `listing_id` int(11) DEFAULT NULL
) ENGINE=InnoDB DEFAULT CHARSET=utf8;

CREATE TABLE `invitations` (
  `id` int(11) NOT NULL AUTO_INCREMENT,
  `code` varchar(255) DEFAULT NULL,
  `community_id` int(11) DEFAULT NULL,
  `usages_left` int(11) DEFAULT NULL,
  `valid_until` datetime DEFAULT NULL,
  `information` varchar(255) DEFAULT NULL,
  `created_at` datetime DEFAULT NULL,
  `updated_at` datetime DEFAULT NULL,
  `inviter_id` varchar(255) DEFAULT NULL,
  `message` text,
  `email` varchar(255) DEFAULT NULL,
  PRIMARY KEY (`id`),
  KEY `index_invitations_on_code` (`code`),
  KEY `index_invitations_on_inviter_id` (`inviter_id`)
) ENGINE=InnoDB DEFAULT CHARSET=utf8;

CREATE TABLE `item_reservations` (
  `id` int(11) NOT NULL AUTO_INCREMENT,
  `item_id` int(11) DEFAULT NULL,
  `reservation_id` int(11) DEFAULT NULL,
  `amount` int(11) DEFAULT NULL,
  `created_at` datetime DEFAULT NULL,
  `updated_at` datetime DEFAULT NULL,
  PRIMARY KEY (`id`)
) ENGINE=InnoDB DEFAULT CHARSET=utf8;

CREATE TABLE `listing_followers` (
  `person_id` varchar(255) DEFAULT NULL,
  `listing_id` int(11) DEFAULT NULL,
  KEY `index_listing_followers_on_listing_id` (`listing_id`),
  KEY `index_listing_followers_on_person_id` (`person_id`)
) ENGINE=InnoDB DEFAULT CHARSET=utf8;

CREATE TABLE `listing_images` (
  `id` int(11) NOT NULL AUTO_INCREMENT,
  `listing_id` int(11) DEFAULT NULL,
  `created_at` datetime DEFAULT NULL,
  `updated_at` datetime DEFAULT NULL,
  `image_file_name` varchar(255) DEFAULT NULL,
  `image_content_type` varchar(255) DEFAULT NULL,
  `image_file_size` int(11) DEFAULT NULL,
  `image_updated_at` datetime DEFAULT NULL,
  `image_processing` tinyint(1) DEFAULT NULL,
  `image_downloaded` tinyint(1) DEFAULT '0',
  `width` int(11) DEFAULT NULL,
  `height` int(11) DEFAULT NULL,
  `author_id` varchar(255) DEFAULT NULL,
  PRIMARY KEY (`id`),
  KEY `index_listing_images_on_listing_id` (`listing_id`)
) ENGINE=InnoDB DEFAULT CHARSET=utf8;

CREATE TABLE `listings` (
  `id` int(11) NOT NULL AUTO_INCREMENT,
  `author_id` varchar(255) DEFAULT NULL,
  `category_old` varchar(255) DEFAULT NULL,
  `title` varchar(255) DEFAULT NULL,
  `times_viewed` int(11) DEFAULT '0',
  `language` varchar(255) DEFAULT NULL,
  `created_at` datetime DEFAULT NULL,
  `updated_at` datetime DEFAULT NULL,
  `last_modified` datetime DEFAULT NULL,
  `visibility` varchar(255) DEFAULT 'this_community',
  `listing_type_old` varchar(255) DEFAULT NULL,
  `description` text,
  `origin` varchar(255) DEFAULT NULL,
  `destination` varchar(255) DEFAULT NULL,
  `valid_until` datetime DEFAULT NULL,
  `delta` tinyint(1) NOT NULL DEFAULT '1',
  `open` tinyint(1) DEFAULT '1',
  `share_type_old` varchar(255) DEFAULT NULL,
  `privacy` varchar(255) DEFAULT 'private',
  `comments_count` int(11) DEFAULT '0',
  `subcategory_old` varchar(255) DEFAULT NULL,
  `old_category_id` int(11) DEFAULT NULL,
  `category_id` int(11) DEFAULT NULL,
  `share_type_id` int(11) DEFAULT NULL,
  `transaction_type_id` int(11) DEFAULT NULL,
  `organization_id` int(11) DEFAULT NULL,
  `price_cents` int(11) DEFAULT NULL,
  `currency` varchar(255) DEFAULT NULL,
  `quantity` varchar(255) DEFAULT NULL,
  PRIMARY KEY (`id`),
  KEY `index_listings_on_listing_type` (`listing_type_old`),
  KEY `index_listings_on_category_id` (`old_category_id`),
  KEY `index_listings_on_open` (`open`),
  KEY `index_listings_on_share_type_id` (`share_type_id`),
  KEY `index_listings_on_visibility` (`visibility`)
) ENGINE=InnoDB DEFAULT CHARSET=utf8;

CREATE TABLE `locations` (
  `id` int(11) NOT NULL AUTO_INCREMENT,
  `latitude` float DEFAULT NULL,
  `longitude` float DEFAULT NULL,
  `address` varchar(255) DEFAULT NULL,
  `google_address` varchar(255) DEFAULT NULL,
  `created_at` datetime DEFAULT NULL,
  `updated_at` datetime DEFAULT NULL,
  `listing_id` int(11) DEFAULT NULL,
  `person_id` varchar(255) DEFAULT NULL,
  `location_type` varchar(255) DEFAULT NULL,
  `community_id` int(11) DEFAULT NULL,
  PRIMARY KEY (`id`),
  KEY `index_locations_on_community_id` (`community_id`),
  KEY `index_locations_on_listing_id` (`listing_id`),
  KEY `index_locations_on_person_id` (`person_id`)
) ENGINE=InnoDB DEFAULT CHARSET=utf8;

CREATE TABLE `menu_link_translations` (
  `id` int(11) NOT NULL AUTO_INCREMENT,
  `menu_link_id` int(11) DEFAULT NULL,
  `locale` varchar(255) DEFAULT NULL,
  `url` varchar(255) DEFAULT NULL,
  `title` varchar(255) DEFAULT NULL,
  `created_at` datetime NOT NULL,
  `updated_at` datetime NOT NULL,
  PRIMARY KEY (`id`)
) ENGINE=InnoDB DEFAULT CHARSET=utf8;

CREATE TABLE `menu_links` (
  `id` int(11) NOT NULL AUTO_INCREMENT,
  `community_id` int(11) DEFAULT NULL,
  `created_at` datetime NOT NULL,
  `updated_at` datetime NOT NULL,
  `sort_priority` int(11) DEFAULT '0',
  PRIMARY KEY (`id`)
) ENGINE=InnoDB DEFAULT CHARSET=utf8;

CREATE TABLE `mercury_images` (
  `id` int(11) NOT NULL AUTO_INCREMENT,
  `image_file_name` varchar(255) DEFAULT NULL,
  `image_content_type` varchar(255) DEFAULT NULL,
  `image_file_size` int(11) DEFAULT NULL,
  `image_updated_at` datetime DEFAULT NULL,
  `created_at` datetime NOT NULL,
  `updated_at` datetime NOT NULL,
  PRIMARY KEY (`id`)
) ENGINE=InnoDB DEFAULT CHARSET=utf8;

CREATE TABLE `messages` (
  `id` int(11) NOT NULL AUTO_INCREMENT,
  `sender_id` varchar(255) DEFAULT NULL,
  `content` text,
  `created_at` datetime DEFAULT NULL,
  `updated_at` datetime DEFAULT NULL,
  `conversation_id` int(11) DEFAULT NULL,
  `action` varchar(255) DEFAULT NULL,
  PRIMARY KEY (`id`),
  KEY `index_messages_on_conversation_id` (`conversation_id`)
) ENGINE=InnoDB DEFAULT CHARSET=utf8;

CREATE TABLE `news_items` (
  `id` int(11) NOT NULL AUTO_INCREMENT,
  `title` varchar(255) DEFAULT NULL,
  `content` text,
  `community_id` int(11) DEFAULT NULL,
  `author_id` varchar(255) DEFAULT NULL,
  `created_at` datetime DEFAULT NULL,
  `updated_at` datetime DEFAULT NULL,
  PRIMARY KEY (`id`)
) ENGINE=InnoDB DEFAULT CHARSET=utf8;

CREATE TABLE `old_ressi_events` (
  `id` int(11) NOT NULL AUTO_INCREMENT,
  `user_id` varchar(255) DEFAULT NULL,
  `application_id` varchar(255) DEFAULT NULL,
  `session_id` varchar(255) DEFAULT NULL,
  `ip_address` varchar(255) DEFAULT NULL,
  `action` varchar(255) DEFAULT NULL,
  `parameters` text,
  `return_value` varchar(255) DEFAULT NULL,
  `headers` text,
  `semantic_event_id` varchar(255) DEFAULT NULL,
  `created_at` datetime DEFAULT NULL,
  `updated_at` datetime DEFAULT NULL,
  `test_group_number` int(11) DEFAULT NULL,
  PRIMARY KEY (`id`)
) ENGINE=InnoDB DEFAULT CHARSET=utf8;

CREATE TABLE `organization_memberships` (
  `id` int(11) NOT NULL AUTO_INCREMENT,
  `person_id` varchar(255) DEFAULT NULL,
  `organization_id` int(11) DEFAULT NULL,
  `admin` tinyint(1) DEFAULT '0',
  `created_at` datetime NOT NULL,
  `updated_at` datetime NOT NULL,
  PRIMARY KEY (`id`),
  KEY `index_organization_memberships_on_person_id` (`person_id`)
) ENGINE=InnoDB DEFAULT CHARSET=utf8;

CREATE TABLE `organizations` (
  `id` int(11) NOT NULL AUTO_INCREMENT,
  `name` varchar(255) DEFAULT NULL,
  `company_id` varchar(255) DEFAULT NULL,
  `merchant_id` varchar(255) DEFAULT NULL,
  `merchant_key` varchar(255) DEFAULT NULL,
  `allowed_emails` varchar(255) DEFAULT NULL,
  `created_at` datetime NOT NULL,
  `updated_at` datetime NOT NULL,
  `logo_file_name` varchar(255) DEFAULT NULL,
  `logo_content_type` varchar(255) DEFAULT NULL,
  `logo_file_size` int(11) DEFAULT NULL,
  `logo_updated_at` datetime DEFAULT NULL,
  PRIMARY KEY (`id`)
) ENGINE=InnoDB DEFAULT CHARSET=utf8;

CREATE TABLE `participations` (
  `id` int(11) NOT NULL AUTO_INCREMENT,
  `person_id` varchar(255) DEFAULT NULL,
  `conversation_id` int(11) DEFAULT NULL,
  `is_read` tinyint(1) DEFAULT '0',
  `created_at` datetime DEFAULT NULL,
  `updated_at` datetime DEFAULT NULL,
  `last_sent_at` datetime DEFAULT NULL,
  `last_received_at` datetime DEFAULT NULL,
  `feedback_skipped` tinyint(1) DEFAULT '0',
  PRIMARY KEY (`id`),
  KEY `index_participations_on_conversation_id` (`conversation_id`),
  KEY `index_participations_on_person_id` (`person_id`)
) ENGINE=InnoDB DEFAULT CHARSET=utf8;

CREATE TABLE `payment_gateways` (
  `id` int(11) NOT NULL AUTO_INCREMENT,
  `community_id` int(11) DEFAULT NULL,
  `type` varchar(255) DEFAULT NULL,
  `braintree_environment` varchar(255) DEFAULT NULL,
  `braintree_merchant_id` varchar(255) DEFAULT NULL,
  `braintree_master_merchant_id` varchar(255) DEFAULT NULL,
  `braintree_public_key` varchar(255) DEFAULT NULL,
  `braintree_private_key` varchar(255) DEFAULT NULL,
  `braintree_client_side_encryption_key` text,
  `checkout_environment` varchar(255) DEFAULT NULL,
  `checkout_user_id` varchar(255) DEFAULT NULL,
  `checkout_password` varchar(255) DEFAULT NULL,
  `created_at` datetime NOT NULL,
  `updated_at` datetime NOT NULL,
  `gateway_commission_percentage` int(11) DEFAULT NULL,
  `gateway_commission_fixed_cents` int(11) DEFAULT NULL,
  `gateway_commission_fixed_currency` varchar(255) DEFAULT NULL,
  PRIMARY KEY (`id`)
) ENGINE=InnoDB DEFAULT CHARSET=utf8;

CREATE TABLE `payment_rows` (
  `id` int(11) NOT NULL AUTO_INCREMENT,
  `payment_id` int(11) DEFAULT NULL,
  `vat` int(11) DEFAULT NULL,
  `sum_cents` int(11) DEFAULT NULL,
  `currency` varchar(255) DEFAULT NULL,
  `created_at` datetime NOT NULL,
  `updated_at` datetime NOT NULL,
  `title` varchar(255) DEFAULT NULL,
  PRIMARY KEY (`id`),
  KEY `index_payment_rows_on_payment_id` (`payment_id`)
) ENGINE=InnoDB DEFAULT CHARSET=utf8;

CREATE TABLE `payments` (
  `id` int(11) NOT NULL AUTO_INCREMENT,
  `payer_id` varchar(255) DEFAULT NULL,
  `recipient_id` varchar(255) DEFAULT NULL,
  `organization_id` varchar(255) DEFAULT NULL,
  `conversation_id` int(11) DEFAULT NULL,
  `status` varchar(255) DEFAULT NULL,
  `created_at` datetime NOT NULL,
  `updated_at` datetime NOT NULL,
  `community_id` int(11) DEFAULT NULL,
  `payment_gateway_id` int(11) DEFAULT NULL,
  `sum_cents` int(11) DEFAULT NULL,
  `currency` varchar(255) DEFAULT NULL,
  `type` varchar(255) DEFAULT 'CheckoutPayment',
  `braintree_transaction_id` varchar(255) DEFAULT NULL,
  PRIMARY KEY (`id`),
  KEY `index_payments_on_conversation_id` (`conversation_id`),
  KEY `index_payments_on_payer_id` (`payer_id`)
) ENGINE=InnoDB DEFAULT CHARSET=utf8;

CREATE TABLE `people` (
  `id` varchar(22) NOT NULL,
  `created_at` datetime DEFAULT NULL,
  `updated_at` datetime DEFAULT NULL,
  `is_admin` int(11) DEFAULT '0',
  `locale` varchar(255) DEFAULT 'fi',
  `preferences` text,
  `active_days_count` int(11) DEFAULT '0',
  `last_page_load_date` datetime DEFAULT NULL,
  `test_group_number` int(11) DEFAULT '1',
  `active` tinyint(1) DEFAULT '1',
  `username` varchar(255) DEFAULT NULL,
  `email` varchar(255) DEFAULT NULL,
  `encrypted_password` varchar(255) NOT NULL DEFAULT '',
  `reset_password_token` varchar(255) DEFAULT NULL,
  `reset_password_sent_at` datetime DEFAULT NULL,
  `remember_created_at` datetime DEFAULT NULL,
  `sign_in_count` int(11) DEFAULT '0',
  `current_sign_in_at` datetime DEFAULT NULL,
  `last_sign_in_at` datetime DEFAULT NULL,
  `current_sign_in_ip` varchar(255) DEFAULT NULL,
  `last_sign_in_ip` varchar(255) DEFAULT NULL,
  `password_salt` varchar(255) DEFAULT NULL,
  `given_name` varchar(255) DEFAULT NULL,
  `family_name` varchar(255) DEFAULT NULL,
  `phone_number` varchar(255) DEFAULT NULL,
  `description` text,
  `image_file_name` varchar(255) DEFAULT NULL,
  `image_content_type` varchar(255) DEFAULT NULL,
  `image_file_size` int(11) DEFAULT NULL,
  `image_updated_at` datetime DEFAULT NULL,
  `facebook_id` varchar(255) DEFAULT NULL,
  `authentication_token` varchar(255) DEFAULT NULL,
  `community_updates_last_sent_at` datetime DEFAULT NULL,
  `min_days_between_community_updates` int(11) DEFAULT '1',
  `mangopay_id` varchar(255) DEFAULT NULL,
  `bank_account_owner_name` varchar(255) DEFAULT NULL,
  `bank_account_owner_address` varchar(255) DEFAULT NULL,
  `iban` varchar(255) DEFAULT NULL,
  `bic` varchar(255) DEFAULT NULL,
  `mangopay_beneficiary_id` varchar(255) DEFAULT NULL,
  `is_organization` tinyint(1) DEFAULT NULL,
  `company_id` varchar(255) DEFAULT NULL,
  `checkout_merchant_id` varchar(255) DEFAULT NULL,
  `checkout_merchant_key` varchar(255) DEFAULT NULL,
  `organization_name` varchar(255) DEFAULT NULL,
  UNIQUE KEY `index_people_on_email` (`email`),
  UNIQUE KEY `index_people_on_facebook_id` (`facebook_id`),
  UNIQUE KEY `index_people_on_reset_password_token` (`reset_password_token`),
  UNIQUE KEY `index_people_on_username` (`username`),
  KEY `index_people_on_id` (`id`)
) ENGINE=InnoDB DEFAULT CHARSET=utf8;

CREATE TABLE `poll_answers` (
  `id` int(11) NOT NULL AUTO_INCREMENT,
  `poll_id` int(11) DEFAULT NULL,
  `poll_option_id` int(11) DEFAULT NULL,
  `answerer_id` varchar(255) DEFAULT NULL,
  `comment` text,
  `created_at` datetime DEFAULT NULL,
  `updated_at` datetime DEFAULT NULL,
  PRIMARY KEY (`id`)
) ENGINE=InnoDB DEFAULT CHARSET=utf8;

CREATE TABLE `poll_options` (
  `id` int(11) NOT NULL AUTO_INCREMENT,
  `label` varchar(255) DEFAULT NULL,
  `poll_id` int(11) DEFAULT NULL,
  `percentage` float DEFAULT '0',
  `created_at` datetime DEFAULT NULL,
  `updated_at` datetime DEFAULT NULL,
  PRIMARY KEY (`id`)
) ENGINE=InnoDB DEFAULT CHARSET=utf8;

CREATE TABLE `polls` (
  `id` int(11) NOT NULL AUTO_INCREMENT,
  `title` varchar(255) DEFAULT NULL,
  `author_id` varchar(255) DEFAULT NULL,
  `active` tinyint(1) DEFAULT '1',
  `community_id` varchar(255) DEFAULT NULL,
  `closed_at` datetime DEFAULT NULL,
  `created_at` datetime DEFAULT NULL,
  `updated_at` datetime DEFAULT NULL,
  PRIMARY KEY (`id`)
) ENGINE=InnoDB DEFAULT CHARSET=utf8;

CREATE TABLE `schema_migrations` (
  `version` varchar(255) NOT NULL,
  UNIQUE KEY `unique_schema_migrations` (`version`)
) ENGINE=InnoDB DEFAULT CHARSET=utf8;

CREATE TABLE `sessions` (
  `id` int(11) NOT NULL AUTO_INCREMENT,
  `session_id` varchar(255) NOT NULL,
  `data` text,
  `created_at` datetime DEFAULT NULL,
  `updated_at` datetime DEFAULT NULL,
  PRIMARY KEY (`id`),
  KEY `index_sessions_on_session_id` (`session_id`),
  KEY `index_sessions_on_updated_at` (`updated_at`)
) ENGINE=InnoDB DEFAULT CHARSET=utf8;

CREATE TABLE `statistics` (
  `id` int(11) NOT NULL AUTO_INCREMENT,
  `community_id` int(11) DEFAULT NULL,
  `created_at` datetime DEFAULT NULL,
  `updated_at` datetime DEFAULT NULL,
  `users_count` int(11) DEFAULT NULL,
  `two_week_content_activation_percentage` float DEFAULT NULL,
  `four_week_transaction_activation_percentage` float DEFAULT NULL,
  `mau_g1` float DEFAULT NULL,
  `wau_g1` float DEFAULT NULL,
  `dau_g1` float DEFAULT NULL,
  `mau_g2` float DEFAULT NULL,
  `wau_g2` float DEFAULT NULL,
  `dau_g2` float DEFAULT NULL,
  `mau_g3` float DEFAULT NULL,
  `wau_g3` float DEFAULT NULL,
  `dau_g3` float DEFAULT NULL,
  `invitations_sent_per_user` float DEFAULT NULL,
  `invitations_accepted_per_user` float DEFAULT NULL,
  `revenue_per_mau_g1` float DEFAULT NULL,
  `extra_data` text,
  `mau_g1_count` int(11) DEFAULT NULL,
  `wau_g1_count` int(11) DEFAULT NULL,
  `listings_count` int(11) DEFAULT NULL,
  `new_listings_last_week` int(11) DEFAULT NULL,
  `new_listings_last_month` int(11) DEFAULT NULL,
  `conversations_count` int(11) DEFAULT NULL,
  `new_conversations_last_week` int(11) DEFAULT NULL,
  `new_conversations_last_month` int(11) DEFAULT NULL,
  `messages_count` int(11) DEFAULT NULL,
  `new_messages_last_week` int(11) DEFAULT NULL,
  `new_messages_last_month` int(11) DEFAULT NULL,
  `transactions_count` int(11) DEFAULT NULL,
  `new_transactions_last_week` int(11) DEFAULT NULL,
  `new_transactions_last_month` int(11) DEFAULT NULL,
  `new_users_last_week` int(11) DEFAULT NULL,
  `new_users_last_month` int(11) DEFAULT NULL,
  `user_count_weekly_growth` float DEFAULT NULL,
  `wau_weekly_growth` float DEFAULT NULL,
  PRIMARY KEY (`id`),
  KEY `index_statistics_on_community_id` (`community_id`)
) ENGINE=InnoDB DEFAULT CHARSET=utf8;

CREATE TABLE `taggings` (
  `id` int(11) NOT NULL AUTO_INCREMENT,
  `tag_id` int(11) DEFAULT NULL,
  `taggable_id` int(11) DEFAULT NULL,
  `taggable_type` varchar(255) DEFAULT NULL,
  `tagger_id` int(11) DEFAULT NULL,
  `tagger_type` varchar(255) DEFAULT NULL,
  `context` varchar(255) DEFAULT NULL,
  `created_at` datetime DEFAULT NULL,
  PRIMARY KEY (`id`),
  KEY `index_taggings_on_tag_id` (`tag_id`),
  KEY `index_taggings_on_taggable_id_and_taggable_type_and_context` (`taggable_id`,`taggable_type`,`context`)
) ENGINE=InnoDB DEFAULT CHARSET=utf8;

CREATE TABLE `tags` (
  `id` int(11) NOT NULL AUTO_INCREMENT,
  `name` varchar(255) DEFAULT NULL,
  PRIMARY KEY (`id`)
) ENGINE=InnoDB DEFAULT CHARSET=utf8;

CREATE TABLE `testimonials` (
  `id` int(11) NOT NULL AUTO_INCREMENT,
  `grade` float DEFAULT NULL,
  `text` text,
  `author_id` varchar(255) DEFAULT NULL,
  `participation_id` int(11) DEFAULT NULL,
  `created_at` datetime DEFAULT NULL,
  `updated_at` datetime DEFAULT NULL,
  `receiver_id` varchar(255) DEFAULT NULL,
  PRIMARY KEY (`id`),
  KEY `index_testimonials_on_receiver_id` (`receiver_id`)
) ENGINE=InnoDB DEFAULT CHARSET=utf8;

CREATE TABLE `transaction_transitions` (
  `id` int(11) NOT NULL AUTO_INCREMENT,
  `to_state` varchar(255) DEFAULT NULL,
  `metadata` text,
  `sort_key` int(11) DEFAULT '0',
  `conversation_id` int(11) DEFAULT NULL,
  `created_at` datetime DEFAULT NULL,
  `updated_at` datetime DEFAULT NULL,
  PRIMARY KEY (`id`),
  UNIQUE KEY `index_transaction_transitions_on_sort_key_and_conversation_id` (`sort_key`,`conversation_id`),
  KEY `index_transaction_transitions_on_conversation_id` (`conversation_id`)
) ENGINE=InnoDB DEFAULT CHARSET=utf8;

CREATE TABLE `transaction_type_translations` (
  `id` int(11) NOT NULL AUTO_INCREMENT,
  `transaction_type_id` int(11) DEFAULT NULL,
  `locale` varchar(255) DEFAULT NULL,
  `name` varchar(255) DEFAULT NULL,
  `action_button_label` varchar(255) DEFAULT NULL,
  `created_at` datetime NOT NULL,
  `updated_at` datetime NOT NULL,
  PRIMARY KEY (`id`),
  KEY `locale_index` (`transaction_type_id`,`locale`),
  KEY `index_transaction_type_translations_on_transaction_type_id` (`transaction_type_id`)
) ENGINE=InnoDB DEFAULT CHARSET=utf8;

CREATE TABLE `transaction_types` (
  `id` int(11) NOT NULL AUTO_INCREMENT,
  `type` varchar(255) DEFAULT NULL,
  `community_id` int(11) DEFAULT NULL,
  `sort_priority` int(11) DEFAULT NULL,
  `price_field` tinyint(1) DEFAULT NULL,
  `price_quantity_placeholder` varchar(255) DEFAULT NULL,
  `created_at` datetime NOT NULL,
  `updated_at` datetime NOT NULL,
  PRIMARY KEY (`id`),
  KEY `index_transaction_types_on_community_id` (`community_id`)
) ENGINE=InnoDB DEFAULT CHARSET=utf8;

INSERT INTO schema_migrations (version) VALUES ('20080806070738');

INSERT INTO schema_migrations (version) VALUES ('20080807071903');

INSERT INTO schema_migrations (version) VALUES ('20080807080513');

INSERT INTO schema_migrations (version) VALUES ('20080808095031');

INSERT INTO schema_migrations (version) VALUES ('20080815075550');

INSERT INTO schema_migrations (version) VALUES ('20080818091109');

INSERT INTO schema_migrations (version) VALUES ('20080818092139');

INSERT INTO schema_migrations (version) VALUES ('20080821103835');

INSERT INTO schema_migrations (version) VALUES ('20080825064927');

INSERT INTO schema_migrations (version) VALUES ('20080825114546');

INSERT INTO schema_migrations (version) VALUES ('20080828104013');

INSERT INTO schema_migrations (version) VALUES ('20080828104239');

INSERT INTO schema_migrations (version) VALUES ('20080919122825');

INSERT INTO schema_migrations (version) VALUES ('20080925100643');

INSERT INTO schema_migrations (version) VALUES ('20080925100743');

INSERT INTO schema_migrations (version) VALUES ('20080925103547');

INSERT INTO schema_migrations (version) VALUES ('20080925103759');

INSERT INTO schema_migrations (version) VALUES ('20080925112423');

INSERT INTO schema_migrations (version) VALUES ('20080925114309');

INSERT INTO schema_migrations (version) VALUES ('20080929102121');

INSERT INTO schema_migrations (version) VALUES ('20081008115110');

INSERT INTO schema_migrations (version) VALUES ('20081009160751');

INSERT INTO schema_migrations (version) VALUES ('20081010114150');

INSERT INTO schema_migrations (version) VALUES ('20081024154431');

INSERT INTO schema_migrations (version) VALUES ('20081024182346');

INSERT INTO schema_migrations (version) VALUES ('20081024183444');

INSERT INTO schema_migrations (version) VALUES ('20081103092143');

INSERT INTO schema_migrations (version) VALUES ('20081104070403');

INSERT INTO schema_migrations (version) VALUES ('20081118145857');

INSERT INTO schema_migrations (version) VALUES ('20081121084337');

INSERT INTO schema_migrations (version) VALUES ('20081202140109');

INSERT INTO schema_migrations (version) VALUES ('20081205142238');

INSERT INTO schema_migrations (version) VALUES ('20081215145238');

INSERT INTO schema_migrations (version) VALUES ('20081216060503');

INSERT INTO schema_migrations (version) VALUES ('20090119114525');

INSERT INTO schema_migrations (version) VALUES ('20090218112317');

INSERT INTO schema_migrations (version) VALUES ('20090219094209');

INSERT INTO schema_migrations (version) VALUES ('20090225073742');

INSERT INTO schema_migrations (version) VALUES ('20090323121824');

INSERT INTO schema_migrations (version) VALUES ('20090330064443');

INSERT INTO schema_migrations (version) VALUES ('20090330070210');

INSERT INTO schema_migrations (version) VALUES ('20090330072036');

INSERT INTO schema_migrations (version) VALUES ('20090401181848');

INSERT INTO schema_migrations (version) VALUES ('20090401184511');

INSERT INTO schema_migrations (version) VALUES ('20090401185039');

INSERT INTO schema_migrations (version) VALUES ('20090402144456');

INSERT INTO schema_migrations (version) VALUES ('20090403093157');

INSERT INTO schema_migrations (version) VALUES ('20090406081353');

INSERT INTO schema_migrations (version) VALUES ('20090414142556');

INSERT INTO schema_migrations (version) VALUES ('20090415085812');

INSERT INTO schema_migrations (version) VALUES ('20090415130553');

INSERT INTO schema_migrations (version) VALUES ('20090415131023');

INSERT INTO schema_migrations (version) VALUES ('20090424093506');

INSERT INTO schema_migrations (version) VALUES ('20090424100145');

INSERT INTO schema_migrations (version) VALUES ('20090618112730');

INSERT INTO schema_migrations (version) VALUES ('20090629113838');

INSERT INTO schema_migrations (version) VALUES ('20090629131727');

INSERT INTO schema_migrations (version) VALUES ('20090701065350');

INSERT INTO schema_migrations (version) VALUES ('20090701110931');

INSERT INTO schema_migrations (version) VALUES ('20090713130351');

INSERT INTO schema_migrations (version) VALUES ('20090729124418');

INSERT INTO schema_migrations (version) VALUES ('20090730093917');

INSERT INTO schema_migrations (version) VALUES ('20090730094216');

INSERT INTO schema_migrations (version) VALUES ('20090731134028');

INSERT INTO schema_migrations (version) VALUES ('20090821075949');

INSERT INTO schema_migrations (version) VALUES ('20090904120242');

INSERT INTO schema_migrations (version) VALUES ('20090907155717');

INSERT INTO schema_migrations (version) VALUES ('20091006112446');

INSERT INTO schema_migrations (version) VALUES ('20091028095545');

INSERT INTO schema_migrations (version) VALUES ('20091028131201');

INSERT INTO schema_migrations (version) VALUES ('20091109161516');

INSERT INTO schema_migrations (version) VALUES ('20100322132547');

INSERT INTO schema_migrations (version) VALUES ('20100505110646');

INSERT INTO schema_migrations (version) VALUES ('20100707105549');

INSERT INTO schema_migrations (version) VALUES ('20100721120037');

INSERT INTO schema_migrations (version) VALUES ('20100721123825');

INSERT INTO schema_migrations (version) VALUES ('20100721124444');

INSERT INTO schema_migrations (version) VALUES ('20100726071811');

INSERT INTO schema_migrations (version) VALUES ('20100727102551');

INSERT INTO schema_migrations (version) VALUES ('20100727103659');

INSERT INTO schema_migrations (version) VALUES ('20100729112458');

INSERT INTO schema_migrations (version) VALUES ('20100729124210');

INSERT INTO schema_migrations (version) VALUES ('20100729141955');

INSERT INTO schema_migrations (version) VALUES ('20100729142416');

INSERT INTO schema_migrations (version) VALUES ('20100730120601');

INSERT INTO schema_migrations (version) VALUES ('20100730132825');

INSERT INTO schema_migrations (version) VALUES ('20100809090550');

INSERT INTO schema_migrations (version) VALUES ('20100809120502');

INSERT INTO schema_migrations (version) VALUES ('20100813161213');

INSERT INTO schema_migrations (version) VALUES ('20100817115816');

INSERT INTO schema_migrations (version) VALUES ('20100818102743');

INSERT INTO schema_migrations (version) VALUES ('20100819114104');

INSERT INTO schema_migrations (version) VALUES ('20100820122449');

INSERT INTO schema_migrations (version) VALUES ('20100902135234');

INSERT INTO schema_migrations (version) VALUES ('20100902142325');

INSERT INTO schema_migrations (version) VALUES ('20100908112841');

INSERT INTO schema_migrations (version) VALUES ('20100909105810');

INSERT INTO schema_migrations (version) VALUES ('20100909114132');

INSERT INTO schema_migrations (version) VALUES ('20100920075651');

INSERT INTO schema_migrations (version) VALUES ('20100921155612');

INSERT INTO schema_migrations (version) VALUES ('20100922081110');

INSERT INTO schema_migrations (version) VALUES ('20100922102321');

INSERT INTO schema_migrations (version) VALUES ('20100922122740');

INSERT INTO schema_migrations (version) VALUES ('20100923074241');

INSERT INTO schema_migrations (version) VALUES ('20100927150547');

INSERT INTO schema_migrations (version) VALUES ('20101007131610');

INSERT INTO schema_migrations (version) VALUES ('20101007131827');

INSERT INTO schema_migrations (version) VALUES ('20101013115208');

INSERT INTO schema_migrations (version) VALUES ('20101013124056');

INSERT INTO schema_migrations (version) VALUES ('20101026082126');

INSERT INTO schema_migrations (version) VALUES ('20101027103753');

INSERT INTO schema_migrations (version) VALUES ('20101028151541');

INSERT INTO schema_migrations (version) VALUES ('20101103154108');

INSERT INTO schema_migrations (version) VALUES ('20101103161641');

INSERT INTO schema_migrations (version) VALUES ('20101103163019');

INSERT INTO schema_migrations (version) VALUES ('20101109131431');

INSERT INTO schema_migrations (version) VALUES ('20101116105410');

INSERT INTO schema_migrations (version) VALUES ('20101124104905');

INSERT INTO schema_migrations (version) VALUES ('20101125150638');

INSERT INTO schema_migrations (version) VALUES ('20101126093026');

INSERT INTO schema_migrations (version) VALUES ('20101201105920');

INSERT INTO schema_migrations (version) VALUES ('20101201133429');

INSERT INTO schema_migrations (version) VALUES ('20101203115308');

INSERT INTO schema_migrations (version) VALUES ('20101203115634');

INSERT INTO schema_migrations (version) VALUES ('20101213152125');

INSERT INTO schema_migrations (version) VALUES ('20101216150725');

INSERT INTO schema_migrations (version) VALUES ('20101216151447');

INSERT INTO schema_migrations (version) VALUES ('20101216152952');

INSERT INTO schema_migrations (version) VALUES ('20110308172759');

INSERT INTO schema_migrations (version) VALUES ('20110308192757');

INSERT INTO schema_migrations (version) VALUES ('20110321103604');

INSERT INTO schema_migrations (version) VALUES ('20110322141439');

INSERT INTO schema_migrations (version) VALUES ('20110322151957');

INSERT INTO schema_migrations (version) VALUES ('20110325120932');

INSERT INTO schema_migrations (version) VALUES ('20110412075940');

INSERT INTO schema_migrations (version) VALUES ('20110414105702');

INSERT INTO schema_migrations (version) VALUES ('20110414124938');

INSERT INTO schema_migrations (version) VALUES ('20110421075758');

INSERT INTO schema_migrations (version) VALUES ('20110428134543');

INSERT INTO schema_migrations (version) VALUES ('20110529110417');

INSERT INTO schema_migrations (version) VALUES ('20110629135331');

INSERT INTO schema_migrations (version) VALUES ('20110704123058');

INSERT INTO schema_migrations (version) VALUES ('20110704144650');

INSERT INTO schema_migrations (version) VALUES ('20110707163036');

INSERT INTO schema_migrations (version) VALUES ('20110728110124');

INSERT INTO schema_migrations (version) VALUES ('20110808110217');

INSERT INTO schema_migrations (version) VALUES ('20110808161514');

INSERT INTO schema_migrations (version) VALUES ('20110817123457');

INSERT INTO schema_migrations (version) VALUES ('20110819111416');

INSERT INTO schema_migrations (version) VALUES ('20110819123636');

INSERT INTO schema_migrations (version) VALUES ('20110909072646');

INSERT INTO schema_migrations (version) VALUES ('20110912061834');

INSERT INTO schema_migrations (version) VALUES ('20110912064526');

INSERT INTO schema_migrations (version) VALUES ('20110912065222');

INSERT INTO schema_migrations (version) VALUES ('20110913080622');

INSERT INTO schema_migrations (version) VALUES ('20110914080549');

INSERT INTO schema_migrations (version) VALUES ('20110914115824');

INSERT INTO schema_migrations (version) VALUES ('20110915084232');

INSERT INTO schema_migrations (version) VALUES ('20110915101535');

INSERT INTO schema_migrations (version) VALUES ('20111111140246');

INSERT INTO schema_migrations (version) VALUES ('20111111154416');

INSERT INTO schema_migrations (version) VALUES ('20111111162432');

INSERT INTO schema_migrations (version) VALUES ('20111114122125');

INSERT INTO schema_migrations (version) VALUES ('20111114122315');

INSERT INTO schema_migrations (version) VALUES ('20111116144337');

INSERT INTO schema_migrations (version) VALUES ('20111116164728');

INSERT INTO schema_migrations (version) VALUES ('20111116182825');

INSERT INTO schema_migrations (version) VALUES ('20111123071116');

INSERT INTO schema_migrations (version) VALUES ('20111123071850');

INSERT INTO schema_migrations (version) VALUES ('20111124174508');

INSERT INTO schema_migrations (version) VALUES ('20111210165312');

INSERT INTO schema_migrations (version) VALUES ('20111210165854');

INSERT INTO schema_migrations (version) VALUES ('20111210170231');

INSERT INTO schema_migrations (version) VALUES ('20111211175403');

INSERT INTO schema_migrations (version) VALUES ('20111228153911');

INSERT INTO schema_migrations (version) VALUES ('20120104224115');

INSERT INTO schema_migrations (version) VALUES ('20120105162140');

INSERT INTO schema_migrations (version) VALUES ('20120113091548');

INSERT INTO schema_migrations (version) VALUES ('20120121091558');

INSERT INTO schema_migrations (version) VALUES ('20120206052931');

INSERT INTO schema_migrations (version) VALUES ('20120208145336');

INSERT INTO schema_migrations (version) VALUES ('20120210171827');

INSERT INTO schema_migrations (version) VALUES ('20120303113202');

INSERT INTO schema_migrations (version) VALUES ('20120303125412');

INSERT INTO schema_migrations (version) VALUES ('20120303152837');

INSERT INTO schema_migrations (version) VALUES ('20120303172713');

INSERT INTO schema_migrations (version) VALUES ('20120510094327');

INSERT INTO schema_migrations (version) VALUES ('20120510175152');

INSERT INTO schema_migrations (version) VALUES ('20120514001557');

INSERT INTO schema_migrations (version) VALUES ('20120514050302');

INSERT INTO schema_migrations (version) VALUES ('20120516204538');

INSERT INTO schema_migrations (version) VALUES ('20120518203511');

INSERT INTO schema_migrations (version) VALUES ('20120522162329');

INSERT INTO schema_migrations (version) VALUES ('20120522183329');

INSERT INTO schema_migrations (version) VALUES ('20120526021050');

INSERT INTO schema_migrations (version) VALUES ('20120614052244');

INSERT INTO schema_migrations (version) VALUES ('20120625211426');

INSERT INTO schema_migrations (version) VALUES ('20120628121713');

INSERT INTO schema_migrations (version) VALUES ('20120704072606');

INSERT INTO schema_migrations (version) VALUES ('20120705135703');

INSERT INTO schema_migrations (version) VALUES ('20120705140109');

INSERT INTO schema_migrations (version) VALUES ('20120710084323');

INSERT INTO schema_migrations (version) VALUES ('20120711140918');

INSERT INTO schema_migrations (version) VALUES ('20120718031225');

INSERT INTO schema_migrations (version) VALUES ('20120730024756');

INSERT INTO schema_migrations (version) VALUES ('20120907010347');

INSERT INTO schema_migrations (version) VALUES ('20120907023525');

INSERT INTO schema_migrations (version) VALUES ('20120908052908');

INSERT INTO schema_migrations (version) VALUES ('20120909143322');

INSERT INTO schema_migrations (version) VALUES ('20120929084903');

INSERT INTO schema_migrations (version) VALUES ('20120929091629');

INSERT INTO schema_migrations (version) VALUES ('20121023050946');

INSERT INTO schema_migrations (version) VALUES ('20121105115053');

INSERT INTO schema_migrations (version) VALUES ('20121203142830');

INSERT INTO schema_migrations (version) VALUES ('20121212145626');

INSERT INTO schema_migrations (version) VALUES ('20121214083430');

INSERT INTO schema_migrations (version) VALUES ('20121218125831');

INSERT INTO schema_migrations (version) VALUES ('20121220133808');

INSERT INTO schema_migrations (version) VALUES ('20121229224803');

INSERT INTO schema_migrations (version) VALUES ('20130103081705');

INSERT INTO schema_migrations (version) VALUES ('20130103125240');

INSERT INTO schema_migrations (version) VALUES ('20130103145816');

INSERT INTO schema_migrations (version) VALUES ('20130104071929');

INSERT INTO schema_migrations (version) VALUES ('20130104122958');

INSERT INTO schema_migrations (version) VALUES ('20130105153450');

INSERT INTO schema_migrations (version) VALUES ('20130107095027');

INSERT INTO schema_migrations (version) VALUES ('20130110222425');

INSERT INTO schema_migrations (version) VALUES ('20130123163722');

INSERT INTO schema_migrations (version) VALUES ('20130123164653');

INSERT INTO schema_migrations (version) VALUES ('20130124150000');

INSERT INTO schema_migrations (version) VALUES ('20130208085827');

INSERT INTO schema_migrations (version) VALUES ('20130212104852');

INSERT INTO schema_migrations (version) VALUES ('20130213150133');

INSERT INTO schema_migrations (version) VALUES ('20130213160145');

INSERT INTO schema_migrations (version) VALUES ('20130217121320');

INSERT INTO schema_migrations (version) VALUES ('20130218070405');

INSERT INTO schema_migrations (version) VALUES ('20130305095824');

INSERT INTO schema_migrations (version) VALUES ('20130306172327');

INSERT INTO schema_migrations (version) VALUES ('20130309142322');

INSERT INTO schema_migrations (version) VALUES ('20130317162509');

INSERT INTO schema_migrations (version) VALUES ('20130318083721');

INSERT INTO schema_migrations (version) VALUES ('20130318084043');

INSERT INTO schema_migrations (version) VALUES ('20130318085152');

INSERT INTO schema_migrations (version) VALUES ('20130319162158');

INSERT INTO schema_migrations (version) VALUES ('20130319163113');

INSERT INTO schema_migrations (version) VALUES ('20130320093549');

INSERT INTO schema_migrations (version) VALUES ('20130322171458');

INSERT INTO schema_migrations (version) VALUES ('20130323143126');

INSERT INTO schema_migrations (version) VALUES ('20130325143038');

INSERT INTO schema_migrations (version) VALUES ('20130325153817');

INSERT INTO schema_migrations (version) VALUES ('20130325161150');

INSERT INTO schema_migrations (version) VALUES ('20130325165508');

INSERT INTO schema_migrations (version) VALUES ('20130325174608');

INSERT INTO schema_migrations (version) VALUES ('20130325181741');

INSERT INTO schema_migrations (version) VALUES ('20130326160252');

INSERT INTO schema_migrations (version) VALUES ('20130328124654');

INSERT INTO schema_migrations (version) VALUES ('20130328155825');

INSERT INTO schema_migrations (version) VALUES ('20130329080756');

INSERT INTO schema_migrations (version) VALUES ('20130329081612');

INSERT INTO schema_migrations (version) VALUES ('20130331095134');

INSERT INTO schema_migrations (version) VALUES ('20130331144047');

INSERT INTO schema_migrations (version) VALUES ('20130331200801');

INSERT INTO schema_migrations (version) VALUES ('20130405114540');

INSERT INTO schema_migrations (version) VALUES ('20130418172231');

INSERT INTO schema_migrations (version) VALUES ('20130418173835');

INSERT INTO schema_migrations (version) VALUES ('20130423173017');

INSERT INTO schema_migrations (version) VALUES ('20130424180017');

INSERT INTO schema_migrations (version) VALUES ('20130424183653');

INSERT INTO schema_migrations (version) VALUES ('20130425140120');

INSERT INTO schema_migrations (version) VALUES ('20130514214222');

INSERT INTO schema_migrations (version) VALUES ('20130517133311');

INSERT INTO schema_migrations (version) VALUES ('20130520092054');

INSERT INTO schema_migrations (version) VALUES ('20130520092357');

INSERT INTO schema_migrations (version) VALUES ('20130520103753');

INSERT INTO schema_migrations (version) VALUES ('20130520125924');

INSERT INTO schema_migrations (version) VALUES ('20130520140756');

INSERT INTO schema_migrations (version) VALUES ('20130520172713');

INSERT INTO schema_migrations (version) VALUES ('20130521122031');

INSERT INTO schema_migrations (version) VALUES ('20130521124342');

INSERT INTO schema_migrations (version) VALUES ('20130521171401');

INSERT INTO schema_migrations (version) VALUES ('20130521225614');

INSERT INTO schema_migrations (version) VALUES ('20130531072349');

INSERT INTO schema_migrations (version) VALUES ('20130605074725');

INSERT INTO schema_migrations (version) VALUES ('20130607165451');

INSERT INTO schema_migrations (version) VALUES ('20130710084408');

INSERT INTO schema_migrations (version) VALUES ('20130718104939');

INSERT INTO schema_migrations (version) VALUES ('20130719093816');

INSERT INTO schema_migrations (version) VALUES ('20130719113330');

INSERT INTO schema_migrations (version) VALUES ('20130724065048');

INSERT INTO schema_migrations (version) VALUES ('20130724070139');

INSERT INTO schema_migrations (version) VALUES ('20130729081847');

INSERT INTO schema_migrations (version) VALUES ('20130807083847');

INSERT INTO schema_migrations (version) VALUES ('20130815072527');

INSERT INTO schema_migrations (version) VALUES ('20130815073546');

INSERT INTO schema_migrations (version) VALUES ('20130815075659');

INSERT INTO schema_migrations (version) VALUES ('20130815101112');

INSERT INTO schema_migrations (version) VALUES ('20130823110113');

INSERT INTO schema_migrations (version) VALUES ('20130902140027');

INSERT INTO schema_migrations (version) VALUES ('20130910133213');

INSERT INTO schema_migrations (version) VALUES ('20130917094727');

INSERT INTO schema_migrations (version) VALUES ('20130920121927');

INSERT INTO schema_migrations (version) VALUES ('20130925071631');

INSERT INTO schema_migrations (version) VALUES ('20130925081815');

INSERT INTO schema_migrations (version) VALUES ('20130926070322');

INSERT INTO schema_migrations (version) VALUES ('20130926121237');

INSERT INTO schema_migrations (version) VALUES ('20130930080143');

INSERT INTO schema_migrations (version) VALUES ('20131024081428');

INSERT INTO schema_migrations (version) VALUES ('20131028110133');

INSERT INTO schema_migrations (version) VALUES ('20131028154626');

INSERT INTO schema_migrations (version) VALUES ('20131028183014');

INSERT INTO schema_migrations (version) VALUES ('20131030130320');

INSERT INTO schema_migrations (version) VALUES ('20131031072301');

INSERT INTO schema_migrations (version) VALUES ('20131031093809');

INSERT INTO schema_migrations (version) VALUES ('20131101183938');

INSERT INTO schema_migrations (version) VALUES ('20131104090808');

INSERT INTO schema_migrations (version) VALUES ('20131107124835');

INSERT INTO schema_migrations (version) VALUES ('20131107125413');

INSERT INTO schema_migrations (version) VALUES ('20131108091824');

INSERT INTO schema_migrations (version) VALUES ('20131108113632');

INSERT INTO schema_migrations (version) VALUES ('20131108113650');

INSERT INTO schema_migrations (version) VALUES ('20131111140902');

INSERT INTO schema_migrations (version) VALUES ('20131112115307');

INSERT INTO schema_migrations (version) VALUES ('20131112115308');

INSERT INTO schema_migrations (version) VALUES ('20131112115435');

INSERT INTO schema_migrations (version) VALUES ('20131114112955');

INSERT INTO schema_migrations (version) VALUES ('20131119085439');

INSERT INTO schema_migrations (version) VALUES ('20131119085625');

INSERT INTO schema_migrations (version) VALUES ('20131122175753');

INSERT INTO schema_migrations (version) VALUES ('20131126113141');

INSERT INTO schema_migrations (version) VALUES ('20131126131750');

INSERT INTO schema_migrations (version) VALUES ('20131126134024');

INSERT INTO schema_migrations (version) VALUES ('20131126184439');

INSERT INTO schema_migrations (version) VALUES ('20131128074254');

INSERT INTO schema_migrations (version) VALUES ('20131128074910');

INSERT INTO schema_migrations (version) VALUES ('20131128094614');

INSERT INTO schema_migrations (version) VALUES ('20131128094758');

INSERT INTO schema_migrations (version) VALUES ('20131128094839');

INSERT INTO schema_migrations (version) VALUES ('20131128103251');

INSERT INTO schema_migrations (version) VALUES ('20131128143205');

INSERT INTO schema_migrations (version) VALUES ('20131129095727');

INSERT INTO schema_migrations (version) VALUES ('20131202140547');

INSERT INTO schema_migrations (version) VALUES ('20131203072124');

INSERT INTO schema_migrations (version) VALUES ('20131204091623');

INSERT INTO schema_migrations (version) VALUES ('20131204103910');

INSERT INTO schema_migrations (version) VALUES ('20131206163837');

INSERT INTO schema_migrations (version) VALUES ('20131209073416');

INSERT INTO schema_migrations (version) VALUES ('20131209133946');

INSERT INTO schema_migrations (version) VALUES ('20131210155502');

INSERT INTO schema_migrations (version) VALUES ('20131212065037');

INSERT INTO schema_migrations (version) VALUES ('20131214142413');

INSERT INTO schema_migrations (version) VALUES ('20131214143004');

INSERT INTO schema_migrations (version) VALUES ('20131214143005');

INSERT INTO schema_migrations (version) VALUES ('20131220084742');

INSERT INTO schema_migrations (version) VALUES ('20131220104804');

INSERT INTO schema_migrations (version) VALUES ('20131220104805');

INSERT INTO schema_migrations (version) VALUES ('20131227080454');

INSERT INTO schema_migrations (version) VALUES ('20131227081256');

INSERT INTO schema_migrations (version) VALUES ('20140102125702');

INSERT INTO schema_migrations (version) VALUES ('20140102141643');

INSERT INTO schema_migrations (version) VALUES ('20140102144755');

INSERT INTO schema_migrations (version) VALUES ('20140102145633');

INSERT INTO schema_migrations (version) VALUES ('20140102150134');

INSERT INTO schema_migrations (version) VALUES ('20140102153949');

INSERT INTO schema_migrations (version) VALUES ('20140103084331');

INSERT INTO schema_migrations (version) VALUES ('20140103131350');

INSERT INTO schema_migrations (version) VALUES ('20140106114557');

INSERT INTO schema_migrations (version) VALUES ('20140109091819');

INSERT INTO schema_migrations (version) VALUES ('20140109093432');

INSERT INTO schema_migrations (version) VALUES ('20140109143257');

INSERT INTO schema_migrations (version) VALUES ('20140109190928');

INSERT INTO schema_migrations (version) VALUES ('20140116131654');

INSERT INTO schema_migrations (version) VALUES ('20140123141906');

INSERT INTO schema_migrations (version) VALUES ('20140124095930');

INSERT INTO schema_migrations (version) VALUES ('20140124141214');

INSERT INTO schema_migrations (version) VALUES ('20140128094422');

INSERT INTO schema_migrations (version) VALUES ('20140128094642');

INSERT INTO schema_migrations (version) VALUES ('20140128095047');

INSERT INTO schema_migrations (version) VALUES ('20140129081030');

INSERT INTO schema_migrations (version) VALUES ('20140204082210');

INSERT INTO schema_migrations (version) VALUES ('20140205092212');

INSERT INTO schema_migrations (version) VALUES ('20140205101011');

INSERT INTO schema_migrations (version) VALUES ('20140205121010');

INSERT INTO schema_migrations (version) VALUES ('20140206103152');

INSERT INTO schema_migrations (version) VALUES ('20140207133412');

INSERT INTO schema_migrations (version) VALUES ('20140219160247');

INSERT INTO schema_migrations (version) VALUES ('20140219162023');

INSERT INTO schema_migrations (version) VALUES ('20140222080916');

INSERT INTO schema_migrations (version) VALUES ('20140223190922');

INSERT INTO schema_migrations (version) VALUES ('20140223202734');

INSERT INTO schema_migrations (version) VALUES ('20140223210213');

INSERT INTO schema_migrations (version) VALUES ('20140224150322');

INSERT INTO schema_migrations (version) VALUES ('20140224151953');

INSERT INTO schema_migrations (version) VALUES ('20140225143012');

INSERT INTO schema_migrations (version) VALUES ('20140226074348');

INSERT INTO schema_migrations (version) VALUES ('20140226074445');

INSERT INTO schema_migrations (version) VALUES ('20140226074710');

INSERT INTO schema_migrations (version) VALUES ('20140226074751');

INSERT INTO schema_migrations (version) VALUES ('20140226121423');

INSERT INTO schema_migrations (version) VALUES ('20140227102627');

INSERT INTO schema_migrations (version) VALUES ('20140228164206');

INSERT INTO schema_migrations (version) VALUES ('20140228164428');

INSERT INTO schema_migrations (version) VALUES ('20140228165024');

INSERT INTO schema_migrations (version) VALUES ('20140301074143');

INSERT INTO schema_migrations (version) VALUES ('20140303131213');

INSERT INTO schema_migrations (version) VALUES ('20140304135448');

INSERT INTO schema_migrations (version) VALUES ('20140306083247');

INSERT INTO schema_migrations (version) VALUES ('20140312145533');

INSERT INTO schema_migrations (version) VALUES ('20140312150455');

INSERT INTO schema_migrations (version) VALUES ('20140314132659');

INSERT INTO schema_migrations (version) VALUES ('20140318131351');

INSERT INTO schema_migrations (version) VALUES ('20140319182117');

INSERT INTO schema_migrations (version) VALUES ('20140324073247');

INSERT INTO schema_migrations (version) VALUES ('20140328124957');

INSERT INTO schema_migrations (version) VALUES ('20140328133415');

INSERT INTO schema_migrations (version) VALUES ('20140402070713');

INSERT INTO schema_migrations (version) VALUES ('20140402070714');

INSERT INTO schema_migrations (version) VALUES ('20140411121926');

INSERT INTO schema_migrations (version) VALUES ('20140415092507');

INSERT INTO schema_migrations (version) VALUES ('20140415093234');

INSERT INTO schema_migrations (version) VALUES ('20140417084647');

INSERT INTO schema_migrations (version) VALUES ('20140417085905');

INSERT INTO schema_migrations (version) VALUES ('20140417162548');

INSERT INTO schema_migrations (version) VALUES ('20140417235732');

INSERT INTO schema_migrations (version) VALUES ('20140422120515');

INSERT INTO schema_migrations (version) VALUES ('20140425080207');

INSERT INTO schema_migrations (version) VALUES ('20140425080603');

INSERT INTO schema_migrations (version) VALUES ('20140425080731');

INSERT INTO schema_migrations (version) VALUES ('20140425081001');

INSERT INTO schema_migrations (version) VALUES ('20140425111235');

INSERT INTO schema_migrations (version) VALUES ('20140428132517');

INSERT INTO schema_migrations (version) VALUES ('20140428134415');

INSERT INTO schema_migrations (version) VALUES ('20140507104933');

INSERT INTO schema_migrations (version) VALUES ('20140507105154');

INSERT INTO schema_migrations (version) VALUES ('20140509115747');

INSERT INTO schema_migrations (version) VALUES ('20140512062911');

INSERT INTO schema_migrations (version) VALUES ('20140516095154');

INSERT INTO schema_migrations (version) VALUES ('20140519102507');

INSERT INTO schema_migrations (version) VALUES ('20140519123344');

INSERT INTO schema_migrations (version) VALUES ('20140519132638');

INSERT INTO schema_migrations (version) VALUES ('20140519164823');

<<<<<<< HEAD
INSERT INTO schema_migrations (version) VALUES ('20140526064017');
=======
INSERT INTO schema_migrations (version) VALUES ('20140523082452');

INSERT INTO schema_migrations (version) VALUES ('20140526064017');

INSERT INTO schema_migrations (version) VALUES ('20140530105841');

INSERT INTO schema_migrations (version) VALUES ('20140530115044');

INSERT INTO schema_migrations (version) VALUES ('20140530115433');

INSERT INTO schema_migrations (version) VALUES ('20140604075725');

INSERT INTO schema_migrations (version) VALUES ('20140604135743');
>>>>>>> bc0e63dc
<|MERGE_RESOLUTION|>--- conflicted
+++ resolved
@@ -1827,20 +1827,4 @@
 
 INSERT INTO schema_migrations (version) VALUES ('20140519164823');
 
-<<<<<<< HEAD
-INSERT INTO schema_migrations (version) VALUES ('20140526064017');
-=======
-INSERT INTO schema_migrations (version) VALUES ('20140523082452');
-
-INSERT INTO schema_migrations (version) VALUES ('20140526064017');
-
-INSERT INTO schema_migrations (version) VALUES ('20140530105841');
-
-INSERT INTO schema_migrations (version) VALUES ('20140530115044');
-
-INSERT INTO schema_migrations (version) VALUES ('20140530115433');
-
-INSERT INTO schema_migrations (version) VALUES ('20140604075725');
-
-INSERT INTO schema_migrations (version) VALUES ('20140604135743');
->>>>>>> bc0e63dc
+INSERT INTO schema_migrations (version) VALUES ('20140526064017');