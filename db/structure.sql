
/*!40101 SET @OLD_CHARACTER_SET_CLIENT=@@CHARACTER_SET_CLIENT */;
/*!40101 SET @OLD_CHARACTER_SET_RESULTS=@@CHARACTER_SET_RESULTS */;
/*!40101 SET @OLD_COLLATION_CONNECTION=@@COLLATION_CONNECTION */;
/*!40101 SET NAMES utf8 */;
/*!40103 SET @OLD_TIME_ZONE=@@TIME_ZONE */;
/*!40103 SET TIME_ZONE='+00:00' */;
/*!40014 SET @OLD_UNIQUE_CHECKS=@@UNIQUE_CHECKS, UNIQUE_CHECKS=0 */;
/*!40014 SET @OLD_FOREIGN_KEY_CHECKS=@@FOREIGN_KEY_CHECKS, FOREIGN_KEY_CHECKS=0 */;
/*!40101 SET @OLD_SQL_MODE=@@SQL_MODE, SQL_MODE='NO_AUTO_VALUE_ON_ZERO' */;
/*!40111 SET @OLD_SQL_NOTES=@@SQL_NOTES, SQL_NOTES=0 */;
DROP TABLE IF EXISTS `active_sessions`;
/*!40101 SET @saved_cs_client     = @@character_set_client */;
/*!40101 SET character_set_client = utf8 */;
CREATE TABLE `active_sessions` (
  `id` binary(16) NOT NULL,
  `person_id` varchar(22) COLLATE utf8_unicode_ci NOT NULL,
  `community_id` int(11) NOT NULL,
  `refreshed_at` datetime NOT NULL,
  `created_at` datetime NOT NULL,
  `updated_at` datetime NOT NULL,
  PRIMARY KEY (`id`),
  KEY `index_active_sessions_on_person_id` (`person_id`),
  KEY `index_active_sessions_on_community_id` (`community_id`),
  KEY `index_active_sessions_on_refreshed_at` (`refreshed_at`)
) ENGINE=InnoDB DEFAULT CHARSET=utf8 COLLATE=utf8_unicode_ci;
/*!40101 SET character_set_client = @saved_cs_client */;
DROP TABLE IF EXISTS `active_storage_attachments`;
/*!40101 SET @saved_cs_client     = @@character_set_client */;
/*!40101 SET character_set_client = utf8 */;
CREATE TABLE `active_storage_attachments` (
  `id` bigint(20) NOT NULL AUTO_INCREMENT,
  `name` varchar(255) NOT NULL,
  `record_type` varchar(255) NOT NULL,
  `record_id` bigint(20) NOT NULL,
  `blob_id` bigint(20) NOT NULL,
  `created_at` datetime NOT NULL,
  PRIMARY KEY (`id`),
  UNIQUE KEY `index_active_storage_attachments_uniqueness` (`record_type`,`record_id`,`name`,`blob_id`),
  KEY `index_active_storage_attachments_on_blob_id` (`blob_id`),
  CONSTRAINT `fk_rails_c3b3935057` FOREIGN KEY (`blob_id`) REFERENCES `active_storage_blobs` (`id`)
) ENGINE=InnoDB DEFAULT CHARSET=utf8;
/*!40101 SET character_set_client = @saved_cs_client */;
DROP TABLE IF EXISTS `active_storage_blobs`;
/*!40101 SET @saved_cs_client     = @@character_set_client */;
/*!40101 SET character_set_client = utf8 */;
CREATE TABLE `active_storage_blobs` (
  `id` bigint(20) NOT NULL AUTO_INCREMENT,
  `key` varchar(255) NOT NULL,
  `filename` varchar(255) NOT NULL,
  `content_type` varchar(255) DEFAULT NULL,
  `metadata` text,
  `byte_size` bigint(20) NOT NULL,
  `checksum` varchar(255) NOT NULL,
  `created_at` datetime NOT NULL,
  PRIMARY KEY (`id`),
  UNIQUE KEY `index_active_storage_blobs_on_key` (`key`)
) ENGINE=InnoDB DEFAULT CHARSET=utf8;
/*!40101 SET character_set_client = @saved_cs_client */;
DROP TABLE IF EXISTS `ar_internal_metadata`;
/*!40101 SET @saved_cs_client     = @@character_set_client */;
/*!40101 SET character_set_client = utf8 */;
CREATE TABLE `ar_internal_metadata` (
  `key` varchar(255) COLLATE utf8_unicode_ci NOT NULL,
  `value` varchar(255) COLLATE utf8_unicode_ci DEFAULT NULL,
  `created_at` datetime NOT NULL,
  `updated_at` datetime NOT NULL,
  PRIMARY KEY (`key`)
) ENGINE=InnoDB DEFAULT CHARSET=utf8 COLLATE=utf8_unicode_ci;
/*!40101 SET character_set_client = @saved_cs_client */;
DROP TABLE IF EXISTS `auth_tokens`;
/*!40101 SET @saved_cs_client     = @@character_set_client */;
/*!40101 SET character_set_client = utf8 */;
CREATE TABLE `auth_tokens` (
  `id` int(11) NOT NULL AUTO_INCREMENT,
  `token` varchar(255) DEFAULT NULL,
  `token_type` varchar(255) DEFAULT 'unsubscribe',
  `person_id` varchar(255) DEFAULT NULL,
  `expires_at` datetime DEFAULT NULL,
  `usages_left` int(11) DEFAULT NULL,
  `last_use_attempt` datetime DEFAULT NULL,
  `created_at` datetime NOT NULL,
  `updated_at` datetime NOT NULL,
  PRIMARY KEY (`id`),
  UNIQUE KEY `index_auth_tokens_on_token` (`token`) USING BTREE,
  KEY `index_on_person_id` (`person_id`)
) ENGINE=InnoDB DEFAULT CHARSET=utf8;
/*!40101 SET character_set_client = @saved_cs_client */;
DROP TABLE IF EXISTS `billing_agreements`;
/*!40101 SET @saved_cs_client     = @@character_set_client */;
/*!40101 SET character_set_client = utf8 */;
CREATE TABLE `billing_agreements` (
  `id` int(11) NOT NULL AUTO_INCREMENT,
  `paypal_account_id` int(11) NOT NULL,
  `billing_agreement_id` varchar(255) DEFAULT NULL,
  `created_at` datetime NOT NULL,
  `updated_at` datetime NOT NULL,
  `paypal_username_to` varchar(255) NOT NULL,
  `request_token` varchar(255) NOT NULL,
  PRIMARY KEY (`id`),
  KEY `index_billing_agreements_on_paypal_account_id` (`paypal_account_id`) USING BTREE
) ENGINE=InnoDB DEFAULT CHARSET=utf8;
/*!40101 SET character_set_client = @saved_cs_client */;
DROP TABLE IF EXISTS `bookings`;
/*!40101 SET @saved_cs_client     = @@character_set_client */;
/*!40101 SET character_set_client = utf8 */;
CREATE TABLE `bookings` (
  `id` int(11) NOT NULL AUTO_INCREMENT,
  `transaction_id` int(11) DEFAULT NULL,
  `start_on` date DEFAULT NULL,
  `end_on` date DEFAULT NULL,
  `created_at` datetime NOT NULL,
  `updated_at` datetime NOT NULL,
  `start_time` datetime DEFAULT NULL,
  `end_time` datetime DEFAULT NULL,
  `per_hour` tinyint(1) DEFAULT '0',
  PRIMARY KEY (`id`),
  KEY `index_bookings_on_transaction_id` (`transaction_id`) USING BTREE,
  KEY `index_bookings_on_per_hour` (`per_hour`),
  KEY `index_bookings_on_start_time` (`start_time`),
  KEY `index_bookings_on_end_time` (`end_time`),
  KEY `index_bookings_on_transaction_start_on_end_on_per_hour` (`transaction_id`,`start_on`,`end_on`,`per_hour`)
) ENGINE=InnoDB DEFAULT CHARSET=utf8;
/*!40101 SET character_set_client = @saved_cs_client */;
DROP TABLE IF EXISTS `categories`;
/*!40101 SET @saved_cs_client     = @@character_set_client */;
/*!40101 SET character_set_client = utf8 */;
CREATE TABLE `categories` (
  `id` int(11) NOT NULL AUTO_INCREMENT,
  `parent_id` int(11) DEFAULT NULL,
  `icon` varchar(255) DEFAULT NULL,
  `created_at` datetime NOT NULL,
  `updated_at` datetime NOT NULL,
  `community_id` int(11) DEFAULT NULL,
  `sort_priority` int(11) DEFAULT NULL,
  `url` varchar(255) DEFAULT NULL,
  PRIMARY KEY (`id`),
  KEY `index_categories_on_community_id` (`community_id`) USING BTREE,
  KEY `index_categories_on_parent_id` (`parent_id`) USING BTREE,
  KEY `index_categories_on_url` (`url`) USING BTREE
) ENGINE=InnoDB DEFAULT CHARSET=utf8;
/*!40101 SET character_set_client = @saved_cs_client */;
DROP TABLE IF EXISTS `category_custom_fields`;
/*!40101 SET @saved_cs_client     = @@character_set_client */;
/*!40101 SET character_set_client = utf8 */;
CREATE TABLE `category_custom_fields` (
  `id` int(11) NOT NULL AUTO_INCREMENT,
  `category_id` int(11) DEFAULT NULL,
  `custom_field_id` int(11) DEFAULT NULL,
  `created_at` datetime NOT NULL,
  `updated_at` datetime NOT NULL,
  PRIMARY KEY (`id`),
  KEY `index_category_custom_fields_on_category_id_and_custom_field_id` (`category_id`,`custom_field_id`) USING BTREE,
  KEY `index_category_custom_fields_on_custom_field_id` (`custom_field_id`) USING BTREE
) ENGINE=InnoDB DEFAULT CHARSET=utf8;
/*!40101 SET character_set_client = @saved_cs_client */;
DROP TABLE IF EXISTS `category_listing_shapes`;
/*!40101 SET @saved_cs_client     = @@character_set_client */;
/*!40101 SET character_set_client = utf8 */;
CREATE TABLE `category_listing_shapes` (
  `category_id` int(11) NOT NULL,
  `listing_shape_id` int(11) NOT NULL,
  UNIQUE KEY `unique_listing_shape_category_joins` (`listing_shape_id`,`category_id`) USING BTREE,
  KEY `index_category_listing_shapes_on_category_id` (`category_id`) USING BTREE
) ENGINE=InnoDB DEFAULT CHARSET=utf8;
/*!40101 SET character_set_client = @saved_cs_client */;
DROP TABLE IF EXISTS `category_translations`;
/*!40101 SET @saved_cs_client     = @@character_set_client */;
/*!40101 SET character_set_client = utf8 */;
CREATE TABLE `category_translations` (
  `id` int(11) NOT NULL AUTO_INCREMENT,
  `category_id` int(11) DEFAULT NULL,
  `locale` varchar(255) DEFAULT NULL,
  `name` varchar(255) DEFAULT NULL,
  `created_at` datetime NOT NULL,
  `updated_at` datetime NOT NULL,
  `description` varchar(255) DEFAULT NULL,
  PRIMARY KEY (`id`),
  KEY `category_id_with_locale` (`category_id`,`locale`) USING BTREE,
  KEY `index_category_translations_on_category_id` (`category_id`) USING BTREE
) ENGINE=InnoDB DEFAULT CHARSET=utf8;
/*!40101 SET character_set_client = @saved_cs_client */;
DROP TABLE IF EXISTS `checkout_accounts`;
/*!40101 SET @saved_cs_client     = @@character_set_client */;
/*!40101 SET character_set_client = utf8 */;
CREATE TABLE `checkout_accounts` (
  `id` int(11) NOT NULL AUTO_INCREMENT,
  `company_id_or_personal_id` varchar(255) DEFAULT NULL,
  `merchant_id` varchar(255) NOT NULL,
  `merchant_key` varchar(255) NOT NULL,
  `person_id` varchar(255) NOT NULL,
  `created_at` datetime NOT NULL,
  `updated_at` datetime NOT NULL,
  PRIMARY KEY (`id`)
) ENGINE=InnoDB DEFAULT CHARSET=utf8;
/*!40101 SET character_set_client = @saved_cs_client */;
DROP TABLE IF EXISTS `comments`;
/*!40101 SET @saved_cs_client     = @@character_set_client */;
/*!40101 SET character_set_client = utf8 */;
CREATE TABLE `comments` (
  `id` int(11) NOT NULL AUTO_INCREMENT,
  `author_id` varchar(255) DEFAULT NULL,
  `listing_id` int(11) DEFAULT NULL,
  `content` text,
  `created_at` datetime DEFAULT NULL,
  `updated_at` datetime DEFAULT NULL,
  `community_id` int(11) DEFAULT NULL,
  PRIMARY KEY (`id`),
  KEY `index_comments_on_listing_id` (`listing_id`) USING BTREE
) ENGINE=InnoDB DEFAULT CHARSET=utf8;
/*!40101 SET character_set_client = @saved_cs_client */;
DROP TABLE IF EXISTS `communities`;
/*!40101 SET @saved_cs_client     = @@character_set_client */;
/*!40101 SET character_set_client = utf8 */;
CREATE TABLE `communities` (
  `id` int(11) NOT NULL AUTO_INCREMENT,
  `uuid` binary(16) NOT NULL,
  `ident` varchar(255) DEFAULT NULL,
  `domain` varchar(255) DEFAULT NULL,
  `use_domain` tinyint(1) NOT NULL DEFAULT '0',
  `created_at` datetime DEFAULT NULL,
  `updated_at` datetime DEFAULT NULL,
  `settings` text,
  `consent` varchar(255) DEFAULT NULL,
  `transaction_agreement_in_use` tinyint(1) DEFAULT '0',
  `email_admins_about_new_members` tinyint(1) DEFAULT '0',
  `use_fb_like` tinyint(1) DEFAULT '0',
  `real_name_required` tinyint(1) DEFAULT '1',
  `automatic_newsletters` tinyint(1) DEFAULT '1',
  `join_with_invite_only` tinyint(1) DEFAULT '0',
  `allowed_emails` mediumtext,
  `users_can_invite_new_users` tinyint(1) DEFAULT '1',
  `private` tinyint(1) DEFAULT '0',
  `label` varchar(255) DEFAULT NULL,
  `show_date_in_listings_list` tinyint(1) DEFAULT '0',
  `all_users_can_add_news` tinyint(1) DEFAULT '1',
  `custom_frontpage_sidebar` tinyint(1) DEFAULT '0',
  `event_feed_enabled` tinyint(1) DEFAULT '1',
  `slogan` varchar(255) DEFAULT NULL,
  `description` text,
  `country` varchar(255) DEFAULT NULL,
  `members_count` int(11) DEFAULT '0',
  `user_limit` int(11) DEFAULT NULL,
  `monthly_price_in_euros` float DEFAULT NULL,
  `logo_file_name` varchar(255) DEFAULT NULL,
  `logo_content_type` varchar(255) DEFAULT NULL,
  `logo_file_size` int(11) DEFAULT NULL,
  `logo_updated_at` datetime DEFAULT NULL,
  `cover_photo_file_name` varchar(255) DEFAULT NULL,
  `cover_photo_content_type` varchar(255) DEFAULT NULL,
  `cover_photo_file_size` int(11) DEFAULT NULL,
  `cover_photo_updated_at` datetime DEFAULT NULL,
  `small_cover_photo_file_name` varchar(255) DEFAULT NULL,
  `small_cover_photo_content_type` varchar(255) DEFAULT NULL,
  `small_cover_photo_file_size` int(11) DEFAULT NULL,
  `small_cover_photo_updated_at` datetime DEFAULT NULL,
  `custom_color1` varchar(255) DEFAULT NULL,
  `custom_color2` varchar(255) DEFAULT NULL,
  `slogan_color` varchar(6) DEFAULT NULL,
  `description_color` varchar(6) DEFAULT NULL,
  `stylesheet_url` varchar(255) DEFAULT NULL,
  `stylesheet_needs_recompile` tinyint(1) DEFAULT '0',
  `service_logo_style` varchar(255) DEFAULT 'full-logo',
  `currency` varchar(3) NOT NULL,
  `facebook_connect_enabled` tinyint(1) DEFAULT '1',
  `minimum_price_cents` int(11) DEFAULT NULL,
  `hide_expiration_date` tinyint(1) DEFAULT '1',
  `facebook_connect_id` varchar(255) DEFAULT NULL,
  `facebook_connect_secret` varchar(255) DEFAULT NULL,
  `google_analytics_key` varchar(255) DEFAULT NULL,
  `google_maps_key` varchar(64) DEFAULT NULL,
  `name_display_type` varchar(255) DEFAULT 'first_name_with_initial',
  `twitter_handle` varchar(255) DEFAULT NULL,
  `use_community_location_as_default` tinyint(1) DEFAULT '0',
  `preproduction_stylesheet_url` varchar(255) DEFAULT NULL,
  `show_category_in_listing_list` tinyint(1) DEFAULT '0',
  `default_browse_view` varchar(255) DEFAULT 'grid',
  `wide_logo_file_name` varchar(255) DEFAULT NULL,
  `wide_logo_content_type` varchar(255) DEFAULT NULL,
  `wide_logo_file_size` int(11) DEFAULT NULL,
  `wide_logo_updated_at` datetime DEFAULT NULL,
  `listing_comments_in_use` tinyint(1) DEFAULT '0',
  `show_listing_publishing_date` tinyint(1) DEFAULT '0',
  `require_verification_to_post_listings` tinyint(1) DEFAULT '0',
  `show_price_filter` tinyint(1) DEFAULT '0',
  `price_filter_min` int(11) DEFAULT '0',
  `price_filter_max` int(11) DEFAULT '100000',
  `automatic_confirmation_after_days` int(11) DEFAULT '14',
  `favicon_file_name` varchar(255) DEFAULT NULL,
  `favicon_content_type` varchar(255) DEFAULT NULL,
  `favicon_file_size` int(11) DEFAULT NULL,
  `favicon_updated_at` datetime DEFAULT NULL,
  `default_min_days_between_community_updates` int(11) DEFAULT '7',
  `listing_location_required` tinyint(1) DEFAULT '0',
  `custom_head_script` text,
  `follow_in_use` tinyint(1) NOT NULL DEFAULT '1',
  `logo_processing` tinyint(1) DEFAULT NULL,
  `wide_logo_processing` tinyint(1) DEFAULT NULL,
  `cover_photo_processing` tinyint(1) DEFAULT NULL,
  `small_cover_photo_processing` tinyint(1) DEFAULT NULL,
  `favicon_processing` tinyint(1) DEFAULT NULL,
  `deleted` tinyint(1) DEFAULT NULL,
  `end_user_analytics` tinyint(1) DEFAULT '1',
  `show_slogan` tinyint(1) DEFAULT '1',
  `show_description` tinyint(1) DEFAULT '1',
  `hsts_max_age` int(11) DEFAULT NULL,
  `footer_theme` int(11) DEFAULT '0',
  `footer_copyright` text,
  `footer_enabled` tinyint(1) DEFAULT '0',
  `logo_link` varchar(255) DEFAULT NULL,
  `google_connect_enabled` tinyint(1) DEFAULT NULL,
  `google_connect_id` varchar(255) DEFAULT NULL,
  `google_connect_secret` varchar(255) DEFAULT NULL,
  `linkedin_connect_enabled` tinyint(1) DEFAULT NULL,
  `linkedin_connect_id` varchar(255) DEFAULT NULL,
  `linkedin_connect_secret` varchar(255) DEFAULT NULL,
  `pre_approved_listings` tinyint(1) DEFAULT '0',
  `allow_free_conversations` tinyint(1) DEFAULT '1',
  `email_admins_about_new_transactions` tinyint(1) DEFAULT '0',
  `show_location` tinyint(1) DEFAULT '1',
  `fuzzy_location` tinyint(1) DEFAULT '0',
  PRIMARY KEY (`id`),
  UNIQUE KEY `index_communities_on_uuid` (`uuid`),
  KEY `index_communities_on_domain` (`domain`) USING BTREE,
  KEY `index_communities_on_ident` (`ident`) USING BTREE
) ENGINE=InnoDB DEFAULT CHARSET=utf8;
/*!40101 SET character_set_client = @saved_cs_client */;
DROP TABLE IF EXISTS `community_customizations`;
/*!40101 SET @saved_cs_client     = @@character_set_client */;
/*!40101 SET character_set_client = utf8 */;
CREATE TABLE `community_customizations` (
  `id` int(11) NOT NULL AUTO_INCREMENT,
  `community_id` int(11) DEFAULT NULL,
  `locale` varchar(255) DEFAULT NULL,
  `name` varchar(255) DEFAULT NULL,
  `slogan` varchar(255) DEFAULT NULL,
  `description` text,
  `created_at` datetime NOT NULL,
  `updated_at` datetime NOT NULL,
  `blank_slate` text,
  `welcome_email_content` text,
  `how_to_use_page_content` mediumtext,
  `about_page_content` mediumtext,
  `terms_page_content` mediumtext,
  `privacy_page_content` mediumtext,
  `signup_info_content` text,
  `private_community_homepage_content` mediumtext,
  `verification_to_post_listings_info_content` mediumtext,
  `search_placeholder` varchar(255) DEFAULT NULL,
  `transaction_agreement_label` varchar(255) DEFAULT NULL,
  `transaction_agreement_content` mediumtext,
  `social_media_title` varchar(255) DEFAULT NULL,
  `social_media_description` text,
  `meta_title` varchar(255) DEFAULT NULL,
  `meta_description` text,
  `search_meta_title` varchar(255) DEFAULT NULL,
  `search_meta_description` text,
  `listing_meta_title` varchar(255) DEFAULT NULL,
  `listing_meta_description` text,
  `category_meta_title` varchar(255) DEFAULT NULL,
  `category_meta_description` text,
  `profile_meta_title` varchar(255) DEFAULT NULL,
  `profile_meta_description` text,
  PRIMARY KEY (`id`),
  KEY `index_community_customizations_on_community_id` (`community_id`) USING BTREE
) ENGINE=InnoDB DEFAULT CHARSET=utf8;
/*!40101 SET character_set_client = @saved_cs_client */;
DROP TABLE IF EXISTS `community_memberships`;
/*!40101 SET @saved_cs_client     = @@character_set_client */;
/*!40101 SET character_set_client = utf8 */;
CREATE TABLE `community_memberships` (
  `id` int(11) NOT NULL AUTO_INCREMENT,
  `person_id` varchar(255) NOT NULL,
  `community_id` int(11) NOT NULL,
  `admin` tinyint(1) DEFAULT '0',
  `created_at` datetime DEFAULT NULL,
  `updated_at` datetime DEFAULT NULL,
  `consent` varchar(255) DEFAULT NULL,
  `invitation_id` int(11) DEFAULT NULL,
  `last_page_load_date` datetime DEFAULT NULL,
  `status` varchar(255) NOT NULL DEFAULT 'accepted',
  `can_post_listings` tinyint(1) DEFAULT '0',
  PRIMARY KEY (`id`),
  UNIQUE KEY `index_community_memberships_on_person_id` (`person_id`) USING BTREE,
  KEY `index_community_memberships_on_community_id` (`community_id`) USING BTREE,
  KEY `community_person_status` (`community_id`,`person_id`,`status`)
) ENGINE=InnoDB DEFAULT CHARSET=utf8;
/*!40101 SET character_set_client = @saved_cs_client */;
DROP TABLE IF EXISTS `community_social_logos`;
/*!40101 SET @saved_cs_client     = @@character_set_client */;
/*!40101 SET character_set_client = utf8 */;
CREATE TABLE `community_social_logos` (
  `id` bigint(20) NOT NULL AUTO_INCREMENT,
  `community_id` bigint(20) DEFAULT NULL,
  `image_file_name` varchar(255) COLLATE utf8_unicode_ci DEFAULT NULL,
  `image_content_type` varchar(255) COLLATE utf8_unicode_ci DEFAULT NULL,
  `image_file_size` int(11) DEFAULT NULL,
  `image_updated_at` datetime DEFAULT NULL,
  `image_processing` tinyint(1) DEFAULT NULL,
  `created_at` datetime NOT NULL,
  `updated_at` datetime NOT NULL,
  PRIMARY KEY (`id`),
  KEY `index_community_social_logos_on_community_id` (`community_id`)
) ENGINE=InnoDB DEFAULT CHARSET=utf8 COLLATE=utf8_unicode_ci;
/*!40101 SET character_set_client = @saved_cs_client */;
DROP TABLE IF EXISTS `community_translations`;
/*!40101 SET @saved_cs_client     = @@character_set_client */;
/*!40101 SET character_set_client = utf8 */;
CREATE TABLE `community_translations` (
  `id` int(11) NOT NULL AUTO_INCREMENT,
  `community_id` int(11) NOT NULL,
  `locale` varchar(16) NOT NULL,
  `translation_key` varchar(255) NOT NULL,
  `translation` text,
  `created_at` datetime NOT NULL,
  `updated_at` datetime NOT NULL,
  PRIMARY KEY (`id`),
  KEY `index_community_translations_on_community_id` (`community_id`) USING BTREE
) ENGINE=InnoDB DEFAULT CHARSET=utf8;
/*!40101 SET character_set_client = @saved_cs_client */;
DROP TABLE IF EXISTS `contact_requests`;
/*!40101 SET @saved_cs_client     = @@character_set_client */;
/*!40101 SET character_set_client = utf8 */;
CREATE TABLE `contact_requests` (
  `id` int(11) NOT NULL AUTO_INCREMENT,
  `email` varchar(255) DEFAULT NULL,
  `created_at` datetime DEFAULT NULL,
  `updated_at` datetime DEFAULT NULL,
  `country` varchar(255) DEFAULT NULL,
  `plan_type` varchar(255) DEFAULT NULL,
  `marketplace_type` varchar(255) DEFAULT NULL,
  PRIMARY KEY (`id`)
) ENGINE=InnoDB DEFAULT CHARSET=utf8;
/*!40101 SET character_set_client = @saved_cs_client */;
DROP TABLE IF EXISTS `conversations`;
/*!40101 SET @saved_cs_client     = @@character_set_client */;
/*!40101 SET character_set_client = utf8 */;
CREATE TABLE `conversations` (
  `id` int(11) NOT NULL AUTO_INCREMENT,
  `title` varchar(255) DEFAULT NULL,
  `listing_id` int(11) DEFAULT NULL,
  `created_at` datetime DEFAULT NULL,
  `updated_at` datetime DEFAULT NULL,
  `last_message_at` datetime DEFAULT NULL,
  `community_id` int(11) DEFAULT NULL,
  `starting_page` varchar(255) DEFAULT NULL,
  PRIMARY KEY (`id`),
  KEY `index_conversations_on_community_id` (`community_id`) USING BTREE,
  KEY `index_conversations_on_last_message_at` (`last_message_at`) USING BTREE,
  KEY `index_conversations_on_listing_id` (`listing_id`) USING BTREE,
  KEY `index_conversations_on_starting_page` (`starting_page`)
) ENGINE=InnoDB DEFAULT CHARSET=utf8;
/*!40101 SET character_set_client = @saved_cs_client */;
DROP TABLE IF EXISTS `custom_field_names`;
/*!40101 SET @saved_cs_client     = @@character_set_client */;
/*!40101 SET character_set_client = utf8 */;
CREATE TABLE `custom_field_names` (
  `id` int(11) NOT NULL AUTO_INCREMENT,
  `value` varchar(255) DEFAULT NULL,
  `locale` varchar(255) DEFAULT NULL,
  `custom_field_id` varchar(255) DEFAULT NULL,
  `created_at` datetime NOT NULL,
  `updated_at` datetime NOT NULL,
  PRIMARY KEY (`id`),
  KEY `locale_index` (`custom_field_id`,`locale`) USING BTREE,
  KEY `index_custom_field_names_on_custom_field_id` (`custom_field_id`) USING BTREE
) ENGINE=InnoDB DEFAULT CHARSET=utf8;
/*!40101 SET character_set_client = @saved_cs_client */;
DROP TABLE IF EXISTS `custom_field_option_selections`;
/*!40101 SET @saved_cs_client     = @@character_set_client */;
/*!40101 SET character_set_client = utf8 */;
CREATE TABLE `custom_field_option_selections` (
  `id` int(11) NOT NULL AUTO_INCREMENT,
  `custom_field_value_id` int(11) DEFAULT NULL,
  `custom_field_option_id` int(11) DEFAULT NULL,
  `listing_id` int(11) DEFAULT NULL,
  `created_at` datetime NOT NULL,
  `updated_at` datetime NOT NULL,
  PRIMARY KEY (`id`),
  KEY `index_custom_field_option_selections_on_custom_field_option_id` (`custom_field_option_id`) USING BTREE,
  KEY `index_selected_options_on_custom_field_value_id` (`custom_field_value_id`) USING BTREE
) ENGINE=InnoDB DEFAULT CHARSET=utf8;
/*!40101 SET character_set_client = @saved_cs_client */;
DROP TABLE IF EXISTS `custom_field_option_titles`;
/*!40101 SET @saved_cs_client     = @@character_set_client */;
/*!40101 SET character_set_client = utf8 */;
CREATE TABLE `custom_field_option_titles` (
  `id` int(11) NOT NULL AUTO_INCREMENT,
  `value` varchar(255) DEFAULT NULL,
  `locale` varchar(255) DEFAULT NULL,
  `custom_field_option_id` int(11) DEFAULT NULL,
  `created_at` datetime NOT NULL,
  `updated_at` datetime NOT NULL,
  PRIMARY KEY (`id`),
  KEY `locale_index` (`custom_field_option_id`,`locale`) USING BTREE,
  KEY `index_custom_field_option_titles_on_custom_field_option_id` (`custom_field_option_id`) USING BTREE
) ENGINE=InnoDB DEFAULT CHARSET=utf8;
/*!40101 SET character_set_client = @saved_cs_client */;
DROP TABLE IF EXISTS `custom_field_options`;
/*!40101 SET @saved_cs_client     = @@character_set_client */;
/*!40101 SET character_set_client = utf8 */;
CREATE TABLE `custom_field_options` (
  `id` int(11) NOT NULL AUTO_INCREMENT,
  `custom_field_id` int(11) DEFAULT NULL,
  `sort_priority` int(11) DEFAULT NULL,
  `created_at` datetime NOT NULL,
  `updated_at` datetime NOT NULL,
  PRIMARY KEY (`id`),
  KEY `index_custom_field_options_on_custom_field_id` (`custom_field_id`) USING BTREE
) ENGINE=InnoDB DEFAULT CHARSET=utf8;
/*!40101 SET character_set_client = @saved_cs_client */;
DROP TABLE IF EXISTS `custom_field_values`;
/*!40101 SET @saved_cs_client     = @@character_set_client */;
/*!40101 SET character_set_client = utf8 */;
CREATE TABLE `custom_field_values` (
  `id` int(11) NOT NULL AUTO_INCREMENT,
  `custom_field_id` int(11) DEFAULT NULL,
  `listing_id` int(11) DEFAULT NULL,
  `text_value` text,
  `numeric_value` float DEFAULT NULL,
  `date_value` datetime DEFAULT NULL,
  `created_at` datetime NOT NULL,
  `updated_at` datetime NOT NULL,
  `type` varchar(255) DEFAULT NULL,
  `delta` tinyint(1) NOT NULL DEFAULT '1',
  `person_id` varchar(255) DEFAULT NULL,
  PRIMARY KEY (`id`),
  KEY `index_custom_field_values_on_listing_id` (`listing_id`) USING BTREE,
  KEY `index_custom_field_values_on_type` (`type`) USING BTREE,
  KEY `index_custom_field_values_on_person_id` (`person_id`)
) ENGINE=InnoDB DEFAULT CHARSET=utf8;
/*!40101 SET character_set_client = @saved_cs_client */;
DROP TABLE IF EXISTS `custom_fields`;
/*!40101 SET @saved_cs_client     = @@character_set_client */;
/*!40101 SET character_set_client = utf8 */;
CREATE TABLE `custom_fields` (
  `id` int(11) NOT NULL AUTO_INCREMENT,
  `type` varchar(255) DEFAULT NULL,
  `sort_priority` int(11) DEFAULT NULL,
  `search_filter` tinyint(1) NOT NULL DEFAULT '1',
  `created_at` datetime NOT NULL,
  `updated_at` datetime NOT NULL,
  `community_id` int(11) DEFAULT NULL,
  `required` tinyint(1) DEFAULT '1',
  `min` float DEFAULT NULL,
  `max` float DEFAULT NULL,
  `allow_decimals` tinyint(1) DEFAULT '0',
  `entity_type` int(11) DEFAULT '0',
  `public` tinyint(1) DEFAULT '0',
  `assignment` int(11) DEFAULT '0',
  PRIMARY KEY (`id`),
  KEY `index_custom_fields_on_community_id` (`community_id`) USING BTREE,
  KEY `index_custom_fields_on_search_filter` (`search_filter`) USING BTREE
) ENGINE=InnoDB DEFAULT CHARSET=utf8;
/*!40101 SET character_set_client = @saved_cs_client */;
DROP TABLE IF EXISTS `delayed_jobs`;
/*!40101 SET @saved_cs_client     = @@character_set_client */;
/*!40101 SET character_set_client = utf8 */;
CREATE TABLE `delayed_jobs` (
  `id` int(11) NOT NULL AUTO_INCREMENT,
  `priority` int(11) DEFAULT '0',
  `attempts` int(11) DEFAULT '0',
  `handler` text,
  `last_error` text,
  `run_at` datetime DEFAULT NULL,
  `locked_at` datetime DEFAULT NULL,
  `failed_at` datetime DEFAULT NULL,
  `locked_by` varchar(255) DEFAULT NULL,
  `created_at` datetime DEFAULT NULL,
  `updated_at` datetime DEFAULT NULL,
  `queue` varchar(255) DEFAULT NULL,
  PRIMARY KEY (`id`),
  KEY `index_delayed_jobs_on_attempts_and_run_at_and_priority` (`attempts`,`run_at`,`priority`) USING BTREE,
  KEY `index_delayed_jobs_on_locked_created` (`locked_at`,`created_at`) USING BTREE,
  KEY `delayed_jobs_priority` (`priority`,`run_at`) USING BTREE
) ENGINE=InnoDB DEFAULT CHARSET=utf8;
/*!40101 SET character_set_client = @saved_cs_client */;
DROP TABLE IF EXISTS `domain_setups`;
/*!40101 SET @saved_cs_client     = @@character_set_client */;
/*!40101 SET character_set_client = utf8 */;
CREATE TABLE `domain_setups` (
  `id` bigint(20) NOT NULL AUTO_INCREMENT,
  `community_id` bigint(20) DEFAULT NULL,
  `domain` varchar(255) NOT NULL,
  `state` varchar(255) NOT NULL,
  `error` varchar(255) DEFAULT NULL,
  `critical_error` tinyint(1) DEFAULT NULL,
  `created_at` datetime NOT NULL,
  `updated_at` datetime NOT NULL,
  PRIMARY KEY (`id`),
<<<<<<< HEAD
=======
  UNIQUE KEY `index_domain_setups_on_domain` (`domain`),
>>>>>>> 5b860cea
  UNIQUE KEY `index_domain_setups_on_community_id` (`community_id`),
  KEY `index_domain_setups_on_state_and_updated_at` (`state`,`updated_at`),
  KEY `index_domain_setups_on_critical_error` (`critical_error`)
) ENGINE=InnoDB DEFAULT CHARSET=utf8;
/*!40101 SET character_set_client = @saved_cs_client */;
DROP TABLE IF EXISTS `emails`;
/*!40101 SET @saved_cs_client     = @@character_set_client */;
/*!40101 SET character_set_client = utf8 */;
CREATE TABLE `emails` (
  `id` int(11) NOT NULL AUTO_INCREMENT,
  `person_id` varchar(255) DEFAULT NULL,
  `community_id` int(11) NOT NULL,
  `address` varchar(255) NOT NULL,
  `confirmed_at` datetime DEFAULT NULL,
  `confirmation_sent_at` datetime DEFAULT NULL,
  `confirmation_token` varchar(255) DEFAULT NULL,
  `created_at` datetime DEFAULT NULL,
  `updated_at` datetime DEFAULT NULL,
  `send_notifications` tinyint(1) DEFAULT NULL,
  PRIMARY KEY (`id`),
  UNIQUE KEY `index_emails_on_address_and_community_id` (`address`,`community_id`) USING BTREE,
  KEY `index_emails_on_person_id` (`person_id`) USING BTREE,
  KEY `index_emails_on_address` (`address`) USING BTREE,
  KEY `index_emails_on_community_id` (`community_id`) USING BTREE,
  KEY `index_emails_on_confirmation_token` (`confirmation_token`) USING BTREE
) ENGINE=InnoDB DEFAULT CHARSET=utf8;
/*!40101 SET character_set_client = @saved_cs_client */;
DROP TABLE IF EXISTS `export_task_results`;
/*!40101 SET @saved_cs_client     = @@character_set_client */;
/*!40101 SET character_set_client = utf8 */;
CREATE TABLE `export_task_results` (
  `id` int(11) NOT NULL AUTO_INCREMENT,
  `status` varchar(255) COLLATE utf8_unicode_ci DEFAULT NULL,
  `token` varchar(255) COLLATE utf8_unicode_ci DEFAULT NULL,
  `file_file_name` varchar(255) COLLATE utf8_unicode_ci DEFAULT NULL,
  `file_content_type` varchar(255) COLLATE utf8_unicode_ci DEFAULT NULL,
  `file_file_size` int(11) DEFAULT NULL,
  `file_updated_at` datetime DEFAULT NULL,
  `created_at` datetime NOT NULL,
  `updated_at` datetime NOT NULL,
  PRIMARY KEY (`id`)
) ENGINE=InnoDB DEFAULT CHARSET=utf8 COLLATE=utf8_unicode_ci;
/*!40101 SET character_set_client = @saved_cs_client */;
DROP TABLE IF EXISTS `feature_flags`;
/*!40101 SET @saved_cs_client     = @@character_set_client */;
/*!40101 SET character_set_client = utf8 */;
CREATE TABLE `feature_flags` (
  `id` int(11) NOT NULL AUTO_INCREMENT,
  `community_id` int(11) NOT NULL,
  `person_id` varchar(255) DEFAULT NULL,
  `feature` varchar(255) NOT NULL,
  `enabled` tinyint(1) NOT NULL DEFAULT '1',
  `created_at` datetime NOT NULL,
  `updated_at` datetime NOT NULL,
  PRIMARY KEY (`id`),
  KEY `index_feature_flags_on_community_id_and_person_id` (`community_id`,`person_id`) USING BTREE
) ENGINE=InnoDB DEFAULT CHARSET=utf8;
/*!40101 SET character_set_client = @saved_cs_client */;
DROP TABLE IF EXISTS `feedbacks`;
/*!40101 SET @saved_cs_client     = @@character_set_client */;
/*!40101 SET character_set_client = utf8 */;
CREATE TABLE `feedbacks` (
  `id` int(11) NOT NULL AUTO_INCREMENT,
  `content` text,
  `author_id` varchar(255) DEFAULT NULL,
  `url` varchar(2048) DEFAULT NULL,
  `created_at` datetime DEFAULT NULL,
  `updated_at` datetime DEFAULT NULL,
  `is_handled` int(11) DEFAULT '0',
  `email` varchar(255) DEFAULT NULL,
  `community_id` int(11) DEFAULT NULL,
  PRIMARY KEY (`id`)
) ENGINE=InnoDB DEFAULT CHARSET=utf8;
/*!40101 SET character_set_client = @saved_cs_client */;
DROP TABLE IF EXISTS `follower_relationships`;
/*!40101 SET @saved_cs_client     = @@character_set_client */;
/*!40101 SET character_set_client = utf8 */;
CREATE TABLE `follower_relationships` (
  `id` int(11) NOT NULL AUTO_INCREMENT,
  `person_id` varchar(255) NOT NULL,
  `follower_id` varchar(255) NOT NULL,
  `created_at` datetime NOT NULL,
  `updated_at` datetime NOT NULL,
  PRIMARY KEY (`id`),
  UNIQUE KEY `index_follower_relationships_on_person_id_and_follower_id` (`person_id`,`follower_id`) USING BTREE,
  KEY `index_follower_relationships_on_follower_id` (`follower_id`) USING BTREE,
  KEY `index_follower_relationships_on_person_id` (`person_id`) USING BTREE
) ENGINE=InnoDB DEFAULT CHARSET=utf8;
/*!40101 SET character_set_client = @saved_cs_client */;
DROP TABLE IF EXISTS `invitation_unsubscribes`;
/*!40101 SET @saved_cs_client     = @@character_set_client */;
/*!40101 SET character_set_client = utf8 */;
CREATE TABLE `invitation_unsubscribes` (
  `id` bigint(20) NOT NULL AUTO_INCREMENT,
  `community_id` int(11) DEFAULT NULL,
  `email` varchar(255) DEFAULT NULL,
  `created_at` datetime NOT NULL,
  `updated_at` datetime NOT NULL,
  PRIMARY KEY (`id`),
  KEY `index_invitation_unsubscribes_on_community_id` (`community_id`),
  KEY `index_invitation_unsubscribes_on_email` (`email`)
) ENGINE=InnoDB DEFAULT CHARSET=utf8;
/*!40101 SET character_set_client = @saved_cs_client */;
DROP TABLE IF EXISTS `invitations`;
/*!40101 SET @saved_cs_client     = @@character_set_client */;
/*!40101 SET character_set_client = utf8 */;
CREATE TABLE `invitations` (
  `id` int(11) NOT NULL AUTO_INCREMENT,
  `code` varchar(255) DEFAULT NULL,
  `community_id` int(11) DEFAULT NULL,
  `usages_left` int(11) DEFAULT NULL,
  `valid_until` datetime DEFAULT NULL,
  `information` varchar(255) DEFAULT NULL,
  `created_at` datetime DEFAULT NULL,
  `updated_at` datetime DEFAULT NULL,
  `inviter_id` varchar(255) DEFAULT NULL,
  `message` text,
  `email` varchar(255) DEFAULT NULL,
  `deleted` tinyint(1) DEFAULT '0',
  PRIMARY KEY (`id`),
  KEY `index_invitations_on_code` (`code`) USING BTREE,
  KEY `index_invitations_on_inviter_id` (`inviter_id`) USING BTREE
) ENGINE=InnoDB DEFAULT CHARSET=utf8;
/*!40101 SET character_set_client = @saved_cs_client */;
DROP TABLE IF EXISTS `landing_page_versions`;
/*!40101 SET @saved_cs_client     = @@character_set_client */;
/*!40101 SET character_set_client = utf8 */;
CREATE TABLE `landing_page_versions` (
  `id` int(11) NOT NULL AUTO_INCREMENT,
  `community_id` int(11) NOT NULL,
  `version` int(11) NOT NULL,
  `released` datetime DEFAULT NULL,
  `content` mediumtext NOT NULL,
  `created_at` datetime DEFAULT NULL,
  `updated_at` datetime DEFAULT NULL,
  PRIMARY KEY (`id`),
  UNIQUE KEY `index_landing_page_versions_on_community_id_and_version` (`community_id`,`version`) USING BTREE
) ENGINE=InnoDB DEFAULT CHARSET=utf8;
/*!40101 SET character_set_client = @saved_cs_client */;
DROP TABLE IF EXISTS `landing_pages`;
/*!40101 SET @saved_cs_client     = @@character_set_client */;
/*!40101 SET character_set_client = utf8 */;
CREATE TABLE `landing_pages` (
  `id` int(11) NOT NULL AUTO_INCREMENT,
  `community_id` int(11) NOT NULL,
  `enabled` tinyint(1) NOT NULL DEFAULT '0',
  `released_version` int(11) DEFAULT NULL,
  `updated_at` datetime DEFAULT NULL,
  PRIMARY KEY (`id`),
  UNIQUE KEY `index_landing_pages_on_community_id` (`community_id`) USING BTREE
) ENGINE=InnoDB DEFAULT CHARSET=utf8;
/*!40101 SET character_set_client = @saved_cs_client */;
DROP TABLE IF EXISTS `listing_blocked_dates`;
/*!40101 SET @saved_cs_client     = @@character_set_client */;
/*!40101 SET character_set_client = utf8 */;
CREATE TABLE `listing_blocked_dates` (
  `id` bigint(20) NOT NULL AUTO_INCREMENT,
  `listing_id` bigint(20) DEFAULT NULL,
  `blocked_at` date DEFAULT NULL,
  `created_at` datetime NOT NULL,
  `updated_at` datetime NOT NULL,
  PRIMARY KEY (`id`),
  UNIQUE KEY `index_listing_blocked_dates_on_listing_id_and_blocked_at` (`listing_id`,`blocked_at`),
  KEY `index_listing_blocked_dates_on_listing_id` (`listing_id`)
) ENGINE=InnoDB DEFAULT CHARSET=utf8;
/*!40101 SET character_set_client = @saved_cs_client */;
DROP TABLE IF EXISTS `listing_followers`;
/*!40101 SET @saved_cs_client     = @@character_set_client */;
/*!40101 SET character_set_client = utf8 */;
CREATE TABLE `listing_followers` (
  `person_id` varchar(255) DEFAULT NULL,
  `listing_id` int(11) DEFAULT NULL,
  KEY `index_listing_followers_on_listing_id` (`listing_id`) USING BTREE,
  KEY `index_listing_followers_on_person_id` (`person_id`) USING BTREE
) ENGINE=InnoDB DEFAULT CHARSET=utf8;
/*!40101 SET character_set_client = @saved_cs_client */;
DROP TABLE IF EXISTS `listing_images`;
/*!40101 SET @saved_cs_client     = @@character_set_client */;
/*!40101 SET character_set_client = utf8 */;
CREATE TABLE `listing_images` (
  `id` int(11) NOT NULL AUTO_INCREMENT,
  `listing_id` int(11) DEFAULT NULL,
  `created_at` datetime DEFAULT NULL,
  `updated_at` datetime DEFAULT NULL,
  `image_file_name` varchar(255) DEFAULT NULL,
  `image_content_type` varchar(255) DEFAULT NULL,
  `image_file_size` int(11) DEFAULT NULL,
  `image_updated_at` datetime DEFAULT NULL,
  `image_processing` tinyint(1) DEFAULT NULL,
  `image_downloaded` tinyint(1) DEFAULT '0',
  `error` varchar(255) DEFAULT NULL,
  `width` int(11) DEFAULT NULL,
  `height` int(11) DEFAULT NULL,
  `author_id` varchar(255) DEFAULT NULL,
  `position` int(11) DEFAULT '0',
  `email_image_file_name` varchar(255) DEFAULT NULL,
  `email_image_content_type` varchar(255) DEFAULT NULL,
  `email_image_file_size` int(11) DEFAULT NULL,
  `email_image_updated_at` datetime DEFAULT NULL,
  `email_hash` varchar(255) DEFAULT NULL,
  PRIMARY KEY (`id`),
  KEY `index_listing_images_on_listing_id` (`listing_id`) USING BTREE
) ENGINE=InnoDB DEFAULT CHARSET=utf8;
/*!40101 SET character_set_client = @saved_cs_client */;
DROP TABLE IF EXISTS `listing_shapes`;
/*!40101 SET @saved_cs_client     = @@character_set_client */;
/*!40101 SET character_set_client = utf8 */;
CREATE TABLE `listing_shapes` (
  `id` int(11) NOT NULL AUTO_INCREMENT,
  `community_id` int(11) NOT NULL,
  `transaction_process_id` int(11) NOT NULL,
  `price_enabled` tinyint(1) NOT NULL,
  `shipping_enabled` tinyint(1) NOT NULL,
  `availability` varchar(32) DEFAULT 'none',
  `name` varchar(255) NOT NULL,
  `name_tr_key` varchar(255) NOT NULL,
  `action_button_tr_key` varchar(255) NOT NULL,
  `sort_priority` int(11) NOT NULL DEFAULT '0',
  `created_at` datetime NOT NULL,
  `updated_at` datetime NOT NULL,
  `deleted` tinyint(1) DEFAULT '0',
  PRIMARY KEY (`id`),
  KEY `multicol_index` (`community_id`,`deleted`,`sort_priority`) USING BTREE,
  KEY `index_listing_shapes_on_community_id` (`community_id`) USING BTREE,
  KEY `index_listing_shapes_on_name` (`name`) USING BTREE
) ENGINE=InnoDB DEFAULT CHARSET=utf8;
/*!40101 SET character_set_client = @saved_cs_client */;
DROP TABLE IF EXISTS `listing_units`;
/*!40101 SET @saved_cs_client     = @@character_set_client */;
/*!40101 SET character_set_client = utf8 */;
CREATE TABLE `listing_units` (
  `id` int(11) NOT NULL AUTO_INCREMENT,
  `unit_type` varchar(32) NOT NULL,
  `quantity_selector` varchar(32) NOT NULL,
  `kind` varchar(32) NOT NULL,
  `name_tr_key` varchar(64) DEFAULT NULL,
  `selector_tr_key` varchar(64) DEFAULT NULL,
  `listing_shape_id` int(11) DEFAULT NULL,
  `created_at` datetime NOT NULL,
  `updated_at` datetime NOT NULL,
  PRIMARY KEY (`id`),
  KEY `index_listing_units_on_listing_shape_id` (`listing_shape_id`) USING BTREE
) ENGINE=InnoDB DEFAULT CHARSET=utf8;
/*!40101 SET character_set_client = @saved_cs_client */;
DROP TABLE IF EXISTS `listing_working_time_slots`;
/*!40101 SET @saved_cs_client     = @@character_set_client */;
/*!40101 SET character_set_client = utf8 */;
CREATE TABLE `listing_working_time_slots` (
  `id` bigint(20) NOT NULL AUTO_INCREMENT,
  `listing_id` int(11) DEFAULT NULL,
  `week_day` int(11) DEFAULT NULL,
  `from` varchar(255) DEFAULT NULL,
  `till` varchar(255) DEFAULT NULL,
  `created_at` datetime NOT NULL,
  `updated_at` datetime NOT NULL,
  PRIMARY KEY (`id`),
  KEY `index_listing_working_time_slots_on_listing_id` (`listing_id`)
) ENGINE=InnoDB DEFAULT CHARSET=utf8;
/*!40101 SET character_set_client = @saved_cs_client */;
DROP TABLE IF EXISTS `listings`;
/*!40101 SET @saved_cs_client     = @@character_set_client */;
/*!40101 SET character_set_client = utf8 */;
CREATE TABLE `listings` (
  `id` int(11) NOT NULL AUTO_INCREMENT,
  `uuid` binary(16) NOT NULL,
  `community_id` int(11) NOT NULL,
  `author_id` varchar(255) DEFAULT NULL,
  `category_old` varchar(255) DEFAULT NULL,
  `title` varchar(255) DEFAULT NULL,
  `times_viewed` int(11) DEFAULT '0',
  `language` varchar(255) DEFAULT NULL,
  `created_at` datetime DEFAULT NULL,
  `updates_email_at` datetime DEFAULT NULL,
  `updated_at` datetime DEFAULT NULL,
  `last_modified` datetime DEFAULT NULL,
  `sort_date` datetime DEFAULT NULL,
  `listing_type_old` varchar(255) DEFAULT NULL,
  `description` text,
  `origin` varchar(255) DEFAULT NULL,
  `destination` varchar(255) DEFAULT NULL,
  `valid_until` datetime DEFAULT NULL,
  `delta` tinyint(1) NOT NULL DEFAULT '1',
  `open` tinyint(1) DEFAULT '1',
  `share_type_old` varchar(255) DEFAULT NULL,
  `privacy` varchar(255) DEFAULT 'private',
  `comments_count` int(11) DEFAULT '0',
  `subcategory_old` varchar(255) DEFAULT NULL,
  `old_category_id` int(11) DEFAULT NULL,
  `category_id` int(11) DEFAULT NULL,
  `share_type_id` int(11) DEFAULT NULL,
  `listing_shape_id` int(11) DEFAULT NULL,
  `transaction_process_id` int(11) DEFAULT NULL,
  `shape_name_tr_key` varchar(255) DEFAULT NULL,
  `action_button_tr_key` varchar(255) DEFAULT NULL,
  `price_cents` int(11) DEFAULT NULL,
  `currency` varchar(255) DEFAULT NULL,
  `quantity` varchar(255) DEFAULT NULL,
  `unit_type` varchar(32) DEFAULT NULL,
  `quantity_selector` varchar(32) DEFAULT NULL,
  `unit_tr_key` varchar(64) DEFAULT NULL,
  `unit_selector_tr_key` varchar(64) DEFAULT NULL,
  `deleted` tinyint(1) DEFAULT '0',
  `require_shipping_address` tinyint(1) DEFAULT '0',
  `pickup_enabled` tinyint(1) DEFAULT '0',
  `shipping_price_cents` int(11) DEFAULT NULL,
  `shipping_price_additional_cents` int(11) DEFAULT NULL,
  `availability` varchar(32) DEFAULT 'none',
  `per_hour_ready` tinyint(1) DEFAULT '0',
  `state` varchar(255) DEFAULT 'approved',
  `approval_count` int(11) DEFAULT '0',
  PRIMARY KEY (`id`),
  UNIQUE KEY `index_listings_on_uuid` (`uuid`),
  KEY `index_listings_on_new_category_id` (`category_id`) USING BTREE,
  KEY `person_listings` (`community_id`,`author_id`) USING BTREE,
  KEY `index_listings_on_community_id` (`community_id`) USING BTREE,
  KEY `index_listings_on_listing_shape_id` (`listing_shape_id`) USING BTREE,
  KEY `index_listings_on_category_id` (`old_category_id`) USING BTREE,
  KEY `index_listings_on_open` (`open`) USING BTREE,
  KEY `index_on_author_id_and_deleted` (`author_id`,`deleted`),
  KEY `community_author_deleted` (`community_id`,`author_id`,`deleted`),
  KEY `index_listings_on_state` (`state`),
  KEY `listings_homepage_query` (`community_id`,`open`,`state`,`deleted`,`valid_until`,`sort_date`),
  KEY `listings_updates_email` (`community_id`,`open`,`state`,`deleted`,`valid_until`,`updates_email_at`,`created_at`)
) ENGINE=InnoDB DEFAULT CHARSET=utf8;
/*!40101 SET character_set_client = @saved_cs_client */;
DROP TABLE IF EXISTS `locations`;
/*!40101 SET @saved_cs_client     = @@character_set_client */;
/*!40101 SET character_set_client = utf8 */;
CREATE TABLE `locations` (
  `id` int(11) NOT NULL AUTO_INCREMENT,
  `latitude` float DEFAULT NULL,
  `longitude` float DEFAULT NULL,
  `address` varchar(255) DEFAULT NULL,
  `google_address` varchar(255) DEFAULT NULL,
  `created_at` datetime DEFAULT NULL,
  `updated_at` datetime DEFAULT NULL,
  `listing_id` int(11) DEFAULT NULL,
  `person_id` varchar(255) DEFAULT NULL,
  `location_type` varchar(255) DEFAULT NULL,
  `community_id` int(11) DEFAULT NULL,
  PRIMARY KEY (`id`),
  KEY `index_locations_on_community_id` (`community_id`) USING BTREE,
  KEY `index_locations_on_listing_id` (`listing_id`) USING BTREE,
  KEY `index_locations_on_person_id` (`person_id`) USING BTREE
) ENGINE=InnoDB DEFAULT CHARSET=utf8;
/*!40101 SET character_set_client = @saved_cs_client */;
DROP TABLE IF EXISTS `marketplace_configurations`;
/*!40101 SET @saved_cs_client     = @@character_set_client */;
/*!40101 SET character_set_client = utf8 */;
CREATE TABLE `marketplace_configurations` (
  `id` int(11) NOT NULL AUTO_INCREMENT,
  `community_id` int(11) NOT NULL,
  `main_search` varchar(255) NOT NULL DEFAULT 'keyword',
  `distance_unit` varchar(255) NOT NULL DEFAULT 'metric',
  `limit_priority_links` int(11) DEFAULT NULL,
  `created_at` datetime NOT NULL,
  `updated_at` datetime NOT NULL,
  `limit_search_distance` tinyint(1) NOT NULL DEFAULT '1',
  `display_about_menu` tinyint(1) NOT NULL DEFAULT '1',
  `display_contact_menu` tinyint(1) NOT NULL DEFAULT '1',
  `display_invite_menu` tinyint(1) NOT NULL DEFAULT '1',
  PRIMARY KEY (`id`),
  KEY `index_marketplace_configurations_on_community_id` (`community_id`) USING BTREE
) ENGINE=InnoDB DEFAULT CHARSET=utf8;
/*!40101 SET character_set_client = @saved_cs_client */;
DROP TABLE IF EXISTS `marketplace_plans`;
/*!40101 SET @saved_cs_client     = @@character_set_client */;
/*!40101 SET character_set_client = utf8 */;
CREATE TABLE `marketplace_plans` (
  `id` int(11) NOT NULL AUTO_INCREMENT,
  `community_id` int(11) NOT NULL,
  `status` varchar(22) DEFAULT NULL,
  `features` text,
  `member_limit` int(11) DEFAULT NULL,
  `expires_at` datetime DEFAULT NULL,
  `created_at` datetime NOT NULL,
  `updated_at` datetime NOT NULL,
  PRIMARY KEY (`id`),
  KEY `index_marketplace_plans_on_community_id` (`community_id`) USING BTREE,
  KEY `index_marketplace_plans_on_created_at` (`created_at`) USING BTREE
) ENGINE=InnoDB DEFAULT CHARSET=utf8;
/*!40101 SET character_set_client = @saved_cs_client */;
DROP TABLE IF EXISTS `marketplace_sender_emails`;
/*!40101 SET @saved_cs_client     = @@character_set_client */;
/*!40101 SET character_set_client = utf8 */;
CREATE TABLE `marketplace_sender_emails` (
  `id` int(11) NOT NULL AUTO_INCREMENT,
  `community_id` int(11) NOT NULL,
  `name` varchar(255) DEFAULT NULL,
  `email` varchar(255) NOT NULL,
  `verification_status` varchar(32) NOT NULL,
  `verification_requested_at` datetime DEFAULT NULL,
  `created_at` datetime NOT NULL,
  `updated_at` datetime NOT NULL,
  PRIMARY KEY (`id`),
  KEY `index_marketplace_sender_emails_on_community_id` (`community_id`) USING BTREE
) ENGINE=InnoDB DEFAULT CHARSET=utf8;
/*!40101 SET character_set_client = @saved_cs_client */;
DROP TABLE IF EXISTS `marketplace_setup_steps`;
/*!40101 SET @saved_cs_client     = @@character_set_client */;
/*!40101 SET character_set_client = utf8 */;
CREATE TABLE `marketplace_setup_steps` (
  `id` int(11) NOT NULL AUTO_INCREMENT,
  `community_id` int(11) NOT NULL,
  `slogan_and_description` tinyint(1) NOT NULL DEFAULT '0',
  `cover_photo` tinyint(1) NOT NULL DEFAULT '0',
  `filter` tinyint(1) NOT NULL DEFAULT '0',
  `paypal` tinyint(1) NOT NULL DEFAULT '0',
  `listing` tinyint(1) NOT NULL DEFAULT '0',
  `invitation` tinyint(1) NOT NULL DEFAULT '0',
  `stripe` tinyint(1) DEFAULT '0',
  `payment` tinyint(1) DEFAULT '0',
  PRIMARY KEY (`id`),
  UNIQUE KEY `index_marketplace_setup_steps_on_community_id` (`community_id`) USING BTREE
) ENGINE=InnoDB DEFAULT CHARSET=utf8;
/*!40101 SET character_set_client = @saved_cs_client */;
DROP TABLE IF EXISTS `marketplace_trials`;
/*!40101 SET @saved_cs_client     = @@character_set_client */;
/*!40101 SET character_set_client = utf8 */;
CREATE TABLE `marketplace_trials` (
  `id` int(11) NOT NULL AUTO_INCREMENT,
  `community_id` int(11) NOT NULL,
  `expires_at` datetime DEFAULT NULL,
  `created_at` datetime NOT NULL,
  `updated_at` datetime NOT NULL,
  PRIMARY KEY (`id`),
  KEY `index_marketplace_trials_on_community_id` (`community_id`) USING BTREE,
  KEY `index_marketplace_trials_on_created_at` (`created_at`) USING BTREE
) ENGINE=InnoDB DEFAULT CHARSET=utf8;
/*!40101 SET character_set_client = @saved_cs_client */;
DROP TABLE IF EXISTS `menu_link_translations`;
/*!40101 SET @saved_cs_client     = @@character_set_client */;
/*!40101 SET character_set_client = utf8 */;
CREATE TABLE `menu_link_translations` (
  `id` int(11) NOT NULL AUTO_INCREMENT,
  `menu_link_id` int(11) DEFAULT NULL,
  `locale` varchar(255) DEFAULT NULL,
  `url` varchar(255) DEFAULT NULL,
  `title` varchar(255) DEFAULT NULL,
  `created_at` datetime NOT NULL,
  `updated_at` datetime NOT NULL,
  PRIMARY KEY (`id`),
  KEY `index_menu_link_translations_on_menu_link_id` (`menu_link_id`) USING BTREE
) ENGINE=InnoDB DEFAULT CHARSET=utf8;
/*!40101 SET character_set_client = @saved_cs_client */;
DROP TABLE IF EXISTS `menu_links`;
/*!40101 SET @saved_cs_client     = @@character_set_client */;
/*!40101 SET character_set_client = utf8 */;
CREATE TABLE `menu_links` (
  `id` int(11) NOT NULL AUTO_INCREMENT,
  `community_id` int(11) DEFAULT NULL,
  `created_at` datetime NOT NULL,
  `updated_at` datetime NOT NULL,
  `sort_priority` int(11) DEFAULT '0',
  `entity_type` int(11) DEFAULT '0',
  PRIMARY KEY (`id`),
  KEY `index_menu_links_on_community_and_sort` (`community_id`,`sort_priority`) USING BTREE
) ENGINE=InnoDB DEFAULT CHARSET=utf8;
/*!40101 SET character_set_client = @saved_cs_client */;
DROP TABLE IF EXISTS `mercury_images`;
/*!40101 SET @saved_cs_client     = @@character_set_client */;
/*!40101 SET character_set_client = utf8 */;
CREATE TABLE `mercury_images` (
  `id` int(11) NOT NULL AUTO_INCREMENT,
  `image_file_name` varchar(255) DEFAULT NULL,
  `image_content_type` varchar(255) DEFAULT NULL,
  `image_file_size` int(11) DEFAULT NULL,
  `image_updated_at` datetime DEFAULT NULL,
  `created_at` datetime NOT NULL,
  `updated_at` datetime NOT NULL,
  PRIMARY KEY (`id`)
) ENGINE=InnoDB DEFAULT CHARSET=utf8;
/*!40101 SET character_set_client = @saved_cs_client */;
DROP TABLE IF EXISTS `messages`;
/*!40101 SET @saved_cs_client     = @@character_set_client */;
/*!40101 SET character_set_client = utf8 */;
CREATE TABLE `messages` (
  `id` int(11) NOT NULL AUTO_INCREMENT,
  `sender_id` varchar(255) DEFAULT NULL,
  `content` text,
  `created_at` datetime DEFAULT NULL,
  `updated_at` datetime DEFAULT NULL,
  `conversation_id` int(11) DEFAULT NULL,
  PRIMARY KEY (`id`),
  KEY `index_messages_on_conversation_id` (`conversation_id`) USING BTREE
) ENGINE=InnoDB DEFAULT CHARSET=utf8;
/*!40101 SET character_set_client = @saved_cs_client */;
DROP TABLE IF EXISTS `order_permissions`;
/*!40101 SET @saved_cs_client     = @@character_set_client */;
/*!40101 SET character_set_client = utf8 */;
CREATE TABLE `order_permissions` (
  `id` int(11) NOT NULL AUTO_INCREMENT,
  `paypal_account_id` int(11) NOT NULL,
  `created_at` datetime NOT NULL,
  `updated_at` datetime NOT NULL,
  `request_token` varchar(255) DEFAULT NULL,
  `paypal_username_to` varchar(255) NOT NULL,
  `scope` varchar(255) DEFAULT NULL,
  `verification_code` varchar(255) DEFAULT NULL,
  `onboarding_id` varchar(36) DEFAULT NULL,
  `permissions_granted` tinyint(1) DEFAULT NULL,
  PRIMARY KEY (`id`),
  KEY `index_order_permissions_on_paypal_account_id` (`paypal_account_id`) USING BTREE
) ENGINE=InnoDB DEFAULT CHARSET=utf8;
/*!40101 SET character_set_client = @saved_cs_client */;
DROP TABLE IF EXISTS `participations`;
/*!40101 SET @saved_cs_client     = @@character_set_client */;
/*!40101 SET character_set_client = utf8 */;
CREATE TABLE `participations` (
  `id` int(11) NOT NULL AUTO_INCREMENT,
  `person_id` varchar(255) DEFAULT NULL,
  `conversation_id` int(11) DEFAULT NULL,
  `is_read` tinyint(1) DEFAULT '0',
  `is_starter` tinyint(1) DEFAULT '0',
  `created_at` datetime DEFAULT NULL,
  `updated_at` datetime DEFAULT NULL,
  `last_sent_at` datetime DEFAULT NULL,
  `last_received_at` datetime DEFAULT NULL,
  `feedback_skipped` tinyint(1) DEFAULT '0',
  PRIMARY KEY (`id`),
  KEY `index_participations_on_conversation_id` (`conversation_id`) USING BTREE,
  KEY `index_participations_on_person_id` (`person_id`) USING BTREE
) ENGINE=InnoDB DEFAULT CHARSET=utf8;
/*!40101 SET character_set_client = @saved_cs_client */;
DROP TABLE IF EXISTS `payment_settings`;
/*!40101 SET @saved_cs_client     = @@character_set_client */;
/*!40101 SET character_set_client = utf8 */;
CREATE TABLE `payment_settings` (
  `id` int(11) NOT NULL AUTO_INCREMENT,
  `active` tinyint(1) NOT NULL,
  `community_id` int(11) NOT NULL,
  `payment_gateway` varchar(64) DEFAULT NULL,
  `payment_process` varchar(64) DEFAULT NULL,
  `commission_from_seller` int(11) DEFAULT NULL,
  `minimum_price_cents` int(11) DEFAULT NULL,
  `minimum_price_currency` varchar(3) DEFAULT NULL,
  `minimum_transaction_fee_cents` int(11) DEFAULT NULL,
  `minimum_transaction_fee_currency` varchar(3) DEFAULT NULL,
  `confirmation_after_days` int(11) NOT NULL,
  `created_at` datetime NOT NULL,
  `updated_at` datetime NOT NULL,
  `api_client_id` varchar(255) DEFAULT NULL,
  `api_private_key` varchar(255) DEFAULT NULL,
  `api_publishable_key` varchar(255) DEFAULT NULL,
  `api_verified` tinyint(1) DEFAULT NULL,
  `api_visible_private_key` varchar(255) DEFAULT NULL,
  `api_country` varchar(255) DEFAULT NULL,
  `commission_from_buyer` int(11) DEFAULT NULL,
  `minimum_buyer_transaction_fee_cents` int(11) DEFAULT NULL,
  `minimum_buyer_transaction_fee_currency` varchar(3) DEFAULT NULL,
  `key_encryption_padding` tinyint(1) DEFAULT '0',
  PRIMARY KEY (`id`),
  KEY `index_payment_settings_on_community_id` (`community_id`) USING BTREE
) ENGINE=InnoDB DEFAULT CHARSET=utf8;
/*!40101 SET character_set_client = @saved_cs_client */;
DROP TABLE IF EXISTS `paypal_accounts`;
/*!40101 SET @saved_cs_client     = @@character_set_client */;
/*!40101 SET character_set_client = utf8 */;
CREATE TABLE `paypal_accounts` (
  `id` int(11) NOT NULL AUTO_INCREMENT,
  `person_id` varchar(255) DEFAULT NULL,
  `community_id` int(11) DEFAULT NULL,
  `email` varchar(255) DEFAULT NULL,
  `payer_id` varchar(255) DEFAULT NULL,
  `created_at` datetime NOT NULL,
  `updated_at` datetime NOT NULL,
  `active` tinyint(1) DEFAULT '0',
  PRIMARY KEY (`id`),
  KEY `index_paypal_accounts_on_community_id` (`community_id`) USING BTREE,
  KEY `index_paypal_accounts_on_payer_id` (`payer_id`) USING BTREE,
  KEY `index_paypal_accounts_on_person_id` (`person_id`) USING BTREE
) ENGINE=InnoDB DEFAULT CHARSET=utf8;
/*!40101 SET character_set_client = @saved_cs_client */;
DROP TABLE IF EXISTS `paypal_ipn_messages`;
/*!40101 SET @saved_cs_client     = @@character_set_client */;
/*!40101 SET character_set_client = utf8 */;
CREATE TABLE `paypal_ipn_messages` (
  `id` int(11) NOT NULL AUTO_INCREMENT,
  `body` text,
  `status` varchar(64) DEFAULT NULL,
  `created_at` datetime NOT NULL,
  `updated_at` datetime NOT NULL,
  PRIMARY KEY (`id`)
) ENGINE=InnoDB DEFAULT CHARSET=utf8;
/*!40101 SET character_set_client = @saved_cs_client */;
DROP TABLE IF EXISTS `paypal_payments`;
/*!40101 SET @saved_cs_client     = @@character_set_client */;
/*!40101 SET character_set_client = utf8 */;
CREATE TABLE `paypal_payments` (
  `id` int(11) NOT NULL AUTO_INCREMENT,
  `community_id` int(11) NOT NULL,
  `transaction_id` int(11) NOT NULL,
  `payer_id` varchar(64) NOT NULL,
  `receiver_id` varchar(64) NOT NULL,
  `merchant_id` varchar(255) NOT NULL,
  `order_id` varchar(64) DEFAULT NULL,
  `order_date` datetime DEFAULT NULL,
  `currency` varchar(8) NOT NULL,
  `order_total_cents` int(11) DEFAULT NULL,
  `authorization_id` varchar(64) DEFAULT NULL,
  `authorization_date` datetime DEFAULT NULL,
  `authorization_expires_date` datetime DEFAULT NULL,
  `authorization_total_cents` int(11) DEFAULT NULL,
  `payment_id` varchar(64) DEFAULT NULL,
  `payment_date` datetime DEFAULT NULL,
  `payment_total_cents` int(11) DEFAULT NULL,
  `fee_total_cents` int(11) DEFAULT NULL,
  `payment_status` varchar(64) NOT NULL,
  `pending_reason` varchar(64) DEFAULT NULL,
  `created_at` datetime NOT NULL,
  `updated_at` datetime NOT NULL,
  `commission_payment_id` varchar(64) DEFAULT NULL,
  `commission_payment_date` datetime DEFAULT NULL,
  `commission_status` varchar(64) NOT NULL DEFAULT 'not_charged',
  `commission_pending_reason` varchar(64) DEFAULT NULL,
  `commission_total_cents` int(11) DEFAULT NULL,
  `commission_fee_total_cents` int(11) DEFAULT NULL,
  `commission_retry_count` int(11) DEFAULT '0',
  PRIMARY KEY (`id`),
  UNIQUE KEY `index_paypal_payments_on_transaction_id` (`transaction_id`) USING BTREE,
  UNIQUE KEY `index_paypal_payments_on_authorization_id` (`authorization_id`) USING BTREE,
  UNIQUE KEY `index_paypal_payments_on_order_id` (`order_id`) USING BTREE,
  KEY `index_paypal_payments_on_community_id` (`community_id`) USING BTREE
) ENGINE=InnoDB DEFAULT CHARSET=utf8;
/*!40101 SET character_set_client = @saved_cs_client */;
DROP TABLE IF EXISTS `paypal_process_tokens`;
/*!40101 SET @saved_cs_client     = @@character_set_client */;
/*!40101 SET character_set_client = utf8 */;
CREATE TABLE `paypal_process_tokens` (
  `id` int(11) NOT NULL AUTO_INCREMENT,
  `process_token` varchar(64) NOT NULL,
  `community_id` int(11) NOT NULL,
  `transaction_id` int(11) NOT NULL,
  `op_completed` tinyint(1) NOT NULL DEFAULT '0',
  `op_name` varchar(64) NOT NULL,
  `op_input` text,
  `op_output` text,
  `created_at` datetime NOT NULL,
  `updated_at` datetime NOT NULL,
  PRIMARY KEY (`id`),
  UNIQUE KEY `index_paypal_process_tokens_on_process_token` (`process_token`) USING BTREE,
  UNIQUE KEY `index_paypal_process_tokens_on_transaction` (`transaction_id`,`community_id`,`op_name`) USING BTREE
) ENGINE=InnoDB DEFAULT CHARSET=utf8;
/*!40101 SET character_set_client = @saved_cs_client */;
DROP TABLE IF EXISTS `paypal_refunds`;
/*!40101 SET @saved_cs_client     = @@character_set_client */;
/*!40101 SET character_set_client = utf8 */;
CREATE TABLE `paypal_refunds` (
  `id` int(11) NOT NULL AUTO_INCREMENT,
  `paypal_payment_id` int(11) DEFAULT NULL,
  `currency` varchar(8) DEFAULT NULL,
  `payment_total_cents` int(11) DEFAULT NULL,
  `fee_total_cents` int(11) DEFAULT NULL,
  `refunding_id` varchar(64) DEFAULT NULL,
  `created_at` datetime NOT NULL,
  `updated_at` datetime NOT NULL,
  PRIMARY KEY (`id`),
  UNIQUE KEY `index_paypal_refunds_on_refunding_id` (`refunding_id`) USING BTREE
) ENGINE=InnoDB DEFAULT CHARSET=utf8;
/*!40101 SET character_set_client = @saved_cs_client */;
DROP TABLE IF EXISTS `paypal_tokens`;
/*!40101 SET @saved_cs_client     = @@character_set_client */;
/*!40101 SET character_set_client = utf8 */;
CREATE TABLE `paypal_tokens` (
  `id` int(11) NOT NULL AUTO_INCREMENT,
  `community_id` int(11) NOT NULL,
  `token` varchar(64) DEFAULT NULL,
  `transaction_id` int(11) DEFAULT NULL,
  `payment_action` varchar(32) DEFAULT NULL,
  `merchant_id` varchar(255) NOT NULL,
  `receiver_id` varchar(255) NOT NULL,
  `created_at` datetime DEFAULT NULL,
  `item_name` varchar(255) DEFAULT NULL,
  `item_quantity` int(11) DEFAULT NULL,
  `item_price_cents` int(11) DEFAULT NULL,
  `currency` varchar(8) DEFAULT NULL,
  `express_checkout_url` varchar(255) DEFAULT NULL,
  `shipping_total_cents` int(11) DEFAULT NULL,
  PRIMARY KEY (`id`),
  UNIQUE KEY `index_paypal_tokens_on_token` (`token`) USING BTREE,
  KEY `index_paypal_tokens_on_community_id` (`community_id`) USING BTREE,
  KEY `index_paypal_tokens_on_transaction_id` (`transaction_id`) USING BTREE
) ENGINE=InnoDB DEFAULT CHARSET=utf8;
/*!40101 SET character_set_client = @saved_cs_client */;
DROP TABLE IF EXISTS `people`;
/*!40101 SET @saved_cs_client     = @@character_set_client */;
/*!40101 SET character_set_client = utf8 */;
CREATE TABLE `people` (
  `id` varchar(22) NOT NULL,
  `uuid` binary(16) NOT NULL,
  `community_id` int(11) NOT NULL,
  `created_at` datetime DEFAULT NULL,
  `updated_at` datetime DEFAULT NULL,
  `is_admin` int(11) DEFAULT '0',
  `locale` varchar(255) DEFAULT 'fi',
  `preferences` text,
  `active_days_count` int(11) DEFAULT '0',
  `last_page_load_date` datetime DEFAULT NULL,
  `test_group_number` int(11) DEFAULT '1',
  `username` varchar(255) NOT NULL,
  `email` varchar(255) DEFAULT NULL,
  `encrypted_password` varchar(255) NOT NULL DEFAULT '',
  `legacy_encrypted_password` varchar(255) DEFAULT NULL,
  `reset_password_token` varchar(255) DEFAULT NULL,
  `reset_password_sent_at` datetime DEFAULT NULL,
  `remember_created_at` datetime DEFAULT NULL,
  `sign_in_count` int(11) DEFAULT '0',
  `current_sign_in_at` datetime DEFAULT NULL,
  `last_sign_in_at` datetime DEFAULT NULL,
  `current_sign_in_ip` varchar(255) DEFAULT NULL,
  `last_sign_in_ip` varchar(255) DEFAULT NULL,
  `password_salt` varchar(255) DEFAULT NULL,
  `given_name` varchar(255) DEFAULT NULL,
  `family_name` varchar(255) DEFAULT NULL,
  `display_name` varchar(255) DEFAULT NULL,
  `phone_number` varchar(255) DEFAULT NULL,
  `description` text,
  `image_file_name` varchar(255) DEFAULT NULL,
  `image_content_type` varchar(255) DEFAULT NULL,
  `image_file_size` int(11) DEFAULT NULL,
  `image_updated_at` datetime DEFAULT NULL,
  `image_processing` tinyint(1) DEFAULT NULL,
  `facebook_id` varchar(255) DEFAULT NULL,
  `authentication_token` varchar(255) DEFAULT NULL,
  `community_updates_last_sent_at` datetime DEFAULT NULL,
  `min_days_between_community_updates` int(11) DEFAULT '1',
  `deleted` tinyint(1) DEFAULT '0',
  `cloned_from` varchar(22) DEFAULT NULL,
  `google_oauth2_id` varchar(255) DEFAULT NULL,
  `linkedin_id` varchar(255) DEFAULT NULL,
  UNIQUE KEY `index_people_on_username_and_community_id` (`username`,`community_id`) USING BTREE,
  UNIQUE KEY `index_people_on_uuid` (`uuid`),
  UNIQUE KEY `index_people_on_email` (`email`) USING BTREE,
  UNIQUE KEY `index_people_on_facebook_id_and_community_id` (`facebook_id`,`community_id`) USING BTREE,
  UNIQUE KEY `index_people_on_reset_password_token` (`reset_password_token`) USING BTREE,
  KEY `index_people_on_authentication_token` (`authentication_token`) USING BTREE,
  KEY `index_people_on_community_id` (`community_id`) USING BTREE,
  KEY `index_people_on_facebook_id` (`facebook_id`) USING BTREE,
  KEY `index_people_on_id` (`id`) USING BTREE,
  KEY `index_people_on_username` (`username`) USING BTREE,
  KEY `index_people_on_google_oauth2_id` (`google_oauth2_id`),
  KEY `index_people_on_community_id_and_google_oauth2_id` (`community_id`,`google_oauth2_id`),
  KEY `index_people_on_linkedin_id` (`linkedin_id`),
  KEY `index_people_on_community_id_and_linkedin_id` (`community_id`,`linkedin_id`)
) ENGINE=InnoDB DEFAULT CHARSET=utf8;
/*!40101 SET character_set_client = @saved_cs_client */;
DROP TABLE IF EXISTS `schema_migrations`;
/*!40101 SET @saved_cs_client     = @@character_set_client */;
/*!40101 SET character_set_client = utf8 */;
CREATE TABLE `schema_migrations` (
  `version` varchar(255) NOT NULL,
  UNIQUE KEY `unique_schema_migrations` (`version`)
) ENGINE=InnoDB DEFAULT CHARSET=utf8;
/*!40101 SET character_set_client = @saved_cs_client */;
DROP TABLE IF EXISTS `sessions`;
/*!40101 SET @saved_cs_client     = @@character_set_client */;
/*!40101 SET character_set_client = utf8 */;
CREATE TABLE `sessions` (
  `id` int(11) NOT NULL AUTO_INCREMENT,
  `session_id` varchar(255) NOT NULL,
  `data` text,
  `created_at` datetime DEFAULT NULL,
  `updated_at` datetime DEFAULT NULL,
  PRIMARY KEY (`id`),
  KEY `index_sessions_on_session_id` (`session_id`) USING BTREE,
  KEY `index_sessions_on_updated_at` (`updated_at`) USING BTREE
) ENGINE=InnoDB DEFAULT CHARSET=utf8;
/*!40101 SET character_set_client = @saved_cs_client */;
DROP TABLE IF EXISTS `shipping_addresses`;
/*!40101 SET @saved_cs_client     = @@character_set_client */;
/*!40101 SET character_set_client = utf8 */;
CREATE TABLE `shipping_addresses` (
  `id` int(11) NOT NULL AUTO_INCREMENT,
  `transaction_id` int(11) NOT NULL,
  `status` varchar(255) DEFAULT NULL,
  `name` varchar(255) DEFAULT NULL,
  `phone` varchar(255) DEFAULT NULL,
  `postal_code` varchar(255) DEFAULT NULL,
  `city` varchar(255) DEFAULT NULL,
  `country` varchar(255) DEFAULT NULL,
  `state_or_province` varchar(255) DEFAULT NULL,
  `street1` varchar(255) DEFAULT NULL,
  `street2` varchar(255) DEFAULT NULL,
  `created_at` datetime NOT NULL,
  `updated_at` datetime NOT NULL,
  `country_code` varchar(8) DEFAULT NULL,
  PRIMARY KEY (`id`),
  KEY `index_shipping_addresses_on_transaction_id` (`transaction_id`) USING BTREE
) ENGINE=InnoDB DEFAULT CHARSET=utf8;
/*!40101 SET character_set_client = @saved_cs_client */;
DROP TABLE IF EXISTS `social_links`;
/*!40101 SET @saved_cs_client     = @@character_set_client */;
/*!40101 SET character_set_client = utf8 */;
CREATE TABLE `social_links` (
  `id` bigint(20) NOT NULL AUTO_INCREMENT,
  `community_id` int(11) DEFAULT NULL,
  `provider` int(11) DEFAULT NULL,
  `url` varchar(255) COLLATE utf8_unicode_ci DEFAULT NULL,
  `sort_priority` int(11) DEFAULT '0',
  `enabled` tinyint(1) DEFAULT '0',
  `created_at` datetime NOT NULL,
  `updated_at` datetime NOT NULL,
  PRIMARY KEY (`id`),
  KEY `index_social_links_on_community_id` (`community_id`)
) ENGINE=InnoDB DEFAULT CHARSET=utf8 COLLATE=utf8_unicode_ci;
/*!40101 SET character_set_client = @saved_cs_client */;
DROP TABLE IF EXISTS `stripe_accounts`;
/*!40101 SET @saved_cs_client     = @@character_set_client */;
/*!40101 SET character_set_client = utf8 */;
CREATE TABLE `stripe_accounts` (
  `id` bigint(20) NOT NULL AUTO_INCREMENT,
  `person_id` varchar(255) DEFAULT NULL,
  `community_id` int(11) DEFAULT NULL,
  `stripe_seller_id` varchar(255) DEFAULT NULL,
  `stripe_bank_id` varchar(255) DEFAULT NULL,
  `stripe_customer_id` varchar(255) DEFAULT NULL,
  `created_at` datetime NOT NULL,
  `updated_at` datetime NOT NULL,
  `api_version` varchar(255) DEFAULT NULL,
  PRIMARY KEY (`id`),
  KEY `index_stripe_accounts_on_community_id` (`community_id`),
  KEY `index_stripe_accounts_on_person_id` (`person_id`),
  KEY `index_stripe_accounts_on_api_version` (`api_version`)
) ENGINE=InnoDB DEFAULT CHARSET=utf8;
/*!40101 SET character_set_client = @saved_cs_client */;
DROP TABLE IF EXISTS `stripe_payments`;
/*!40101 SET @saved_cs_client     = @@character_set_client */;
/*!40101 SET character_set_client = utf8 */;
CREATE TABLE `stripe_payments` (
  `id` bigint(20) NOT NULL AUTO_INCREMENT,
  `community_id` int(11) DEFAULT NULL,
  `transaction_id` int(11) DEFAULT NULL,
  `payer_id` varchar(255) DEFAULT NULL,
  `receiver_id` varchar(255) DEFAULT NULL,
  `status` varchar(255) DEFAULT NULL,
  `sum_cents` int(11) DEFAULT NULL,
  `commission_cents` int(11) DEFAULT NULL,
  `currency` varchar(255) DEFAULT NULL,
  `stripe_charge_id` varchar(255) DEFAULT NULL,
  `stripe_transfer_id` varchar(255) DEFAULT NULL,
  `fee_cents` int(11) DEFAULT NULL,
  `real_fee_cents` int(11) DEFAULT NULL,
  `subtotal_cents` int(11) DEFAULT NULL,
  `transfered_at` datetime DEFAULT NULL,
  `available_on` datetime DEFAULT NULL,
  `created_at` datetime NOT NULL,
  `updated_at` datetime NOT NULL,
  `buyer_commission_cents` int(11) DEFAULT '0',
  `stripe_payment_intent_id` varchar(255) DEFAULT NULL,
  `stripe_payment_intent_status` varchar(255) DEFAULT NULL,
  `stripe_payment_intent_client_secret` varchar(255) DEFAULT NULL,
  PRIMARY KEY (`id`)
) ENGINE=InnoDB DEFAULT CHARSET=utf8;
/*!40101 SET character_set_client = @saved_cs_client */;
DROP TABLE IF EXISTS `testimonials`;
/*!40101 SET @saved_cs_client     = @@character_set_client */;
/*!40101 SET character_set_client = utf8 */;
CREATE TABLE `testimonials` (
  `id` int(11) NOT NULL AUTO_INCREMENT,
  `grade` float DEFAULT NULL,
  `text` text,
  `author_id` varchar(255) DEFAULT NULL,
  `participation_id` int(11) DEFAULT NULL,
  `transaction_id` int(11) DEFAULT NULL,
  `created_at` datetime DEFAULT NULL,
  `updated_at` datetime DEFAULT NULL,
  `receiver_id` varchar(255) DEFAULT NULL,
  `blocked` tinyint(1) DEFAULT '0',
  PRIMARY KEY (`id`),
  KEY `index_testimonials_on_author_id` (`author_id`) USING BTREE,
  KEY `index_testimonials_on_receiver_id` (`receiver_id`) USING BTREE,
  KEY `index_testimonials_on_transaction_id` (`transaction_id`) USING BTREE
) ENGINE=InnoDB DEFAULT CHARSET=utf8;
/*!40101 SET character_set_client = @saved_cs_client */;
DROP TABLE IF EXISTS `transaction_process_tokens`;
/*!40101 SET @saved_cs_client     = @@character_set_client */;
/*!40101 SET character_set_client = utf8 */;
CREATE TABLE `transaction_process_tokens` (
  `id` int(11) NOT NULL AUTO_INCREMENT,
  `process_token` binary(16) DEFAULT NULL,
  `community_id` int(11) NOT NULL,
  `transaction_id` int(11) NOT NULL,
  `op_completed` tinyint(1) NOT NULL DEFAULT '0',
  `op_name` varchar(64) COLLATE utf8_unicode_ci NOT NULL,
  `op_input` text COLLATE utf8_unicode_ci,
  `op_output` text COLLATE utf8_unicode_ci,
  `created_at` datetime NOT NULL,
  `updated_at` datetime NOT NULL,
  PRIMARY KEY (`id`),
  UNIQUE KEY `index_paypal_process_tokens_on_transaction` (`transaction_id`,`community_id`,`op_name`),
  UNIQUE KEY `index_transaction_process_tokens_on_process_token` (`process_token`)
) ENGINE=InnoDB DEFAULT CHARSET=utf8 COLLATE=utf8_unicode_ci;
/*!40101 SET character_set_client = @saved_cs_client */;
DROP TABLE IF EXISTS `transaction_processes`;
/*!40101 SET @saved_cs_client     = @@character_set_client */;
/*!40101 SET character_set_client = utf8 */;
CREATE TABLE `transaction_processes` (
  `id` int(11) NOT NULL AUTO_INCREMENT,
  `community_id` int(11) DEFAULT NULL,
  `process` varchar(32) NOT NULL,
  `author_is_seller` tinyint(1) DEFAULT NULL,
  `created_at` datetime NOT NULL,
  `updated_at` datetime NOT NULL,
  PRIMARY KEY (`id`),
  KEY `index_transaction_process_on_community_id` (`community_id`) USING BTREE
) ENGINE=InnoDB DEFAULT CHARSET=utf8;
/*!40101 SET character_set_client = @saved_cs_client */;
DROP TABLE IF EXISTS `transaction_transitions`;
/*!40101 SET @saved_cs_client     = @@character_set_client */;
/*!40101 SET character_set_client = utf8 */;
CREATE TABLE `transaction_transitions` (
  `id` int(11) NOT NULL AUTO_INCREMENT,
  `to_state` varchar(255) DEFAULT NULL,
  `metadata` text,
  `sort_key` int(11) DEFAULT '0',
  `transaction_id` int(11) DEFAULT NULL,
  `created_at` datetime DEFAULT NULL,
  `updated_at` datetime DEFAULT NULL,
  `most_recent` tinyint(1) DEFAULT NULL,
  PRIMARY KEY (`id`),
  UNIQUE KEY `index_transaction_transitions_on_sort_key_and_conversation_id` (`sort_key`,`transaction_id`) USING BTREE,
  KEY `index_transaction_transitions_on_conversation_id` (`transaction_id`) USING BTREE
) ENGINE=InnoDB DEFAULT CHARSET=utf8;
/*!40101 SET character_set_client = @saved_cs_client */;
DROP TABLE IF EXISTS `transactions`;
/*!40101 SET @saved_cs_client     = @@character_set_client */;
/*!40101 SET character_set_client = utf8 */;
CREATE TABLE `transactions` (
  `id` int(11) NOT NULL AUTO_INCREMENT,
  `starter_id` varchar(255) NOT NULL,
  `starter_uuid` binary(16) NOT NULL,
  `listing_id` int(11) NOT NULL,
  `listing_uuid` binary(16) NOT NULL,
  `conversation_id` int(11) DEFAULT NULL,
  `automatic_confirmation_after_days` int(11) NOT NULL,
  `community_id` int(11) NOT NULL,
  `community_uuid` binary(16) NOT NULL,
  `created_at` datetime NOT NULL,
  `updated_at` datetime NOT NULL,
  `starter_skipped_feedback` tinyint(1) DEFAULT '0',
  `author_skipped_feedback` tinyint(1) DEFAULT '0',
  `last_transition_at` datetime DEFAULT NULL,
  `current_state` varchar(255) DEFAULT NULL,
  `commission_from_seller` int(11) DEFAULT NULL,
  `minimum_commission_cents` int(11) DEFAULT '0',
  `minimum_commission_currency` varchar(255) DEFAULT NULL,
  `payment_gateway` varchar(255) NOT NULL DEFAULT 'none',
  `listing_quantity` int(11) DEFAULT '1',
  `listing_author_id` varchar(255) NOT NULL,
  `listing_author_uuid` binary(16) NOT NULL,
  `listing_title` varchar(255) DEFAULT NULL,
  `unit_type` varchar(32) DEFAULT NULL,
  `unit_price_cents` int(11) DEFAULT NULL,
  `unit_price_currency` varchar(8) DEFAULT NULL,
  `unit_tr_key` varchar(64) DEFAULT NULL,
  `unit_selector_tr_key` varchar(64) DEFAULT NULL,
  `payment_process` varchar(31) DEFAULT 'none',
  `delivery_method` varchar(31) DEFAULT 'none',
  `shipping_price_cents` int(11) DEFAULT NULL,
  `availability` varchar(32) DEFAULT 'none',
  `booking_uuid` binary(16) DEFAULT NULL,
  `deleted` tinyint(1) DEFAULT '0',
  `commission_from_buyer` int(11) DEFAULT NULL,
  `minimum_buyer_fee_cents` int(11) DEFAULT '0',
  `minimum_buyer_fee_currency` varchar(3) DEFAULT NULL,
  PRIMARY KEY (`id`),
  KEY `index_transactions_on_listing_id` (`listing_id`) USING BTREE,
  KEY `index_transactions_on_conversation_id` (`conversation_id`) USING BTREE,
  KEY `index_transactions_on_community_id` (`community_id`) USING BTREE,
  KEY `index_transactions_on_last_transition_at` (`last_transition_at`) USING BTREE,
  KEY `transactions_on_cid_and_deleted` (`community_id`,`deleted`) USING BTREE,
  KEY `index_transactions_on_deleted` (`deleted`) USING BTREE,
  KEY `index_transactions_on_starter_id` (`starter_id`) USING BTREE,
  KEY `index_transactions_on_listing_author_id` (`listing_author_id`) USING BTREE,
  KEY `community_starter_state` (`community_id`,`starter_id`,`current_state`),
  KEY `index_transactions_on_listing_id_and_current_state` (`listing_id`,`current_state`)
) ENGINE=InnoDB DEFAULT CHARSET=utf8;
/*!40101 SET character_set_client = @saved_cs_client */;
/*!40103 SET TIME_ZONE=@OLD_TIME_ZONE */;

/*!40101 SET SQL_MODE=@OLD_SQL_MODE */;
/*!40014 SET FOREIGN_KEY_CHECKS=@OLD_FOREIGN_KEY_CHECKS */;
/*!40014 SET UNIQUE_CHECKS=@OLD_UNIQUE_CHECKS */;
/*!40101 SET CHARACTER_SET_CLIENT=@OLD_CHARACTER_SET_CLIENT */;
/*!40101 SET CHARACTER_SET_RESULTS=@OLD_CHARACTER_SET_RESULTS */;
/*!40101 SET COLLATION_CONNECTION=@OLD_COLLATION_CONNECTION */;
/*!40111 SET SQL_NOTES=@OLD_SQL_NOTES */;

INSERT INTO `schema_migrations` (version) VALUES
('20080806070738'),
('20080807071903'),
('20080807080513'),
('20080808095031'),
('20080815075550'),
('20080818091109'),
('20080818092139'),
('20080821103835'),
('20080825064927'),
('20080825114546'),
('20080828104013'),
('20080828104239'),
('20080919122825'),
('20080925100643'),
('20080925100743'),
('20080925103547'),
('20080925103759'),
('20080925112423'),
('20080925114309'),
('20080929102121'),
('20081008115110'),
('20081009160751'),
('20081010114150'),
('20081024154431'),
('20081024182346'),
('20081024183444'),
('20081103092143'),
('20081104070403'),
('20081118145857'),
('20081121084337'),
('20081202140109'),
('20081205142238'),
('20081215145238'),
('20081216060503'),
('20090119114525'),
('20090218112317'),
('20090219094209'),
('20090225073742'),
('20090323121824'),
('20090330064443'),
('20090330070210'),
('20090330072036'),
('20090401181848'),
('20090401184511'),
('20090401185039'),
('20090402144456'),
('20090403093157'),
('20090406081353'),
('20090414142556'),
('20090415085812'),
('20090415130553'),
('20090415131023'),
('20090424093506'),
('20090424100145'),
('20090618112730'),
('20090629113838'),
('20090629131727'),
('20090701065350'),
('20090701110931'),
('20090713130351'),
('20090729124418'),
('20090730093917'),
('20090730094216'),
('20090731134028'),
('20090821075949'),
('20090904120242'),
('20090907155717'),
('20091006112446'),
('20091028095545'),
('20091028131201'),
('20091109161516'),
('20100322132547'),
('20100505110646'),
('20100707105549'),
('20100721120037'),
('20100721123825'),
('20100721124444'),
('20100726071811'),
('20100727102551'),
('20100727103659'),
('20100729112458'),
('20100729124210'),
('20100729141955'),
('20100729142416'),
('20100730120601'),
('20100730132825'),
('20100809090550'),
('20100809120502'),
('20100813161213'),
('20100817115816'),
('20100818102743'),
('20100819114104'),
('20100820122449'),
('20100902135234'),
('20100902142325'),
('20100908112841'),
('20100909105810'),
('20100909114132'),
('20100920075651'),
('20100921155612'),
('20100922081110'),
('20100922102321'),
('20100922122740'),
('20100923074241'),
('20100927150547'),
('20101007131610'),
('20101007131827'),
('20101013115208'),
('20101013124056'),
('20101026082126'),
('20101027103753'),
('20101028151541'),
('20101103154108'),
('20101103161641'),
('20101103163019'),
('20101109131431'),
('20101116105410'),
('20101124104905'),
('20101125150638'),
('20101126093026'),
('20101201105920'),
('20101201133429'),
('20101203115308'),
('20101203115634'),
('20101213152125'),
('20101216150725'),
('20101216151447'),
('20101216152952'),
('20110308172759'),
('20110308192757'),
('20110321103604'),
('20110322141439'),
('20110322151957'),
('20110325120932'),
('20110412075940'),
('20110414105702'),
('20110414124938'),
('20110421075758'),
('20110428134543'),
('20110529110417'),
('20110629135331'),
('20110704123058'),
('20110704144650'),
('20110707163036'),
('20110728110124'),
('20110808110217'),
('20110808161514'),
('20110817123457'),
('20110819111416'),
('20110819123636'),
('20110909072646'),
('20110912061834'),
('20110912064526'),
('20110912065222'),
('20110913080622'),
('20110914080549'),
('20110914115824'),
('20110915084232'),
('20110915101535'),
('20111111140246'),
('20111111154416'),
('20111111162432'),
('20111114122125'),
('20111114122315'),
('20111116144337'),
('20111116164728'),
('20111116182825'),
('20111123071116'),
('20111123071850'),
('20111124174508'),
('20111210165312'),
('20111210165854'),
('20111210170231'),
('20111211175403'),
('20111228153911'),
('20120104224115'),
('20120105162140'),
('20120113091548'),
('20120121091558'),
('20120206052931'),
('20120208145336'),
('20120210171827'),
('20120303113202'),
('20120303125412'),
('20120303152837'),
('20120303172713'),
('20120510094327'),
('20120510175152'),
('20120514001557'),
('20120514050302'),
('20120516204538'),
('20120518203511'),
('20120522162329'),
('20120522183329'),
('20120526021050'),
('20120614052244'),
('20120625211426'),
('20120628121713'),
('20120704072606'),
('20120705135703'),
('20120705140109'),
('20120710084323'),
('20120711140918'),
('20120718031225'),
('20120730024756'),
('20120907010347'),
('20120907023525'),
('20120908052908'),
('20120909143322'),
('20120929084903'),
('20120929091629'),
('20121023050946'),
('20121105115053'),
('20121203142830'),
('20121212145626'),
('20121214083430'),
('20121218125831'),
('20121220133808'),
('20121229224803'),
('20130103081705'),
('20130103125240'),
('20130103145816'),
('20130104071929'),
('20130104122958'),
('20130105153450'),
('20130107095027'),
('20130110222425'),
('20130123163722'),
('20130123164653'),
('20130124150000'),
('20130208085827'),
('20130212104852'),
('20130213150133'),
('20130213160145'),
('20130217121320'),
('20130218070405'),
('20130305095824'),
('20130306172327'),
('20130309142322'),
('20130317162509'),
('20130318083721'),
('20130318084043'),
('20130318085152'),
('20130319162158'),
('20130319163113'),
('20130320093549'),
('20130322171458'),
('20130323143126'),
('20130325143038'),
('20130325153817'),
('20130325161150'),
('20130325165508'),
('20130325174608'),
('20130325181741'),
('20130326160252'),
('20130328124654'),
('20130328155825'),
('20130329080756'),
('20130329081612'),
('20130331095134'),
('20130331144047'),
('20130331200801'),
('20130405114540'),
('20130418172231'),
('20130418173835'),
('20130423173017'),
('20130424180017'),
('20130424183653'),
('20130425140120'),
('20130514214222'),
('20130517133311'),
('20130520092054'),
('20130520092357'),
('20130520103753'),
('20130520125924'),
('20130520140756'),
('20130520172713'),
('20130521122031'),
('20130521124342'),
('20130521171401'),
('20130521225614'),
('20130531072349'),
('20130605074725'),
('20130607165451'),
('20130710084408'),
('20130718104939'),
('20130719093816'),
('20130719113330'),
('20130724065048'),
('20130724070139'),
('20130729081847'),
('20130807083847'),
('20130815072527'),
('20130815073546'),
('20130815075659'),
('20130815101112'),
('20130823110113'),
('20130902140027'),
('20130910133213'),
('20130917094727'),
('20130920121927'),
('20130925071631'),
('20130925081815'),
('20130926070322'),
('20130926121237'),
('20130930080143'),
('20131024081428'),
('20131028110133'),
('20131028154626'),
('20131028183014'),
('20131030130320'),
('20131031072301'),
('20131031093809'),
('20131101183938'),
('20131104090808'),
('20131107124835'),
('20131107125413'),
('20131108091824'),
('20131108113632'),
('20131108113650'),
('20131111140902'),
('20131112115307'),
('20131112115308'),
('20131112115435'),
('20131114112955'),
('20131119085439'),
('20131119085625'),
('20131122175753'),
('20131126113141'),
('20131126131750'),
('20131126134024'),
('20131126184439'),
('20131128074254'),
('20131128074910'),
('20131128094614'),
('20131128094758'),
('20131128094839'),
('20131128103251'),
('20131128143205'),
('20131129095727'),
('20131202140547'),
('20131203072124'),
('20131204091623'),
('20131204103910'),
('20131206163837'),
('20131209073416'),
('20131209133946'),
('20131210155502'),
('20131212065037'),
('20131214142413'),
('20131214143004'),
('20131214143005'),
('20131220084742'),
('20131220104804'),
('20131220104805'),
('20131227080454'),
('20131227081256'),
('20140102125702'),
('20140102141643'),
('20140102144755'),
('20140102145633'),
('20140102150134'),
('20140102153949'),
('20140103084331'),
('20140103131350'),
('20140106114557'),
('20140109091819'),
('20140109093432'),
('20140109143257'),
('20140109190928'),
('20140116131654'),
('20140123141906'),
('20140124095930'),
('20140124141214'),
('20140128094422'),
('20140128094642'),
('20140128095047'),
('20140129081030'),
('20140204082210'),
('20140205092212'),
('20140205101011'),
('20140205121010'),
('20140206103152'),
('20140207133412'),
('20140219160247'),
('20140219162023'),
('20140222080916'),
('20140223190922'),
('20140223202734'),
('20140223210213'),
('20140224150322'),
('20140224151953'),
('20140225143012'),
('20140226074348'),
('20140226074445'),
('20140226074710'),
('20140226074751'),
('20140226121423'),
('20140227102627'),
('20140228164206'),
('20140228164428'),
('20140228165024'),
('20140301074143'),
('20140303131213'),
('20140304135448'),
('20140306083247'),
('20140312145533'),
('20140312150455'),
('20140314132659'),
('20140318131351'),
('20140319182117'),
('20140324073247'),
('20140328124957'),
('20140328133415'),
('20140402070713'),
('20140402070714'),
('20140411121926'),
('20140415092507'),
('20140415093234'),
('20140417084647'),
('20140417085905'),
('20140417162548'),
('20140417235732'),
('20140422120515'),
('20140425080207'),
('20140425080603'),
('20140425080731'),
('20140425081001'),
('20140425111235'),
('20140428132517'),
('20140428134415'),
('20140507104933'),
('20140507105154'),
('20140509115747'),
('20140512062911'),
('20140516095154'),
('20140519102507'),
('20140519123344'),
('20140519132638'),
('20140519164823'),
('20140523082452'),
('20140526064017'),
('20140530105841'),
('20140530115044'),
('20140530115433'),
('20140604075725'),
('20140604135743'),
('20140610115132'),
('20140610115217'),
('20140611094552'),
('20140611094703'),
('20140612084036'),
('20140613132734'),
('20140623112935'),
('20140701081453'),
('20140701135724'),
('20140701140655'),
('20140703074142'),
('20140703075424'),
('20140710125950'),
('20140710131146'),
('20140711094414'),
('20140724084559'),
('20140724093459'),
('20140724123125'),
('20140805102757'),
('20140811133602'),
('20140811133603'),
('20140811133605'),
('20140811133606'),
('20140811144528'),
('20140812065415'),
('20140815055023'),
('20140815085018'),
('20140819054528'),
('20140819134039'),
('20140819134055'),
('20140820132249'),
('20140829075839'),
('20140829113807'),
('20140901082541'),
('20140901130206'),
('20140902095905'),
('20140903111344'),
('20140903112203'),
('20140903120109'),
('20140909074331'),
('20140912084032'),
('20140912115758'),
('20140925093828'),
('20140925095608'),
('20140925111706'),
('20140925112419'),
('20140929090537'),
('20140930064120'),
('20140930064130'),
('20140930064140'),
('20140930064150'),
('20140930064160'),
('20140930064170'),
('20140930064180'),
('20140930064185'),
('20140930064190'),
('20140930064200'),
('20140930074731'),
('20140930083026'),
('20141001065955'),
('20141001070716'),
('20141001113744'),
('20141003113756'),
('20141006100239'),
('20141006114330'),
('20141007144442'),
('20141009083833'),
('20141015062240'),
('20141015071419'),
('20141015080454'),
('20141015135248'),
('20141015135601'),
('20141015150328'),
('20141017080930'),
('20141020113323'),
('20141020225349'),
('20141022084419'),
('20141022190428'),
('20141023120743'),
('20141023141235'),
('20141023150700'),
('20141028080346'),
('20141028104522'),
('20141028104537'),
('20141029090632'),
('20141029121848'),
('20141029121945'),
('20141030140809'),
('20141102192640'),
('20141104213501'),
('20141111183125'),
('20141112131736'),
('20141113204444'),
('20141117165348'),
('20141203095726'),
('20141204084648'),
('20141205094929'),
('20141216132850'),
('20141216132851'),
('20141217152335'),
('20141218082446'),
('20141219205556'),
('20141222130455'),
('20150103143459'),
('20150107155205'),
('20150116125629'),
('20150121124432'),
('20150121130521'),
('20150128113129'),
('20150202112254'),
('20150204124735'),
('20150204124802'),
('20150205155400'),
('20150205155519'),
('20150206125017'),
('20150206151234'),
('20150212125111'),
('20150213091223'),
('20150213092629'),
('20150213094110'),
('20150224140913'),
('20150225081656'),
('20150225082144'),
('20150225122608'),
('20150226124214'),
('20150226130928'),
('20150226131628'),
('20150303134630'),
('20150303140556'),
('20150304074313'),
('20150304084451'),
('20150311073502'),
('20150311100232'),
('20150311111824'),
('20150311113118'),
('20150316084339'),
('20150316135852'),
('20150316140016'),
('20150316140637'),
('20150316151552'),
('20150316173800'),
('20150317080017'),
('20150317122824'),
('20150317142931'),
('20150319121616'),
('20150320091305'),
('20150320144657'),
('20150323085034'),
('20150323152147'),
('20150324072928'),
('20150324112018'),
('20150324112042'),
('20150324112053'),
('20150324112658'),
('20150324114726'),
('20150325164209'),
('20150327075649'),
('20150330072934'),
('20150330093441'),
('20150330094735'),
('20150331103317'),
('20150331105616'),
('20150331112417'),
('20150401071256'),
('20150401072129'),
('20150401140830'),
('20150402090934'),
('20150402111115'),
('20150403101215'),
('20150407123639'),
('20150407124816'),
('20150407130810'),
('20150407131139'),
('20150413104519'),
('20150413134627'),
('20150415092447'),
('20150416112541'),
('20150416134422'),
('20150420072530'),
('20150420083201'),
('20150426113955'),
('20150429155804'),
('20150507082447'),
('20150507084754'),
('20150507165715'),
('20150508141500'),
('20150512082544'),
('20150512083212'),
('20150512083411'),
('20150512083842'),
('20150518120830'),
('20150518123758'),
('20150519124846'),
('20150520104604'),
('20150520130243'),
('20150520131057'),
('20150527091815'),
('20150527133928'),
('20150528120338'),
('20150528120717'),
('20150608135024'),
('20150608140024'),
('20150608144130'),
('20150609084012'),
('20150612104320'),
('20150622080657'),
('20150630082932'),
('20150630122552'),
('20150729062045'),
('20150729062215'),
('20150731115141'),
('20150731115426'),
('20150731115742'),
('20150804113139'),
('20150804114651'),
('20150805084232'),
('20150806114405'),
('20150806114717'),
('20150807141947'),
('20150821131310'),
('20150821131616'),
('20150825120916'),
('20150825121715'),
('20150825122606'),
('20150828094836'),
('20150902090425'),
('20150902103231'),
('20151008090106'),
('20151008130725'),
('20151022180225'),
('20151022180242'),
('20151022183133'),
('20151102084029'),
('20151202062609'),
('20151204083028'),
('20151209102951'),
('20151215071150'),
('20151230071554'),
('20151230095128'),
('20151231083524'),
('20160119092239'),
('20160119092534'),
('20160120112839'),
('20160126134509'),
('20160126141249'),
('20160209172619'),
('20160209183917'),
('20160216084624'),
('20160223083004'),
('20160223084741'),
('20160229114242'),
('20160311070106'),
('20160322103154'),
('20160322103155'),
('20160322103156'),
('20160407103437'),
('20160407132641'),
('20160408061218'),
('20160408070000'),
('20160408070005'),
('20160420100304'),
('20160420200020'),
('20160420200030'),
('20160420200040'),
('20160420200050'),
('20160420200060'),
('20160420200065'),
('20160420200066'),
('20160420200080'),
('20160420200090'),
('20160420200100'),
('20160420200110'),
('20160422074608'),
('20160422075215'),
('20160422094212'),
('20160422094431'),
('20160422094536'),
('20160422114240'),
('20160422114747'),
('20160422123125'),
('20160422123211'),
('20160425144703'),
('20160427113446'),
('20160509111922'),
('20160511130006'),
('20160518060235'),
('20160608130531'),
('20160609070256'),
('20160609080700'),
('20160609081158'),
('20160614071055'),
('20160615145518'),
('20160627063918'),
('20160708084933'),
('20160728102918'),
('20160728130503'),
('20160816083020'),
('20160816083028'),
('20160816083349'),
('20160816083607'),
('20160816123633'),
('20160817130729'),
('20160817140558'),
('20160818090814'),
('20160818110351'),
('20160818111044'),
('20160818111724'),
('20160823073938'),
('20160823115429'),
('20160823120425'),
('20160823120704'),
('20160823120845'),
('20160831054404'),
('20160831054544'),
('20160831054909'),
('20160831054910'),
('20160902103712'),
('20160902104733'),
('20160907095103'),
('20160908091353'),
('20160913110411'),
('20160913112734'),
('20160914070509'),
('20160914071634'),
('20160914072428'),
('20160914072601'),
('20160920081409'),
('20160920102506'),
('20160920102507'),
('20160920103321'),
('20160921130544'),
('20160926111847'),
('20160928080048'),
('20160928080819'),
('20160929114326'),
('20160929124124'),
('20160930070122'),
('20161004141208'),
('20161006074506'),
('20161012132850'),
('20161018090313'),
('20161018090314'),
('20161018090517'),
('20161018093208'),
('20161018100657'),
('20161018105036'),
('20161018105521'),
('20161019125057'),
('20161023074355'),
('20161101104218'),
('20161101124317'),
('20161101124829'),
('20161102101418'),
('20161102101419'),
('20161102193340'),
('20161103063652'),
('20161107092030'),
('20161107105050'),
('20161107112025'),
('20161107131859'),
('20161107132513'),
('20161107141257'),
('20161109094513'),
('20170216134444'),
('20170220123526'),
('20170309104456'),
('20170313201104'),
('20170314075755'),
('20170613153959'),
('20170613153960'),
('20170613153961'),
('20170613153965'),
('20170616114938'),
('20170626065542'),
('20170629113013'),
('20170630085303'),
('20170703123959'),
('20170704120024'),
('20170704121638'),
('20170705132856'),
('20170706020608'),
('20170707053914'),
('20170707053915'),
('20170707104010'),
('20170707130931'),
('20170710081759'),
('20170711064018'),
('20170728065012'),
('20170801125553'),
('20170814125622'),
('20170817035830'),
('20171023070523'),
('20171107063241'),
('20171117062422'),
('20171128122539'),
('20171129152027'),
('20171207073027'),
('20171207075640'),
('20180108061342'),
('20180108093607'),
('20180514083133'),
('20180518073348'),
('20180523121344'),
('20180524075239'),
('20180524081429'),
('20180717122957'),
('20180720044534'),
('20180720065907'),
('20180723115548'),
('20180904075653'),
('20181012065625'),
('20181024094615'),
('20181029064728'),
('20181029132748'),
('20181031072643'),
('20181106212306'),
('20181211094456'),
('20181211125306'),
('20181219090801'),
('20181221120927'),
('20190104083132'),
('20190108075512'),
('20190111072711'),
('20190111122204'),
('20190114141250'),
('20190115083941'),
('20190121064002'),
('20190208032229'),
('20190213073532'),
('20190213082646'),
('20190227111355'),
('20190228084827'),
('20190305112030'),
('20190319114719'),
('20190319122745'),
('20190627055931'),
('20190705083608'),
('20190705100256'),
('20190717105844'),
('20190718081745'),
('20190904115045'),
('20190920113245'),
('20191016061908'),
('20191016064022'),
('20200109145736'),
('20200127120611'),
('20200131111643'),
('20200213130051'),
('20200224080321'),
('20200303075727'),
('20200312062151'),
('20200312112018'),
('20201012091009');<|MERGE_RESOLUTION|>--- conflicted
+++ resolved
@@ -588,10 +588,7 @@
   `created_at` datetime NOT NULL,
   `updated_at` datetime NOT NULL,
   PRIMARY KEY (`id`),
-<<<<<<< HEAD
-=======
   UNIQUE KEY `index_domain_setups_on_domain` (`domain`),
->>>>>>> 5b860cea
   UNIQUE KEY `index_domain_setups_on_community_id` (`community_id`),
   KEY `index_domain_setups_on_state_and_updated_at` (`state`,`updated_at`),
   KEY `index_domain_setups_on_critical_error` (`critical_error`)
