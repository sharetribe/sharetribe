
/*!40101 SET @OLD_CHARACTER_SET_CLIENT=@@CHARACTER_SET_CLIENT */;
/*!40101 SET @OLD_CHARACTER_SET_RESULTS=@@CHARACTER_SET_RESULTS */;
/*!40101 SET @OLD_COLLATION_CONNECTION=@@COLLATION_CONNECTION */;
/*!40101 SET NAMES utf8 */;
/*!40103 SET @OLD_TIME_ZONE=@@TIME_ZONE */;
/*!40103 SET TIME_ZONE='+00:00' */;
/*!40014 SET @OLD_UNIQUE_CHECKS=@@UNIQUE_CHECKS, UNIQUE_CHECKS=0 */;
/*!40014 SET @OLD_FOREIGN_KEY_CHECKS=@@FOREIGN_KEY_CHECKS, FOREIGN_KEY_CHECKS=0 */;
/*!40101 SET @OLD_SQL_MODE=@@SQL_MODE, SQL_MODE='NO_AUTO_VALUE_ON_ZERO' */;
/*!40111 SET @OLD_SQL_NOTES=@@SQL_NOTES, SQL_NOTES=0 */;
DROP TABLE IF EXISTS `active_sessions`;
/*!40101 SET @saved_cs_client     = @@character_set_client */;
/*!40101 SET character_set_client = utf8 */;
CREATE TABLE `active_sessions` (
  `id` binary(16) NOT NULL,
  `person_id` varchar(22) COLLATE utf8_unicode_ci NOT NULL,
  `community_id` int(11) NOT NULL,
  `refreshed_at` datetime NOT NULL,
  `created_at` datetime NOT NULL,
  `updated_at` datetime NOT NULL,
  PRIMARY KEY (`id`),
  KEY `index_active_sessions_on_person_id` (`person_id`),
  KEY `index_active_sessions_on_community_id` (`community_id`),
  KEY `index_active_sessions_on_refreshed_at` (`refreshed_at`)
) ENGINE=InnoDB DEFAULT CHARSET=utf8 COLLATE=utf8_unicode_ci;
/*!40101 SET character_set_client = @saved_cs_client */;
DROP TABLE IF EXISTS `ar_internal_metadata`;
/*!40101 SET @saved_cs_client     = @@character_set_client */;
/*!40101 SET character_set_client = utf8 */;
CREATE TABLE `ar_internal_metadata` (
  `key` varchar(255) COLLATE utf8_unicode_ci NOT NULL,
  `value` varchar(255) COLLATE utf8_unicode_ci DEFAULT NULL,
  `created_at` datetime NOT NULL,
  `updated_at` datetime NOT NULL,
  PRIMARY KEY (`key`)
) ENGINE=InnoDB DEFAULT CHARSET=utf8 COLLATE=utf8_unicode_ci;
/*!40101 SET character_set_client = @saved_cs_client */;
DROP TABLE IF EXISTS `auth_tokens`;
/*!40101 SET @saved_cs_client     = @@character_set_client */;
/*!40101 SET character_set_client = utf8 */;
CREATE TABLE `auth_tokens` (
  `id` int(11) NOT NULL AUTO_INCREMENT,
  `token` varchar(255) DEFAULT NULL,
  `token_type` varchar(255) DEFAULT 'unsubscribe',
  `person_id` varchar(255) DEFAULT NULL,
  `expires_at` datetime DEFAULT NULL,
  `usages_left` int(11) DEFAULT NULL,
  `last_use_attempt` datetime DEFAULT NULL,
  `created_at` datetime NOT NULL,
  `updated_at` datetime NOT NULL,
  PRIMARY KEY (`id`),
  UNIQUE KEY `index_auth_tokens_on_token` (`token`) USING BTREE
) ENGINE=InnoDB DEFAULT CHARSET=utf8;
/*!40101 SET character_set_client = @saved_cs_client */;
DROP TABLE IF EXISTS `billing_agreements`;
/*!40101 SET @saved_cs_client     = @@character_set_client */;
/*!40101 SET character_set_client = utf8 */;
CREATE TABLE `billing_agreements` (
  `id` int(11) NOT NULL AUTO_INCREMENT,
  `paypal_account_id` int(11) NOT NULL,
  `billing_agreement_id` varchar(255) DEFAULT NULL,
  `created_at` datetime NOT NULL,
  `updated_at` datetime NOT NULL,
  `paypal_username_to` varchar(255) NOT NULL,
  `request_token` varchar(255) NOT NULL,
  PRIMARY KEY (`id`),
  KEY `index_billing_agreements_on_paypal_account_id` (`paypal_account_id`) USING BTREE
) ENGINE=InnoDB DEFAULT CHARSET=utf8;
/*!40101 SET character_set_client = @saved_cs_client */;
DROP TABLE IF EXISTS `bookings`;
/*!40101 SET @saved_cs_client     = @@character_set_client */;
/*!40101 SET character_set_client = utf8 */;
CREATE TABLE `bookings` (
  `id` int(11) NOT NULL AUTO_INCREMENT,
  `transaction_id` int(11) DEFAULT NULL,
  `start_on` date DEFAULT NULL,
  `end_on` date DEFAULT NULL,
  `created_at` datetime NOT NULL,
  `updated_at` datetime NOT NULL,
  `start_time` datetime DEFAULT NULL,
  `end_time` datetime DEFAULT NULL,
  `per_hour` tinyint(1) DEFAULT '0',
  PRIMARY KEY (`id`),
  KEY `index_bookings_on_transaction_id` (`transaction_id`) USING BTREE,
  KEY `index_bookings_on_per_hour` (`per_hour`),
  KEY `index_bookings_on_start_time` (`start_time`),
  KEY `index_bookings_on_end_time` (`end_time`)
) ENGINE=InnoDB DEFAULT CHARSET=utf8;
/*!40101 SET character_set_client = @saved_cs_client */;
DROP TABLE IF EXISTS `categories`;
/*!40101 SET @saved_cs_client     = @@character_set_client */;
/*!40101 SET character_set_client = utf8 */;
CREATE TABLE `categories` (
  `id` int(11) NOT NULL AUTO_INCREMENT,
  `parent_id` int(11) DEFAULT NULL,
  `icon` varchar(255) DEFAULT NULL,
  `created_at` datetime NOT NULL,
  `updated_at` datetime NOT NULL,
  `community_id` int(11) DEFAULT NULL,
  `sort_priority` int(11) DEFAULT NULL,
  `url` varchar(255) DEFAULT NULL,
  PRIMARY KEY (`id`),
  KEY `index_categories_on_community_id` (`community_id`) USING BTREE,
  KEY `index_categories_on_parent_id` (`parent_id`) USING BTREE,
  KEY `index_categories_on_url` (`url`) USING BTREE
) ENGINE=InnoDB DEFAULT CHARSET=utf8;
/*!40101 SET character_set_client = @saved_cs_client */;
DROP TABLE IF EXISTS `category_custom_fields`;
/*!40101 SET @saved_cs_client     = @@character_set_client */;
/*!40101 SET character_set_client = utf8 */;
CREATE TABLE `category_custom_fields` (
  `id` int(11) NOT NULL AUTO_INCREMENT,
  `category_id` int(11) DEFAULT NULL,
  `custom_field_id` int(11) DEFAULT NULL,
  `created_at` datetime NOT NULL,
  `updated_at` datetime NOT NULL,
  PRIMARY KEY (`id`),
  KEY `index_category_custom_fields_on_category_id_and_custom_field_id` (`category_id`,`custom_field_id`) USING BTREE,
  KEY `index_category_custom_fields_on_custom_field_id` (`custom_field_id`) USING BTREE
) ENGINE=InnoDB DEFAULT CHARSET=utf8;
/*!40101 SET character_set_client = @saved_cs_client */;
DROP TABLE IF EXISTS `category_listing_shapes`;
/*!40101 SET @saved_cs_client     = @@character_set_client */;
/*!40101 SET character_set_client = utf8 */;
CREATE TABLE `category_listing_shapes` (
  `category_id` int(11) NOT NULL,
  `listing_shape_id` int(11) NOT NULL,
  UNIQUE KEY `unique_listing_shape_category_joins` (`listing_shape_id`,`category_id`) USING BTREE,
  KEY `index_category_listing_shapes_on_category_id` (`category_id`) USING BTREE
) ENGINE=InnoDB DEFAULT CHARSET=utf8;
/*!40101 SET character_set_client = @saved_cs_client */;
DROP TABLE IF EXISTS `category_translations`;
/*!40101 SET @saved_cs_client     = @@character_set_client */;
/*!40101 SET character_set_client = utf8 */;
CREATE TABLE `category_translations` (
  `id` int(11) NOT NULL AUTO_INCREMENT,
  `category_id` int(11) DEFAULT NULL,
  `locale` varchar(255) DEFAULT NULL,
  `name` varchar(255) DEFAULT NULL,
  `created_at` datetime NOT NULL,
  `updated_at` datetime NOT NULL,
  `description` varchar(255) DEFAULT NULL,
  PRIMARY KEY (`id`),
  KEY `category_id_with_locale` (`category_id`,`locale`) USING BTREE,
  KEY `index_category_translations_on_category_id` (`category_id`) USING BTREE
) ENGINE=InnoDB DEFAULT CHARSET=utf8;
/*!40101 SET character_set_client = @saved_cs_client */;
DROP TABLE IF EXISTS `checkout_accounts`;
/*!40101 SET @saved_cs_client     = @@character_set_client */;
/*!40101 SET character_set_client = utf8 */;
CREATE TABLE `checkout_accounts` (
  `id` int(11) NOT NULL AUTO_INCREMENT,
  `company_id_or_personal_id` varchar(255) DEFAULT NULL,
  `merchant_id` varchar(255) NOT NULL,
  `merchant_key` varchar(255) NOT NULL,
  `person_id` varchar(255) NOT NULL,
  `created_at` datetime NOT NULL,
  `updated_at` datetime NOT NULL,
  PRIMARY KEY (`id`)
) ENGINE=InnoDB DEFAULT CHARSET=utf8;
/*!40101 SET character_set_client = @saved_cs_client */;
DROP TABLE IF EXISTS `comments`;
/*!40101 SET @saved_cs_client     = @@character_set_client */;
/*!40101 SET character_set_client = utf8 */;
CREATE TABLE `comments` (
  `id` int(11) NOT NULL AUTO_INCREMENT,
  `author_id` varchar(255) DEFAULT NULL,
  `listing_id` int(11) DEFAULT NULL,
  `content` text,
  `created_at` datetime DEFAULT NULL,
  `updated_at` datetime DEFAULT NULL,
  `community_id` int(11) DEFAULT NULL,
  PRIMARY KEY (`id`),
  KEY `index_comments_on_listing_id` (`listing_id`) USING BTREE
) ENGINE=InnoDB DEFAULT CHARSET=utf8;
/*!40101 SET character_set_client = @saved_cs_client */;
DROP TABLE IF EXISTS `communities`;
/*!40101 SET @saved_cs_client     = @@character_set_client */;
/*!40101 SET character_set_client = utf8 */;
CREATE TABLE `communities` (
  `id` int(11) NOT NULL AUTO_INCREMENT,
  `uuid` binary(16) NOT NULL,
  `ident` varchar(255) DEFAULT NULL,
  `domain` varchar(255) DEFAULT NULL,
  `use_domain` tinyint(1) NOT NULL DEFAULT '0',
  `created_at` datetime DEFAULT NULL,
  `updated_at` datetime DEFAULT NULL,
  `settings` text,
  `consent` varchar(255) DEFAULT NULL,
  `transaction_agreement_in_use` tinyint(1) DEFAULT '0',
  `email_admins_about_new_members` tinyint(1) DEFAULT '0',
  `use_fb_like` tinyint(1) DEFAULT '0',
  `real_name_required` tinyint(1) DEFAULT '1',
  `automatic_newsletters` tinyint(1) DEFAULT '1',
  `join_with_invite_only` tinyint(1) DEFAULT '0',
  `allowed_emails` mediumtext,
  `users_can_invite_new_users` tinyint(1) DEFAULT '1',
  `private` tinyint(1) DEFAULT '0',
  `label` varchar(255) DEFAULT NULL,
  `show_date_in_listings_list` tinyint(1) DEFAULT '0',
  `all_users_can_add_news` tinyint(1) DEFAULT '1',
  `custom_frontpage_sidebar` tinyint(1) DEFAULT '0',
  `event_feed_enabled` tinyint(1) DEFAULT '1',
  `slogan` varchar(255) DEFAULT NULL,
  `description` text,
  `country` varchar(255) DEFAULT NULL,
  `members_count` int(11) DEFAULT '0',
  `user_limit` int(11) DEFAULT NULL,
  `monthly_price_in_euros` float DEFAULT NULL,
  `logo_file_name` varchar(255) DEFAULT NULL,
  `logo_content_type` varchar(255) DEFAULT NULL,
  `logo_file_size` int(11) DEFAULT NULL,
  `logo_updated_at` datetime DEFAULT NULL,
  `cover_photo_file_name` varchar(255) DEFAULT NULL,
  `cover_photo_content_type` varchar(255) DEFAULT NULL,
  `cover_photo_file_size` int(11) DEFAULT NULL,
  `cover_photo_updated_at` datetime DEFAULT NULL,
  `small_cover_photo_file_name` varchar(255) DEFAULT NULL,
  `small_cover_photo_content_type` varchar(255) DEFAULT NULL,
  `small_cover_photo_file_size` int(11) DEFAULT NULL,
  `small_cover_photo_updated_at` datetime DEFAULT NULL,
  `custom_color1` varchar(255) DEFAULT NULL,
  `custom_color2` varchar(255) DEFAULT NULL,
  `slogan_color` varchar(6) DEFAULT NULL,
  `description_color` varchar(6) DEFAULT NULL,
  `stylesheet_url` varchar(255) DEFAULT NULL,
  `stylesheet_needs_recompile` tinyint(1) DEFAULT '0',
  `service_logo_style` varchar(255) DEFAULT 'full-logo',
  `currency` varchar(3) NOT NULL,
  `facebook_connect_enabled` tinyint(1) DEFAULT '1',
  `minimum_price_cents` int(11) DEFAULT NULL,
  `hide_expiration_date` tinyint(1) DEFAULT '1',
  `facebook_connect_id` varchar(255) DEFAULT NULL,
  `facebook_connect_secret` varchar(255) DEFAULT NULL,
  `google_analytics_key` varchar(255) DEFAULT NULL,
  `google_maps_key` varchar(64) DEFAULT NULL,
  `name_display_type` varchar(255) DEFAULT 'first_name_with_initial',
  `twitter_handle` varchar(255) DEFAULT NULL,
  `use_community_location_as_default` tinyint(1) DEFAULT '0',
  `preproduction_stylesheet_url` varchar(255) DEFAULT NULL,
  `show_category_in_listing_list` tinyint(1) DEFAULT '0',
  `default_browse_view` varchar(255) DEFAULT 'grid',
  `wide_logo_file_name` varchar(255) DEFAULT NULL,
  `wide_logo_content_type` varchar(255) DEFAULT NULL,
  `wide_logo_file_size` int(11) DEFAULT NULL,
  `wide_logo_updated_at` datetime DEFAULT NULL,
  `listing_comments_in_use` tinyint(1) DEFAULT '0',
  `show_listing_publishing_date` tinyint(1) DEFAULT '0',
  `require_verification_to_post_listings` tinyint(1) DEFAULT '0',
  `show_price_filter` tinyint(1) DEFAULT '0',
  `price_filter_min` int(11) DEFAULT '0',
  `price_filter_max` int(11) DEFAULT '100000',
  `automatic_confirmation_after_days` int(11) DEFAULT '14',
  `favicon_file_name` varchar(255) DEFAULT NULL,
  `favicon_content_type` varchar(255) DEFAULT NULL,
  `favicon_file_size` int(11) DEFAULT NULL,
  `favicon_updated_at` datetime DEFAULT NULL,
  `default_min_days_between_community_updates` int(11) DEFAULT '7',
  `listing_location_required` tinyint(1) DEFAULT '0',
  `custom_head_script` text,
  `follow_in_use` tinyint(1) NOT NULL DEFAULT '1',
  `logo_processing` tinyint(1) DEFAULT NULL,
  `wide_logo_processing` tinyint(1) DEFAULT NULL,
  `cover_photo_processing` tinyint(1) DEFAULT NULL,
  `small_cover_photo_processing` tinyint(1) DEFAULT NULL,
  `favicon_processing` tinyint(1) DEFAULT NULL,
  `deleted` tinyint(1) DEFAULT NULL,
  PRIMARY KEY (`id`),
  UNIQUE KEY `index_communities_on_uuid` (`uuid`),
  KEY `index_communities_on_domain` (`domain`) USING BTREE,
  KEY `index_communities_on_ident` (`ident`) USING BTREE
) ENGINE=InnoDB DEFAULT CHARSET=utf8;
/*!40101 SET character_set_client = @saved_cs_client */;
DROP TABLE IF EXISTS `community_customizations`;
/*!40101 SET @saved_cs_client     = @@character_set_client */;
/*!40101 SET character_set_client = utf8 */;
CREATE TABLE `community_customizations` (
  `id` int(11) NOT NULL AUTO_INCREMENT,
  `community_id` int(11) DEFAULT NULL,
  `locale` varchar(255) DEFAULT NULL,
  `name` varchar(255) DEFAULT NULL,
  `slogan` varchar(255) DEFAULT NULL,
  `description` text,
  `created_at` datetime NOT NULL,
  `updated_at` datetime NOT NULL,
  `blank_slate` text,
  `welcome_email_content` text,
  `how_to_use_page_content` mediumtext,
  `about_page_content` mediumtext,
  `terms_page_content` mediumtext,
  `privacy_page_content` mediumtext,
  `signup_info_content` text,
  `private_community_homepage_content` mediumtext,
  `verification_to_post_listings_info_content` mediumtext,
  `search_placeholder` varchar(255) DEFAULT NULL,
  `transaction_agreement_label` varchar(255) DEFAULT NULL,
  `transaction_agreement_content` mediumtext,
  PRIMARY KEY (`id`),
  KEY `index_community_customizations_on_community_id` (`community_id`) USING BTREE
) ENGINE=InnoDB DEFAULT CHARSET=utf8;
/*!40101 SET character_set_client = @saved_cs_client */;
DROP TABLE IF EXISTS `community_memberships`;
/*!40101 SET @saved_cs_client     = @@character_set_client */;
/*!40101 SET character_set_client = utf8 */;
CREATE TABLE `community_memberships` (
  `id` int(11) NOT NULL AUTO_INCREMENT,
  `person_id` varchar(255) NOT NULL,
  `community_id` int(11) NOT NULL,
  `admin` tinyint(1) DEFAULT '0',
  `created_at` datetime DEFAULT NULL,
  `updated_at` datetime DEFAULT NULL,
  `consent` varchar(255) DEFAULT NULL,
  `invitation_id` int(11) DEFAULT NULL,
  `last_page_load_date` datetime DEFAULT NULL,
  `status` varchar(255) NOT NULL DEFAULT 'accepted',
  `can_post_listings` tinyint(1) DEFAULT '0',
  PRIMARY KEY (`id`),
  UNIQUE KEY `index_community_memberships_on_person_id` (`person_id`) USING BTREE,
  KEY `index_community_memberships_on_community_id` (`community_id`) USING BTREE
) ENGINE=InnoDB DEFAULT CHARSET=utf8;
/*!40101 SET character_set_client = @saved_cs_client */;
DROP TABLE IF EXISTS `community_translations`;
/*!40101 SET @saved_cs_client     = @@character_set_client */;
/*!40101 SET character_set_client = utf8 */;
CREATE TABLE `community_translations` (
  `id` int(11) NOT NULL AUTO_INCREMENT,
  `community_id` int(11) NOT NULL,
  `locale` varchar(16) NOT NULL,
  `translation_key` varchar(255) NOT NULL,
  `translation` text,
  `created_at` datetime NOT NULL,
  `updated_at` datetime NOT NULL,
  PRIMARY KEY (`id`),
  KEY `index_community_translations_on_community_id` (`community_id`) USING BTREE
) ENGINE=InnoDB DEFAULT CHARSET=utf8;
/*!40101 SET character_set_client = @saved_cs_client */;
DROP TABLE IF EXISTS `contact_requests`;
/*!40101 SET @saved_cs_client     = @@character_set_client */;
/*!40101 SET character_set_client = utf8 */;
CREATE TABLE `contact_requests` (
  `id` int(11) NOT NULL AUTO_INCREMENT,
  `email` varchar(255) DEFAULT NULL,
  `created_at` datetime DEFAULT NULL,
  `updated_at` datetime DEFAULT NULL,
  `country` varchar(255) DEFAULT NULL,
  `plan_type` varchar(255) DEFAULT NULL,
  `marketplace_type` varchar(255) DEFAULT NULL,
  PRIMARY KEY (`id`)
) ENGINE=InnoDB DEFAULT CHARSET=utf8;
/*!40101 SET character_set_client = @saved_cs_client */;
DROP TABLE IF EXISTS `conversations`;
/*!40101 SET @saved_cs_client     = @@character_set_client */;
/*!40101 SET character_set_client = utf8 */;
CREATE TABLE `conversations` (
  `id` int(11) NOT NULL AUTO_INCREMENT,
  `title` varchar(255) DEFAULT NULL,
  `listing_id` int(11) DEFAULT NULL,
  `created_at` datetime DEFAULT NULL,
  `updated_at` datetime DEFAULT NULL,
  `last_message_at` datetime DEFAULT NULL,
  `community_id` int(11) DEFAULT NULL,
  `starting_page` varchar(255) DEFAULT NULL,
  PRIMARY KEY (`id`),
  KEY `index_conversations_on_community_id` (`community_id`) USING BTREE,
  KEY `index_conversations_on_last_message_at` (`last_message_at`) USING BTREE,
  KEY `index_conversations_on_listing_id` (`listing_id`) USING BTREE,
  KEY `index_conversations_on_starting_page` (`starting_page`)
) ENGINE=InnoDB DEFAULT CHARSET=utf8;
/*!40101 SET character_set_client = @saved_cs_client */;
DROP TABLE IF EXISTS `custom_field_names`;
/*!40101 SET @saved_cs_client     = @@character_set_client */;
/*!40101 SET character_set_client = utf8 */;
CREATE TABLE `custom_field_names` (
  `id` int(11) NOT NULL AUTO_INCREMENT,
  `value` varchar(255) DEFAULT NULL,
  `locale` varchar(255) DEFAULT NULL,
  `custom_field_id` varchar(255) DEFAULT NULL,
  `created_at` datetime NOT NULL,
  `updated_at` datetime NOT NULL,
  PRIMARY KEY (`id`),
  KEY `locale_index` (`custom_field_id`,`locale`) USING BTREE,
  KEY `index_custom_field_names_on_custom_field_id` (`custom_field_id`) USING BTREE
) ENGINE=InnoDB DEFAULT CHARSET=utf8;
/*!40101 SET character_set_client = @saved_cs_client */;
DROP TABLE IF EXISTS `custom_field_option_selections`;
/*!40101 SET @saved_cs_client     = @@character_set_client */;
/*!40101 SET character_set_client = utf8 */;
CREATE TABLE `custom_field_option_selections` (
  `id` int(11) NOT NULL AUTO_INCREMENT,
  `custom_field_value_id` int(11) DEFAULT NULL,
  `custom_field_option_id` int(11) DEFAULT NULL,
  `listing_id` int(11) DEFAULT NULL,
  `created_at` datetime NOT NULL,
  `updated_at` datetime NOT NULL,
  PRIMARY KEY (`id`),
  KEY `index_custom_field_option_selections_on_custom_field_option_id` (`custom_field_option_id`) USING BTREE,
  KEY `index_selected_options_on_custom_field_value_id` (`custom_field_value_id`) USING BTREE
) ENGINE=InnoDB DEFAULT CHARSET=utf8;
/*!40101 SET character_set_client = @saved_cs_client */;
DROP TABLE IF EXISTS `custom_field_option_titles`;
/*!40101 SET @saved_cs_client     = @@character_set_client */;
/*!40101 SET character_set_client = utf8 */;
CREATE TABLE `custom_field_option_titles` (
  `id` int(11) NOT NULL AUTO_INCREMENT,
  `value` varchar(255) DEFAULT NULL,
  `locale` varchar(255) DEFAULT NULL,
  `custom_field_option_id` int(11) DEFAULT NULL,
  `created_at` datetime NOT NULL,
  `updated_at` datetime NOT NULL,
  PRIMARY KEY (`id`),
  KEY `locale_index` (`custom_field_option_id`,`locale`) USING BTREE,
  KEY `index_custom_field_option_titles_on_custom_field_option_id` (`custom_field_option_id`) USING BTREE
) ENGINE=InnoDB DEFAULT CHARSET=utf8;
/*!40101 SET character_set_client = @saved_cs_client */;
DROP TABLE IF EXISTS `custom_field_options`;
/*!40101 SET @saved_cs_client     = @@character_set_client */;
/*!40101 SET character_set_client = utf8 */;
CREATE TABLE `custom_field_options` (
  `id` int(11) NOT NULL AUTO_INCREMENT,
  `custom_field_id` int(11) DEFAULT NULL,
  `sort_priority` int(11) DEFAULT NULL,
  `created_at` datetime NOT NULL,
  `updated_at` datetime NOT NULL,
  PRIMARY KEY (`id`),
  KEY `index_custom_field_options_on_custom_field_id` (`custom_field_id`) USING BTREE
) ENGINE=InnoDB DEFAULT CHARSET=utf8;
/*!40101 SET character_set_client = @saved_cs_client */;
DROP TABLE IF EXISTS `custom_field_values`;
/*!40101 SET @saved_cs_client     = @@character_set_client */;
/*!40101 SET character_set_client = utf8 */;
CREATE TABLE `custom_field_values` (
  `id` int(11) NOT NULL AUTO_INCREMENT,
  `custom_field_id` int(11) DEFAULT NULL,
  `listing_id` int(11) DEFAULT NULL,
  `text_value` text,
  `numeric_value` float DEFAULT NULL,
  `date_value` datetime DEFAULT NULL,
  `created_at` datetime NOT NULL,
  `updated_at` datetime NOT NULL,
  `type` varchar(255) DEFAULT NULL,
  `delta` tinyint(1) NOT NULL DEFAULT '1',
  PRIMARY KEY (`id`),
  KEY `index_custom_field_values_on_listing_id` (`listing_id`) USING BTREE,
  KEY `index_custom_field_values_on_type` (`type`) USING BTREE
) ENGINE=InnoDB DEFAULT CHARSET=utf8;
/*!40101 SET character_set_client = @saved_cs_client */;
DROP TABLE IF EXISTS `custom_fields`;
/*!40101 SET @saved_cs_client     = @@character_set_client */;
/*!40101 SET character_set_client = utf8 */;
CREATE TABLE `custom_fields` (
  `id` int(11) NOT NULL AUTO_INCREMENT,
  `type` varchar(255) DEFAULT NULL,
  `sort_priority` int(11) DEFAULT NULL,
  `search_filter` tinyint(1) NOT NULL DEFAULT '1',
  `created_at` datetime NOT NULL,
  `updated_at` datetime NOT NULL,
  `community_id` int(11) DEFAULT NULL,
  `required` tinyint(1) DEFAULT '1',
  `min` float DEFAULT NULL,
  `max` float DEFAULT NULL,
  `allow_decimals` tinyint(1) DEFAULT '0',
  PRIMARY KEY (`id`),
  KEY `index_custom_fields_on_community_id` (`community_id`) USING BTREE,
  KEY `index_custom_fields_on_search_filter` (`search_filter`) USING BTREE
) ENGINE=InnoDB DEFAULT CHARSET=utf8;
/*!40101 SET character_set_client = @saved_cs_client */;
DROP TABLE IF EXISTS `delayed_jobs`;
/*!40101 SET @saved_cs_client     = @@character_set_client */;
/*!40101 SET character_set_client = utf8 */;
CREATE TABLE `delayed_jobs` (
  `id` int(11) NOT NULL AUTO_INCREMENT,
  `priority` int(11) DEFAULT '0',
  `attempts` int(11) DEFAULT '0',
  `handler` text,
  `last_error` text,
  `run_at` datetime DEFAULT NULL,
  `locked_at` datetime DEFAULT NULL,
  `failed_at` datetime DEFAULT NULL,
  `locked_by` varchar(255) DEFAULT NULL,
  `created_at` datetime DEFAULT NULL,
  `updated_at` datetime DEFAULT NULL,
  `queue` varchar(255) DEFAULT NULL,
  PRIMARY KEY (`id`),
  KEY `index_delayed_jobs_on_attempts_and_run_at_and_priority` (`attempts`,`run_at`,`priority`) USING BTREE,
  KEY `index_delayed_jobs_on_locked_created` (`locked_at`,`created_at`) USING BTREE,
  KEY `delayed_jobs_priority` (`priority`,`run_at`) USING BTREE
) ENGINE=InnoDB DEFAULT CHARSET=utf8;
/*!40101 SET character_set_client = @saved_cs_client */;
DROP TABLE IF EXISTS `emails`;
/*!40101 SET @saved_cs_client     = @@character_set_client */;
/*!40101 SET character_set_client = utf8 */;
CREATE TABLE `emails` (
  `id` int(11) NOT NULL AUTO_INCREMENT,
  `person_id` varchar(255) DEFAULT NULL,
  `community_id` int(11) NOT NULL,
  `address` varchar(255) NOT NULL,
  `confirmed_at` datetime DEFAULT NULL,
  `confirmation_sent_at` datetime DEFAULT NULL,
  `confirmation_token` varchar(255) DEFAULT NULL,
  `created_at` datetime DEFAULT NULL,
  `updated_at` datetime DEFAULT NULL,
  `send_notifications` tinyint(1) DEFAULT NULL,
  PRIMARY KEY (`id`),
  UNIQUE KEY `index_emails_on_address_and_community_id` (`address`,`community_id`) USING BTREE,
  KEY `index_emails_on_person_id` (`person_id`) USING BTREE,
  KEY `index_emails_on_address` (`address`) USING BTREE,
  KEY `index_emails_on_community_id` (`community_id`) USING BTREE,
  KEY `index_emails_on_confirmation_token` (`confirmation_token`) USING BTREE
) ENGINE=InnoDB DEFAULT CHARSET=utf8;
/*!40101 SET character_set_client = @saved_cs_client */;
DROP TABLE IF EXISTS `export_task_results`;
/*!40101 SET @saved_cs_client     = @@character_set_client */;
/*!40101 SET character_set_client = utf8 */;
CREATE TABLE `export_task_results` (
  `id` int(11) NOT NULL AUTO_INCREMENT,
<<<<<<< HEAD
  `status` varchar(255) DEFAULT NULL,
  `token` varchar(255) DEFAULT NULL,
  `file_file_name` varchar(255) DEFAULT NULL,
  `file_content_type` varchar(255) DEFAULT NULL,
=======
  `status` varchar(255) COLLATE utf8_unicode_ci DEFAULT NULL,
  `token` varchar(255) COLLATE utf8_unicode_ci DEFAULT NULL,
  `file_file_name` varchar(255) COLLATE utf8_unicode_ci DEFAULT NULL,
  `file_content_type` varchar(255) COLLATE utf8_unicode_ci DEFAULT NULL,
>>>>>>> d5e1098f
  `file_file_size` int(11) DEFAULT NULL,
  `file_updated_at` datetime DEFAULT NULL,
  `created_at` datetime NOT NULL,
  `updated_at` datetime NOT NULL,
  PRIMARY KEY (`id`)
<<<<<<< HEAD
) ENGINE=InnoDB DEFAULT CHARSET=utf8;
=======
) ENGINE=InnoDB DEFAULT CHARSET=utf8 COLLATE=utf8_unicode_ci;
>>>>>>> d5e1098f
/*!40101 SET character_set_client = @saved_cs_client */;
DROP TABLE IF EXISTS `feature_flags`;
/*!40101 SET @saved_cs_client     = @@character_set_client */;
/*!40101 SET character_set_client = utf8 */;
CREATE TABLE `feature_flags` (
  `id` int(11) NOT NULL AUTO_INCREMENT,
  `community_id` int(11) NOT NULL,
  `person_id` varchar(255) DEFAULT NULL,
  `feature` varchar(255) NOT NULL,
  `enabled` tinyint(1) NOT NULL DEFAULT '1',
  `created_at` datetime NOT NULL,
  `updated_at` datetime NOT NULL,
  PRIMARY KEY (`id`),
  KEY `index_feature_flags_on_community_id_and_person_id` (`community_id`,`person_id`) USING BTREE
) ENGINE=InnoDB DEFAULT CHARSET=utf8;
/*!40101 SET character_set_client = @saved_cs_client */;
DROP TABLE IF EXISTS `feedbacks`;
/*!40101 SET @saved_cs_client     = @@character_set_client */;
/*!40101 SET character_set_client = utf8 */;
CREATE TABLE `feedbacks` (
  `id` int(11) NOT NULL AUTO_INCREMENT,
  `content` text,
  `author_id` varchar(255) DEFAULT NULL,
  `url` varchar(2048) DEFAULT NULL,
  `created_at` datetime DEFAULT NULL,
  `updated_at` datetime DEFAULT NULL,
  `is_handled` int(11) DEFAULT '0',
  `email` varchar(255) DEFAULT NULL,
  `community_id` int(11) DEFAULT NULL,
  PRIMARY KEY (`id`)
) ENGINE=InnoDB DEFAULT CHARSET=utf8;
/*!40101 SET character_set_client = @saved_cs_client */;
DROP TABLE IF EXISTS `follower_relationships`;
/*!40101 SET @saved_cs_client     = @@character_set_client */;
/*!40101 SET character_set_client = utf8 */;
CREATE TABLE `follower_relationships` (
  `id` int(11) NOT NULL AUTO_INCREMENT,
  `person_id` varchar(255) NOT NULL,
  `follower_id` varchar(255) NOT NULL,
  `created_at` datetime NOT NULL,
  `updated_at` datetime NOT NULL,
  PRIMARY KEY (`id`),
  UNIQUE KEY `index_follower_relationships_on_person_id_and_follower_id` (`person_id`,`follower_id`) USING BTREE,
  KEY `index_follower_relationships_on_follower_id` (`follower_id`) USING BTREE,
  KEY `index_follower_relationships_on_person_id` (`person_id`) USING BTREE
) ENGINE=InnoDB DEFAULT CHARSET=utf8;
/*!40101 SET character_set_client = @saved_cs_client */;
DROP TABLE IF EXISTS `invitation_unsubscribes`;
/*!40101 SET @saved_cs_client     = @@character_set_client */;
/*!40101 SET character_set_client = utf8 */;
CREATE TABLE `invitation_unsubscribes` (
  `id` bigint(20) NOT NULL AUTO_INCREMENT,
  `community_id` int(11) DEFAULT NULL,
  `email` varchar(255) DEFAULT NULL,
  `created_at` datetime NOT NULL,
  `updated_at` datetime NOT NULL,
  PRIMARY KEY (`id`),
  KEY `index_invitation_unsubscribes_on_community_id` (`community_id`),
  KEY `index_invitation_unsubscribes_on_email` (`email`)
) ENGINE=InnoDB DEFAULT CHARSET=utf8;
/*!40101 SET character_set_client = @saved_cs_client */;
DROP TABLE IF EXISTS `invitations`;
/*!40101 SET @saved_cs_client     = @@character_set_client */;
/*!40101 SET character_set_client = utf8 */;
CREATE TABLE `invitations` (
  `id` int(11) NOT NULL AUTO_INCREMENT,
  `code` varchar(255) DEFAULT NULL,
  `community_id` int(11) DEFAULT NULL,
  `usages_left` int(11) DEFAULT NULL,
  `valid_until` datetime DEFAULT NULL,
  `information` varchar(255) DEFAULT NULL,
  `created_at` datetime DEFAULT NULL,
  `updated_at` datetime DEFAULT NULL,
  `inviter_id` varchar(255) DEFAULT NULL,
  `message` text,
  `email` varchar(255) DEFAULT NULL,
  PRIMARY KEY (`id`),
  KEY `index_invitations_on_code` (`code`) USING BTREE,
  KEY `index_invitations_on_inviter_id` (`inviter_id`) USING BTREE
) ENGINE=InnoDB DEFAULT CHARSET=utf8;
/*!40101 SET character_set_client = @saved_cs_client */;
DROP TABLE IF EXISTS `landing_page_versions`;
/*!40101 SET @saved_cs_client     = @@character_set_client */;
/*!40101 SET character_set_client = utf8 */;
CREATE TABLE `landing_page_versions` (
  `id` int(11) NOT NULL AUTO_INCREMENT,
  `community_id` int(11) NOT NULL,
  `version` int(11) NOT NULL,
  `released` datetime DEFAULT NULL,
  `content` mediumtext NOT NULL,
  `created_at` datetime DEFAULT NULL,
  `updated_at` datetime DEFAULT NULL,
  PRIMARY KEY (`id`),
  UNIQUE KEY `index_landing_page_versions_on_community_id_and_version` (`community_id`,`version`) USING BTREE
) ENGINE=InnoDB DEFAULT CHARSET=utf8;
/*!40101 SET character_set_client = @saved_cs_client */;
DROP TABLE IF EXISTS `landing_pages`;
/*!40101 SET @saved_cs_client     = @@character_set_client */;
/*!40101 SET character_set_client = utf8 */;
CREATE TABLE `landing_pages` (
  `id` int(11) NOT NULL AUTO_INCREMENT,
  `community_id` int(11) NOT NULL,
  `enabled` tinyint(1) NOT NULL DEFAULT '0',
  `released_version` int(11) DEFAULT NULL,
  `updated_at` datetime DEFAULT NULL,
  PRIMARY KEY (`id`),
  UNIQUE KEY `index_landing_pages_on_community_id` (`community_id`) USING BTREE
) ENGINE=InnoDB DEFAULT CHARSET=utf8;
/*!40101 SET character_set_client = @saved_cs_client */;
DROP TABLE IF EXISTS `listing_followers`;
/*!40101 SET @saved_cs_client     = @@character_set_client */;
/*!40101 SET character_set_client = utf8 */;
CREATE TABLE `listing_followers` (
  `person_id` varchar(255) DEFAULT NULL,
  `listing_id` int(11) DEFAULT NULL,
  KEY `index_listing_followers_on_listing_id` (`listing_id`) USING BTREE,
  KEY `index_listing_followers_on_person_id` (`person_id`) USING BTREE
) ENGINE=InnoDB DEFAULT CHARSET=utf8;
/*!40101 SET character_set_client = @saved_cs_client */;
DROP TABLE IF EXISTS `listing_images`;
/*!40101 SET @saved_cs_client     = @@character_set_client */;
/*!40101 SET character_set_client = utf8 */;
CREATE TABLE `listing_images` (
  `id` int(11) NOT NULL AUTO_INCREMENT,
  `listing_id` int(11) DEFAULT NULL,
  `created_at` datetime DEFAULT NULL,
  `updated_at` datetime DEFAULT NULL,
  `image_file_name` varchar(255) DEFAULT NULL,
  `image_content_type` varchar(255) DEFAULT NULL,
  `image_file_size` int(11) DEFAULT NULL,
  `image_updated_at` datetime DEFAULT NULL,
  `image_processing` tinyint(1) DEFAULT NULL,
  `image_downloaded` tinyint(1) DEFAULT '0',
  `error` varchar(255) DEFAULT NULL,
  `width` int(11) DEFAULT NULL,
  `height` int(11) DEFAULT NULL,
  `author_id` varchar(255) DEFAULT NULL,
  `position` int(11) DEFAULT '0',
  PRIMARY KEY (`id`),
  KEY `index_listing_images_on_listing_id` (`listing_id`) USING BTREE
) ENGINE=InnoDB DEFAULT CHARSET=utf8;
/*!40101 SET character_set_client = @saved_cs_client */;
DROP TABLE IF EXISTS `listing_shapes`;
/*!40101 SET @saved_cs_client     = @@character_set_client */;
/*!40101 SET character_set_client = utf8 */;
CREATE TABLE `listing_shapes` (
  `id` int(11) NOT NULL AUTO_INCREMENT,
  `community_id` int(11) NOT NULL,
  `transaction_process_id` int(11) NOT NULL,
  `price_enabled` tinyint(1) NOT NULL,
  `shipping_enabled` tinyint(1) NOT NULL,
  `availability` varchar(32) DEFAULT 'none',
  `name` varchar(255) NOT NULL,
  `name_tr_key` varchar(255) NOT NULL,
  `action_button_tr_key` varchar(255) NOT NULL,
  `sort_priority` int(11) NOT NULL DEFAULT '0',
  `created_at` datetime NOT NULL,
  `updated_at` datetime NOT NULL,
  `deleted` tinyint(1) DEFAULT '0',
  PRIMARY KEY (`id`),
  KEY `multicol_index` (`community_id`,`deleted`,`sort_priority`) USING BTREE,
  KEY `index_listing_shapes_on_community_id` (`community_id`) USING BTREE,
  KEY `index_listing_shapes_on_name` (`name`) USING BTREE
) ENGINE=InnoDB DEFAULT CHARSET=utf8;
/*!40101 SET character_set_client = @saved_cs_client */;
DROP TABLE IF EXISTS `listing_units`;
/*!40101 SET @saved_cs_client     = @@character_set_client */;
/*!40101 SET character_set_client = utf8 */;
CREATE TABLE `listing_units` (
  `id` int(11) NOT NULL AUTO_INCREMENT,
  `unit_type` varchar(32) NOT NULL,
  `quantity_selector` varchar(32) NOT NULL,
  `kind` varchar(32) NOT NULL,
  `name_tr_key` varchar(64) DEFAULT NULL,
  `selector_tr_key` varchar(64) DEFAULT NULL,
  `listing_shape_id` int(11) DEFAULT NULL,
  `created_at` datetime NOT NULL,
  `updated_at` datetime NOT NULL,
  PRIMARY KEY (`id`),
  KEY `index_listing_units_on_listing_shape_id` (`listing_shape_id`) USING BTREE
) ENGINE=InnoDB DEFAULT CHARSET=utf8;
/*!40101 SET character_set_client = @saved_cs_client */;
DROP TABLE IF EXISTS `listing_working_time_slots`;
/*!40101 SET @saved_cs_client     = @@character_set_client */;
/*!40101 SET character_set_client = utf8 */;
CREATE TABLE `listing_working_time_slots` (
  `id` bigint(20) NOT NULL AUTO_INCREMENT,
  `listing_id` int(11) DEFAULT NULL,
  `week_day` int(11) DEFAULT NULL,
  `from` varchar(255) DEFAULT NULL,
  `till` varchar(255) DEFAULT NULL,
  `created_at` datetime NOT NULL,
  `updated_at` datetime NOT NULL,
  PRIMARY KEY (`id`),
  KEY `index_listing_working_time_slots_on_listing_id` (`listing_id`)
) ENGINE=InnoDB DEFAULT CHARSET=utf8;
/*!40101 SET character_set_client = @saved_cs_client */;
DROP TABLE IF EXISTS `listings`;
/*!40101 SET @saved_cs_client     = @@character_set_client */;
/*!40101 SET character_set_client = utf8 */;
CREATE TABLE `listings` (
  `id` int(11) NOT NULL AUTO_INCREMENT,
  `uuid` binary(16) NOT NULL,
  `community_id` int(11) NOT NULL,
  `author_id` varchar(255) DEFAULT NULL,
  `category_old` varchar(255) DEFAULT NULL,
  `title` varchar(255) DEFAULT NULL,
  `times_viewed` int(11) DEFAULT '0',
  `language` varchar(255) DEFAULT NULL,
  `created_at` datetime DEFAULT NULL,
  `updates_email_at` datetime DEFAULT NULL,
  `updated_at` datetime DEFAULT NULL,
  `last_modified` datetime DEFAULT NULL,
  `sort_date` datetime DEFAULT NULL,
  `listing_type_old` varchar(255) DEFAULT NULL,
  `description` text,
  `origin` varchar(255) DEFAULT NULL,
  `destination` varchar(255) DEFAULT NULL,
  `valid_until` datetime DEFAULT NULL,
  `delta` tinyint(1) NOT NULL DEFAULT '1',
  `open` tinyint(1) DEFAULT '1',
  `share_type_old` varchar(255) DEFAULT NULL,
  `privacy` varchar(255) DEFAULT 'private',
  `comments_count` int(11) DEFAULT '0',
  `subcategory_old` varchar(255) DEFAULT NULL,
  `old_category_id` int(11) DEFAULT NULL,
  `category_id` int(11) DEFAULT NULL,
  `share_type_id` int(11) DEFAULT NULL,
  `listing_shape_id` int(11) DEFAULT NULL,
  `transaction_process_id` int(11) DEFAULT NULL,
  `shape_name_tr_key` varchar(255) DEFAULT NULL,
  `action_button_tr_key` varchar(255) DEFAULT NULL,
  `price_cents` int(11) DEFAULT NULL,
  `currency` varchar(255) DEFAULT NULL,
  `quantity` varchar(255) DEFAULT NULL,
  `unit_type` varchar(32) DEFAULT NULL,
  `quantity_selector` varchar(32) DEFAULT NULL,
  `unit_tr_key` varchar(64) DEFAULT NULL,
  `unit_selector_tr_key` varchar(64) DEFAULT NULL,
  `deleted` tinyint(1) DEFAULT '0',
  `require_shipping_address` tinyint(1) DEFAULT '0',
  `pickup_enabled` tinyint(1) DEFAULT '0',
  `shipping_price_cents` int(11) DEFAULT NULL,
  `shipping_price_additional_cents` int(11) DEFAULT NULL,
  `availability` varchar(32) DEFAULT 'none',
  `per_hour_ready` tinyint(1) DEFAULT '0',
  PRIMARY KEY (`id`),
  UNIQUE KEY `index_listings_on_uuid` (`uuid`),
  KEY `index_listings_on_new_category_id` (`category_id`) USING BTREE,
  KEY `person_listings` (`community_id`,`author_id`) USING BTREE,
  KEY `homepage_query` (`community_id`,`open`,`sort_date`,`deleted`) USING BTREE,
  KEY `updates_email_listings` (`community_id`,`open`,`updates_email_at`) USING BTREE,
  KEY `homepage_query_valid_until` (`community_id`,`open`,`valid_until`,`sort_date`,`deleted`) USING BTREE,
  KEY `index_listings_on_community_id` (`community_id`) USING BTREE,
  KEY `index_listings_on_listing_shape_id` (`listing_shape_id`) USING BTREE,
  KEY `index_listings_on_category_id` (`old_category_id`) USING BTREE,
  KEY `index_listings_on_open` (`open`) USING BTREE
) ENGINE=InnoDB DEFAULT CHARSET=utf8;
/*!40101 SET character_set_client = @saved_cs_client */;
DROP TABLE IF EXISTS `locations`;
/*!40101 SET @saved_cs_client     = @@character_set_client */;
/*!40101 SET character_set_client = utf8 */;
CREATE TABLE `locations` (
  `id` int(11) NOT NULL AUTO_INCREMENT,
  `latitude` float DEFAULT NULL,
  `longitude` float DEFAULT NULL,
  `address` varchar(255) DEFAULT NULL,
  `google_address` varchar(255) DEFAULT NULL,
  `created_at` datetime DEFAULT NULL,
  `updated_at` datetime DEFAULT NULL,
  `listing_id` int(11) DEFAULT NULL,
  `person_id` varchar(255) DEFAULT NULL,
  `location_type` varchar(255) DEFAULT NULL,
  `community_id` int(11) DEFAULT NULL,
  PRIMARY KEY (`id`),
  KEY `index_locations_on_community_id` (`community_id`) USING BTREE,
  KEY `index_locations_on_listing_id` (`listing_id`) USING BTREE,
  KEY `index_locations_on_person_id` (`person_id`) USING BTREE
) ENGINE=InnoDB DEFAULT CHARSET=utf8;
/*!40101 SET character_set_client = @saved_cs_client */;
DROP TABLE IF EXISTS `marketplace_configurations`;
/*!40101 SET @saved_cs_client     = @@character_set_client */;
/*!40101 SET character_set_client = utf8 */;
CREATE TABLE `marketplace_configurations` (
  `id` int(11) NOT NULL AUTO_INCREMENT,
  `community_id` int(11) NOT NULL,
  `main_search` varchar(255) NOT NULL DEFAULT 'keyword',
  `distance_unit` varchar(255) NOT NULL DEFAULT 'metric',
  `limit_priority_links` int(11) DEFAULT NULL,
  `created_at` datetime NOT NULL,
  `updated_at` datetime NOT NULL,
  `limit_search_distance` tinyint(1) NOT NULL DEFAULT '1',
  PRIMARY KEY (`id`),
  KEY `index_marketplace_configurations_on_community_id` (`community_id`) USING BTREE
) ENGINE=InnoDB DEFAULT CHARSET=utf8;
/*!40101 SET character_set_client = @saved_cs_client */;
DROP TABLE IF EXISTS `marketplace_plans`;
/*!40101 SET @saved_cs_client     = @@character_set_client */;
/*!40101 SET character_set_client = utf8 */;
CREATE TABLE `marketplace_plans` (
  `id` int(11) NOT NULL AUTO_INCREMENT,
  `community_id` int(11) NOT NULL,
  `status` varchar(22) DEFAULT NULL,
  `features` text,
  `member_limit` int(11) DEFAULT NULL,
  `expires_at` datetime DEFAULT NULL,
  `created_at` datetime NOT NULL,
  `updated_at` datetime NOT NULL,
  PRIMARY KEY (`id`),
  KEY `index_marketplace_plans_on_community_id` (`community_id`) USING BTREE,
  KEY `index_marketplace_plans_on_created_at` (`created_at`) USING BTREE
) ENGINE=InnoDB DEFAULT CHARSET=utf8;
/*!40101 SET character_set_client = @saved_cs_client */;
DROP TABLE IF EXISTS `marketplace_sender_emails`;
/*!40101 SET @saved_cs_client     = @@character_set_client */;
/*!40101 SET character_set_client = utf8 */;
CREATE TABLE `marketplace_sender_emails` (
  `id` int(11) NOT NULL AUTO_INCREMENT,
  `community_id` int(11) NOT NULL,
  `name` varchar(255) DEFAULT NULL,
  `email` varchar(255) NOT NULL,
  `verification_status` varchar(32) NOT NULL,
  `verification_requested_at` datetime DEFAULT NULL,
  `created_at` datetime NOT NULL,
  `updated_at` datetime NOT NULL,
  PRIMARY KEY (`id`),
  KEY `index_marketplace_sender_emails_on_community_id` (`community_id`) USING BTREE
) ENGINE=InnoDB DEFAULT CHARSET=utf8;
/*!40101 SET character_set_client = @saved_cs_client */;
DROP TABLE IF EXISTS `marketplace_setup_steps`;
/*!40101 SET @saved_cs_client     = @@character_set_client */;
/*!40101 SET character_set_client = utf8 */;
CREATE TABLE `marketplace_setup_steps` (
  `id` int(11) NOT NULL AUTO_INCREMENT,
  `community_id` int(11) NOT NULL,
  `slogan_and_description` tinyint(1) NOT NULL DEFAULT '0',
  `cover_photo` tinyint(1) NOT NULL DEFAULT '0',
  `filter` tinyint(1) NOT NULL DEFAULT '0',
  `paypal` tinyint(1) NOT NULL DEFAULT '0',
  `listing` tinyint(1) NOT NULL DEFAULT '0',
  `invitation` tinyint(1) NOT NULL DEFAULT '0',
  `stripe` tinyint(1) DEFAULT '0',
  `payment` tinyint(1) DEFAULT '0',
  PRIMARY KEY (`id`),
  UNIQUE KEY `index_marketplace_setup_steps_on_community_id` (`community_id`) USING BTREE
) ENGINE=InnoDB DEFAULT CHARSET=utf8;
/*!40101 SET character_set_client = @saved_cs_client */;
DROP TABLE IF EXISTS `marketplace_trials`;
/*!40101 SET @saved_cs_client     = @@character_set_client */;
/*!40101 SET character_set_client = utf8 */;
CREATE TABLE `marketplace_trials` (
  `id` int(11) NOT NULL AUTO_INCREMENT,
  `community_id` int(11) NOT NULL,
  `expires_at` datetime DEFAULT NULL,
  `created_at` datetime NOT NULL,
  `updated_at` datetime NOT NULL,
  PRIMARY KEY (`id`),
  KEY `index_marketplace_trials_on_community_id` (`community_id`) USING BTREE,
  KEY `index_marketplace_trials_on_created_at` (`created_at`) USING BTREE
) ENGINE=InnoDB DEFAULT CHARSET=utf8;
/*!40101 SET character_set_client = @saved_cs_client */;
DROP TABLE IF EXISTS `menu_link_translations`;
/*!40101 SET @saved_cs_client     = @@character_set_client */;
/*!40101 SET character_set_client = utf8 */;
CREATE TABLE `menu_link_translations` (
  `id` int(11) NOT NULL AUTO_INCREMENT,
  `menu_link_id` int(11) DEFAULT NULL,
  `locale` varchar(255) DEFAULT NULL,
  `url` varchar(255) DEFAULT NULL,
  `title` varchar(255) DEFAULT NULL,
  `created_at` datetime NOT NULL,
  `updated_at` datetime NOT NULL,
  PRIMARY KEY (`id`),
  KEY `index_menu_link_translations_on_menu_link_id` (`menu_link_id`) USING BTREE
) ENGINE=InnoDB DEFAULT CHARSET=utf8;
/*!40101 SET character_set_client = @saved_cs_client */;
DROP TABLE IF EXISTS `menu_links`;
/*!40101 SET @saved_cs_client     = @@character_set_client */;
/*!40101 SET character_set_client = utf8 */;
CREATE TABLE `menu_links` (
  `id` int(11) NOT NULL AUTO_INCREMENT,
  `community_id` int(11) DEFAULT NULL,
  `created_at` datetime NOT NULL,
  `updated_at` datetime NOT NULL,
  `sort_priority` int(11) DEFAULT '0',
  PRIMARY KEY (`id`),
  KEY `index_menu_links_on_community_and_sort` (`community_id`,`sort_priority`) USING BTREE
) ENGINE=InnoDB DEFAULT CHARSET=utf8;
/*!40101 SET character_set_client = @saved_cs_client */;
DROP TABLE IF EXISTS `mercury_images`;
/*!40101 SET @saved_cs_client     = @@character_set_client */;
/*!40101 SET character_set_client = utf8 */;
CREATE TABLE `mercury_images` (
  `id` int(11) NOT NULL AUTO_INCREMENT,
  `image_file_name` varchar(255) DEFAULT NULL,
  `image_content_type` varchar(255) DEFAULT NULL,
  `image_file_size` int(11) DEFAULT NULL,
  `image_updated_at` datetime DEFAULT NULL,
  `created_at` datetime NOT NULL,
  `updated_at` datetime NOT NULL,
  PRIMARY KEY (`id`)
) ENGINE=InnoDB DEFAULT CHARSET=utf8;
/*!40101 SET character_set_client = @saved_cs_client */;
DROP TABLE IF EXISTS `messages`;
/*!40101 SET @saved_cs_client     = @@character_set_client */;
/*!40101 SET character_set_client = utf8 */;
CREATE TABLE `messages` (
  `id` int(11) NOT NULL AUTO_INCREMENT,
  `sender_id` varchar(255) DEFAULT NULL,
  `content` text,
  `created_at` datetime DEFAULT NULL,
  `updated_at` datetime DEFAULT NULL,
  `conversation_id` int(11) DEFAULT NULL,
  PRIMARY KEY (`id`),
  KEY `index_messages_on_conversation_id` (`conversation_id`) USING BTREE
) ENGINE=InnoDB DEFAULT CHARSET=utf8;
/*!40101 SET character_set_client = @saved_cs_client */;
DROP TABLE IF EXISTS `order_permissions`;
/*!40101 SET @saved_cs_client     = @@character_set_client */;
/*!40101 SET character_set_client = utf8 */;
CREATE TABLE `order_permissions` (
  `id` int(11) NOT NULL AUTO_INCREMENT,
  `paypal_account_id` int(11) NOT NULL,
  `created_at` datetime NOT NULL,
  `updated_at` datetime NOT NULL,
  `request_token` varchar(255) DEFAULT NULL,
  `paypal_username_to` varchar(255) NOT NULL,
  `scope` varchar(255) DEFAULT NULL,
  `verification_code` varchar(255) DEFAULT NULL,
  `onboarding_id` varchar(36) DEFAULT NULL,
  `permissions_granted` tinyint(1) DEFAULT NULL,
  PRIMARY KEY (`id`),
  KEY `index_order_permissions_on_paypal_account_id` (`paypal_account_id`) USING BTREE
) ENGINE=InnoDB DEFAULT CHARSET=utf8;
/*!40101 SET character_set_client = @saved_cs_client */;
DROP TABLE IF EXISTS `participations`;
/*!40101 SET @saved_cs_client     = @@character_set_client */;
/*!40101 SET character_set_client = utf8 */;
CREATE TABLE `participations` (
  `id` int(11) NOT NULL AUTO_INCREMENT,
  `person_id` varchar(255) DEFAULT NULL,
  `conversation_id` int(11) DEFAULT NULL,
  `is_read` tinyint(1) DEFAULT '0',
  `is_starter` tinyint(1) DEFAULT '0',
  `created_at` datetime DEFAULT NULL,
  `updated_at` datetime DEFAULT NULL,
  `last_sent_at` datetime DEFAULT NULL,
  `last_received_at` datetime DEFAULT NULL,
  `feedback_skipped` tinyint(1) DEFAULT '0',
  PRIMARY KEY (`id`),
  KEY `index_participations_on_conversation_id` (`conversation_id`) USING BTREE,
  KEY `index_participations_on_person_id` (`person_id`) USING BTREE
) ENGINE=InnoDB DEFAULT CHARSET=utf8;
/*!40101 SET character_set_client = @saved_cs_client */;
DROP TABLE IF EXISTS `payment_settings`;
/*!40101 SET @saved_cs_client     = @@character_set_client */;
/*!40101 SET character_set_client = utf8 */;
CREATE TABLE `payment_settings` (
  `id` int(11) NOT NULL AUTO_INCREMENT,
  `active` tinyint(1) NOT NULL,
  `community_id` int(11) NOT NULL,
  `payment_gateway` varchar(64) DEFAULT NULL,
  `payment_process` varchar(64) DEFAULT NULL,
  `commission_from_seller` int(11) DEFAULT NULL,
  `minimum_price_cents` int(11) DEFAULT NULL,
  `minimum_price_currency` varchar(3) DEFAULT NULL,
  `minimum_transaction_fee_cents` int(11) DEFAULT NULL,
  `minimum_transaction_fee_currency` varchar(3) DEFAULT NULL,
  `confirmation_after_days` int(11) NOT NULL,
  `created_at` datetime NOT NULL,
  `updated_at` datetime NOT NULL,
  `api_client_id` varchar(255) DEFAULT NULL,
  `api_private_key` varchar(255) DEFAULT NULL,
  `api_publishable_key` varchar(255) DEFAULT NULL,
  `api_verified` tinyint(1) DEFAULT NULL,
  `api_visible_private_key` varchar(255) DEFAULT NULL,
  `api_country` varchar(255) DEFAULT NULL,
  PRIMARY KEY (`id`),
  KEY `index_payment_settings_on_community_id` (`community_id`) USING BTREE
) ENGINE=InnoDB DEFAULT CHARSET=utf8;
/*!40101 SET character_set_client = @saved_cs_client */;
DROP TABLE IF EXISTS `paypal_accounts`;
/*!40101 SET @saved_cs_client     = @@character_set_client */;
/*!40101 SET character_set_client = utf8 */;
CREATE TABLE `paypal_accounts` (
  `id` int(11) NOT NULL AUTO_INCREMENT,
  `person_id` varchar(255) DEFAULT NULL,
  `community_id` int(11) DEFAULT NULL,
  `email` varchar(255) DEFAULT NULL,
  `payer_id` varchar(255) DEFAULT NULL,
  `created_at` datetime NOT NULL,
  `updated_at` datetime NOT NULL,
  `active` tinyint(1) DEFAULT '0',
  PRIMARY KEY (`id`),
  KEY `index_paypal_accounts_on_community_id` (`community_id`) USING BTREE,
  KEY `index_paypal_accounts_on_payer_id` (`payer_id`) USING BTREE,
  KEY `index_paypal_accounts_on_person_id` (`person_id`) USING BTREE
) ENGINE=InnoDB DEFAULT CHARSET=utf8;
/*!40101 SET character_set_client = @saved_cs_client */;
DROP TABLE IF EXISTS `paypal_ipn_messages`;
/*!40101 SET @saved_cs_client     = @@character_set_client */;
/*!40101 SET character_set_client = utf8 */;
CREATE TABLE `paypal_ipn_messages` (
  `id` int(11) NOT NULL AUTO_INCREMENT,
  `body` text,
  `status` varchar(64) DEFAULT NULL,
  `created_at` datetime NOT NULL,
  `updated_at` datetime NOT NULL,
  PRIMARY KEY (`id`)
) ENGINE=InnoDB DEFAULT CHARSET=utf8;
/*!40101 SET character_set_client = @saved_cs_client */;
DROP TABLE IF EXISTS `paypal_payments`;
/*!40101 SET @saved_cs_client     = @@character_set_client */;
/*!40101 SET character_set_client = utf8 */;
CREATE TABLE `paypal_payments` (
  `id` int(11) NOT NULL AUTO_INCREMENT,
  `community_id` int(11) NOT NULL,
  `transaction_id` int(11) NOT NULL,
  `payer_id` varchar(64) NOT NULL,
  `receiver_id` varchar(64) NOT NULL,
  `merchant_id` varchar(255) NOT NULL,
  `order_id` varchar(64) DEFAULT NULL,
  `order_date` datetime DEFAULT NULL,
  `currency` varchar(8) NOT NULL,
  `order_total_cents` int(11) DEFAULT NULL,
  `authorization_id` varchar(64) DEFAULT NULL,
  `authorization_date` datetime DEFAULT NULL,
  `authorization_expires_date` datetime DEFAULT NULL,
  `authorization_total_cents` int(11) DEFAULT NULL,
  `payment_id` varchar(64) DEFAULT NULL,
  `payment_date` datetime DEFAULT NULL,
  `payment_total_cents` int(11) DEFAULT NULL,
  `fee_total_cents` int(11) DEFAULT NULL,
  `payment_status` varchar(64) NOT NULL,
  `pending_reason` varchar(64) DEFAULT NULL,
  `created_at` datetime NOT NULL,
  `updated_at` datetime NOT NULL,
  `commission_payment_id` varchar(64) DEFAULT NULL,
  `commission_payment_date` datetime DEFAULT NULL,
  `commission_status` varchar(64) NOT NULL DEFAULT 'not_charged',
  `commission_pending_reason` varchar(64) DEFAULT NULL,
  `commission_total_cents` int(11) DEFAULT NULL,
  `commission_fee_total_cents` int(11) DEFAULT NULL,
  PRIMARY KEY (`id`),
  UNIQUE KEY `index_paypal_payments_on_transaction_id` (`transaction_id`) USING BTREE,
  UNIQUE KEY `index_paypal_payments_on_authorization_id` (`authorization_id`) USING BTREE,
  UNIQUE KEY `index_paypal_payments_on_order_id` (`order_id`) USING BTREE,
  KEY `index_paypal_payments_on_community_id` (`community_id`) USING BTREE
) ENGINE=InnoDB DEFAULT CHARSET=utf8;
/*!40101 SET character_set_client = @saved_cs_client */;
DROP TABLE IF EXISTS `paypal_process_tokens`;
/*!40101 SET @saved_cs_client     = @@character_set_client */;
/*!40101 SET character_set_client = utf8 */;
CREATE TABLE `paypal_process_tokens` (
  `id` int(11) NOT NULL AUTO_INCREMENT,
  `process_token` varchar(64) NOT NULL,
  `community_id` int(11) NOT NULL,
  `transaction_id` int(11) NOT NULL,
  `op_completed` tinyint(1) NOT NULL DEFAULT '0',
  `op_name` varchar(64) NOT NULL,
  `op_input` text,
  `op_output` text,
  `created_at` datetime NOT NULL,
  `updated_at` datetime NOT NULL,
  PRIMARY KEY (`id`),
  UNIQUE KEY `index_paypal_process_tokens_on_process_token` (`process_token`) USING BTREE,
  UNIQUE KEY `index_paypal_process_tokens_on_transaction` (`transaction_id`,`community_id`,`op_name`) USING BTREE
) ENGINE=InnoDB DEFAULT CHARSET=utf8;
/*!40101 SET character_set_client = @saved_cs_client */;
DROP TABLE IF EXISTS `paypal_refunds`;
/*!40101 SET @saved_cs_client     = @@character_set_client */;
/*!40101 SET character_set_client = utf8 */;
CREATE TABLE `paypal_refunds` (
  `id` int(11) NOT NULL AUTO_INCREMENT,
  `paypal_payment_id` int(11) DEFAULT NULL,
  `currency` varchar(8) DEFAULT NULL,
  `payment_total_cents` int(11) DEFAULT NULL,
  `fee_total_cents` int(11) DEFAULT NULL,
  `refunding_id` varchar(64) DEFAULT NULL,
  `created_at` datetime NOT NULL,
  `updated_at` datetime NOT NULL,
  PRIMARY KEY (`id`),
  UNIQUE KEY `index_paypal_refunds_on_refunding_id` (`refunding_id`) USING BTREE
) ENGINE=InnoDB DEFAULT CHARSET=utf8;
/*!40101 SET character_set_client = @saved_cs_client */;
DROP TABLE IF EXISTS `paypal_tokens`;
/*!40101 SET @saved_cs_client     = @@character_set_client */;
/*!40101 SET character_set_client = utf8 */;
CREATE TABLE `paypal_tokens` (
  `id` int(11) NOT NULL AUTO_INCREMENT,
  `community_id` int(11) NOT NULL,
  `token` varchar(64) DEFAULT NULL,
  `transaction_id` int(11) DEFAULT NULL,
  `payment_action` varchar(32) DEFAULT NULL,
  `merchant_id` varchar(255) NOT NULL,
  `receiver_id` varchar(255) NOT NULL,
  `created_at` datetime DEFAULT NULL,
  `item_name` varchar(255) DEFAULT NULL,
  `item_quantity` int(11) DEFAULT NULL,
  `item_price_cents` int(11) DEFAULT NULL,
  `currency` varchar(8) DEFAULT NULL,
  `express_checkout_url` varchar(255) DEFAULT NULL,
  `shipping_total_cents` int(11) DEFAULT NULL,
  PRIMARY KEY (`id`),
  UNIQUE KEY `index_paypal_tokens_on_token` (`token`) USING BTREE,
  KEY `index_paypal_tokens_on_community_id` (`community_id`) USING BTREE,
  KEY `index_paypal_tokens_on_transaction_id` (`transaction_id`) USING BTREE
) ENGINE=InnoDB DEFAULT CHARSET=utf8;
/*!40101 SET character_set_client = @saved_cs_client */;
DROP TABLE IF EXISTS `people`;
/*!40101 SET @saved_cs_client     = @@character_set_client */;
/*!40101 SET character_set_client = utf8 */;
CREATE TABLE `people` (
  `id` varchar(22) NOT NULL,
  `uuid` binary(16) NOT NULL,
  `community_id` int(11) NOT NULL,
  `created_at` datetime DEFAULT NULL,
  `updated_at` datetime DEFAULT NULL,
  `is_admin` int(11) DEFAULT '0',
  `locale` varchar(255) DEFAULT 'fi',
  `preferences` text,
  `active_days_count` int(11) DEFAULT '0',
  `last_page_load_date` datetime DEFAULT NULL,
  `test_group_number` int(11) DEFAULT '1',
  `username` varchar(255) NOT NULL,
  `email` varchar(255) DEFAULT NULL,
  `encrypted_password` varchar(255) NOT NULL DEFAULT '',
  `legacy_encrypted_password` varchar(255) DEFAULT NULL,
  `reset_password_token` varchar(255) DEFAULT NULL,
  `reset_password_sent_at` datetime DEFAULT NULL,
  `remember_created_at` datetime DEFAULT NULL,
  `sign_in_count` int(11) DEFAULT '0',
  `current_sign_in_at` datetime DEFAULT NULL,
  `last_sign_in_at` datetime DEFAULT NULL,
  `current_sign_in_ip` varchar(255) DEFAULT NULL,
  `last_sign_in_ip` varchar(255) DEFAULT NULL,
  `password_salt` varchar(255) DEFAULT NULL,
  `given_name` varchar(255) DEFAULT NULL,
  `family_name` varchar(255) DEFAULT NULL,
  `display_name` varchar(255) DEFAULT NULL,
  `phone_number` varchar(255) DEFAULT NULL,
  `description` text,
  `image_file_name` varchar(255) DEFAULT NULL,
  `image_content_type` varchar(255) DEFAULT NULL,
  `image_file_size` int(11) DEFAULT NULL,
  `image_updated_at` datetime DEFAULT NULL,
  `image_processing` tinyint(1) DEFAULT NULL,
  `facebook_id` varchar(255) DEFAULT NULL,
  `authentication_token` varchar(255) DEFAULT NULL,
  `community_updates_last_sent_at` datetime DEFAULT NULL,
  `min_days_between_community_updates` int(11) DEFAULT '1',
  `deleted` tinyint(1) DEFAULT '0',
  `cloned_from` varchar(22) DEFAULT NULL,
  UNIQUE KEY `index_people_on_username_and_community_id` (`username`,`community_id`) USING BTREE,
  UNIQUE KEY `index_people_on_uuid` (`uuid`),
  UNIQUE KEY `index_people_on_email` (`email`) USING BTREE,
  UNIQUE KEY `index_people_on_facebook_id_and_community_id` (`facebook_id`,`community_id`) USING BTREE,
  UNIQUE KEY `index_people_on_reset_password_token` (`reset_password_token`) USING BTREE,
  KEY `index_people_on_authentication_token` (`authentication_token`) USING BTREE,
  KEY `index_people_on_community_id` (`community_id`) USING BTREE,
  KEY `index_people_on_facebook_id` (`facebook_id`) USING BTREE,
  KEY `index_people_on_id` (`id`) USING BTREE,
  KEY `index_people_on_username` (`username`) USING BTREE
) ENGINE=InnoDB DEFAULT CHARSET=utf8;
/*!40101 SET character_set_client = @saved_cs_client */;
DROP TABLE IF EXISTS `prospect_emails`;
/*!40101 SET @saved_cs_client     = @@character_set_client */;
/*!40101 SET character_set_client = utf8 */;
CREATE TABLE `prospect_emails` (
  `id` int(11) NOT NULL AUTO_INCREMENT,
  `email` varchar(255) DEFAULT NULL,
  `created_at` datetime NOT NULL,
  `updated_at` datetime NOT NULL,
  PRIMARY KEY (`id`)
) ENGINE=InnoDB DEFAULT CHARSET=utf8;
/*!40101 SET character_set_client = @saved_cs_client */;
DROP TABLE IF EXISTS `schema_migrations`;
/*!40101 SET @saved_cs_client     = @@character_set_client */;
/*!40101 SET character_set_client = utf8 */;
CREATE TABLE `schema_migrations` (
  `version` varchar(255) NOT NULL,
  UNIQUE KEY `unique_schema_migrations` (`version`)
) ENGINE=InnoDB DEFAULT CHARSET=utf8;
/*!40101 SET character_set_client = @saved_cs_client */;
DROP TABLE IF EXISTS `sessions`;
/*!40101 SET @saved_cs_client     = @@character_set_client */;
/*!40101 SET character_set_client = utf8 */;
CREATE TABLE `sessions` (
  `id` int(11) NOT NULL AUTO_INCREMENT,
  `session_id` varchar(255) NOT NULL,
  `data` text,
  `created_at` datetime DEFAULT NULL,
  `updated_at` datetime DEFAULT NULL,
  PRIMARY KEY (`id`),
  KEY `index_sessions_on_session_id` (`session_id`) USING BTREE,
  KEY `index_sessions_on_updated_at` (`updated_at`) USING BTREE
) ENGINE=InnoDB DEFAULT CHARSET=utf8;
/*!40101 SET character_set_client = @saved_cs_client */;
DROP TABLE IF EXISTS `shipping_addresses`;
/*!40101 SET @saved_cs_client     = @@character_set_client */;
/*!40101 SET character_set_client = utf8 */;
CREATE TABLE `shipping_addresses` (
  `id` int(11) NOT NULL AUTO_INCREMENT,
  `transaction_id` int(11) NOT NULL,
  `status` varchar(255) DEFAULT NULL,
  `name` varchar(255) DEFAULT NULL,
  `phone` varchar(255) DEFAULT NULL,
  `postal_code` varchar(255) DEFAULT NULL,
  `city` varchar(255) DEFAULT NULL,
  `country` varchar(255) DEFAULT NULL,
  `state_or_province` varchar(255) DEFAULT NULL,
  `street1` varchar(255) DEFAULT NULL,
  `street2` varchar(255) DEFAULT NULL,
  `created_at` datetime NOT NULL,
  `updated_at` datetime NOT NULL,
  `country_code` varchar(8) DEFAULT NULL,
  PRIMARY KEY (`id`),
  KEY `index_shipping_addresses_on_transaction_id` (`transaction_id`) USING BTREE
) ENGINE=InnoDB DEFAULT CHARSET=utf8;
/*!40101 SET character_set_client = @saved_cs_client */;
DROP TABLE IF EXISTS `stripe_accounts`;
/*!40101 SET @saved_cs_client     = @@character_set_client */;
/*!40101 SET character_set_client = utf8 */;
CREATE TABLE `stripe_accounts` (
  `id` bigint(20) NOT NULL AUTO_INCREMENT,
  `person_id` varchar(255) DEFAULT NULL,
  `community_id` int(11) DEFAULT NULL,
  `stripe_seller_id` varchar(255) DEFAULT NULL,
  `stripe_bank_id` varchar(255) DEFAULT NULL,
  `stripe_customer_id` varchar(255) DEFAULT NULL,
  `created_at` datetime NOT NULL,
  `updated_at` datetime NOT NULL,
  PRIMARY KEY (`id`)
) ENGINE=InnoDB DEFAULT CHARSET=utf8;
/*!40101 SET character_set_client = @saved_cs_client */;
DROP TABLE IF EXISTS `stripe_payments`;
/*!40101 SET @saved_cs_client     = @@character_set_client */;
/*!40101 SET character_set_client = utf8 */;
CREATE TABLE `stripe_payments` (
  `id` bigint(20) NOT NULL AUTO_INCREMENT,
  `community_id` int(11) DEFAULT NULL,
  `transaction_id` int(11) DEFAULT NULL,
  `payer_id` varchar(255) DEFAULT NULL,
  `receiver_id` varchar(255) DEFAULT NULL,
  `status` varchar(255) DEFAULT NULL,
  `sum_cents` int(11) DEFAULT NULL,
  `commission_cents` int(11) DEFAULT NULL,
  `currency` varchar(255) DEFAULT NULL,
  `stripe_charge_id` varchar(255) DEFAULT NULL,
  `stripe_transfer_id` varchar(255) DEFAULT NULL,
  `fee_cents` int(11) DEFAULT NULL,
  `real_fee_cents` int(11) DEFAULT NULL,
  `subtotal_cents` int(11) DEFAULT NULL,
  `transfered_at` datetime DEFAULT NULL,
  `available_on` datetime DEFAULT NULL,
  `created_at` datetime NOT NULL,
  `updated_at` datetime NOT NULL,
  PRIMARY KEY (`id`)
) ENGINE=InnoDB DEFAULT CHARSET=utf8;
/*!40101 SET character_set_client = @saved_cs_client */;
DROP TABLE IF EXISTS `testimonials`;
/*!40101 SET @saved_cs_client     = @@character_set_client */;
/*!40101 SET character_set_client = utf8 */;
CREATE TABLE `testimonials` (
  `id` int(11) NOT NULL AUTO_INCREMENT,
  `grade` float DEFAULT NULL,
  `text` text,
  `author_id` varchar(255) DEFAULT NULL,
  `participation_id` int(11) DEFAULT NULL,
  `transaction_id` int(11) DEFAULT NULL,
  `created_at` datetime DEFAULT NULL,
  `updated_at` datetime DEFAULT NULL,
  `receiver_id` varchar(255) DEFAULT NULL,
  PRIMARY KEY (`id`),
  KEY `index_testimonials_on_author_id` (`author_id`) USING BTREE,
  KEY `index_testimonials_on_receiver_id` (`receiver_id`) USING BTREE,
  KEY `index_testimonials_on_transaction_id` (`transaction_id`) USING BTREE
) ENGINE=InnoDB DEFAULT CHARSET=utf8;
/*!40101 SET character_set_client = @saved_cs_client */;
DROP TABLE IF EXISTS `transaction_process_tokens`;
/*!40101 SET @saved_cs_client     = @@character_set_client */;
/*!40101 SET character_set_client = utf8 */;
CREATE TABLE `transaction_process_tokens` (
  `id` int(11) NOT NULL AUTO_INCREMENT,
  `process_token` binary(16) DEFAULT NULL,
  `community_id` int(11) NOT NULL,
  `transaction_id` int(11) NOT NULL,
  `op_completed` tinyint(1) NOT NULL DEFAULT '0',
  `op_name` varchar(64) COLLATE utf8_unicode_ci NOT NULL,
  `op_input` text COLLATE utf8_unicode_ci,
  `op_output` text COLLATE utf8_unicode_ci,
  `created_at` datetime NOT NULL,
  `updated_at` datetime NOT NULL,
  PRIMARY KEY (`id`),
  UNIQUE KEY `index_paypal_process_tokens_on_transaction` (`transaction_id`,`community_id`,`op_name`),
  UNIQUE KEY `index_transaction_process_tokens_on_process_token` (`process_token`)
) ENGINE=InnoDB DEFAULT CHARSET=utf8 COLLATE=utf8_unicode_ci;
/*!40101 SET character_set_client = @saved_cs_client */;
DROP TABLE IF EXISTS `transaction_processes`;
/*!40101 SET @saved_cs_client     = @@character_set_client */;
/*!40101 SET character_set_client = utf8 */;
CREATE TABLE `transaction_processes` (
  `id` int(11) NOT NULL AUTO_INCREMENT,
  `community_id` int(11) DEFAULT NULL,
  `process` varchar(32) NOT NULL,
  `author_is_seller` tinyint(1) DEFAULT NULL,
  `created_at` datetime NOT NULL,
  `updated_at` datetime NOT NULL,
  PRIMARY KEY (`id`),
  KEY `index_transaction_process_on_community_id` (`community_id`) USING BTREE
) ENGINE=InnoDB DEFAULT CHARSET=utf8;
/*!40101 SET character_set_client = @saved_cs_client */;
DROP TABLE IF EXISTS `transaction_transitions`;
/*!40101 SET @saved_cs_client     = @@character_set_client */;
/*!40101 SET character_set_client = utf8 */;
CREATE TABLE `transaction_transitions` (
  `id` int(11) NOT NULL AUTO_INCREMENT,
  `to_state` varchar(255) DEFAULT NULL,
  `metadata` text,
  `sort_key` int(11) DEFAULT '0',
  `transaction_id` int(11) DEFAULT NULL,
  `created_at` datetime DEFAULT NULL,
  `updated_at` datetime DEFAULT NULL,
  `most_recent` tinyint(1) DEFAULT NULL,
  PRIMARY KEY (`id`),
  UNIQUE KEY `index_transaction_transitions_on_sort_key_and_conversation_id` (`sort_key`,`transaction_id`) USING BTREE,
  KEY `index_transaction_transitions_on_conversation_id` (`transaction_id`) USING BTREE
) ENGINE=InnoDB DEFAULT CHARSET=utf8;
/*!40101 SET character_set_client = @saved_cs_client */;
DROP TABLE IF EXISTS `transactions`;
/*!40101 SET @saved_cs_client     = @@character_set_client */;
/*!40101 SET character_set_client = utf8 */;
CREATE TABLE `transactions` (
  `id` int(11) NOT NULL AUTO_INCREMENT,
  `starter_id` varchar(255) NOT NULL,
  `starter_uuid` binary(16) NOT NULL,
  `listing_id` int(11) NOT NULL,
  `listing_uuid` binary(16) NOT NULL,
  `conversation_id` int(11) DEFAULT NULL,
  `automatic_confirmation_after_days` int(11) NOT NULL,
  `community_id` int(11) NOT NULL,
  `community_uuid` binary(16) NOT NULL,
  `created_at` datetime NOT NULL,
  `updated_at` datetime NOT NULL,
  `starter_skipped_feedback` tinyint(1) DEFAULT '0',
  `author_skipped_feedback` tinyint(1) DEFAULT '0',
  `last_transition_at` datetime DEFAULT NULL,
  `current_state` varchar(255) DEFAULT NULL,
  `commission_from_seller` int(11) DEFAULT NULL,
  `minimum_commission_cents` int(11) DEFAULT '0',
  `minimum_commission_currency` varchar(255) DEFAULT NULL,
  `payment_gateway` varchar(255) NOT NULL DEFAULT 'none',
  `listing_quantity` int(11) DEFAULT '1',
  `listing_author_id` varchar(255) NOT NULL,
  `listing_author_uuid` binary(16) NOT NULL,
  `listing_title` varchar(255) DEFAULT NULL,
  `unit_type` varchar(32) DEFAULT NULL,
  `unit_price_cents` int(11) DEFAULT NULL,
  `unit_price_currency` varchar(8) DEFAULT NULL,
  `unit_tr_key` varchar(64) DEFAULT NULL,
  `unit_selector_tr_key` varchar(64) DEFAULT NULL,
  `payment_process` varchar(31) DEFAULT 'none',
  `delivery_method` varchar(31) DEFAULT 'none',
  `shipping_price_cents` int(11) DEFAULT NULL,
  `availability` varchar(32) DEFAULT 'none',
  `booking_uuid` binary(16) DEFAULT NULL,
  `deleted` tinyint(1) DEFAULT '0',
  PRIMARY KEY (`id`),
  KEY `index_transactions_on_listing_id` (`listing_id`) USING BTREE,
  KEY `index_transactions_on_conversation_id` (`conversation_id`) USING BTREE,
  KEY `index_transactions_on_community_id` (`community_id`) USING BTREE,
  KEY `index_transactions_on_last_transition_at` (`last_transition_at`) USING BTREE,
  KEY `transactions_on_cid_and_deleted` (`community_id`,`deleted`) USING BTREE,
  KEY `index_transactions_on_deleted` (`deleted`) USING BTREE,
  KEY `index_transactions_on_starter_id` (`starter_id`) USING BTREE,
  KEY `index_transactions_on_listing_author_id` (`listing_author_id`) USING BTREE
) ENGINE=InnoDB DEFAULT CHARSET=utf8;
/*!40101 SET character_set_client = @saved_cs_client */;
/*!40103 SET TIME_ZONE=@OLD_TIME_ZONE */;

/*!40101 SET SQL_MODE=@OLD_SQL_MODE */;
/*!40014 SET FOREIGN_KEY_CHECKS=@OLD_FOREIGN_KEY_CHECKS */;
/*!40014 SET UNIQUE_CHECKS=@OLD_UNIQUE_CHECKS */;
/*!40101 SET CHARACTER_SET_CLIENT=@OLD_CHARACTER_SET_CLIENT */;
/*!40101 SET CHARACTER_SET_RESULTS=@OLD_CHARACTER_SET_RESULTS */;
/*!40101 SET COLLATION_CONNECTION=@OLD_COLLATION_CONNECTION */;
/*!40111 SET SQL_NOTES=@OLD_SQL_NOTES */;

INSERT INTO `schema_migrations` (version) VALUES
('20080806070738'),
('20080807071903'),
('20080807080513'),
('20080808095031'),
('20080815075550'),
('20080818091109'),
('20080818092139'),
('20080821103835'),
('20080825064927'),
('20080825114546'),
('20080828104013'),
('20080828104239'),
('20080919122825'),
('20080925100643'),
('20080925100743'),
('20080925103547'),
('20080925103759'),
('20080925112423'),
('20080925114309'),
('20080929102121'),
('20081008115110'),
('20081009160751'),
('20081010114150'),
('20081024154431'),
('20081024182346'),
('20081024183444'),
('20081103092143'),
('20081104070403'),
('20081118145857'),
('20081121084337'),
('20081202140109'),
('20081205142238'),
('20081215145238'),
('20081216060503'),
('20090119114525'),
('20090218112317'),
('20090219094209'),
('20090225073742'),
('20090323121824'),
('20090330064443'),
('20090330070210'),
('20090330072036'),
('20090401181848'),
('20090401184511'),
('20090401185039'),
('20090402144456'),
('20090403093157'),
('20090406081353'),
('20090414142556'),
('20090415085812'),
('20090415130553'),
('20090415131023'),
('20090424093506'),
('20090424100145'),
('20090618112730'),
('20090629113838'),
('20090629131727'),
('20090701065350'),
('20090701110931'),
('20090713130351'),
('20090729124418'),
('20090730093917'),
('20090730094216'),
('20090731134028'),
('20090821075949'),
('20090904120242'),
('20090907155717'),
('20091006112446'),
('20091028095545'),
('20091028131201'),
('20091109161516'),
('20100322132547'),
('20100505110646'),
('20100707105549'),
('20100721120037'),
('20100721123825'),
('20100721124444'),
('20100726071811'),
('20100727102551'),
('20100727103659'),
('20100729112458'),
('20100729124210'),
('20100729141955'),
('20100729142416'),
('20100730120601'),
('20100730132825'),
('20100809090550'),
('20100809120502'),
('20100813161213'),
('20100817115816'),
('20100818102743'),
('20100819114104'),
('20100820122449'),
('20100902135234'),
('20100902142325'),
('20100908112841'),
('20100909105810'),
('20100909114132'),
('20100920075651'),
('20100921155612'),
('20100922081110'),
('20100922102321'),
('20100922122740'),
('20100923074241'),
('20100927150547'),
('20101007131610'),
('20101007131827'),
('20101013115208'),
('20101013124056'),
('20101026082126'),
('20101027103753'),
('20101028151541'),
('20101103154108'),
('20101103161641'),
('20101103163019'),
('20101109131431'),
('20101116105410'),
('20101124104905'),
('20101125150638'),
('20101126093026'),
('20101201105920'),
('20101201133429'),
('20101203115308'),
('20101203115634'),
('20101213152125'),
('20101216150725'),
('20101216151447'),
('20101216152952'),
('20110308172759'),
('20110308192757'),
('20110321103604'),
('20110322141439'),
('20110322151957'),
('20110325120932'),
('20110412075940'),
('20110414105702'),
('20110414124938'),
('20110421075758'),
('20110428134543'),
('20110529110417'),
('20110629135331'),
('20110704123058'),
('20110704144650'),
('20110707163036'),
('20110728110124'),
('20110808110217'),
('20110808161514'),
('20110817123457'),
('20110819111416'),
('20110819123636'),
('20110909072646'),
('20110912061834'),
('20110912064526'),
('20110912065222'),
('20110913080622'),
('20110914080549'),
('20110914115824'),
('20110915084232'),
('20110915101535'),
('20111111140246'),
('20111111154416'),
('20111111162432'),
('20111114122125'),
('20111114122315'),
('20111116144337'),
('20111116164728'),
('20111116182825'),
('20111123071116'),
('20111123071850'),
('20111124174508'),
('20111210165312'),
('20111210165854'),
('20111210170231'),
('20111211175403'),
('20111228153911'),
('20120104224115'),
('20120105162140'),
('20120113091548'),
('20120121091558'),
('20120206052931'),
('20120208145336'),
('20120210171827'),
('20120303113202'),
('20120303125412'),
('20120303152837'),
('20120303172713'),
('20120510094327'),
('20120510175152'),
('20120514001557'),
('20120514050302'),
('20120516204538'),
('20120518203511'),
('20120522162329'),
('20120522183329'),
('20120526021050'),
('20120614052244'),
('20120625211426'),
('20120628121713'),
('20120704072606'),
('20120705135703'),
('20120705140109'),
('20120710084323'),
('20120711140918'),
('20120718031225'),
('20120730024756'),
('20120907010347'),
('20120907023525'),
('20120908052908'),
('20120909143322'),
('20120929084903'),
('20120929091629'),
('20121023050946'),
('20121105115053'),
('20121203142830'),
('20121212145626'),
('20121214083430'),
('20121218125831'),
('20121220133808'),
('20121229224803'),
('20130103081705'),
('20130103125240'),
('20130103145816'),
('20130104071929'),
('20130104122958'),
('20130105153450'),
('20130107095027'),
('20130110222425'),
('20130123163722'),
('20130123164653'),
('20130124150000'),
('20130208085827'),
('20130212104852'),
('20130213150133'),
('20130213160145'),
('20130217121320'),
('20130218070405'),
('20130305095824'),
('20130306172327'),
('20130309142322'),
('20130317162509'),
('20130318083721'),
('20130318084043'),
('20130318085152'),
('20130319162158'),
('20130319163113'),
('20130320093549'),
('20130322171458'),
('20130323143126'),
('20130325143038'),
('20130325153817'),
('20130325161150'),
('20130325165508'),
('20130325174608'),
('20130325181741'),
('20130326160252'),
('20130328124654'),
('20130328155825'),
('20130329080756'),
('20130329081612'),
('20130331095134'),
('20130331144047'),
('20130331200801'),
('20130405114540'),
('20130418172231'),
('20130418173835'),
('20130423173017'),
('20130424180017'),
('20130424183653'),
('20130425140120'),
('20130514214222'),
('20130517133311'),
('20130520092054'),
('20130520092357'),
('20130520103753'),
('20130520125924'),
('20130520140756'),
('20130520172713'),
('20130521122031'),
('20130521124342'),
('20130521171401'),
('20130521225614'),
('20130531072349'),
('20130605074725'),
('20130607165451'),
('20130710084408'),
('20130718104939'),
('20130719093816'),
('20130719113330'),
('20130724065048'),
('20130724070139'),
('20130729081847'),
('20130807083847'),
('20130815072527'),
('20130815073546'),
('20130815075659'),
('20130815101112'),
('20130823110113'),
('20130902140027'),
('20130910133213'),
('20130917094727'),
('20130920121927'),
('20130925071631'),
('20130925081815'),
('20130926070322'),
('20130926121237'),
('20130930080143'),
('20131024081428'),
('20131028110133'),
('20131028154626'),
('20131028183014'),
('20131030130320'),
('20131031072301'),
('20131031093809'),
('20131101183938'),
('20131104090808'),
('20131107124835'),
('20131107125413'),
('20131108091824'),
('20131108113632'),
('20131108113650'),
('20131111140902'),
('20131112115307'),
('20131112115308'),
('20131112115435'),
('20131114112955'),
('20131119085439'),
('20131119085625'),
('20131122175753'),
('20131126113141'),
('20131126131750'),
('20131126134024'),
('20131126184439'),
('20131128074254'),
('20131128074910'),
('20131128094614'),
('20131128094758'),
('20131128094839'),
('20131128103251'),
('20131128143205'),
('20131129095727'),
('20131202140547'),
('20131203072124'),
('20131204091623'),
('20131204103910'),
('20131206163837'),
('20131209073416'),
('20131209133946'),
('20131210155502'),
('20131212065037'),
('20131214142413'),
('20131214143004'),
('20131214143005'),
('20131220084742'),
('20131220104804'),
('20131220104805'),
('20131227080454'),
('20131227081256'),
('20140102125702'),
('20140102141643'),
('20140102144755'),
('20140102145633'),
('20140102150134'),
('20140102153949'),
('20140103084331'),
('20140103131350'),
('20140106114557'),
('20140109091819'),
('20140109093432'),
('20140109143257'),
('20140109190928'),
('20140116131654'),
('20140123141906'),
('20140124095930'),
('20140124141214'),
('20140128094422'),
('20140128094642'),
('20140128095047'),
('20140129081030'),
('20140204082210'),
('20140205092212'),
('20140205101011'),
('20140205121010'),
('20140206103152'),
('20140207133412'),
('20140219160247'),
('20140219162023'),
('20140222080916'),
('20140223190922'),
('20140223202734'),
('20140223210213'),
('20140224150322'),
('20140224151953'),
('20140225143012'),
('20140226074348'),
('20140226074445'),
('20140226074710'),
('20140226074751'),
('20140226121423'),
('20140227102627'),
('20140228164206'),
('20140228164428'),
('20140228165024'),
('20140301074143'),
('20140303131213'),
('20140304135448'),
('20140306083247'),
('20140312145533'),
('20140312150455'),
('20140314132659'),
('20140318131351'),
('20140319182117'),
('20140324073247'),
('20140328124957'),
('20140328133415'),
('20140402070713'),
('20140402070714'),
('20140411121926'),
('20140415092507'),
('20140415093234'),
('20140417084647'),
('20140417085905'),
('20140417162548'),
('20140417235732'),
('20140422120515'),
('20140425080207'),
('20140425080603'),
('20140425080731'),
('20140425081001'),
('20140425111235'),
('20140428132517'),
('20140428134415'),
('20140507104933'),
('20140507105154'),
('20140509115747'),
('20140512062911'),
('20140516095154'),
('20140519102507'),
('20140519123344'),
('20140519132638'),
('20140519164823'),
('20140523082452'),
('20140526064017'),
('20140530105841'),
('20140530115044'),
('20140530115433'),
('20140604075725'),
('20140604135743'),
('20140610115132'),
('20140610115217'),
('20140611094552'),
('20140611094703'),
('20140612084036'),
('20140613132734'),
('20140623112935'),
('20140701081453'),
('20140701135724'),
('20140701140655'),
('20140703074142'),
('20140703075424'),
('20140710125950'),
('20140710131146'),
('20140711094414'),
('20140724084559'),
('20140724093459'),
('20140724123125'),
('20140805102757'),
('20140811133602'),
('20140811133603'),
('20140811133605'),
('20140811133606'),
('20140811144528'),
('20140812065415'),
('20140815055023'),
('20140815085018'),
('20140819054528'),
('20140819134039'),
('20140819134055'),
('20140820132249'),
('20140829075839'),
('20140829113807'),
('20140901082541'),
('20140901130206'),
('20140902095905'),
('20140903111344'),
('20140903112203'),
('20140903120109'),
('20140909074331'),
('20140912084032'),
('20140912115758'),
('20140925093828'),
('20140925095608'),
('20140925111706'),
('20140925112419'),
('20140929090537'),
('20140930064120'),
('20140930064130'),
('20140930064140'),
('20140930064150'),
('20140930064160'),
('20140930064170'),
('20140930064180'),
('20140930064185'),
('20140930064190'),
('20140930064200'),
('20140930074731'),
('20140930083026'),
('20141001065955'),
('20141001070716'),
('20141001113744'),
('20141003113756'),
('20141006100239'),
('20141006114330'),
('20141007144442'),
('20141009083833'),
('20141015062240'),
('20141015071419'),
('20141015080454'),
('20141015135248'),
('20141015135601'),
('20141015150328'),
('20141017080930'),
('20141020113323'),
('20141020225349'),
('20141022084419'),
('20141022190428'),
('20141023120743'),
('20141023141235'),
('20141023150700'),
('20141028080346'),
('20141028104522'),
('20141028104537'),
('20141029090632'),
('20141029121848'),
('20141029121945'),
('20141030140809'),
('20141102192640'),
('20141104213501'),
('20141111183125'),
('20141112131736'),
('20141113204444'),
('20141117165348'),
('20141203095726'),
('20141204084648'),
('20141205094929'),
('20141216132850'),
('20141216132851'),
('20141217152335'),
('20141218082446'),
('20141219205556'),
('20141222130455'),
('20150103143459'),
('20150107155205'),
('20150116125629'),
('20150121124432'),
('20150121130521'),
('20150128113129'),
('20150202112254'),
('20150204124735'),
('20150204124802'),
('20150205155400'),
('20150205155519'),
('20150206125017'),
('20150206151234'),
('20150212125111'),
('20150213091223'),
('20150213092629'),
('20150213094110'),
('20150224140913'),
('20150225081656'),
('20150225082144'),
('20150225122608'),
('20150226124214'),
('20150226130928'),
('20150226131628'),
('20150303134630'),
('20150303140556'),
('20150304074313'),
('20150304084451'),
('20150311073502'),
('20150311100232'),
('20150311111824'),
('20150311113118'),
('20150316084339'),
('20150316135852'),
('20150316140016'),
('20150316140637'),
('20150316151552'),
('20150316173800'),
('20150317080017'),
('20150317122824'),
('20150317142931'),
('20150319121616'),
('20150320091305'),
('20150320144657'),
('20150323085034'),
('20150323152147'),
('20150324072928'),
('20150324112018'),
('20150324112042'),
('20150324112053'),
('20150324112658'),
('20150324114726'),
('20150325164209'),
('20150327075649'),
('20150330072934'),
('20150330093441'),
('20150330094735'),
('20150331103317'),
('20150331105616'),
('20150331112417'),
('20150401071256'),
('20150401072129'),
('20150401140830'),
('20150402090934'),
('20150402111115'),
('20150403101215'),
('20150407123639'),
('20150407124816'),
('20150407130810'),
('20150407131139'),
('20150413104519'),
('20150413134627'),
('20150415092447'),
('20150416112541'),
('20150416134422'),
('20150420072530'),
('20150420083201'),
('20150426113955'),
('20150429155804'),
('20150507082447'),
('20150507084754'),
('20150507165715'),
('20150508141500'),
('20150512082544'),
('20150512083212'),
('20150512083411'),
('20150512083842'),
('20150518120830'),
('20150518123758'),
('20150519124846'),
('20150520104604'),
('20150520130243'),
('20150520131057'),
('20150527091815'),
('20150527133928'),
('20150528120338'),
('20150528120717'),
('20150608135024'),
('20150608140024'),
('20150608144130'),
('20150609084012'),
('20150612104320'),
('20150622080657'),
('20150630082932'),
('20150630122552'),
('20150729062045'),
('20150729062215'),
('20150731115141'),
('20150731115426'),
('20150731115742'),
('20150804113139'),
('20150804114651'),
('20150805084232'),
('20150806114405'),
('20150806114717'),
('20150807141947'),
('20150821131310'),
('20150821131616'),
('20150825120916'),
('20150825121715'),
('20150825122606'),
('20150828094836'),
('20150902090425'),
('20150902103231'),
('20151008090106'),
('20151008130725'),
('20151022180225'),
('20151022180242'),
('20151022183133'),
('20151102084029'),
('20151202062609'),
('20151204083028'),
('20151209102951'),
('20151215071150'),
('20151230071554'),
('20151230095128'),
('20151231083524'),
('20160119092239'),
('20160119092534'),
('20160120112839'),
('20160126134509'),
('20160126141249'),
('20160209172619'),
('20160209183917'),
('20160216084624'),
('20160223083004'),
('20160223084741'),
('20160229114242'),
('20160311070106'),
('20160322103154'),
('20160322103155'),
('20160322103156'),
('20160407103437'),
('20160407132641'),
('20160408061218'),
('20160408070000'),
('20160408070005'),
('20160420100304'),
('20160420200020'),
('20160420200030'),
('20160420200040'),
('20160420200050'),
('20160420200060'),
('20160420200065'),
('20160420200066'),
('20160420200080'),
('20160420200090'),
('20160420200100'),
('20160420200110'),
('20160422074608'),
('20160422075215'),
('20160422094212'),
('20160422094431'),
('20160422094536'),
('20160422114240'),
('20160422114747'),
('20160422123125'),
('20160422123211'),
('20160425144703'),
('20160427113446'),
('20160509111922'),
('20160511130006'),
('20160518060235'),
('20160608130531'),
('20160609070256'),
('20160609080700'),
('20160609081158'),
('20160614071055'),
('20160615145518'),
('20160627063918'),
('20160708084933'),
('20160728102918'),
('20160728130503'),
('20160816083020'),
('20160816083028'),
('20160816083349'),
('20160816083607'),
('20160816123633'),
('20160817130729'),
('20160817140558'),
('20160818090814'),
('20160818110351'),
('20160818111044'),
('20160818111724'),
('20160823073938'),
('20160823115429'),
('20160823120425'),
('20160823120704'),
('20160823120845'),
('20160831054404'),
('20160831054544'),
('20160831054909'),
('20160831054910'),
('20160902103712'),
('20160902104733'),
('20160907095103'),
('20160908091353'),
('20160913110411'),
('20160913112734'),
('20160914070509'),
('20160914071634'),
('20160914072428'),
('20160914072601'),
('20160920081409'),
('20160920102506'),
('20160920102507'),
('20160920103321'),
('20160921130544'),
('20160926111847'),
('20160928080048'),
('20160928080819'),
('20160929114326'),
('20160929124124'),
('20160930070122'),
('20161004141208'),
('20161006074506'),
('20161012132850'),
('20161018090313'),
('20161018090314'),
('20161018090517'),
('20161018093208'),
('20161018100657'),
('20161018105036'),
('20161018105521'),
('20161019125057'),
('20161023074355'),
('20161101104218'),
('20161101124317'),
('20161101124829'),
('20161102101418'),
('20161102101419'),
('20161102193340'),
('20161103063652'),
('20161107092030'),
('20161107105050'),
('20161107112025'),
('20161107131859'),
('20161107132513'),
('20161107141257'),
('20161109094513'),
('20170216134444'),
('20170220123526'),
('20170309104456'),
('20170313201104'),
('20170314075755'),
('20170613153959'),
('20170613153960'),
('20170613153961'),
('20170613153965'),
('20170616114938'),
('20170626065542'),
('20170629113013'),
('20170630085303'),
('20170703123959'),
('20170704120024'),
('20170704121638'),
('20170705132856'),
('20170706020608'),
('20170707053914'),
('20170707053915'),
('20170707104010'),
('20170707130931'),
('20170710081759'),
('20170711064018'),
('20170728065012'),
('20170801125553'),
('20170814125622'),
('20170817035830'),
('20171023070523'),
('20171107063241'),
('20171117062422'),
('20171128122539'),
('20171129152027'),
('20171207073027'),
('20171207075640'),
('20180108061342'),
('20180108093607');

<|MERGE_RESOLUTION|>--- conflicted
+++ resolved
@@ -514,27 +514,16 @@
 /*!40101 SET character_set_client = utf8 */;
 CREATE TABLE `export_task_results` (
   `id` int(11) NOT NULL AUTO_INCREMENT,
-<<<<<<< HEAD
   `status` varchar(255) DEFAULT NULL,
   `token` varchar(255) DEFAULT NULL,
   `file_file_name` varchar(255) DEFAULT NULL,
   `file_content_type` varchar(255) DEFAULT NULL,
-=======
-  `status` varchar(255) COLLATE utf8_unicode_ci DEFAULT NULL,
-  `token` varchar(255) COLLATE utf8_unicode_ci DEFAULT NULL,
-  `file_file_name` varchar(255) COLLATE utf8_unicode_ci DEFAULT NULL,
-  `file_content_type` varchar(255) COLLATE utf8_unicode_ci DEFAULT NULL,
->>>>>>> d5e1098f
   `file_file_size` int(11) DEFAULT NULL,
   `file_updated_at` datetime DEFAULT NULL,
   `created_at` datetime NOT NULL,
   `updated_at` datetime NOT NULL,
   PRIMARY KEY (`id`)
-<<<<<<< HEAD
-) ENGINE=InnoDB DEFAULT CHARSET=utf8;
-=======
-) ENGINE=InnoDB DEFAULT CHARSET=utf8 COLLATE=utf8_unicode_ci;
->>>>>>> d5e1098f
+) ENGINE=InnoDB DEFAULT CHARSET=utf8;
 /*!40101 SET character_set_client = @saved_cs_client */;
 DROP TABLE IF EXISTS `feature_flags`;
 /*!40101 SET @saved_cs_client     = @@character_set_client */;
