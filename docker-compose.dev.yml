--- conflicted
+++ resolved
@@ -55,12 +55,8 @@
       context: .
       dockerfile: Dockerfile.dev
     command: >
-<<<<<<< HEAD
       bash -c "bundle install;
-               bundle exec rake ts:configure ts:index; \
-=======
-      bash -c "bundle exec rake ts:index; \
->>>>>>> f0100c9f
+               bundle exec rakets:index; \
                searchd --pidfile \
                        --config config/development.sphinx.conf; \
                bundle exec rake jobs:work"
