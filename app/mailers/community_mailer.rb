--- conflicted
+++ resolved
@@ -57,11 +57,7 @@
 
       @number_of_days = time_difference_in_days(@recipient.last_community_updates_at)
       @time_since_last_update = t("timestamps.days_since",
-<<<<<<< HEAD
-                                  :count => time_difference_in_days(@recipient.last_community_updates_at))
-=======
                                   :count => @number_of_days)
->>>>>>> af0f9a9f
       @url_params = build_url_params(@community, @recipient, "weeklymail")
 
       @show_listing_shape_label = community.shapes.count > 1
