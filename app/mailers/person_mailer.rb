# rubocop:disable Style/MixinUsage
include ApplicationHelper
include ListingsHelper
include TruncateHtmlHelper
# rubocop:enable Style/MixinUsage

class PersonMailer < ActionMailer::Base
  include MailUtils

  # Enable use of method to_date.
  require 'active_support/core_ext'

  require "truncate_html"
  helper :markdown

  default :from => APP_CONFIG.sharetribe_mail_from_address
  layout 'email'

  add_template_helper(EmailTemplateHelper)

  def conversation_status_changed(transaction, community)
    @email_type =  (transaction.status == "accepted" ? "email_when_conversation_accepted" : "email_when_conversation_rejected")
    recipient = transaction.other_party(transaction.listing.author)
    set_up_layout_variables(recipient, community, @email_type)
    with_locale(recipient.locale, community.locales.map(&:to_sym), community.id) do
      @transaction = transaction

      mail(:to => recipient.confirmed_notification_emails_to,
           :from => community_specific_sender(community),
           :subject => t("emails.conversation_status_changed.your_request_was_#{transaction.status}")) do |format|
        format.html do
          render v2_template(community.id, 'conversation_status_changed'), layout: v2_layout(community.id)
        end
      end
    end
  end

  def new_message_notification(message, community)
    @email_type =  "email_about_new_messages"
    recipient = message.conversation.other_party(message.sender)
    set_up_layout_variables(recipient, community, @email_type)
    with_locale(recipient.locale, community.locales.map(&:to_sym), community.id) do
      @message = message
      sending_params = {:to => recipient.confirmed_notification_emails_to,
                        :subject => t("emails.new_message.you_have_a_new_message", :sender_name => PersonViewUtils.person_display_name(message.sender, community)),
                        :from => community_specific_sender(community)}

      mail(sending_params) do |format|
        format.html do
          render v2_template(community.id, 'new_message_notification'), layout: v2_layout(community.id)
        end
      end
    end
  end

  def transaction_confirmed(conversation, community)
    @email_type =  "email_about_completed_transactions"
    @conversation = conversation
    recipient = conversation.seller
    set_up_layout_variables(conversation.seller, community, @email_type)
    with_locale(recipient.locale, community.locales.map(&:to_sym), community.id) do
      mail(:to => recipient.confirmed_notification_emails_to,
           :from => community_specific_sender(community),
           :subject => t("emails.transaction_confirmed.request_marked_as_#{@conversation.status}")) do |format|
        format.html { render v2_template(community.id, 'transaction_confirmed'), layout: v2_layout(community.id) }
      end
    end
  end

  def transaction_automatically_confirmed(conversation, community)
    @email_type =  "email_about_completed_transactions"
    @conversation = conversation
    recipient = conversation.buyer
    set_up_layout_variables(recipient, community, @email_type)
    with_locale(recipient.locale, community.locales.map(&:to_sym), community.id) do
      premailer_mail(:to => recipient.confirmed_notification_emails_to,
                     :from => community_specific_sender(community),
                     :template_path => 'person_mailer/automatic_confirmation',
                     :subject => t("emails.transaction_automatically_confirmed.subject"))
    end
  end

  def booking_transaction_automatically_confirmed(transaction, community)
    @email_type = "email_about_completed_transactions"
    @transaction = transaction
    recipient = @transaction.buyer
    set_up_layout_variables(recipient, community, @email_type)
    with_locale(recipient.locale, community.locales.map(&:to_sym), community.id) do
      mail(:to => @recipient.confirmed_notification_emails_to,
           :from => community_specific_sender(community),
           :template_path => 'person_mailer/automatic_confirmation',
           :subject => t("emails.booking_transaction_automatically_confirmed.subject"))
    end
  end

  def new_testimonial(testimonial, community)
    @email_type =  "email_about_new_received_testimonials"
    recipient = testimonial.receiver
    set_up_layout_variables(recipient, community, @email_type)
    with_locale(recipient.locale, community.locales.map(&:to_sym), community.id) do
      @testimonial = testimonial
      @wating_testimonial = @testimonial.tx.waiting_testimonial_from?(@testimonial.receiver.id)
      mail(:to => recipient.confirmed_notification_emails_to,
           :from => community_specific_sender(community),
           :subject => t("emails.new_testimonial.has_given_you_feedback_in_kassi", :name => PersonViewUtils.person_display_name(testimonial.author, community))) do |format|
        format.html do
          render v2_template(community.id, 'new_testimonial'), layout: v2_layout(community.id)
        end
      end
    end
  end

  # Remind user to fill in payment details
  def payment_settings_reminder(listing, recipient, community)
    set_up_layout_variables(recipient, community)
    with_locale(recipient.locale, community.locales.map(&:to_sym), community.id) do
      @listing = listing
      @recipient = recipient

      if community.payments_in_use?
        @payment_settings_link = person_payment_settings_url(recipient, @url_params.merge(locale: recipient.locale))
      end
      @skip_unsubscribe_footer = true

<<<<<<< HEAD
      premailer_mail(:to => recipient.confirmed_notification_emails_to,
                     :from => community_specific_sender(community),
                     :subject => t("emails.payment_settings_reminder.remember_to_add_payment_details"))
=======
      mail(:to => recipient.confirmed_notification_emails_to,
           :from => community_specific_sender(community),
           :subject => t("emails.payment_settings_reminder.remember_to_add_payment_details")) do |format|
        format.html do
          render v2_template(community.id, 'payment_settings_reminder'), :locals => {:skip_unsubscribe_footer => true}, layout: v2_layout(community.id)
        end
      end
>>>>>>> d33d86aa
    end
  end

  # Remind users of conversations that have not been accepted or rejected
  def confirm_reminder(conversation, _, community, days_to_cancel)
    @email_type = "email_about_confirm_reminders"
    recipient = conversation.buyer
    set_up_layout_variables(recipient, community, @email_type)
    with_locale(recipient.locale, community.locales.map(&:to_sym), community.id) do
      @conversation = conversation
      @days_to_cancel = days_to_cancel
      mail(:to => recipient.confirmed_notification_emails_to,
           :from => community_specific_sender(community),
           :subject => t("emails.confirm_reminder.remember_to_confirm_request")) do |format|
        format.html { render v2_template(community.id, "confirm_reminder"), layout: v2_layout(community.id) }
      end
    end
  end

  # Remind users to give feedback
  def testimonial_reminder(conversation, recipient, community)
    @email_type = "email_about_testimonial_reminders"
    set_up_layout_variables(recipient, community, @email_type)
    with_locale(recipient.locale, community.locales.map(&:to_sym), community.id) do
      @conversation = conversation
      @other_party = @conversation.other_party(recipient)
      mail(:to => recipient.confirmed_notification_emails_to,
           :from => community_specific_sender(community),
           :subject => t("emails.testimonial_reminder.remember_to_give_feedback_to", :name => PersonViewUtils.person_display_name(@other_party, community))) do |format|
        format.html { render v2_template(community.id, "testimonial_reminder"), layout: v2_layout(community.id) }
      end
    end
  end

  def new_comment_to_own_listing_notification(comment, community)
    @email_type = "email_about_new_comments_to_own_listing"
    recipient = comment.listing.author
    set_up_layout_variables(recipient, community, @email_type)
    with_locale(recipient.locale, community.locales.map(&:to_sym), community.id) do
      @comment = comment
      premailer_mail(:to => recipient.confirmed_notification_emails_to,
                     :from => community_specific_sender(community),
                     :subject => t("emails.new_comment.you_have_a_new_comment", :author => PersonViewUtils.person_display_name(comment.author, community)))
    end
  end

  def new_comment_to_followed_listing_notification(comment, recipient, community)
    set_up_layout_variables(recipient, community)
    with_locale(recipient.locale, community.locales.map(&:to_sym), community.id) do
      @comment = comment
      premailer_mail(:to => recipient.confirmed_notification_emails_to,
                     :from => community_specific_sender(community),
                     :subject => t("emails.new_comment.listing_you_follow_has_a_new_comment", :author => PersonViewUtils.person_display_name(comment.author, community)))
    end
  end

  def new_update_to_followed_listing_notification(listing, recipient, community)
    set_up_layout_variables(recipient, community)
    with_locale(recipient.locale, community.locales.map(&:to_sym), community.id) do
      @listing = listing
      premailer_mail(:to => recipient.confirmed_notification_emails_to,
                     :from => community_specific_sender(community),
                     :subject => t("emails.new_update_to_listing.listing_you_follow_has_been_updated"))
    end
  end

  def new_listing_by_followed_person(listing, recipient, community)
    set_up_layout_variables(recipient, community)
    with_locale(recipient.locale, community.locales.map(&:to_sym), community.id) do
      @listing = listing
      @no_recipient_name = true
      @author_name = PersonViewUtils.person_display_name(listing.author, community)
      @listing_url = listing_url(@url_params.merge({:id => listing.id}))
      @translate_scope = [:emails, :new_listing_by_followed_person]
      premailer_mail(:to => recipient.confirmed_notification_emails_to,
                     :from => community_specific_sender(community),
                     :subject => t("emails.new_listing_by_followed_person.subject",
                                   :author_name => @author_name,
                                   :community => community.full_name_with_separator(recipient.locale)))
    end
  end

  def invitation_to_kassi(invitation)
    @invitation = invitation
    mail_locale = @invitation.inviter.locale
    @invitation_code_required = invitation.community.join_with_invite_only
    set_up_layout_variables(nil, invitation.community)
    @url_params[:locale] = mail_locale
    @url_params[:code] = invitation.code
    @invitation_community = invitation.community.full_name_with_separator(invitation.inviter.locale)
    with_locale(mail_locale, invitation.community.locales.map(&:to_sym), invitation.community.id) do
      subject = t("emails.invitation_to_kassi.you_have_been_invited_to_kassi", :inviter => PersonViewUtils.person_display_name(invitation.inviter, invitation.community), :community => @invitation_community)
      mail(:to => invitation.email,
           :from => community_specific_sender(invitation.community),
           :subject => subject,
           :reply_to => invitation.inviter.confirmed_notification_email_to) do |format|
        format.html { render v2_template(invitation.community.id, 'invitation_to_kassi'), layout: v2_layout(invitation.community.id) }
      end
    end
  end

  # A message from the community admin to a single community member
  def community_member_email(sender, recipient, email_subject, hello_line, email_content, community)
    @email_type = "email_from_admins"
    set_up_layout_variables(recipient, community, @email_type)

    sender_address = EmailService::API::Api.addresses.get_sender(community_id: community.id).data
    if sender_address[:type] == :default
      sender_name = sender.name(community)
      sender_email = sender.confirmed_notification_email_to
      reply_to = "\"#{sender_name}\"<#{sender_email}>"
    else
      reply_to = sender_address[:smtp_format]
    end

    with_locale(recipient.locale, community.locales.map(&:to_sym), community.id) do
      @email_content = email_content
      @hello_line = hello_line
      @no_recipient_name = true
      @recipient = recipient
      mail(:to => recipient.confirmed_notification_emails_to,
           :from => community_specific_sender(community),
           :subject => email_subject,
           :reply_to => reply_to) do |format|
        format.html { render v2_template(community.id, "community_member_email"), layout: v2_layout(community.id) }
      end
    end
  end

  # Used to send notification to marketplace admins when somebody
  # gives feedback on marketplace throught the contact us button in menu
  def new_feedback(feedback, community)
    subject = t("feedback.feedback_subject", service_name: community.name(I18n.locale))

    premailer_mail(
      :to => mail_feedback_to(community, APP_CONFIG.feedback_mailer_recipients),
      :from => community_specific_sender(community),
      :subject => subject,
      :reply_to => feedback.email) do |format|
        format.html {
          render locals: {
                   author_name_and_email: feedback_author_name_and_email(feedback.author, feedback.email, community),
                   community_name: community.name(I18n.locale),
                   content: feedback.content
                 }
      }
    end
  end

  def mail_feedback_to(community, platform_admin_email)
    if community.admin_emails.any?
      community.admin_emails.join(",")
    else
      platform_admin_email
    end
  end

  # Old layout

  def new_member_notification(new_member, community, admin)
    @community = community
    @no_settings = true
    @person = new_member
    @email = new_member.emails.last.address
    with_locale(admin.locale, community.locales.map(&:to_sym), community.id) do
      address = admin.confirmed_notification_emails_to
      if address.present?
        premailer_mail(:to => address,
                       :from => community_specific_sender(community),
                       :subject => t("emails.new_member_notification.subject", community: @community.full_name(@person.locale)),
                       :template_name => "new_member_notification")
      end
    end
  end

  def email_confirmation(email, community)
    @current_community = community
    @no_settings = true
    @resource = email.person
    @confirmation_token = email.confirmation_token
    @host = community.full_domain
    @email_address = email.address
    @show_branding_info = !PlanService::API::Api.plans.get_current(community_id: community.id).data[:features][:whitelabel]
    with_locale(email.person.locale, community.locales.map(&:to_sym), community.id) do
      email.update_attribute(:confirmation_sent_at, Time.now)
      mail(:to => email.address,
           :from => community_specific_sender(community),
           :subject => t("devise.mailer.confirmation_instructions.subject")
          ) do |format|
        format.html { render "devise/mailer/" + v2_template(community.id, 'confirmation_instructions'), layout: v2_layout(community.id) }
      end
    end
  end

  def reset_password_instructions(person, email_address, reset_token, community)
    set_up_layout_variables(nil, community) # Using nil as recipient, as we don't want auth token here.
    @person = person
    @no_settings = true
    premailer_mail(
         to: email_address,
         from: community_specific_sender(@community),
         subject: t("devise.mailer.reset_password_instructions.subject")) do |format|
      format.html {
        render layout: false, locals: { reset_token: reset_token,
                                        host: @community.full_domain}
      }
     end
  end

  def welcome_email(person, community, regular_email=nil, test_email=false)
    @recipient = person
    recipient = person
    with_locale(recipient.locale, community.locales.map(&:to_sym), community.id) do

      @current_community = community

      @regular_email = regular_email
      @url_params = {}
      @url_params[:host] = "#{community.full_domain}"
      @url_params[:locale] = recipient.locale
      @url_params[:ref] = "welcome_email"
      @url_params.freeze # to avoid accidental modifications later
      @test_email = test_email
      @show_branding_info = !PlanService::API::Api.plans.get_current(community_id: community.id).data[:features][:whitelabel]

      subject = t("emails.welcome_email.welcome_email_subject", :community => community.full_name(recipient.locale), :person => PersonViewUtils.person_display_name_for_type(person, "first_name_only"))
      premailer_mail(:to => recipient.confirmed_notification_emails_to,
                     :from => community_specific_sender(community),
                     :subject => subject) do |format|
        format.html { render :layout => 'email_blank_layout' }
      end
    end
  end

  # A message from the community admin to a community member
  def self.community_member_email_from_admin(sender, recipient, community, email_content, email_locale, test = false)
    if recipient.should_receive?("email_from_admins") && (email_locale.eql?("any") || recipient.locale.eql?(email_locale))
      subject = I18n.t('admin.emails.new.email_subject_text',
                       :service_name => community.name(email_locale), :locale => recipient.locale)
      subject = "[TEST] #{subject}" if test
      content_hello = I18n.t('admin.emails.new.hello_firstname_text',
                             :person => PersonViewUtils.person_display_name_for_type(recipient, "first_name_only"),
                             :locale => recipient.locale)
      begin
        MailCarrier.deliver_now(community_member_email(sender, recipient, subject, content_hello, email_content, community))
      rescue StandardError => e
        # Catch the exception and continue sending the emails
        ApplicationHelper.send_error_notification("Error sending email to all the members of community #{community.full_name(email_locale)}: #{e.message}", e.class)
      end
    end
  end

  def listing_submited_for_review(listing, recipient)
    community = listing.community
    set_up_layout_variables(recipient, community)
    with_locale(recipient.locale, community.locales.map(&:to_sym), community.id) do
      @community_name = community.name(I18n.locale)
      @listing = listing
      @author_name = PersonViewUtils.person_display_name(listing.author, community)
      @listing_url = listing_url(@url_params.merge({:id => listing.id}))
      premailer_mail(:to => recipient.confirmed_notification_emails_to,
                     :from => community_specific_sender(community),
                     :subject => t("emails.listing_submited_for_review.subject",
                                   :listing_title => @listing.title,
                                   :author_name => @author_name,
                                   :community => @community_name)
                    )
    end
  end

  def listing_approved(listing)
    community = listing.community
    recipient = listing.author
    set_up_layout_variables(recipient, community)
    with_locale(recipient.locale, community.locales.map(&:to_sym), community.id) do
      @community_name = community.name(I18n.locale)
      @listing = listing
      @author_name = PersonViewUtils.person_display_name(listing.author, community)
      @listing_url = listing_url(@url_params.merge({:id => listing.id}))
      premailer_mail(:to => recipient.confirmed_notification_emails_to,
                     :from => community_specific_sender(community),
                     :subject => t("emails.listing_approved.subject",
                                   :listing_title => @listing.title,
                                   :community => @community_name)
                    )
    end
  end

  def listing_rejected(listing)
    community = listing.community
    recipient = listing.author
    set_up_layout_variables(recipient, community)
    with_locale(recipient.locale, community.locales.map(&:to_sym), community.id) do
      @community_name = community.name(I18n.locale)
      @listing = listing
      @author_name = PersonViewUtils.person_display_name(listing.author, community)
      @listing_url = listing_url(@url_params.merge({:id => listing.id}))
      @contact_url = new_user_feedback_url(@url_params)
      premailer_mail(:to => recipient.confirmed_notification_emails_to,
                     :from => community_specific_sender(community),
                     :subject => t("emails.listing_rejected.subject",
                                   :listing_title => @listing.title,
                                   :community => @community_name)
                    )
    end
  end

  def edited_listing_submited_for_review(listing, recipient)
    community = listing.community
    set_up_layout_variables(recipient, community)
    with_locale(recipient.locale, community.locales.map(&:to_sym), community.id) do
      @community_name = community.name(I18n.locale)
      @listing = listing
      @author_name = PersonViewUtils.person_display_name(listing.author, community)
      @listing_url = listing_url(@url_params.merge({:id => listing.id}))
      premailer_mail(:to => recipient.confirmed_notification_emails_to,
                     :from => community_specific_sender(community),
                     :subject => t("emails.edited_listing_submited_for_review.subject",
                                   :listing_title => @listing.title,
                                   :author_name => @author_name,
                                   :community => @community_name)
                    )
    end
  end

  def premailer_mail(opts, &block)
    premailer(mail(opts, &block))
  end

  private

  def feedback_author_name_and_email(author, email, community)
    present = ->(x) {x.present?}
      case [author, email]
      when matches([present, present])
        "#{PersonViewUtils.person_display_name(author, community)} (#{email})"
      when matches([nil, present])
        "#{t("feedback.unlogged_user")} (#{email})"
      else
        "#{t("feedback.anonymous_user")}"
      end
  end
end<|MERGE_RESOLUTION|>--- conflicted
+++ resolved
@@ -122,19 +122,13 @@
       end
       @skip_unsubscribe_footer = true
 
-<<<<<<< HEAD
-      premailer_mail(:to => recipient.confirmed_notification_emails_to,
-                     :from => community_specific_sender(community),
-                     :subject => t("emails.payment_settings_reminder.remember_to_add_payment_details"))
-=======
       mail(:to => recipient.confirmed_notification_emails_to,
            :from => community_specific_sender(community),
            :subject => t("emails.payment_settings_reminder.remember_to_add_payment_details")) do |format|
         format.html do
-          render v2_template(community.id, 'payment_settings_reminder'), :locals => {:skip_unsubscribe_footer => true}, layout: v2_layout(community.id)
+          render v2_template(community.id, 'payment_settings_reminder'), layout: v2_layout(community.id)
         end
       end
->>>>>>> d33d86aa
     end
   end
 
