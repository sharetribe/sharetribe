--- conflicted
+++ resolved
@@ -198,11 +198,7 @@
   end
 
   # under :canceled_flow feature flag
-<<<<<<< HEAD
-  def transaction_canceled(transaction:, recipient:, is_admin: false, is_seller: false)
-=======
   def transaction_disputed(transaction:, recipient:, is_admin: false, is_seller: false)
->>>>>>> 2c56d142
     @transaction = transaction
     @is_admin = is_admin
     @is_seller = is_seller
@@ -214,13 +210,8 @@
       subject_key = is_admin ? 'subject_admin' : 'subject'
       mail(to: recipient.confirmed_notification_emails_to,
            from: community_specific_sender(community),
-<<<<<<< HEAD
-           subject: t("emails.transaction_canceled.#{subject_key}")) do |format|
-             format.html { render v2_template(community.id, 'transaction_canceled'), layout: v2_layout(community.id) }
-=======
            subject: t("emails.transaction_disputed.#{subject_key}")) do |format|
              format.html { render v2_template(community.id, 'transaction_disputed'), layout: v2_layout(community.id) }
->>>>>>> 2c56d142
       end
     end
 
@@ -244,11 +235,7 @@
 
   end
 
-<<<<<<< HEAD
-  def transaction_cancelation_dismissed(transaction:, recipient:)
-=======
   def transaction_cancellation_dismissed(transaction:, recipient:)
->>>>>>> 2c56d142
     @transaction = transaction
     @is_seller = transaction.author == recipient
     community = transaction.community
@@ -259,13 +246,8 @@
       buyer = PersonViewUtils.person_display_name(transaction.starter, community)
       mail(to: recipient.confirmed_notification_emails_to,
            from: community_specific_sender(community),
-<<<<<<< HEAD
-           subject: t("emails.transaction_cancelation_dismissed.subject", buyer: buyer)) do |format|
-             format.html { render v2_template(community.id, 'transaction_cancelation_dismissed'), layout: v2_layout(community.id) }
-=======
            subject: t("emails.transaction_cancellation_dismissed.subject", buyer: buyer)) do |format|
              format.html { render v2_template(community.id, 'transaction_cancellation_dismissed'), layout: v2_layout(community.id) }
->>>>>>> 2c56d142
       end
     end
 
