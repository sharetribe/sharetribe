--- conflicted
+++ resolved
@@ -99,7 +99,7 @@
                    listing_title: listing_title,
                    price_per_unit_title: t("emails.new_payment.price_per_unit_type", unit_type: unit_type),
                    quantity_selector_label: quantity_selector_label,
-                   listing_price: MoneyViewUtils.to_humanized(transaction.listing_price),
+                   listing_price: MoneyViewUtils.to_humanized(transaction.unit_price),
                    listing_quantity: transaction.listing_quantity,
                    duration: transaction.booking.present? ? transaction.listing_quantity: nil,
                    subtotal: MoneyViewUtils.to_humanized(transaction.item_total),
@@ -110,12 +110,8 @@
                    payment_seller_gets: MoneyViewUtils.to_humanized(you_get),
                    payer_full_name: buyer_model.name(community),
                    payer_given_name: PersonViewUtils.person_display_name_for_type(buyer_model, "first_name_only"),
-<<<<<<< HEAD
-                   gateway: transaction[:payment_gateway],
+                   gateway: transaction.payment_gateway,
                    community_name: community.name_with_separator(seller_model.locale),
-=======
-                   gateway: transaction.payment_gateway,
->>>>>>> cb0d6c9d
                  }
         }
       end
@@ -149,7 +145,7 @@
                    listing_title: listing_title,
                    price_per_unit_title: t("emails.receipt_to_payer.price_per_unit_type", unit_type: unit_type),
                    quantity_selector_label: quantity_selector_label,
-                   listing_price: MoneyViewUtils.to_humanized(transaction.listing_price),
+                   listing_price: MoneyViewUtils.to_humanized(transaction.unit_price),
                    listing_quantity: transaction.listing_quantity,
                    duration: transaction.booking.present? ? transaction.listing_quantity : nil,
                    subtotal: MoneyViewUtils.to_humanized(transaction.item_total),
@@ -159,13 +155,8 @@
                    recipient_given_name: PersonViewUtils.person_display_name_for_type(seller_model, "first_name_only"),
                    automatic_confirmation_days: nil,
                    show_money_will_be_transferred_note: false,
-<<<<<<< HEAD
-                   gateway: transaction[:payment_gateway],
+                   gateway: transaction.payment_gateway,
                    community_name: community.name_with_separator(buyer_model.locale),
-=======
-                   gateway: transaction.payment_gateway,
-
->>>>>>> cb0d6c9d
                  }
         }
       }
