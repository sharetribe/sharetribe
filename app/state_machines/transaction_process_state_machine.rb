class TransactionProcessStateMachine
  include Statesman::Machine

  state :not_started, initial: true
  state :free
  state :initiated
  state :pending  # Deprecated
  state :preauthorized
  state :pending_ext
  state :accepted # Deprecated
  state :rejected
  state :errored
  state :paid
  state :confirmed
  state :canceled

  transition from: :not_started,               to: [:free, :initiated]
  transition from: :initiated,                 to: [:preauthorized]
  transition from: :preauthorized,             to: [:paid, :rejected, :pending_ext, :errored]
  transition from: :pending_ext,               to: [:paid, :rejected]
  transition from: :paid,                      to: [:confirmed, :canceled]

  after_transition(to: :paid) do |transaction|
    payer = transaction.starter
    current_community = transaction.community

    if transaction.booking.present?
      booking = transaction.booking
<<<<<<< HEAD
      automatic_booking_confirmation_at = (booking.per_hour ? booking.end_time : booking.end_on) + 2.days
=======
      automatic_booking_confirmation_at = (booking.per_hour ? booking.end_time : booking.end_on) + transaction.automatic_confirmation_after_days.days
>>>>>>> 8dad3d4f
      ConfirmConversation.new(transaction, payer, current_community).activate_automatic_booking_confirmation_at!(automatic_booking_confirmation_at)
    else
      ConfirmConversation.new(transaction, payer, current_community).activate_automatic_confirmation!
    end

    Delayed::Job.enqueue(SendPaymentReceipts.new(transaction.id))
  end

  after_transition(to: :rejected) do |transaction|
    rejecter = transaction.listing.author
    current_community = transaction.community

    Delayed::Job.enqueue(TransactionStatusChangedJob.new(transaction.id, rejecter.id, current_community.id))
  end

  after_transition(to: :confirmed) do |conversation|
    confirmation = ConfirmConversation.new(conversation, conversation.starter, conversation.community)
    confirmation.confirm!
  end

  after_transition(from: :paid, to: :canceled) do |conversation|
    confirmation = ConfirmConversation.new(conversation, conversation.starter, conversation.community)
    confirmation.cancel!
  end

end<|MERGE_RESOLUTION|>--- conflicted
+++ resolved
@@ -26,11 +26,7 @@
 
     if transaction.booking.present?
       booking = transaction.booking
-<<<<<<< HEAD
-      automatic_booking_confirmation_at = (booking.per_hour ? booking.end_time : booking.end_on) + 2.days
-=======
       automatic_booking_confirmation_at = (booking.per_hour ? booking.end_time : booking.end_on) + transaction.automatic_confirmation_after_days.days
->>>>>>> 8dad3d4f
       ConfirmConversation.new(transaction, payer, current_community).activate_automatic_booking_confirmation_at!(automatic_booking_confirmation_at)
     else
       ConfirmConversation.new(transaction, payer, current_community).activate_automatic_confirmation!
