class TransactionProcessStateMachine
  include Statesman::Machine

  state :not_started, initial: true
  state :free
  state :initiated
  state :pending  # Deprecated
  state :payment_intent_requires_action
  state :preauthorized
  state :pending_ext
  state :accepted # Deprecated
  state :rejected
  state :errored
  state :paid
  state :confirmed
  state :canceled
  state :payment_intent_action_expired
  state :payment_intent_failed
  state :refunded
  state :dismissed
  state :disputed

  transition from: :not_started,                    to: [:free, :initiated]
  transition from: :initiated,                      to: [:payment_intent_requires_action, :preauthorized]
  transition from: :payment_intent_requires_action, to: [:preauthorized, :payment_intent_action_expired, :payment_intent_failed]
  transition from: :preauthorized,                  to: [:paid, :rejected, :pending_ext, :errored]
  transition from: :pending_ext,                    to: [:paid, :rejected]
  transition from: :paid,                           to: [:confirmed, :canceled, :disputed]
  transition from: :disputed,                       to: [:refunded, :dismissed]

  after_transition do |transaction, transition|
    transaction.update_columns( # rubocop:disable Rails/SkipsModelValidations
      current_state: transition.to_state,
      last_transition_at: Time.current)
  end

  after_transition(to: :paid, after_commit: true) do |transaction|
    payer = transaction.starter
    current_community = transaction.community

    if transaction.booking.present?
      booking = transaction.booking
      automatic_booking_confirmation_at = booking.final_end + 2.days
      ConfirmConversation.new(transaction, payer, current_community).activate_automatic_booking_confirmation_at!(automatic_booking_confirmation_at)
    else
      ConfirmConversation.new(transaction, payer, current_community).activate_automatic_confirmation!
    end

    Delayed::Job.enqueue(SendPaymentReceipts.new(transaction.id))
  end

  after_transition(to: :rejected, after_commit: true) do |transaction|
    rejecter = transaction.listing.author
    current_community = transaction.community

    Delayed::Job.enqueue(TransactionStatusChangedJob.new(transaction.id, rejecter.id, current_community.id))
  end

  after_transition(to: :confirmed, after_commit: true) do |conversation|
    confirmation = ConfirmConversation.new(conversation, conversation.starter, conversation.community)
    confirmation.confirm!
  end

  after_transition(from: :paid, to: :canceled, after_commit: true) do |conversation|
    confirmation = ConfirmConversation.new(conversation, conversation.starter, conversation.community)
    confirmation.cancel!
  end

  after_transition(to: :payment_intent_requires_action, after_commit: true) do |conversation|
    Delayed::Job.enqueue(TransactionPaymentIntentCancelJob.new(conversation.id), :run_at => TransactionPaymentIntentCancelJob::DELAY.from_now)
  end

  after_transition(to: :payment_intent_failed, after_commit: true) do |transaction|
    reject_transaction(transaction)
  end

  after_transition(to: :payment_intent_action_expired, after_commit: true) do |transaction|
    reject_transaction(transaction)
  end

  after_transition(to: :free, after_commit: true) do |transaction|
    send_new_transaction_email(transaction) if transaction.conversation.payment?
  end

  # "guard_transition" is before SQL BEGIN-COMMIT block
  # instead, "before_transition" is inside the block
  before_transition(to: :preauthorized) do |transaction, transition|
<<<<<<< HEAD
    Listing.lock.find(transaction.listing_id)
    unless transaction.valid? && (transaction.booking ? transaction.booking.valid? : true)
      raise Statesman::TransitionFailedError.new(transaction.current_state, transition.to_state)
    end
=======
    validate_before_preauthorized(transaction, transition)
  end

  before_transition(to: :payment_intent_requires_action) do |transaction, transition|
    validate_before_preauthorized(transaction, transition)
>>>>>>> d0fcced3
  end

  after_transition_failure(to: :preauthorized) do |transaction|
    void_payment(transaction)
  end

  after_transition(to: :preauthorized, after_commit: true) do |transaction|
    send_new_transaction_email(transaction)
    handle_preauthorized(transaction)
    harmony_paid(transaction)
  end

  after_transition(to: :refunded, after_commit: true) do |transaction|
    transaction.update(starter_skipped_feedback: false)
    harmony_rejected(transaction)
    Delayed::Job.enqueue(TransactionRefundedJob.new(transaction.id, transaction.community_id))
  end

  after_transition(to: :dismissed, after_commit: true) do |transaction|
    transaction.update(starter_skipped_feedback: false)
    Delayed::Job.enqueue(TransactionCancellationDismissedJob.new(transaction.id, transaction.community_id))
    confirmation = ConfirmConversation.new(transaction, transaction.starter, transaction.community)
    confirmation.confirm!
  end

  after_transition(from: :paid, to: :disputed, after_commit: true) do |transaction|
    Delayed::Job.enqueue(TransactionDisputedJob.new(transaction.id, transaction.community.id))
  end

  class << self
    def send_new_transaction_email(transaction)
      if transaction.community.email_admins_about_new_transactions
        Delayed::Job.enqueue(SendNewTransactionEmail.new(transaction.id))
      end
    end

    def reject_transaction(transaction)
      harmony_rejected(transaction)
      transaction.update_column(:deleted, true) # rubocop:disable Rails/SkipsModelValidations
    end

    def handle_preauthorized(transaction)
      expiration_period = TransactionService::Transaction.authorization_expiration_period(transaction.payment_gateway)
      gateway_expires_at = case transaction.payment_gateway
                           when :paypal
                             # expiration period in PayPal is an estimate,
                             # which should be quite accurate. We can get
                             # the exact time from Paypal through IPN notification. In this case,
                             # we take the 3 days estimate and add 10 minute buffer
                             expiration_period.days.from_now - 10.minutes
                           when :stripe
                             expiration_period.days.from_now - 10.minutes
                           else
                             raise ArgumentError.new("Unknown payment_type: '#{transaction.payment_gateway}'")
                           end

      booking_ends_on = transaction.booking&.final_end
      expire_at = TransactionService::Transaction.preauth_expires_at(gateway_expires_at, booking_ends_on)

      Delayed::Job.enqueue(TransactionPreauthorizedJob.new(transaction.id), priority: 5)

      # if enabled it will reject Paypal payment under test environment
      unless Rails.env.test?
        Delayed::Job.enqueue(AutomaticallyRejectPreauthorizedTransactionJob.new(transaction.id), priority: 8, run_at: expire_at)
      end

      setup_preauthorize_reminder(transaction.id, expire_at)
    end

    def setup_preauthorize_reminder(transaction_id, expire_at)
      reminder_days_before = 1

      reminder_at = expire_at - reminder_days_before.day
      send_reminder = reminder_at > Time.zone.now

      if send_reminder
        Delayed::Job.enqueue(TransactionPreauthorizedReminderJob.new(transaction_id), priority: 9, :run_at => reminder_at)
      end
    end

    def void_payment(tx)
      gateway_adapter = TransactionService::Transaction.gateway_adapter(tx.payment_gateway)
      void_res = gateway_adapter.reject_payment(tx: tx, reason: "")[:response]

      void_res.on_success {
        logger.info("Payment voided after failed transaction", :void_payment, tx.slice(:community_id, :id))
      }.on_error { |payment_error_msg, payment_data|
        logger.error("Failed to void payment after failed booking", :failed_void_payment, tx.slice(:community_id, :id).merge(error_msg: payment_error_msg))
      }
      void_res
    end

    def logger
      SharetribeLogger.new(:transaction_transition_events)
    end

    def harmony_paid(transaction)
      return unless (transaction.availability.to_sym == :booking && !transaction.booking.per_hour?)

      community_uuid = UUIDUtils.parse_raw(transaction.community_uuid)
      listing_author_uuid = UUIDUtils.parse_raw(transaction.listing_author_uuid)
      booking_uuid = UUIDUtils.parse_raw(transaction.booking_uuid)

      auth_context = {
        marketplace_id: community_uuid,
        actor_id: listing_author_uuid
      }

      HarmonyClient.post(
        :accept_booking,
        params: {
          id: booking_uuid
        },
        body: {
          actorId: listing_author_uuid,
          reason: :provider_accepted
        },
        opts: {
          max_attempts: 3,
          auth_context: auth_context
        }).on_error { |error_msg, data|
        log_and_notify_harmony_error!("Failed to accept booking",
                                      :failed_accept_booking,
                                      {community_id: transaction.community_id, id: transaction.id, error_msg: error_msg})
      }
    end

    def harmony_rejected(transaction)
      return unless (transaction.availability.to_sym == :booking && !transaction.booking.per_hour?)

      community_uuid = UUIDUtils.parse_raw(transaction.community_uuid)
      listing_author_uuid = UUIDUtils.parse_raw(transaction.listing_author_uuid)
      booking_uuid = UUIDUtils.parse_raw(transaction.booking_uuid)

      auth_context = {
        marketplace_id: community_uuid,
        actor_id: listing_author_uuid
      }

      HarmonyClient.post(
        :reject_booking,
        params: {
          id: booking_uuid
        },
        body: {
          actorId: listing_author_uuid,

          # Passing the reason to the event handler is a bit
          # cumbersome. We decided to skip it for now. That's why
          # we always set the reason to "unknown"
          reason: :unknown
        },
        opts: {
          max_attempts: 3,
          auth_context: auth_context
        }).on_error { |error_msg, data|
        log_and_notify_harmony_error!("Failed to reject booking",
                                      :failed_reject_booking,
                                      {community_id: transaction.community_id, id: transaction.id, error_msg: error_msg})
      }
    end
<<<<<<< HEAD
=======

    def validate_before_preauthorized(transaction, transition)
      Listing.lock.find(transaction.listing_id)
      unless transaction.valid? && (transaction.booking ? transaction.booking.valid? : true)
        raise Statesman::TransitionFailedError.new(transaction.current_state, transition.to_state)
      end
    end
>>>>>>> d0fcced3
  end
end<|MERGE_RESOLUTION|>--- conflicted
+++ resolved
@@ -85,18 +85,11 @@
   # "guard_transition" is before SQL BEGIN-COMMIT block
   # instead, "before_transition" is inside the block
   before_transition(to: :preauthorized) do |transaction, transition|
-<<<<<<< HEAD
-    Listing.lock.find(transaction.listing_id)
-    unless transaction.valid? && (transaction.booking ? transaction.booking.valid? : true)
-      raise Statesman::TransitionFailedError.new(transaction.current_state, transition.to_state)
-    end
-=======
     validate_before_preauthorized(transaction, transition)
   end
 
   before_transition(to: :payment_intent_requires_action) do |transaction, transition|
     validate_before_preauthorized(transaction, transition)
->>>>>>> d0fcced3
   end
 
   after_transition_failure(to: :preauthorized) do |transaction|
@@ -258,8 +251,6 @@
                                       {community_id: transaction.community_id, id: transaction.id, error_msg: error_msg})
       }
     end
-<<<<<<< HEAD
-=======
 
     def validate_before_preauthorized(transaction, transition)
       Listing.lock.find(transaction.listing_id)
@@ -267,6 +258,5 @@
         raise Statesman::TransitionFailedError.new(transaction.current_state, transition.to_state)
       end
     end
->>>>>>> d0fcced3
   end
 end