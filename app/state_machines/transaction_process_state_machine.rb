class TransactionProcessStateMachine
  include Statesman::Machine

  state :not_started, initial: true
  state :free
  state :initiated
  state :pending  # Deprecated
  state :payment_intent_requires_action
  state :preauthorized
  state :pending_ext
  state :accepted # Deprecated
  state :rejected
  state :errored
  state :paid
  state :confirmed
  state :canceled
  state :payment_intent_action_expired
  state :payment_intent_failed

  transition from: :not_started,                    to: [:free, :initiated]
  transition from: :initiated,                      to: [:payment_intent_requires_action, :preauthorized]
  transition from: :payment_intent_requires_action, to: [:preauthorized, :payment_intent_action_expired, :payment_intent_failed]
  transition from: :preauthorized,                  to: [:paid, :rejected, :pending_ext, :errored]
  transition from: :pending_ext,                    to: [:paid, :rejected]
  transition from: :paid,                           to: [:confirmed, :canceled]

  after_transition(to: :paid, after_commit: true) do |transaction|
    payer = transaction.starter
    current_community = transaction.community

    if transaction.booking.present?
      booking = transaction.booking
      automatic_booking_confirmation_at = booking.final_end + 2.days
      ConfirmConversation.new(transaction, payer, current_community).activate_automatic_booking_confirmation_at!(automatic_booking_confirmation_at)
    else
      ConfirmConversation.new(transaction, payer, current_community).activate_automatic_confirmation!
    end

    Delayed::Job.enqueue(SendPaymentReceipts.new(transaction.id))
  end

  after_transition(to: :rejected, after_commit: true) do |transaction|
    rejecter = transaction.listing.author
    current_community = transaction.community

    Delayed::Job.enqueue(TransactionStatusChangedJob.new(transaction.id, rejecter.id, current_community.id))
  end

  after_transition(to: :confirmed, after_commit: true) do |conversation|
    confirmation = ConfirmConversation.new(conversation, conversation.starter, conversation.community)
    confirmation.confirm!
  end

  after_transition(from: :paid, to: :canceled, after_commit: true) do |conversation|
    confirmation = ConfirmConversation.new(conversation, conversation.starter, conversation.community)
    confirmation.cancel!
  end

  after_transition(to: :payment_intent_requires_action, after_commit: true) do |conversation|
    Delayed::Job.enqueue(TransactionPaymentIntentCancelJob.new(conversation.id), :run_at => TransactionPaymentIntentCancelJob::DELAY.from_now)
  end

  after_transition(to: :payment_intent_failed, after_commit: true) do |transaction|
<<<<<<< HEAD
    TransactionService::StateMachine.rejected(transaction)
    transaction.update_column(:deleted, true) # rubocop:disable Rails/SkipsModelValidations
=======
    reject_transaction(transaction)
  end

  after_transition(to: :payment_intent_action_expired, after_commit: true) do |transaction|
    reject_transaction(transaction)
>>>>>>> 3bdb406b
  end

  after_transition(to: :free, after_commit: true) do |transaction|
    send_new_transaction_email(transaction) if transaction.conversation.payment?
  end

  after_transition(to: :preauthorized, after_commit: true) do |transaction|
    send_new_transaction_email(transaction)
  end

  class << self
    def send_new_transaction_email(transaction)
      if transaction.community.email_admins_about_new_transactions
        Delayed::Job.enqueue(SendNewTransactionEmail.new(transaction.id))
      end
    end

    def reject_transaction(transaction)
      TransactionService::StateMachine.rejected(transaction)
      transaction.update_column(:deleted, true) # rubocop:disable Rails/SkipsModelValidations
    end
  end
end<|MERGE_RESOLUTION|>--- conflicted
+++ resolved
@@ -61,16 +61,11 @@
   end
 
   after_transition(to: :payment_intent_failed, after_commit: true) do |transaction|
-<<<<<<< HEAD
-    TransactionService::StateMachine.rejected(transaction)
-    transaction.update_column(:deleted, true) # rubocop:disable Rails/SkipsModelValidations
-=======
     reject_transaction(transaction)
   end
 
   after_transition(to: :payment_intent_action_expired, after_commit: true) do |transaction|
     reject_transaction(transaction)
->>>>>>> 3bdb406b
   end
 
   after_transition(to: :free, after_commit: true) do |transaction|
