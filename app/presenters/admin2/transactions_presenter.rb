--- conflicted
+++ resolved
@@ -21,13 +21,8 @@
   def sorted_statuses
     statuses = FILTER_STATUSES
     statuses.map {|status|
-<<<<<<< HEAD
-      ["#{I18n.t("admin.communities.transactions.status_filter.#{status}")} (#{count_by_status(status)})", status]
+      ["#{I18n.t("admin2.manage_transactions.status_filter.#{status}")} (#{count_by_status(status)})", status]
     }.sort_by { |translation, _status| collator.get_sort_key(translation) }
-=======
-      ["#{I18n.t("admin2.manage_transactions.status_filter.#{status}")} (#{count_by_status(status)})", status]
-    }.sort_by{|translation, _status| collator.get_sort_key(translation) }
->>>>>>> 2fed6a8c
   end
 
   def count_by_status(status = nil)
