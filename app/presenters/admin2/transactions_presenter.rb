--- conflicted
+++ resolved
@@ -22,11 +22,7 @@
     statuses = FILTER_STATUSES
     statuses.map {|status|
       ["#{I18n.t("admin2.manage_transactions.status_filter.#{status}")} (#{count_by_status(status)})", status]
-<<<<<<< HEAD
-    }.sort_by { |translation, _status| collator.get_sort_key(translation) }
-=======
     }.sort_by{|translation, _status| collator.get_sort_key(translation) }
->>>>>>> 39868de5
   end
 
   def count_by_status(status = nil)
