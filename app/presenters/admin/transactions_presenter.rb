--- conflicted
+++ resolved
@@ -23,11 +23,7 @@
   end
 
   FILTER_STATUSES = %w(free confirmed paid canceled preauthorized rejected payment_intent_requires_action payment_intent_action_expired)
-<<<<<<< HEAD
-  FILTER_STATUSES_CANCELED_FLOW = %w(refunded dismissed)
-=======
   FILTER_STATUSES_CANCELED_FLOW = %w(disputed refunded dismissed)
->>>>>>> 2c56d142
 
   def sorted_statuses
     statuses = FILTER_STATUSES
@@ -160,21 +156,12 @@
     transaction.current_state == 'paid'
   end
 
-<<<<<<< HEAD
-  def canceled?
-    transaction.current_state == 'canceled'
-  end
-
-  def show_next_step?
-    preauthorized? || paid? || (canceled_flow? && canceled?)
-=======
   def disputed?
     transaction.current_state == 'disputed'
   end
 
   def show_next_step?
     preauthorized? || paid? || disputed?
->>>>>>> 2c56d142
   end
 
   def buyer
