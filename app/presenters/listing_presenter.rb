class ListingPresenter < MemoisticPresenter
  include ListingAvailabilityManage
  include Rails.application.routes.url_helpers
  attr_accessor :listing, :current_community, :form_path, :params, :current_image, :prev_image_id, :next_image_id
  attr_reader :shape, :current_user

  def initialize(listing, current_community, params, current_user)
    @listing = listing
    @current_community = current_community
    @current_user = current_user
    @params = params
    set_current_image
  end

  def listing_shape=(listing_shape)
    @shape = listing_shape
  end

  def is_author
    @current_user == @listing.author
  end

  def is_marketplace_admin
    Maybe(@current_user).has_admin_rights?(@current_community).or_else(false)
  end

  def is_authorized
    is_authorized = is_author || is_marketplace_admin
  end

  def show_manage_availability
    is_authorized && availability_enabled
  end

  def paypal_in_use
    PaypalHelper.user_and_community_ready_for_payments?(@listing.author_id, @current_community.id)
  end

  def stripe_in_use
    StripeHelper.user_and_community_ready_for_payments?(@listing.author_id, @current_community.id)
  end

  def set_current_image
    @current_image = if params[:image]
      @listing.image_by_id(params[:image])
    else
      @listing.listing_images.first
    end

    @prev_image_id, @next_image_id = if @current_image
      @listing.prev_and_next_image_ids_by_id(@current_image.id)
    else
      [nil, nil]
    end
  end

  def received_testimonials
    @listing.author.received_testimonials.by_community(@current_community)
  end

  def received_positive_testimonials
    @listing.author.received_positive_testimonials.by_community(@current_community)
  end

  def feedback_positive_percentage
    @listing.author.feedback_positive_percentage_in_community(@current_community)
  end

  def youtube_link_ids
    ListingViewUtils.youtube_video_ids(@listing.description)
  end

  def currency
    Maybe(@listing.price).currency.or_else(Money::Currency.new(@current_community.currency))
  end

  def community_country_code
    LocalizationUtils.valid_country_code(@current_community.country)
  end

  def process
    return nil unless @listing.transaction_process_id
    get_transaction_process(community_id: @current_community.id, transaction_process_id: @listing.transaction_process_id)
  end

  def delivery_opts
    delivery_config(@listing.require_shipping_address, @listing.pickup_enabled, @listing.shipping_price, @listing.shipping_price_additional, @listing.currency)
  end

  def listing_unit_type
    @listing.unit_type
  end

  def manage_availability_props
    ManageAvailabilityHelper.availability_props(community: @current_community, listing: @listing)
  end

  def currency_opts
    MoneyViewUtils.currency_opts(I18n.locale, currency)
  end

  def delivery_config(require_shipping_address, pickup_enabled, shipping_price, shipping_price_additional, currency)
    shipping = delivery_price_hash(:shipping, shipping_price, shipping_price_additional) if require_shipping_address
    pickup = delivery_price_hash(:pickup, Money.new(0, currency), Money.new(0, currency))

    case [require_shipping_address, pickup_enabled]
    when matches([true, true])
      [shipping, pickup]
    when matches([true, false])
      [shipping]
    when matches([false, true])
      [pickup]
    else
      []
    end
  end

  def get_transaction_process(community_id:, transaction_process_id:)
    opts = {
      process_id: transaction_process_id,
      community_id: community_id
    }

    TransactionService::API::Api.processes.get(opts)
      .maybe
      .process
      .or_else(nil)
      .tap { |process|
        raise ArgumentError.new("Cannot find transaction process: #{opts}") if process.nil?
      }
  end

  def delivery_type
    delivery_opts.present? ? delivery_opts.first[:name].to_s : ""
  end

  def shipping_price_additional
    delivery_opts.present? ? delivery_opts.first[:shipping_price_additional] : nil
  end

  def delivery_price_hash(delivery_type, price, shipping_price_additional)
    { name: delivery_type,
      price: price,
      shipping_price_additional: shipping_price_additional,
      price_info: ListingViewUtils.shipping_info(delivery_type, price, shipping_price_additional),
      default: true
    }
  end

  def category_tree
    CategoryViewUtils.category_tree(
      categories: @current_community.categories,
      shapes: @current_community.shapes,
      locale: I18n.locale,
      all_locales: @current_community.locales
    )
  end

  def shapes
    ListingShape.where(community_id: @current_community.id).exist_ordered.all
  end

  def categories
    @current_community.top_level_categories
  end

  def subcategories
    @current_community.subcategories
  end

  def commission
    paypal_ready = PaypalHelper.community_ready_for_payments?(@current_community.id)
    stripe_ready = StripeHelper.community_ready_for_payments?(@current_community.id)

    supported = []
    supported << :paypal if paypal_ready
    supported << :stripe if stripe_ready
    payment_type = supported.size > 1 ? supported : supported.first

    currency = @current_community.currency
    process_id = shape ? shape[:transaction_process_id] : @listing.transaction_process_id
    process = get_transaction_process(community_id: @current_community.id, transaction_process_id: process_id)

    case [payment_type, process]
    when matches([__, :none])
      {
        commission_from_seller: 0,
        minimum_commission: Money.new(0, currency),
        minimum_price_cents: 0,
        payment_gateway: nil,
        paypal_commission: 0,
        paypal_minimum_transaction_fee: 0,
        seller_commission_in_use: false,
        stripe_commission: 0,
        stripe_minimum_transaction_fee: 0,
      }
    when matches([:paypal]), matches([:stripe]), matches([ [:paypal, :stripe] ])
      p_set = Maybe(payment_settings_api.get_active_by_gateway(community_id: @current_community.id, payment_gateway: payment_type))
        .select {|res| res[:success]}
        .map {|res| res[:data]}
        .or_else({})

      stripe_settings = Maybe(payment_settings_api.get_active_by_gateway(community_id: @current_community.id, payment_gateway: :stripe))
        .select {|res| res[:success]}
        .map {|res| res[:data]}
        .or_else({})

      paypal_settings = Maybe(payment_settings_api.get_active_by_gateway(community_id: @current_community.id, payment_gateway: :paypal))
        .select {|res| res[:success]}
        .map {|res| res[:data]}
        .or_else({})

      {
        commission_from_seller: p_set[:commission_from_seller],
        minimum_commission: Money.new(p_set[:minimum_transaction_fee_cents], currency),
        minimum_price_cents: p_set[:minimum_price_cents],
        payment_gateway: payment_type,
        paypal_commission: paypal_settings[:commission_from_seller],
        paypal_minimum_transaction_fee: Money.new(paypal_settings[:minimum_transaction_fee_cents], currency),
        seller_commission_in_use: p_set[:commission_type] != :none,
        stripe_commission: stripe_settings[:commission_from_seller],
        stripe_minimum_transaction_fee: Money.new(stripe_settings[:minimum_transaction_fee_cents], currency),
      }
    else
      raise ArgumentError.new("Unknown payment_type, process combination: [#{payment_type}, #{process}]")
    end
  end

  def payment_settings_api
    TransactionService::API::Api.settings
  end

  def unit_options
    unit_options = ListingViewUtils.unit_options(shape.units, unit_from_listing(@listing))
  end

  def unit_from_listing(listing)
    HashUtils.compact({
      unit_type: listing.unit_type.present? ? listing.unit_type.to_s : nil,
      quantity_selector: listing.quantity_selector,
      unit_tr_key: listing.unit_tr_key,
      unit_selector_tr_key: listing.unit_selector_tr_key
    })
  end

  def paypal_fees_url
    PaypalCountryHelper.fee_link(community_country_code)
  end

  def stripe_fees_url
    "https://stripe.com/#{community_country_code.downcase}/pricing"
  end

  def shipping_price
    @listing.shipping_price || "0"
  end

  def shipping_enabled
    @listing.require_shipping_address?
  end

  def pickup_enabled
    @listing.pickup_enabled?
  end

  def shipping_price_additional_in_form
    if @listing.shipping_price_additional
      @listing.shipping_price_additional.to_s
    elsif @listing.shipping_price
      @listing.shipping_price.to_s
    else
      0
    end
  end

  def always_show_additional_shipping_price
    shape && shape.units.length == 1 && shape.units.first[:kind] == 'quantity'
  end

  def category_id
    @listing.category.parent_id || @listing.category.id
  end

  def subcategory_id
    @listing.category.parent_id ?  @listing.category.id : nil
  end

  def payments_enabled?
    process == :preauthorize
  end

<<<<<<< HEAD
  def buyer_fee?
    FeatureFlagHelper.feature_enabled?(:buyer_commission) && stripe_in_use && !paypal_in_use
=======
  def acts_as_person
    if FeatureFlagHelper.feature_enabled?(:admin_acts_as_user) &&
       params[:person_id].present? &&
       current_user.has_admin_rights?(current_community)
      current_community.members.find_by!(username: params[:person_id])
    end
  end

  def new_listing_author
    acts_as_person || @current_user
  end

  def listing_form_menu_titles
    {
      "category" => I18n.t("listings.new.select_category"),
      "subcategory" => I18n.t("listings.new.select_subcategory"),
      "listing_shape" => I18n.t("listings.new.select_transaction_type")
    }
  end

  def new_listing_form
    {
      locale: I18n.locale,
      category_tree: category_tree,
      menu_titles: listing_form_menu_titles,
      new_form_content_path: acts_as_person ? new_form_content_person_listings_path(person_id: new_listing_author.username, locale: I18n.locale) : new_form_content_listings_path(locale: I18n.locale)
    }
>>>>>>> 8a7d553b
  end

  memoize_all_reader_methods
end<|MERGE_RESOLUTION|>--- conflicted
+++ resolved
@@ -289,10 +289,10 @@
     process == :preauthorize
   end
 
-<<<<<<< HEAD
   def buyer_fee?
     FeatureFlagHelper.feature_enabled?(:buyer_commission) && stripe_in_use && !paypal_in_use
-=======
+  end
+
   def acts_as_person
     if FeatureFlagHelper.feature_enabled?(:admin_acts_as_user) &&
        params[:person_id].present? &&
@@ -320,7 +320,6 @@
       menu_titles: listing_form_menu_titles,
       new_form_content_path: acts_as_person ? new_form_content_person_listings_path(person_id: new_listing_author.username, locale: I18n.locale) : new_form_content_listings_path(locale: I18n.locale)
     }
->>>>>>> 8a7d553b
   end
 
   memoize_all_reader_methods
