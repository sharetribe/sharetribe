--- conflicted
+++ resolved
@@ -320,14 +320,10 @@
   end
 
   def buyer_fee?
-<<<<<<< HEAD
-    FeatureFlagHelper.feature_enabled?(:buyer_commission) && stripe_in_use && !paypal_in_use
-=======
     FeatureFlagHelper.feature_enabled?(:buyer_commission) &&
       stripe_in_use && !paypal_in_use &&
       stripe_settings[:commission_from_buyer].to_i > 0 &&
       stripe_settings[:minimum_buyer_transaction_fee_cents].to_i > 0
->>>>>>> 131a4c6a
   end
 
   memoize_all_reader_methods
