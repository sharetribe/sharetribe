class ListingPresenter < MemoisticPresenter
  include ListingAvailabilityManage
  include Rails.application.routes.url_helpers
  attr_accessor :listing, :current_community, :form_path, :params, :current_image, :prev_image_id, :next_image_id
  attr_reader :shape, :current_user

  def initialize(listing, current_community, params, current_user)
    @listing = listing
    @current_community = current_community
    @current_user = current_user
    @params = params
    set_current_image
  end

  def listing_shape=(listing_shape)
    @shape = listing_shape
  end

  def is_author
    @current_user == @listing.author
  end

  def is_marketplace_admin
    Maybe(@current_user).has_admin_rights?(@current_community).or_else(false)
  end

  def is_authorized
    is_authorized = is_author || is_marketplace_admin
  end

  def show_manage_availability
    is_authorized && availability_enabled
  end

  def paypal_in_use
    PaypalHelper.user_and_community_ready_for_payments?(@listing.author_id, @current_community.id)
  end

  def stripe_in_use
    StripeHelper.user_and_community_ready_for_payments?(@listing.author_id, @current_community.id)
  end

  def set_current_image
    @current_image = if params[:image]
      @listing.image_by_id(params[:image])
    else
      @listing.listing_images.first
    end

    @prev_image_id, @next_image_id = if @current_image
      @listing.prev_and_next_image_ids_by_id(@current_image.id)
    else
      [nil, nil]
    end
  end

  def received_testimonials
    @listing.author.received_testimonials.by_community(@current_community)
  end

  def received_positive_testimonials
    @listing.author.received_positive_testimonials.by_community(@current_community)
  end

  def feedback_positive_percentage
    @listing.author.feedback_positive_percentage_in_community(@current_community)
  end

  def youtube_link_ids
    ListingViewUtils.youtube_video_ids(@listing.description)
  end

  def currency
    Maybe(@listing.price).currency.or_else(Money::Currency.new(@current_community.currency))
  end

  def community_country_code
    LocalizationUtils.valid_country_code(@current_community.country)
  end

  def process
    return nil unless @listing.transaction_process_id
    get_transaction_process(community_id: @current_community.id, transaction_process_id: @listing.transaction_process_id)
  end

  def delivery_opts
    delivery_config(@listing.require_shipping_address, @listing.pickup_enabled, @listing.shipping_price, @listing.shipping_price_additional, @listing.currency)
  end

  def listing_unit_type
    @listing.unit_type
  end

  def manage_availability_props
    ManageAvailabilityHelper.availability_props(community: @current_community, listing: @listing)
  end

  def currency_opts
    MoneyViewUtils.currency_opts(I18n.locale, currency)
  end

  def delivery_config(require_shipping_address, pickup_enabled, shipping_price, shipping_price_additional, currency)
    shipping = delivery_price_hash(:shipping, shipping_price, shipping_price_additional) if require_shipping_address
    pickup = delivery_price_hash(:pickup, Money.new(0, currency), Money.new(0, currency))

    case [require_shipping_address, pickup_enabled]
    when matches([true, true])
      [shipping, pickup]
    when matches([true, false])
      [shipping]
    when matches([false, true])
      [pickup]
    else
      []
    end
  end

  def get_transaction_process(community_id:, transaction_process_id:)
    opts = {
      process_id: transaction_process_id,
      community_id: community_id
    }

    TransactionService::API::Api.processes.get(opts)
      .maybe
      .process
      .or_else(nil)
      .tap { |process|
        raise ArgumentError.new("Cannot find transaction process: #{opts}") if process.nil?
      }
  end

  def delivery_type
    delivery_opts.present? ? delivery_opts.first[:name].to_s : ""
  end

  def shipping_price_additional
    delivery_opts.present? ? delivery_opts.first[:shipping_price_additional] : nil
  end

  def delivery_price_hash(delivery_type, price, shipping_price_additional)
    { name: delivery_type,
      price: price,
      shipping_price_additional: shipping_price_additional,
      price_info: ListingViewUtils.shipping_info(delivery_type, price, shipping_price_additional),
      default: true
    }
  end

  def category_tree
    CategoryViewUtils.category_tree(
      categories: @current_community.categories,
      shapes: @current_community.shapes,
      locale: I18n.locale,
      all_locales: @current_community.locales
    )
  end

  def shapes
    ListingShape.where(community_id: @current_community.id).exist_ordered.all
  end

  def categories
    @current_community.top_level_categories
  end

  def subcategories
    @current_community.subcategories
  end

  def commission
    paypal_ready = PaypalHelper.community_ready_for_payments?(@current_community.id)
    stripe_ready = StripeHelper.community_ready_for_payments?(@current_community.id)

    supported = []
    supported << :paypal if paypal_ready
    supported << :stripe if stripe_ready
    payment_type = supported.size > 1 ? supported : supported.first

    currency = @current_community.currency
    process_id = shape ? shape[:transaction_process_id] : @listing.transaction_process_id
    process = get_transaction_process(community_id: @current_community.id, transaction_process_id: process_id)

    case [payment_type, process]
    when matches([__, :none])
      {
        commission_from_seller: 0,
        minimum_commission: Money.new(0, currency),
        minimum_price_cents: 0,
        payment_gateway: nil,
        paypal_commission: 0,
        paypal_minimum_transaction_fee: 0,
        seller_commission_in_use: false,
        stripe_commission: 0,
        stripe_minimum_transaction_fee: 0,
      }
    when matches([:paypal]), matches([:stripe]), matches([ [:paypal, :stripe] ])
      p_set = Maybe(payment_settings_api.get_active_by_gateway(community_id: @current_community.id, payment_gateway: payment_type))
        .select {|res| res[:success]}
        .map {|res| res[:data]}
        .or_else({})

      paypal_settings = Maybe(payment_settings_api.get_active_by_gateway(community_id: @current_community.id, payment_gateway: :paypal))
        .select {|res| res[:success]}
        .map {|res| res[:data]}
        .or_else({})

      {
        commission_from_seller: p_set[:commission_from_seller],
        minimum_commission: Money.new(p_set[:minimum_transaction_fee_cents], currency),
        minimum_price_cents: p_set[:minimum_price_cents],
        payment_gateway: payment_type,
        paypal_commission: paypal_settings[:commission_from_seller],
        paypal_minimum_transaction_fee: Money.new(paypal_settings[:minimum_transaction_fee_cents], currency),
        seller_commission_in_use: p_set[:commission_type] != :none,
        stripe_commission: stripe_settings[:commission_from_seller],
        stripe_minimum_transaction_fee: Money.new(stripe_settings[:minimum_transaction_fee_cents], currency),
      }
    else
      raise ArgumentError.new("Unknown payment_type, process combination: [#{payment_type}, #{process}]")
    end
  end

  def stripe_settings
    Maybe(payment_settings_api.get_active_by_gateway(community_id: @current_community.id, payment_gateway: :stripe))
      .select {|res| res[:success]}
      .map {|res| res[:data]}
      .or_else({})
  end

  def payment_settings_api
    TransactionService::API::Api.settings
  end

  def unit_options
    unit_options = ListingViewUtils.unit_options(shape.units, unit_from_listing(@listing))
  end

  def unit_from_listing(listing)
    HashUtils.compact({
      unit_type: listing.unit_type.present? ? listing.unit_type.to_s : nil,
      quantity_selector: listing.quantity_selector,
      unit_tr_key: listing.unit_tr_key,
      unit_selector_tr_key: listing.unit_selector_tr_key
    })
  end

  def paypal_fees_url
    PaypalCountryHelper.fee_link(community_country_code)
  end

  def stripe_fees_url
    "https://stripe.com/#{community_country_code.downcase}/pricing"
  end

  def shipping_price
    @listing.shipping_price || "0"
  end

  def shipping_enabled
    @listing.require_shipping_address?
  end

  def pickup_enabled
    @listing.pickup_enabled?
  end

  def shipping_price_additional_in_form
    if @listing.shipping_price_additional
      @listing.shipping_price_additional.to_s
    elsif @listing.shipping_price
      @listing.shipping_price.to_s
    else
      0
    end
  end

  def always_show_additional_shipping_price
    shape && shape.units.length == 1 && shape.units.first[:kind] == 'quantity'
  end

  def category_id
    @listing.category.parent_id || @listing.category.id
  end

  def subcategory_id
    @listing.category.parent_id ?  @listing.category.id : nil
  end

  def payments_enabled?
    process == :preauthorize
  end

  def acts_as_person
    if params[:person_id].present? &&
       current_user.has_admin_rights?(current_community)
      current_community.members.find_by!(username: params[:person_id])
    end
  end

  def new_listing_author
    acts_as_person || @current_user
  end

  def listing_form_menu_titles
    {
      "category" => I18n.t("listings.new.select_category"),
      "subcategory" => I18n.t("listings.new.select_subcategory"),
      "listing_shape" => I18n.t("listings.new.select_transaction_type")
    }
  end

  def new_listing_form
    {
      locale: I18n.locale,
      category_tree: category_tree,
      menu_titles: listing_form_menu_titles,
      new_form_content_path: acts_as_person ? new_form_content_person_listings_path(person_id: new_listing_author.username, locale: I18n.locale) : new_form_content_listings_path(locale: I18n.locale)
    }
  end

<<<<<<< HEAD
  def buyer_fee?
    FeatureFlagHelper.feature_enabled?(:buyer_commission) &&
      stripe_in_use && !paypal_in_use &&
      stripe_settings[:commission_from_buyer].to_i > 0 &&
      stripe_settings[:minimum_buyer_transaction_fee_cents].to_i > 0
=======
  def pending_admin_approval?
    is_marketplace_admin && listing.approval_pending?
  end

  def approval_in_use?
    FeatureFlagHelper.feature_enabled?(:approve_listings) &&
      current_community.pre_approved_listings
  end

  def listing_form_object
    if acts_as_person
      [acts_as_person, listing]
    else
      listing
    end
>>>>>>> a1143590
  end

  memoize_all_reader_methods
end<|MERGE_RESOLUTION|>--- conflicted
+++ resolved
@@ -319,13 +319,13 @@
     }
   end
 
-<<<<<<< HEAD
   def buyer_fee?
     FeatureFlagHelper.feature_enabled?(:buyer_commission) &&
       stripe_in_use && !paypal_in_use &&
       stripe_settings[:commission_from_buyer].to_i > 0 &&
       stripe_settings[:minimum_buyer_transaction_fee_cents].to_i > 0
-=======
+  end
+
   def pending_admin_approval?
     is_marketplace_admin && listing.approval_pending?
   end
@@ -341,7 +341,6 @@
     else
       listing
     end
->>>>>>> a1143590
   end
 
   memoize_all_reader_methods
