--- conflicted
+++ resolved
@@ -322,8 +322,7 @@
   def buyer_fee?
     FeatureFlagHelper.feature_enabled?(:buyer_commission) &&
       stripe_in_use && !paypal_in_use &&
-<<<<<<< HEAD
-      stripe_settings[:commission_from_buyer].to_i > 0 &&
+      stripe_settings[:commission_from_buyer].to_i > 0 ||
       stripe_settings[:minimum_buyer_transaction_fee_cents].to_i > 0
   end
 
@@ -346,10 +345,6 @@
     else
       listing
     end
-=======
-      (stripe_settings[:commission_from_buyer].to_i > 0 ||
-      stripe_settings[:minimum_buyer_transaction_fee_cents].to_i > 0)
->>>>>>> 1f3e3396
   end
 
   memoize_all_reader_methods
