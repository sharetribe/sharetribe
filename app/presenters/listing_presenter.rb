class ListingPresenter < MemoisticPresenter
  include ListingAvailabilityManage
  attr_accessor :listing, :current_community, :form_path, :params, :current_image, :prev_image_id, :next_image_id
  attr_reader :shape

  def initialize(listing, current_community, params, current_user)
    @listing = listing
    @current_community = current_community
    @current_user = current_user
    @params = params
    set_current_image
  end

  def listing_shape=(listing_shape)
    @shape = listing_shape
  end

  def is_author
    @current_user == @listing.author
  end

  def is_marketplace_admin
    Maybe(@current_user).has_admin_rights?(@current_community).or_else(false)
  end

  def is_authorized
    is_authorized = is_author || is_marketplace_admin
  end

  def show_manage_availability
    is_authorized && availability_enabled
  end

  def paypal_in_use
    PaypalHelper.user_and_community_ready_for_payments?(@listing.author_id, @current_community.id)
  end

  def stripe_in_use
    StripeHelper.user_and_community_ready_for_payments?(@listing.author_id, @current_community.id)
  end

  def set_current_image
    @current_image = if params[:image]
      @listing.image_by_id(params[:image])
    else
      @listing.listing_images.first
    end

    @prev_image_id, @next_image_id = if @current_image
      @listing.prev_and_next_image_ids_by_id(@current_image.id)
    else
      [nil, nil]
    end
  end

  def received_testimonials
    TestimonialViewUtils.received_testimonials_in_community(@listing.author, @current_community)
  end

  def received_positive_testimonials
    TestimonialViewUtils.received_positive_testimonials_in_community(@listing.author, @current_community)
  end

  def feedback_positive_percentage
    @listing.author.feedback_positive_percentage_in_community(@current_community)
  end

  def youtube_link_ids
    ListingViewUtils.youtube_video_ids(@listing.description)
  end

  def currency
    Maybe(@listing.price).currency.or_else(Money::Currency.new(@current_community.currency))
  end

  def community_country_code
    LocalizationUtils.valid_country_code(@current_community.country)
  end

  def process
    return nil unless @listing.transaction_process_id
    get_transaction_process(community_id: @current_community.id, transaction_process_id: @listing.transaction_process_id)
  end

  def delivery_opts
    delivery_config(@listing.require_shipping_address, @listing.pickup_enabled, @listing.shipping_price, @listing.shipping_price_additional, @listing.currency)
  end

  def listing_unit_type
    @listing.unit_type
  end

  def manage_availability_props
    ManageAvailabilityHelper.availability_props(community: @current_community, listing: @listing)
  end

  def currency_opts
    MoneyViewUtils.currency_opts(I18n.locale, currency)
  end

  def delivery_config(require_shipping_address, pickup_enabled, shipping_price, shipping_price_additional, currency)
    shipping = delivery_price_hash(:shipping, shipping_price, shipping_price_additional) if require_shipping_address
    pickup = delivery_price_hash(:pickup, Money.new(0, currency), Money.new(0, currency))

    case [require_shipping_address, pickup_enabled]
    when matches([true, true])
      [shipping, pickup]
    when matches([true, false])
      [shipping]
    when matches([false, true])
      [pickup]
    else
      []
    end
  end

  def get_transaction_process(community_id:, transaction_process_id:)
    opts = {
      process_id: transaction_process_id,
      community_id: community_id
    }

    TransactionService::API::Api.processes.get(opts)
      .maybe[:process]
      .or_else(nil)
      .tap { |process|
        raise ArgumentError.new("Cannot find transaction process: #{opts}") if process.nil?
      }
  end

  def delivery_type
    delivery_opts.present? ? delivery_opts.first[:name].to_s : ""
  end

  def shipping_price_additional
    delivery_opts.present? ? delivery_opts.first[:shipping_price_additional] : nil
  end

  def delivery_price_hash(delivery_type, price, shipping_price_additional)
    { name: delivery_type,
      price: price,
      shipping_price_additional: shipping_price_additional,
      price_info: ListingViewUtils.shipping_info(delivery_type, price, shipping_price_additional),
      default: true
    }
  end

  def category_tree
    CategoryViewUtils.category_tree(
      categories: @current_community.categories,
      shapes: @current_community.shapes,
      locale: I18n.locale,
      all_locales: @current_community.locales
    )
  end

  def shapes
    ListingShape.where(community_id: @current_community.id).exist_ordered.all
  end

  def categories
    @current_community.top_level_categories
  end

  def subcategories
    @current_community.subcategories
  end

  def commission
    paypal_ready = PaypalHelper.community_ready_for_payments?(@current_community.id)
    stripe_ready = StripeHelper.community_ready_for_payments?(@current_community.id)

    supported = []
    supported << :paypal if paypal_ready
    supported << :stripe if stripe_ready
    payment_type = supported.size > 1 ? supported : supported.first

    currency = @current_community.currency
    process_id = shape ? shape[:transaction_process_id] : @listing.transaction_process_id
    process = get_transaction_process(community_id: @current_community.id, transaction_process_id: process_id)

    case [payment_type, process]
    when matches([__, :none])
      {
        commission_from_seller: 0,
        minimum_commission: Money.new(0, currency),
        minimum_price_cents: 0,
        payment_gateway: nil,
        paypal_commission: 0,
        seller_commission_in_use: false,
        stripe_commission: 0,
      }
    when matches([:paypal]), matches([:stripe]), matches([ [:paypal, :stripe] ])
      p_set = Maybe(payment_settings_api.get_active_by_gateway(community_id: @current_community.id, payment_gateway: payment_type))
        .select {|res| res[:success]}
        .map {|res| res[:data]}
        .or_else({})

      stripe_commission = Maybe(payment_settings_api.get_active_by_gateway(community_id: @current_community.id, payment_gateway: :stripe))
        .select {|res| res[:success]}
        .map {|res| res[:data]}
        .or_else({})[:commission_from_seller]

      paypal_commission = Maybe(payment_settings_api.get_active_by_gateway(community_id: @current_community.id, payment_gateway: :paypal))
        .select {|res| res[:success]}
        .map {|res| res[:data]}
        .or_else({})[:commission_from_seller]

      {
        commission_from_seller: p_set[:commission_from_seller],
        minimum_commission: Money.new(p_set[:minimum_transaction_fee_cents], currency),
        minimum_price_cents: p_set[:minimum_price_cents],
        payment_gateway: payment_type,
        paypal_commission: paypal_commission,
        seller_commission_in_use: p_set[:commission_type] != :none,
        stripe_commission: stripe_commission
      }
    else
      raise ArgumentError.new("Unknown payment_type, process combination: [#{payment_type}, #{process}]")
    end
  end

  def payment_settings_api
    TransactionService::API::Api.settings
  end

  def unit_options
    unit_options = ListingViewUtils.unit_options(shape.units, unit_from_listing(@listing))
  end

  def unit_from_listing(listing)
    HashUtils.compact({
      unit_type: listing.unit_type.present? ? listing.unit_type.to_s : nil,
      quantity_selector: listing.quantity_selector,
      unit_tr_key: listing.unit_tr_key,
      unit_selector_tr_key: listing.unit_selector_tr_key
    })
  end

  def paypal_fees_url
    PaypalCountryHelper.fee_link(community_country_code)
  end

  def stripe_fees_url
    "https://stripe.com/#{community_country_code.downcase}/pricing"
  end

  def shipping_price
    @listing.shipping_price || "0"
  end

  def shipping_enabled
    @listing.require_shipping_address?
  end

  def pickup_enabled
    @listing.pickup_enabled?
  end

  def shipping_price_additional_in_form
    if @listing.shipping_price_additional
      @listing.shipping_price_additional.to_s
    elsif @listing.shipping_price
      @listing.shipping_price.to_s
    else
      0
    end
  end

  def always_show_additional_shipping_price
    shape && shape.units.length == 1 && shape.units.first[:kind] == 'quantity'
  end

  def category_id
    @listing.category.parent_id || @listing.category.id
  end

  def subcategory_id
    @listing.category.parent_id ?  @listing.category.id : nil
  end

<<<<<<< HEAD
  def price_enabled?
    listing.price_cents.present?
=======
  def payments_enabled?
    process == :preauthorize
>>>>>>> f4a5850e
  end

  memoize_all_reader_methods
end<|MERGE_RESOLUTION|>--- conflicted
+++ resolved
@@ -279,13 +279,8 @@
     @listing.category.parent_id ?  @listing.category.id : nil
   end
 
-<<<<<<< HEAD
-  def price_enabled?
-    listing.price_cents.present?
-=======
   def payments_enabled?
     process == :preauthorize
->>>>>>> f4a5850e
   end
 
   memoize_all_reader_methods
