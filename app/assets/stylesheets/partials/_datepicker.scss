--- conflicted
+++ resolved
@@ -97,10 +97,7 @@
     }
     select {
       margin: 0.5em 0;
-<<<<<<< HEAD
-=======
       width: 50%;
->>>>>>> 804aab82
     }
   }
 }