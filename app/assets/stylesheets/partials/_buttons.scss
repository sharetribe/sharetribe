@import "mixins/all";

.button-hoverable {
  .content.hover-content {
    display: none;
  }
}

.button-hoverable:hover:not(.button-disable-hover) {
  .content.default-content {
    display: none;
  }
  .content.hover-content {
    display: table-cell;
  }
}

.follow-button {
  @include grey-button;
  width: 100%;

  &.unfollow:hover:not(.button-disable-hover) {
    background: $red;
    color: white;
  }

}

.disabled-button {
  &, &:hover {
    background-color: $border;
  }
}

.google-login-button {
  position: relative;
  cursor: pointer;
  color: white;
  display: block;
  text-align: left;
  text-shadow: 0px 0px 1px #aaaaaa;
  background: rgb(222,75,57);
<<<<<<< HEAD
  min-height: 42px;
  -moz-border-radius: 0.3125em;
  -webkit-border-radius: 0.3125em;
  border-radius: 0.3125em;
  padding: 0.625em 2% 0.375em 2%;
=======
  min-height: 48px;
  -moz-border-radius: 0.3125em;
  -webkit-border-radius: 0.3125em;
  border-radius: 0.3125em;
  padding: 4px 4px;
>>>>>>> a69746c6
  width: 100%;
  margin-bottom: 0.75em;
  margin-top: 0.75em;
  &:hover {
    background: rgba(222,75,57, 0.5);
    color: #ffffff;
  }
<<<<<<< HEAD
  > div {
    position: absolute;
    top: 5px;
    bottom: 5px;
    background-color: #ffffff;
    padding: 5px 5px;
    -moz-border-radius: 2px;
    -webkit-border-radius: 2px;
    border-radius: 2px;
    img {
      max-width: 25px;
    }
  }
  .google-text {
    margin-left: 40px;
=======
  > img {
    max-width: 40px;
    float: left;
  }
  .google-text {
    margin-left: 14px;
    line-height: 40px;
>>>>>>> a69746c6
  }
}

.linkedin-login-button {
  position: relative;
  cursor: pointer;
  color: white;
  display: block;
  text-align: left;
  text-shadow: 0px 0px 1px #aaaaaa;
<<<<<<< HEAD
  background: rgb(0,115,181);
  min-height: 42px;
  -moz-border-radius: 0.3125em;
  -webkit-border-radius: 0.3125em;
  border-radius: 0.3125em;
  padding: 0.625em 2% 0.375em 2%;
=======
  background: rgb(0,119,181);
  min-height: 48px;
  -moz-border-radius: 0.3125em;
  -webkit-border-radius: 0.3125em;
  border-radius: 0.3125em;
  padding: 3px 3px;
>>>>>>> a69746c6
  width: 100%;
  margin-bottom: 0.75em;
  margin-top: 0.75em;
  &:hover {
<<<<<<< HEAD
    background: rgba(0,115,181, 0.5);
    color: #ffffff;
  }
  .linkedin-icon {
    position: absolute;
    font-size: 1.625em;
    font-weight: 600;
    top: 0.3125em;
    left: 0.3125em;
  }
  .linkedin-text {
    padding: 0.0625em 0.625em 0.4375em 2.1875em;
=======
    background: rgba(0,119,181, 0.5);
    color: #ffffff;
  }
  > img {
    max-width: 52px;
    float: left;
  }
  .linkedin-text {
    margin-left: 3px;
    line-height: 40px;
>>>>>>> a69746c6
  }
}<|MERGE_RESOLUTION|>--- conflicted
+++ resolved
@@ -40,19 +40,11 @@
   text-align: left;
   text-shadow: 0px 0px 1px #aaaaaa;
   background: rgb(222,75,57);
-<<<<<<< HEAD
-  min-height: 42px;
-  -moz-border-radius: 0.3125em;
-  -webkit-border-radius: 0.3125em;
-  border-radius: 0.3125em;
-  padding: 0.625em 2% 0.375em 2%;
-=======
   min-height: 48px;
   -moz-border-radius: 0.3125em;
   -webkit-border-radius: 0.3125em;
   border-radius: 0.3125em;
   padding: 4px 4px;
->>>>>>> a69746c6
   width: 100%;
   margin-bottom: 0.75em;
   margin-top: 0.75em;
@@ -60,23 +52,6 @@
     background: rgba(222,75,57, 0.5);
     color: #ffffff;
   }
-<<<<<<< HEAD
-  > div {
-    position: absolute;
-    top: 5px;
-    bottom: 5px;
-    background-color: #ffffff;
-    padding: 5px 5px;
-    -moz-border-radius: 2px;
-    -webkit-border-radius: 2px;
-    border-radius: 2px;
-    img {
-      max-width: 25px;
-    }
-  }
-  .google-text {
-    margin-left: 40px;
-=======
   > img {
     max-width: 40px;
     float: left;
@@ -84,7 +59,6 @@
   .google-text {
     margin-left: 14px;
     line-height: 40px;
->>>>>>> a69746c6
   }
 }
 
@@ -95,39 +69,16 @@
   display: block;
   text-align: left;
   text-shadow: 0px 0px 1px #aaaaaa;
-<<<<<<< HEAD
-  background: rgb(0,115,181);
-  min-height: 42px;
-  -moz-border-radius: 0.3125em;
-  -webkit-border-radius: 0.3125em;
-  border-radius: 0.3125em;
-  padding: 0.625em 2% 0.375em 2%;
-=======
   background: rgb(0,119,181);
   min-height: 48px;
   -moz-border-radius: 0.3125em;
   -webkit-border-radius: 0.3125em;
   border-radius: 0.3125em;
   padding: 3px 3px;
->>>>>>> a69746c6
   width: 100%;
   margin-bottom: 0.75em;
   margin-top: 0.75em;
   &:hover {
-<<<<<<< HEAD
-    background: rgba(0,115,181, 0.5);
-    color: #ffffff;
-  }
-  .linkedin-icon {
-    position: absolute;
-    font-size: 1.625em;
-    font-weight: 600;
-    top: 0.3125em;
-    left: 0.3125em;
-  }
-  .linkedin-text {
-    padding: 0.0625em 0.625em 0.4375em 2.1875em;
-=======
     background: rgba(0,119,181, 0.5);
     color: #ffffff;
   }
@@ -138,6 +89,5 @@
   .linkedin-text {
     margin-left: 3px;
     line-height: 40px;
->>>>>>> a69746c6
   }
 }