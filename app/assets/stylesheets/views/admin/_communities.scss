--- conflicted
+++ resolved
@@ -70,17 +70,13 @@
 }
 
 .member-banned {
-<<<<<<< HEAD
-  opacity: 0.5;
+  a, span, .admin-members-can-post-listings, .admin-members-is-admin {
+    opacity: 0.5;
+  }
 }
 
 .button.search-button {
   margin: 0px;
   display: inline;
   margin-right: 20px;
-=======
-  a, span, .admin-members-can-post-listings, .admin-members-is-admin {
-    opacity: 0.5;
-  }
->>>>>>> 08a1d381
 }