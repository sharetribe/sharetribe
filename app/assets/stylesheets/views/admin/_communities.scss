--- conflicted
+++ resolved
@@ -71,13 +71,10 @@
 
 .member-banned {
   opacity: 0.5;
-<<<<<<< HEAD
-=======
 }
 
 .button.search-button {
   margin: 0px;
   display: inline;
   margin-right: 20px;
->>>>>>> 793faf90
 }