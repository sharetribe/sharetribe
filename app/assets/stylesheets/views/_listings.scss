--- conflicted
+++ resolved
@@ -276,8 +276,5 @@
   left: 0;
   width: 100% !important;
   height: 100% !important;
-<<<<<<< HEAD
-=======
   border: 0;
->>>>>>> 7b4c43c3
 }