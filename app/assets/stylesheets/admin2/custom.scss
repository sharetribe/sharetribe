.opacity_04 {
  opacity: 0.4
}

input#colorpicker-color {
  border: 0;
  width: 0;
  display: none !important;
}

.select-language-admin {
  .select2-selection {
    box-shadow: none !important;
    min-height: 48px !important;
    font-size: 16px !important;
    font-family: 'CircularStd', 'Arial' !important;
  }

  .select2-container {
    height: 48px !important;
    border-radius: 4px !important;
    -webkit-box-shadow: 0 2px 4px 0 rgba(0, 0, 0, 0.1) !important;
    box-shadow: 0 2px 4px 0 rgba(0, 0, 0, 0.1) !important;
  }

  .select2-selection__choice {
    margin: 11px 0 5px 6px !important;
  }

  .select2-search.select2-search--inline {
    margin: 11px 0 5px 6px !important;
    height: 25px !important;
  }

  .select2-search__field {
    box-shadow: none !important;
    height: 25px !important;
  }
}

input#colorpicker-description.multi-language-color,
input#colorpicker-slogan.multi-language-color,
input#colorpicker-color.multi-language-color{
  position: absolute !important;
  margin: 12px 0 0 200px !important;
  box-shadow: none !important;
  display: inline-block !important;
  width: 100px !important;
  cursor: pointer;
  text-transform: uppercase;
  &:focus {
    outline: none;
  }
}

input#colorpicker-color.multi-language-color {
  margin: 12px 0 0 90px !important;
}

.choose-filename {
  position: absolute;
  margin-left: 150px;
  margin-top: 11px;
  background-color: white;
  width: 400px;
}

label.error {
  border-radius: 5px;
  padding: 0.3125em 0.625em 0.625em 0.625em;
  background: red;
  color: white;
  display: block;
  width: 100%;
  margin: 0.75em 0 0.75em 0;
  position: relative;
  &:before {
    content: "";
    border: 0.5em solid transparent;
    border-bottom-color: red;
    position: absolute;
    left: 1.125em;
    top: -1em;
  }
}

.margin-form.content-card-section-form {
  margin-top: 32px;
}
//
//a.remove {
//  background-position: 28px center;
//  top: -120px;
//}

a.remove {
  width: 48px;
  height: 48px;
  float: right;
  top: 0;
  left: 10px;
  margin-bottom: -24px;
  position: relative;
  display: block;
  background-image: url("data:image/svg+xml,%3Csvg width='12' height='12' viewBox='0 0 12 12' xmlns='http://www.w3.org/2000/svg' xmlns:xlink='http://www.w3.org/1999/xlink'%3E%3Cdefs%3E%3Cfilter x='-5.5%25' y='-2.7%25' width='110.9%25' height='107.6%25' filterUnits='objectBoundingBox' id='a'%3E%3CfeMorphology radius='.5' operator='dilate' in='SourceAlpha' result='shadowSpreadOuter1'/%3E%3CfeOffset dy='16' in='shadowSpreadOuter1' result='shadowOffsetOuter1'/%3E%3CfeGaussianBlur stdDeviation='16' in='shadowOffsetOuter1' result='shadowBlurOuter1'/%3E%3CfeComposite in='shadowBlurOuter1' in2='SourceAlpha' operator='out' result='shadowBlurOuter1'/%3E%3CfeColorMatrix values='0 0 0 0 0 0 0 0 0 0 0 0 0 0 0 0 0 0 0.05 0' in='shadowBlurOuter1'/%3E%3C/filter%3E%3Crect id='b' x='280' y='112' width='1036' height='1488' rx='4'/%3E%3C/defs%3E%3Cg fill='none' fill-rule='evenodd'%3E%3Cg transform='matrix(-1 0 0 1 506 -1002)'%3E%3Cuse fill='%23000' filter='url(%23a)' xlink:href='%23b'/%3E%3Cuse stroke='%23EAEDF3' fill='%23FFF' xlink:href='%23b'/%3E%3C/g%3E%3Cg fill='%23FF4E36'%3E%3Crect transform='rotate(45 6 6)' x='-1' y='5' width='14' height='2' rx='1'/%3E%3Crect transform='rotate(-45 6 6)' x='-1' y='5' width='14' height='2' rx='1'/%3E%3C/g%3E%3C/g%3E%3C/svg%3E");
  background-repeat: no-repeat;
  background-position: center center;
  opacity: 0.5;
  cursor: pointer; }
a.remove:hover {
  opacity: 1; }

.is-disabled {
  cursor: not-allowed;
  opacity: 0.4;
  pointer-events: none;
  a, button {
    color: currentColor;
    display: inline-block;
    text-decoration: none;
    &.button {
      background-color: #c3c3c3;
    }
  }
}

.tooltip { pointer-events: none; }

a.js-listing-shape-add-custom-unit-link.listing-shape-add-custom-unit-link.opacity_04,
.js-unit-label.remove.opacity_04{
  pointer-events: none;
}

.add-new-unit-content {
  display: none;
}

.empty-sortable {
  margin-top: 2px !important;
}

.category-group .list-group .field-data:last-of-type {
  border-bottom: 1px solid #EAEDF3;
}

.form-check-input[disabled] ~ .form-check-label,
.form-check-input:disabled ~ .form-check-label {
  color: #484B4A !important; }

.add-new-unit-content,
.remove-unit-content,
.edit-unit-content{
  display: none
}

.message-container .message p:last-child {
  margin-bottom: 0;
}

<<<<<<< HEAD
.delivery_method {
  margin-top: 37px;
  margin-left: 20px;
}

.message-container .message p:last-child {
  margin-bottom: 0;
=======
.modal-footer a.btn {
  margin-left: 24px;
}

@media (min-width: 1023px) {
  .modal-footer a.btn {
    margin-right: 24px;
  }
>>>>>>> a4e20add
}<|MERGE_RESOLUTION|>--- conflicted
+++ resolved
@@ -157,7 +157,6 @@
   margin-bottom: 0;
 }
 
-<<<<<<< HEAD
 .delivery_method {
   margin-top: 37px;
   margin-left: 20px;
@@ -165,7 +164,8 @@
 
 .message-container .message p:last-child {
   margin-bottom: 0;
-=======
+}
+
 .modal-footer a.btn {
   margin-left: 24px;
 }
@@ -174,5 +174,4 @@
   .modal-footer a.btn {
     margin-right: 24px;
   }
->>>>>>> a4e20add
 }