.opacity_04 {
  opacity: 0.4
}

input#colorpicker-color {
  border: 0;
  width: 0;
  display: none !important;
}

.select-language-admin {
  .select2-selection {
    box-shadow: none !important;
    min-height: 48px !important;
    font-size: 16px !important;
    font-family: 'CircularStd', 'Arial' !important;
  }

  .select2-container {
    height: 48px !important;
    border-radius: 4px !important;
    -webkit-box-shadow: 0 2px 4px 0 rgba(0, 0, 0, 0.1) !important;
    box-shadow: 0 2px 4px 0 rgba(0, 0, 0, 0.1) !important;
  }

  .select2-selection__choice {
    margin: 11px 0 5px 6px !important;
  }

  .select2-search.select2-search--inline {
    margin: 11px 0 5px 6px !important;
    height: 25px !important;
  }

  .select2-search__field {
    box-shadow: none !important;
    height: 25px !important;
  }
}

input#colorpicker-description.multi-language-color,
input#colorpicker-slogan.multi-language-color,
input#colorpicker-color.multi-language-color{
  position: absolute !important;
  margin: 12px 0 0 200px !important;
  box-shadow: none !important;
  display: inline-block !important;
  width: 100px !important;
  cursor: pointer;
  text-transform: uppercase;
  &:focus {
    outline: none;
  }
}

input#colorpicker-color.multi-language-color {
  margin: 12px 0 0 90px !important;
}

.choose-filename {
  position: absolute;
  margin-left: 150px;
  margin-top: 11px;
  background-color: white;
  width: 400px;
}

label.error {
  border-radius: 5px;
  padding: 0.3125em 0.625em 0.625em 0.625em;
  background: red;
  color: white;
  display: block;
  width: 100%;
  margin: 0.75em 0 0.75em 0;
  position: relative;
  &:before {
    content: "";
    border: 0.5em solid transparent;
    border-bottom-color: red;
    position: absolute;
    left: 1.125em;
    top: -1em;
  }
}

.margin-form.content-card-section-form {
  margin-top: 32px;
}
//
//a.remove {
//  background-position: 28px center;
//  top: -120px;
//}

a.remove {
  width: 48px;
  height: 48px;
  float: right;
  top: 0;
  left: 10px;
  margin-bottom: -24px;
  position: relative;
  display: block;
  background-image: url("data:image/svg+xml,%3Csvg width='12' height='12' viewBox='0 0 12 12' xmlns='http://www.w3.org/2000/svg' xmlns:xlink='http://www.w3.org/1999/xlink'%3E%3Cdefs%3E%3Cfilter x='-5.5%25' y='-2.7%25' width='110.9%25' height='107.6%25' filterUnits='objectBoundingBox' id='a'%3E%3CfeMorphology radius='.5' operator='dilate' in='SourceAlpha' result='shadowSpreadOuter1'/%3E%3CfeOffset dy='16' in='shadowSpreadOuter1' result='shadowOffsetOuter1'/%3E%3CfeGaussianBlur stdDeviation='16' in='shadowOffsetOuter1' result='shadowBlurOuter1'/%3E%3CfeComposite in='shadowBlurOuter1' in2='SourceAlpha' operator='out' result='shadowBlurOuter1'/%3E%3CfeColorMatrix values='0 0 0 0 0 0 0 0 0 0 0 0 0 0 0 0 0 0 0.05 0' in='shadowBlurOuter1'/%3E%3C/filter%3E%3Crect id='b' x='280' y='112' width='1036' height='1488' rx='4'/%3E%3C/defs%3E%3Cg fill='none' fill-rule='evenodd'%3E%3Cg transform='matrix(-1 0 0 1 506 -1002)'%3E%3Cuse fill='%23000' filter='url(%23a)' xlink:href='%23b'/%3E%3Cuse stroke='%23EAEDF3' fill='%23FFF' xlink:href='%23b'/%3E%3C/g%3E%3Cg fill='%23FF4E36'%3E%3Crect transform='rotate(45 6 6)' x='-1' y='5' width='14' height='2' rx='1'/%3E%3Crect transform='rotate(-45 6 6)' x='-1' y='5' width='14' height='2' rx='1'/%3E%3C/g%3E%3C/g%3E%3C/svg%3E");
  background-repeat: no-repeat;
  background-position: center center;
  opacity: 0.5;
  cursor: pointer; }
a.remove:hover {
  opacity: 1; }

.is-disabled {
  cursor: not-allowed;
  opacity: 0.4;
  pointer-events: none;
  a, button {
    color: currentColor;
    display: inline-block;
    text-decoration: none;
    &.button {
      background-color: #c3c3c3;
    }
  }
}

.tooltip { pointer-events: none; }

a.js-listing-shape-add-custom-unit-link.listing-shape-add-custom-unit-link.opacity_04,
.js-unit-label.remove.opacity_04{
  pointer-events: none;
}

.add-new-unit-content {
  display: none;
}

.empty-sortable {
  margin-top: 2px !important;
}

.category-group .list-group .field-data:last-of-type {
  border-bottom: 1px solid #EAEDF3;
}

.form-check-input[disabled] ~ .form-check-label,
.form-check-input:disabled ~ .form-check-label {
  color: #484B4A !important; }

.add-new-unit-content,
.remove-unit-content,
.edit-unit-content{
  display: none
}

.message-container .message p:last-child {
  margin-bottom: 0;
<<<<<<< HEAD
}

.delivery_method {
  margin-top: 37px;
  margin-left: 20px;
=======
>>>>>>> 0ded05b2
}<|MERGE_RESOLUTION|>--- conflicted
+++ resolved
@@ -155,12 +155,13 @@
 
 .message-container .message p:last-child {
   margin-bottom: 0;
-<<<<<<< HEAD
 }
 
 .delivery_method {
   margin-top: 37px;
   margin-left: 20px;
-=======
->>>>>>> 0ded05b2
+}
+
+.message-container .message p:last-child {
+  margin-bottom: 0;
 }