.opacity_04 {
  opacity: 0.4
}

input#colorpicker-color {
  border: 0;
  width: 0;
  display: none !important;
}

.select-language-admin {
  .select2-selection {
    box-shadow: none !important;
    min-height: 48px !important;
    font-size: 16px !important;
    font-family: 'CircularStd', 'Arial' !important;
  }

  .select2-container {
    height: 48px !important;
    border-radius: 4px !important;
    -webkit-box-shadow: 0 2px 4px 0 rgba(0, 0, 0, 0.1) !important;
    box-shadow: 0 2px 4px 0 rgba(0, 0, 0, 0.1) !important;
  }

  .select2-selection__choice {
    margin: 11px 0 5px 6px !important;
  }

  .select2-search.select2-search--inline {
    margin: 11px 0 5px 6px !important;
    height: 25px !important;
  }

  .select2-search__field {
    box-shadow: none !important;
    height: 25px !important;
  }
}

input#colorpicker-description.multi-language-color,
input#colorpicker-slogan.multi-language-color,
input#colorpicker-color.multi-language-color{
  position: absolute !important;
  margin: 12px 0 0 200px !important;
  box-shadow: none !important;
  display: inline-block !important;
  width: 100px !important;
  cursor: pointer;
  text-transform: uppercase;
  &:focus {
    outline: none;
  }
}

input#colorpicker-color.multi-language-color {
  margin: 12px 0 0 90px !important;
}

.choose-filename {
  position: absolute;
  margin-left: 150px;
  margin-top: 11px;
  background-color: white;
  width: 400px;
}

label.error {
  border-radius: 5px;
  padding: 0.3125em 0.625em 0.625em 0.625em;
  background: red;
  color: white;
  display: block;
  width: 100%;
  margin: 0.75em 0 0.75em 0;
  position: relative;
  &:before {
    content: "";
    border: 0.5em solid transparent;
    border-bottom-color: red;
    position: absolute;
    left: 1.125em;
    top: -1em;
  }
}

.margin-form.content-card-section-form {
  margin-top: 32px;
}
//
//a.remove {
//  background-position: 28px center;
//  top: -120px;
//}

a.remove {
  width: 48px;
  height: 48px;
  float: right;
  top: 0;
  left: 10px;
  margin-bottom: -24px;
  position: relative;
  display: block;
  background-image: url("data:image/svg+xml,%3Csvg width='12' height='12' viewBox='0 0 12 12' xmlns='http://www.w3.org/2000/svg' xmlns:xlink='http://www.w3.org/1999/xlink'%3E%3Cdefs%3E%3Cfilter x='-5.5%25' y='-2.7%25' width='110.9%25' height='107.6%25' filterUnits='objectBoundingBox' id='a'%3E%3CfeMorphology radius='.5' operator='dilate' in='SourceAlpha' result='shadowSpreadOuter1'/%3E%3CfeOffset dy='16' in='shadowSpreadOuter1' result='shadowOffsetOuter1'/%3E%3CfeGaussianBlur stdDeviation='16' in='shadowOffsetOuter1' result='shadowBlurOuter1'/%3E%3CfeComposite in='shadowBlurOuter1' in2='SourceAlpha' operator='out' result='shadowBlurOuter1'/%3E%3CfeColorMatrix values='0 0 0 0 0 0 0 0 0 0 0 0 0 0 0 0 0 0 0.05 0' in='shadowBlurOuter1'/%3E%3C/filter%3E%3Crect id='b' x='280' y='112' width='1036' height='1488' rx='4'/%3E%3C/defs%3E%3Cg fill='none' fill-rule='evenodd'%3E%3Cg transform='matrix(-1 0 0 1 506 -1002)'%3E%3Cuse fill='%23000' filter='url(%23a)' xlink:href='%23b'/%3E%3Cuse stroke='%23EAEDF3' fill='%23FFF' xlink:href='%23b'/%3E%3C/g%3E%3Cg fill='%23FF4E36'%3E%3Crect transform='rotate(45 6 6)' x='-1' y='5' width='14' height='2' rx='1'/%3E%3Crect transform='rotate(-45 6 6)' x='-1' y='5' width='14' height='2' rx='1'/%3E%3C/g%3E%3C/g%3E%3C/svg%3E");
  background-repeat: no-repeat;
  background-position: center center;
  opacity: 0.5;
  cursor: pointer; }
a.remove:hover {
  opacity: 1; }

.is-disabled {
  cursor: not-allowed;
  opacity: 0.4;
  pointer-events: none;
  a, button {
    color: currentColor;
    display: inline-block;
    text-decoration: none;
    &.button {
      background-color: #c3c3c3;
    }
  }
}

.tooltip { pointer-events: none; }

<<<<<<< HEAD
a.js-listing-shape-add-custom-unit-link.listing-shape-add-custom-unit-link.opacity_04 {
  pointer-events: none;
}

.add-new-unit-content {
  display: none;
=======
.empty-sortable {
  margin-top: 2px !important;
}

.category-group .list-group .field-data:last-of-type {
  border-bottom: 1px solid #EAEDF3;
>>>>>>> de2f29bc
}<|MERGE_RESOLUTION|>--- conflicted
+++ resolved
@@ -126,19 +126,18 @@
 
 .tooltip { pointer-events: none; }
 
-<<<<<<< HEAD
 a.js-listing-shape-add-custom-unit-link.listing-shape-add-custom-unit-link.opacity_04 {
   pointer-events: none;
 }
 
 .add-new-unit-content {
   display: none;
-=======
+}
+
 .empty-sortable {
   margin-top: 2px !important;
 }
 
 .category-group .list-group .field-data:last-of-type {
   border-bottom: 1px solid #EAEDF3;
->>>>>>> de2f29bc
 }