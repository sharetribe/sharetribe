--- conflicted
+++ resolved
@@ -233,9 +233,6 @@
   border: 1px solid #FF4E36; }
 
 .form-check-input[disabled] ~ .form-check-label, .form-check-input:disabled ~ .form-check-label {
-<<<<<<< HEAD
-  opacity: 0.35; }
-=======
   opacity: 0.35; }
 
 // Custom Mercury styles
@@ -254,5 +251,4 @@
   #edit_link {
     pointer-events: none;
   }
-}
->>>>>>> 6eeed2da
+}