--- conflicted
+++ resolved
@@ -157,7 +157,6 @@
   margin-bottom: 0;
 }
 
-<<<<<<< HEAD
 .modal-footer a.btn {
   margin-left: 24px;
 }
@@ -166,8 +165,8 @@
   .modal-footer a.btn {
     margin-right: 24px;
   }
-=======
+}
+
 .hidden {
   display: none;
->>>>>>> ca800edd
 }