--- conflicted
+++ resolved
@@ -12624,24 +12624,6 @@
 .sp-picker-container {
   border: none !important; }
 
-<<<<<<< HEAD
-div[data-mercury='full'] {
-  border-radius: 4px;
-  border: 1px solid #d8dce6;
-  padding: 6px 16px;
-  -webkit-box-shadow: 0 2px 4px 0 rgba(0, 0, 0, 0.1);
-  box-shadow: 0 2px 4px 0 rgba(0, 0, 0, 0.1);
-  img {
-    max-width: 100%;
-  }
-}
-
-.opacity_04{
-  #edit_link {
-    pointer-events: none;
-  }
-}
-=======
 .dashboard-content-wrapper {
   -webkit-box-flex: 1;
   -webkit-flex: 1 1 auto;
@@ -12768,4 +12750,20 @@
 @media (min-width: 1023px) {
   .dashboard-postscript {
     padding: 16px 0 0 0; } }
->>>>>>> b6edab4d
+
+div[data-mercury='full'] {
+  border-radius: 4px;
+  border: 1px solid #d8dce6;
+  padding: 6px 16px;
+  -webkit-box-shadow: 0 2px 4px 0 rgba(0, 0, 0, 0.1);
+  box-shadow: 0 2px 4px 0 rgba(0, 0, 0, 0.1);
+  img {
+    max-width: 100%;
+  }
+}
+
+.opacity_04{
+  #edit_link {
+    pointer-events: none;
+  }
+}