@charset "UTF-8";
/*! Sharetribe GO Admin Panel x Bootstrap 4 */
/*
$container-max-widths: (
  sm: 1278px,
  md: 1279px,
  lg: 1280px,
  xl: 1352px
);
*/
/*!
 * Bootstrap v4.5.0 (https://getbootstrap.com/)
 * Copyright 2011-2020 The Bootstrap Authors
 * Copyright 2011-2020 Twitter, Inc.
 * Licensed under MIT (https://github.com/twbs/bootstrap/blob/master/LICENSE)
 */
:root {
  --blue: #4A90E2;
  --indigo: #6610f2;
  --purple: #6f42c1;
  --pink: #e83e8c;
  --red: #dc3545;
  --orange: #fd7e14;
  --yellow: #ffc107;
  --green: #28a745;
  --teal: #20c997;
  --cyan: #17a2b8;
  --white: #FFFFFF;
  --gray: #6c757d;
  --gray-dark: #343a40;
  --primary: #4A90E2;
  --secondary: #436296;
  --success: #2ECC71;
  --info: #17a2b8;
  --warning: #ffc107;
  --danger: #dc3545;
  --light: #f8f9fa;
  --dark: #343a40;
  --breakpoint-xs: 0;
  --breakpoint-sm: 576px;
  --breakpoint-md: 769px;
  --breakpoint-lg: 1023px;
  --breakpoint-xl: 1200px;
  --font-family-sans-serif: "proxima_soft", Helvetica, Arial;
  --font-family-monospace: "Menlo", monospace; }

*,
*::before,
*::after {
  -webkit-box-sizing: border-box;
  box-sizing: border-box; }

html {
  font-family: sans-serif;
  line-height: 1.15;
  -webkit-text-size-adjust: 100%;
  -webkit-tap-highlight-color: rgba(0, 0, 0, 0); }

article, aside, figcaption, figure, footer, header, hgroup, main, nav, section {
  display: block; }

body {
  margin: 0;
  font-family: "proxima_soft", Helvetica, Arial;
  font-size: 1rem;
  font-weight: 400;
  line-height: 1.5;
  color: #484B4A;
  text-align: left;
  background-color: #FCFCFC; }

[tabindex="-1"]:focus:not(:focus-visible) {
  outline: 0 !important; }

hr {
  -webkit-box-sizing: content-box;
  box-sizing: content-box;
  height: 0;
  overflow: visible; }

h1, h2, h3, h4, h5, h6 {
  margin-top: 0;
  margin-bottom: 12px; }

p {
  margin-top: 0;
  margin-bottom: 1rem; }

abbr[title],
abbr[data-original-title] {
  text-decoration: underline;
  -webkit-text-decoration: underline dotted;
  text-decoration: underline dotted;
  cursor: help;
  border-bottom: 0;
  -webkit-text-decoration-skip-ink: none;
  text-decoration-skip-ink: none; }

address {
  margin-bottom: 1rem;
  font-style: normal;
  line-height: inherit; }

ol,
ul,
dl {
  margin-top: 0;
  margin-bottom: 1rem; }

ol ol,
ul ul,
ol ul,
ul ol {
  margin-bottom: 0; }

dt {
  font-weight: 700; }

dd {
  margin-bottom: .5rem;
  margin-left: 0; }

blockquote {
  margin: 0 0 1rem; }

b,
strong {
  font-weight: bolder; }

small {
  font-size: 80%; }

sub,
sup {
  position: relative;
  font-size: 75%;
  line-height: 0;
  vertical-align: baseline; }

sub {
  bottom: -.25em; }

sup {
  top: -.5em; }

a {
  color: #4A90E2;
  text-decoration: none;
  background-color: transparent; }
a:hover {
  color: #3970B0;
  text-decoration: none; }

a:not([href]) {
  color: inherit;
  text-decoration: none; }
a:not([href]):hover {
  color: inherit;
  text-decoration: none; }

pre,
code,
kbd,
samp {
  font-family: "Menlo", monospace;
  font-size: 1em; }

pre {
  margin-top: 0;
  margin-bottom: 1rem;
  overflow: auto;
  -ms-overflow-style: scrollbar; }

figure {
  margin: 0 0 1rem; }

img {
  vertical-align: middle;
  border-style: none; }

svg {
  overflow: hidden;
  vertical-align: middle; }

table {
  border-collapse: collapse; }

caption {
  padding-top: 0.75rem;
  padding-bottom: 0.75rem;
  color: #999;
  text-align: left;
  caption-side: bottom; }

th {
  text-align: inherit; }

label {
  display: inline-block;
  margin-bottom: 0.5rem; }

button {
  border-radius: 0; }

button:focus {
  outline: 1px dotted;
  outline: 5px auto -webkit-focus-ring-color; }

input,
button,
select,
optgroup,
textarea {
  margin: 0;
  font-family: inherit;
  font-size: inherit;
  line-height: inherit; }

button,
input {
  overflow: visible; }

button,
select {
  text-transform: none; }

[role="button"] {
  cursor: pointer; }

select {
  word-wrap: normal; }

button,
[type="button"],
[type="reset"],
[type="submit"] {
  -webkit-appearance: button; }

button:not(:disabled),
[type="button"]:not(:disabled),
[type="reset"]:not(:disabled),
[type="submit"]:not(:disabled) {
  cursor: pointer; }

button::-moz-focus-inner,
[type="button"]::-moz-focus-inner,
[type="reset"]::-moz-focus-inner,
[type="submit"]::-moz-focus-inner {
  padding: 0;
  border-style: none; }

input[type="radio"],
input[type="checkbox"] {
  -webkit-box-sizing: border-box;
  box-sizing: border-box;
  padding: 0; }

textarea {
  overflow: auto;
  resize: vertical; }

fieldset {
  min-width: 0;
  padding: 0;
  margin: 0;
  border: 0; }

legend {
  display: block;
  width: 100%;
  max-width: 100%;
  padding: 0;
  margin-bottom: .5rem;
  font-size: 1.5rem;
  line-height: inherit;
  color: inherit;
  white-space: normal; }

progress {
  vertical-align: baseline; }

[type="number"]::-webkit-inner-spin-button,
[type="number"]::-webkit-outer-spin-button {
  height: auto; }

[type="search"] {
  outline-offset: -2px;
  -webkit-appearance: none; }

[type="search"]::-webkit-search-decoration {
  -webkit-appearance: none; }

::-webkit-file-upload-button {
  font: inherit;
  -webkit-appearance: button; }

output {
  display: inline-block; }

summary {
  display: list-item;
  cursor: pointer; }

template {
  display: none; }

[hidden] {
  display: none !important; }

h1, h2, h3, h4, h5, h6,
.h1, .h2, .h3, .h4, .h5, .h6 {
  margin-bottom: 12px;
  font-weight: 500;
  line-height: 1.2; }

h1, .h1 {
  font-size: 2.5rem; }

h2, .h2 {
  font-size: 2rem; }

h3, .h3 {
  font-size: 1.75rem; }

h4, .h4 {
  font-size: 1.5rem; }

h5, .h5 {
  font-size: 1.25rem; }

h6, .h6 {
  font-size: 1rem; }

.lead {
  font-size: 1.25rem;
  font-weight: 300; }

.display-1 {
  font-size: 6rem;
  font-weight: 300;
  line-height: 1.2; }

.display-2 {
  font-size: 5.5rem;
  font-weight: 300;
  line-height: 1.2; }

.display-3 {
  font-size: 4.5rem;
  font-weight: 300;
  line-height: 1.2; }

.display-4 {
  font-size: 3.5rem;
  font-weight: 300;
  line-height: 1.2; }

hr {
  margin-top: 24px;
  margin-bottom: 24px;
  border: 0;
  border-top: 1px solid #EAEDF3; }

small,
.small {
  font-size: 0.875rem;
  font-weight: 400; }

mark,
.mark {
  padding: 0.2em;
  background-color: #fcf8e3; }

.list-unstyled {
  padding-left: 0;
  list-style: none; }

.list-inline {
  padding-left: 0;
  list-style: none; }

.list-inline-item {
  display: inline-block; }
.list-inline-item:not(:last-child) {
  margin-right: 0.5rem; }

.initialism {
  font-size: 90%;
  text-transform: uppercase; }

.blockquote {
  margin-bottom: 24px;
  font-size: 1.25rem; }

.blockquote-footer {
  display: block;
  font-size: 0.875rem;
  color: #6c757d; }
.blockquote-footer::before {
  content: "\2014\00A0"; }

.img-fluid {
  max-width: 100%;
  height: auto; }

.img-thumbnail {
  padding: 0.25rem;
  background-color: #FCFCFC;
  border: 1px solid #dee2e6;
  border-radius: 4px;
  max-width: 100%;
  height: auto; }

.figure {
  display: inline-block; }

.figure-img {
  margin-bottom: 12px;
  line-height: 1; }

.figure-caption {
  font-size: 90%;
  color: #6c757d; }

code {
  font-size: 87.5%;
  color: #e83e8c;
  word-wrap: break-word; }
a > code {
  color: inherit; }

kbd {
  padding: 0.2rem 0.4rem;
  font-size: 87.5%;
  color: #FFFFFF;
  background-color: #212529;
  border-radius: 0.2rem; }
kbd kbd {
  padding: 0;
  font-size: 100%;
  font-weight: 700; }

pre {
  display: block;
  font-size: 87.5%;
  color: #212529; }
pre code {
  font-size: inherit;
  color: inherit;
  word-break: normal; }

.pre-scrollable {
  max-height: 340px;
  overflow-y: scroll; }

.container {
  width: 100%;
  padding-right: 15px;
  padding-left: 15px;
  margin-right: auto;
  margin-left: auto; }
@media (min-width: 576px) {
  .container {
    max-width: 540px; } }
@media (min-width: 769px) {
  .container {
    max-width: 720px; } }
@media (min-width: 1023px) {
  .container {
    max-width: 960px; } }
@media (min-width: 1200px) {
  .container {
    max-width: 1140px; } }

.container-fluid, .container-sm, .container-md, .container-lg, .container-xl {
  width: 100%;
  padding-right: 15px;
  padding-left: 15px;
  margin-right: auto;
  margin-left: auto; }

@media (min-width: 576px) {
  .container, .container-sm {
    max-width: 540px; } }

@media (min-width: 769px) {
  .container, .container-sm, .container-md {
    max-width: 720px; } }

@media (min-width: 1023px) {
  .container, .container-sm, .container-md, .container-lg {
    max-width: 960px; } }

@media (min-width: 1200px) {
  .container, .container-sm, .container-md, .container-lg, .container-xl {
    max-width: 1140px; } }

.row {
  display: -webkit-box;
  display: -webkit-flex;
  display: -ms-flexbox;
  display: flex;
  -webkit-flex-wrap: wrap;
  -ms-flex-wrap: wrap;
  flex-wrap: wrap;
  margin-right: -15px;
  margin-left: -15px; }

.no-gutters {
  margin-right: 0;
  margin-left: 0; }
.no-gutters > .col,
.no-gutters > [class*="col-"] {
  padding-right: 0;
  padding-left: 0; }

.col-1, .col-2, .col-3, .col-4, .col-5, .col-6, .col-7, .col-8, .col-9, .col-10, .col-11, .col-12, .col,
.col-auto, .col-sm-1, .col-sm-2, .col-sm-3, .col-sm-4, .col-sm-5, .col-sm-6, .col-sm-7, .col-sm-8, .col-sm-9, .col-sm-10, .col-sm-11, .col-sm-12, .col-sm,
.col-sm-auto, .col-md-1, .col-md-2, .col-md-3, .col-md-4, .col-md-5, .col-md-6, .col-md-7, .col-md-8, .col-md-9, .col-md-10, .col-md-11, .col-md-12, .col-md,
.col-md-auto, .col-lg-1, .col-lg-2, .col-lg-3, .col-lg-4, .col-lg-5, .col-lg-6, .col-lg-7, .col-lg-8, .col-lg-9, .col-lg-10, .col-lg-11, .col-lg-12, .col-lg,
.col-lg-auto, .col-xl-1, .col-xl-2, .col-xl-3, .col-xl-4, .col-xl-5, .col-xl-6, .col-xl-7, .col-xl-8, .col-xl-9, .col-xl-10, .col-xl-11, .col-xl-12, .col-xl,
.col-xl-auto {
  position: relative;
  width: 100%;
  padding-right: 15px;
  padding-left: 15px; }

.col {
  -webkit-flex-basis: 0;
  -ms-flex-preferred-size: 0;
  flex-basis: 0;
  -webkit-box-flex: 1;
  -webkit-flex-grow: 1;
  -ms-flex-positive: 1;
  flex-grow: 1;
  min-width: 0;
  max-width: 100%; }

.row-cols-1 > * {
  -webkit-box-flex: 0;
  -webkit-flex: 0 0 100%;
  -ms-flex: 0 0 100%;
  flex: 0 0 100%;
  max-width: 100%; }

.row-cols-2 > * {
  -webkit-box-flex: 0;
  -webkit-flex: 0 0 50%;
  -ms-flex: 0 0 50%;
  flex: 0 0 50%;
  max-width: 50%; }

.row-cols-3 > * {
  -webkit-box-flex: 0;
  -webkit-flex: 0 0 33.33333%;
  -ms-flex: 0 0 33.33333%;
  flex: 0 0 33.33333%;
  max-width: 33.33333%; }

.row-cols-4 > * {
  -webkit-box-flex: 0;
  -webkit-flex: 0 0 25%;
  -ms-flex: 0 0 25%;
  flex: 0 0 25%;
  max-width: 25%; }

.row-cols-5 > * {
  -webkit-box-flex: 0;
  -webkit-flex: 0 0 20%;
  -ms-flex: 0 0 20%;
  flex: 0 0 20%;
  max-width: 20%; }

.row-cols-6 > * {
  -webkit-box-flex: 0;
  -webkit-flex: 0 0 16.66667%;
  -ms-flex: 0 0 16.66667%;
  flex: 0 0 16.66667%;
  max-width: 16.66667%; }

.col-auto {
  -webkit-box-flex: 0;
  -webkit-flex: 0 0 auto;
  -ms-flex: 0 0 auto;
  flex: 0 0 auto;
  width: auto;
  max-width: 100%; }

.col-1 {
  -webkit-box-flex: 0;
  -webkit-flex: 0 0 8.33333%;
  -ms-flex: 0 0 8.33333%;
  flex: 0 0 8.33333%;
  max-width: 8.33333%; }

.col-2 {
  -webkit-box-flex: 0;
  -webkit-flex: 0 0 16.66667%;
  -ms-flex: 0 0 16.66667%;
  flex: 0 0 16.66667%;
  max-width: 16.66667%; }

.col-3 {
  -webkit-box-flex: 0;
  -webkit-flex: 0 0 25%;
  -ms-flex: 0 0 25%;
  flex: 0 0 25%;
  max-width: 25%; }

.col-4 {
  -webkit-box-flex: 0;
  -webkit-flex: 0 0 33.33333%;
  -ms-flex: 0 0 33.33333%;
  flex: 0 0 33.33333%;
  max-width: 33.33333%; }

.col-5 {
  -webkit-box-flex: 0;
  -webkit-flex: 0 0 41.66667%;
  -ms-flex: 0 0 41.66667%;
  flex: 0 0 41.66667%;
  max-width: 41.66667%; }

.col-6 {
  -webkit-box-flex: 0;
  -webkit-flex: 0 0 50%;
  -ms-flex: 0 0 50%;
  flex: 0 0 50%;
  max-width: 50%; }

.col-7 {
  -webkit-box-flex: 0;
  -webkit-flex: 0 0 58.33333%;
  -ms-flex: 0 0 58.33333%;
  flex: 0 0 58.33333%;
  max-width: 58.33333%; }

.col-8 {
  -webkit-box-flex: 0;
  -webkit-flex: 0 0 66.66667%;
  -ms-flex: 0 0 66.66667%;
  flex: 0 0 66.66667%;
  max-width: 66.66667%; }

.col-9 {
  -webkit-box-flex: 0;
  -webkit-flex: 0 0 75%;
  -ms-flex: 0 0 75%;
  flex: 0 0 75%;
  max-width: 75%; }

.col-10 {
  -webkit-box-flex: 0;
  -webkit-flex: 0 0 83.33333%;
  -ms-flex: 0 0 83.33333%;
  flex: 0 0 83.33333%;
  max-width: 83.33333%; }

.col-11 {
  -webkit-box-flex: 0;
  -webkit-flex: 0 0 91.66667%;
  -ms-flex: 0 0 91.66667%;
  flex: 0 0 91.66667%;
  max-width: 91.66667%; }

.col-12 {
  -webkit-box-flex: 0;
  -webkit-flex: 0 0 100%;
  -ms-flex: 0 0 100%;
  flex: 0 0 100%;
  max-width: 100%; }

.order-first {
  -webkit-box-ordinal-group: 0;
  -webkit-order: -1;
  -ms-flex-order: -1;
  order: -1; }

.order-last {
  -webkit-box-ordinal-group: 14;
  -webkit-order: 13;
  -ms-flex-order: 13;
  order: 13; }

.order-0 {
  -webkit-box-ordinal-group: 1;
  -webkit-order: 0;
  -ms-flex-order: 0;
  order: 0; }

.order-1 {
  -webkit-box-ordinal-group: 2;
  -webkit-order: 1;
  -ms-flex-order: 1;
  order: 1; }

.order-2 {
  -webkit-box-ordinal-group: 3;
  -webkit-order: 2;
  -ms-flex-order: 2;
  order: 2; }

.order-3 {
  -webkit-box-ordinal-group: 4;
  -webkit-order: 3;
  -ms-flex-order: 3;
  order: 3; }

.order-4 {
  -webkit-box-ordinal-group: 5;
  -webkit-order: 4;
  -ms-flex-order: 4;
  order: 4; }

.order-5 {
  -webkit-box-ordinal-group: 6;
  -webkit-order: 5;
  -ms-flex-order: 5;
  order: 5; }

.order-6 {
  -webkit-box-ordinal-group: 7;
  -webkit-order: 6;
  -ms-flex-order: 6;
  order: 6; }

.order-7 {
  -webkit-box-ordinal-group: 8;
  -webkit-order: 7;
  -ms-flex-order: 7;
  order: 7; }

.order-8 {
  -webkit-box-ordinal-group: 9;
  -webkit-order: 8;
  -ms-flex-order: 8;
  order: 8; }

.order-9 {
  -webkit-box-ordinal-group: 10;
  -webkit-order: 9;
  -ms-flex-order: 9;
  order: 9; }

.order-10 {
  -webkit-box-ordinal-group: 11;
  -webkit-order: 10;
  -ms-flex-order: 10;
  order: 10; }

.order-11 {
  -webkit-box-ordinal-group: 12;
  -webkit-order: 11;
  -ms-flex-order: 11;
  order: 11; }

.order-12 {
  -webkit-box-ordinal-group: 13;
  -webkit-order: 12;
  -ms-flex-order: 12;
  order: 12; }

.offset-1 {
  margin-left: 8.33333%; }

.offset-2 {
  margin-left: 16.66667%; }

.offset-3 {
  margin-left: 25%; }

.offset-4 {
  margin-left: 33.33333%; }

.offset-5 {
  margin-left: 41.66667%; }

.offset-6 {
  margin-left: 50%; }

.offset-7 {
  margin-left: 58.33333%; }

.offset-8 {
  margin-left: 66.66667%; }

.offset-9 {
  margin-left: 75%; }

.offset-10 {
  margin-left: 83.33333%; }

.offset-11 {
  margin-left: 91.66667%; }

@media (min-width: 576px) {
  .col-sm {
    -webkit-flex-basis: 0;
    -ms-flex-preferred-size: 0;
    flex-basis: 0;
    -webkit-box-flex: 1;
    -webkit-flex-grow: 1;
    -ms-flex-positive: 1;
    flex-grow: 1;
    min-width: 0;
    max-width: 100%; }
  .row-cols-sm-1 > * {
    -webkit-box-flex: 0;
    -webkit-flex: 0 0 100%;
    -ms-flex: 0 0 100%;
    flex: 0 0 100%;
    max-width: 100%; }
  .row-cols-sm-2 > * {
    -webkit-box-flex: 0;
    -webkit-flex: 0 0 50%;
    -ms-flex: 0 0 50%;
    flex: 0 0 50%;
    max-width: 50%; }
  .row-cols-sm-3 > * {
    -webkit-box-flex: 0;
    -webkit-flex: 0 0 33.33333%;
    -ms-flex: 0 0 33.33333%;
    flex: 0 0 33.33333%;
    max-width: 33.33333%; }
  .row-cols-sm-4 > * {
    -webkit-box-flex: 0;
    -webkit-flex: 0 0 25%;
    -ms-flex: 0 0 25%;
    flex: 0 0 25%;
    max-width: 25%; }
  .row-cols-sm-5 > * {
    -webkit-box-flex: 0;
    -webkit-flex: 0 0 20%;
    -ms-flex: 0 0 20%;
    flex: 0 0 20%;
    max-width: 20%; }
  .row-cols-sm-6 > * {
    -webkit-box-flex: 0;
    -webkit-flex: 0 0 16.66667%;
    -ms-flex: 0 0 16.66667%;
    flex: 0 0 16.66667%;
    max-width: 16.66667%; }
  .col-sm-auto {
    -webkit-box-flex: 0;
    -webkit-flex: 0 0 auto;
    -ms-flex: 0 0 auto;
    flex: 0 0 auto;
    width: auto;
    max-width: 100%; }
  .col-sm-1 {
    -webkit-box-flex: 0;
    -webkit-flex: 0 0 8.33333%;
    -ms-flex: 0 0 8.33333%;
    flex: 0 0 8.33333%;
    max-width: 8.33333%; }
  .col-sm-2 {
    -webkit-box-flex: 0;
    -webkit-flex: 0 0 16.66667%;
    -ms-flex: 0 0 16.66667%;
    flex: 0 0 16.66667%;
    max-width: 16.66667%; }
  .col-sm-3 {
    -webkit-box-flex: 0;
    -webkit-flex: 0 0 25%;
    -ms-flex: 0 0 25%;
    flex: 0 0 25%;
    max-width: 25%; }
  .col-sm-4 {
    -webkit-box-flex: 0;
    -webkit-flex: 0 0 33.33333%;
    -ms-flex: 0 0 33.33333%;
    flex: 0 0 33.33333%;
    max-width: 33.33333%; }
  .col-sm-5 {
    -webkit-box-flex: 0;
    -webkit-flex: 0 0 41.66667%;
    -ms-flex: 0 0 41.66667%;
    flex: 0 0 41.66667%;
    max-width: 41.66667%; }
  .col-sm-6 {
    -webkit-box-flex: 0;
    -webkit-flex: 0 0 50%;
    -ms-flex: 0 0 50%;
    flex: 0 0 50%;
    max-width: 50%; }
  .col-sm-7 {
    -webkit-box-flex: 0;
    -webkit-flex: 0 0 58.33333%;
    -ms-flex: 0 0 58.33333%;
    flex: 0 0 58.33333%;
    max-width: 58.33333%; }
  .col-sm-8 {
    -webkit-box-flex: 0;
    -webkit-flex: 0 0 66.66667%;
    -ms-flex: 0 0 66.66667%;
    flex: 0 0 66.66667%;
    max-width: 66.66667%; }
  .col-sm-9 {
    -webkit-box-flex: 0;
    -webkit-flex: 0 0 75%;
    -ms-flex: 0 0 75%;
    flex: 0 0 75%;
    max-width: 75%; }
  .col-sm-10 {
    -webkit-box-flex: 0;
    -webkit-flex: 0 0 83.33333%;
    -ms-flex: 0 0 83.33333%;
    flex: 0 0 83.33333%;
    max-width: 83.33333%; }
  .col-sm-11 {
    -webkit-box-flex: 0;
    -webkit-flex: 0 0 91.66667%;
    -ms-flex: 0 0 91.66667%;
    flex: 0 0 91.66667%;
    max-width: 91.66667%; }
  .col-sm-12 {
    -webkit-box-flex: 0;
    -webkit-flex: 0 0 100%;
    -ms-flex: 0 0 100%;
    flex: 0 0 100%;
    max-width: 100%; }
  .order-sm-first {
    -webkit-box-ordinal-group: 0;
    -webkit-order: -1;
    -ms-flex-order: -1;
    order: -1; }
  .order-sm-last {
    -webkit-box-ordinal-group: 14;
    -webkit-order: 13;
    -ms-flex-order: 13;
    order: 13; }
  .order-sm-0 {
    -webkit-box-ordinal-group: 1;
    -webkit-order: 0;
    -ms-flex-order: 0;
    order: 0; }
  .order-sm-1 {
    -webkit-box-ordinal-group: 2;
    -webkit-order: 1;
    -ms-flex-order: 1;
    order: 1; }
  .order-sm-2 {
    -webkit-box-ordinal-group: 3;
    -webkit-order: 2;
    -ms-flex-order: 2;
    order: 2; }
  .order-sm-3 {
    -webkit-box-ordinal-group: 4;
    -webkit-order: 3;
    -ms-flex-order: 3;
    order: 3; }
  .order-sm-4 {
    -webkit-box-ordinal-group: 5;
    -webkit-order: 4;
    -ms-flex-order: 4;
    order: 4; }
  .order-sm-5 {
    -webkit-box-ordinal-group: 6;
    -webkit-order: 5;
    -ms-flex-order: 5;
    order: 5; }
  .order-sm-6 {
    -webkit-box-ordinal-group: 7;
    -webkit-order: 6;
    -ms-flex-order: 6;
    order: 6; }
  .order-sm-7 {
    -webkit-box-ordinal-group: 8;
    -webkit-order: 7;
    -ms-flex-order: 7;
    order: 7; }
  .order-sm-8 {
    -webkit-box-ordinal-group: 9;
    -webkit-order: 8;
    -ms-flex-order: 8;
    order: 8; }
  .order-sm-9 {
    -webkit-box-ordinal-group: 10;
    -webkit-order: 9;
    -ms-flex-order: 9;
    order: 9; }
  .order-sm-10 {
    -webkit-box-ordinal-group: 11;
    -webkit-order: 10;
    -ms-flex-order: 10;
    order: 10; }
  .order-sm-11 {
    -webkit-box-ordinal-group: 12;
    -webkit-order: 11;
    -ms-flex-order: 11;
    order: 11; }
  .order-sm-12 {
    -webkit-box-ordinal-group: 13;
    -webkit-order: 12;
    -ms-flex-order: 12;
    order: 12; }
  .offset-sm-0 {
    margin-left: 0; }
  .offset-sm-1 {
    margin-left: 8.33333%; }
  .offset-sm-2 {
    margin-left: 16.66667%; }
  .offset-sm-3 {
    margin-left: 25%; }
  .offset-sm-4 {
    margin-left: 33.33333%; }
  .offset-sm-5 {
    margin-left: 41.66667%; }
  .offset-sm-6 {
    margin-left: 50%; }
  .offset-sm-7 {
    margin-left: 58.33333%; }
  .offset-sm-8 {
    margin-left: 66.66667%; }
  .offset-sm-9 {
    margin-left: 75%; }
  .offset-sm-10 {
    margin-left: 83.33333%; }
  .offset-sm-11 {
    margin-left: 91.66667%; } }

@media (min-width: 769px) {
  .col-md {
    -webkit-flex-basis: 0;
    -ms-flex-preferred-size: 0;
    flex-basis: 0;
    -webkit-box-flex: 1;
    -webkit-flex-grow: 1;
    -ms-flex-positive: 1;
    flex-grow: 1;
    min-width: 0;
    max-width: 100%; }
  .row-cols-md-1 > * {
    -webkit-box-flex: 0;
    -webkit-flex: 0 0 100%;
    -ms-flex: 0 0 100%;
    flex: 0 0 100%;
    max-width: 100%; }
  .row-cols-md-2 > * {
    -webkit-box-flex: 0;
    -webkit-flex: 0 0 50%;
    -ms-flex: 0 0 50%;
    flex: 0 0 50%;
    max-width: 50%; }
  .row-cols-md-3 > * {
    -webkit-box-flex: 0;
    -webkit-flex: 0 0 33.33333%;
    -ms-flex: 0 0 33.33333%;
    flex: 0 0 33.33333%;
    max-width: 33.33333%; }
  .row-cols-md-4 > * {
    -webkit-box-flex: 0;
    -webkit-flex: 0 0 25%;
    -ms-flex: 0 0 25%;
    flex: 0 0 25%;
    max-width: 25%; }
  .row-cols-md-5 > * {
    -webkit-box-flex: 0;
    -webkit-flex: 0 0 20%;
    -ms-flex: 0 0 20%;
    flex: 0 0 20%;
    max-width: 20%; }
  .row-cols-md-6 > * {
    -webkit-box-flex: 0;
    -webkit-flex: 0 0 16.66667%;
    -ms-flex: 0 0 16.66667%;
    flex: 0 0 16.66667%;
    max-width: 16.66667%; }
  .col-md-auto {
    -webkit-box-flex: 0;
    -webkit-flex: 0 0 auto;
    -ms-flex: 0 0 auto;
    flex: 0 0 auto;
    width: auto;
    max-width: 100%; }
  .col-md-1 {
    -webkit-box-flex: 0;
    -webkit-flex: 0 0 8.33333%;
    -ms-flex: 0 0 8.33333%;
    flex: 0 0 8.33333%;
    max-width: 8.33333%; }
  .col-md-2 {
    -webkit-box-flex: 0;
    -webkit-flex: 0 0 16.66667%;
    -ms-flex: 0 0 16.66667%;
    flex: 0 0 16.66667%;
    max-width: 16.66667%; }
  .col-md-3 {
    -webkit-box-flex: 0;
    -webkit-flex: 0 0 25%;
    -ms-flex: 0 0 25%;
    flex: 0 0 25%;
    max-width: 25%; }
  .col-md-4 {
    -webkit-box-flex: 0;
    -webkit-flex: 0 0 33.33333%;
    -ms-flex: 0 0 33.33333%;
    flex: 0 0 33.33333%;
    max-width: 33.33333%; }
  .col-md-5 {
    -webkit-box-flex: 0;
    -webkit-flex: 0 0 41.66667%;
    -ms-flex: 0 0 41.66667%;
    flex: 0 0 41.66667%;
    max-width: 41.66667%; }
  .col-md-6 {
    -webkit-box-flex: 0;
    -webkit-flex: 0 0 50%;
    -ms-flex: 0 0 50%;
    flex: 0 0 50%;
    max-width: 50%; }
  .col-md-7 {
    -webkit-box-flex: 0;
    -webkit-flex: 0 0 58.33333%;
    -ms-flex: 0 0 58.33333%;
    flex: 0 0 58.33333%;
    max-width: 58.33333%; }
  .col-md-8 {
    -webkit-box-flex: 0;
    -webkit-flex: 0 0 66.66667%;
    -ms-flex: 0 0 66.66667%;
    flex: 0 0 66.66667%;
    max-width: 66.66667%; }
  .col-md-9 {
    -webkit-box-flex: 0;
    -webkit-flex: 0 0 75%;
    -ms-flex: 0 0 75%;
    flex: 0 0 75%;
    max-width: 75%; }
  .col-md-10 {
    -webkit-box-flex: 0;
    -webkit-flex: 0 0 83.33333%;
    -ms-flex: 0 0 83.33333%;
    flex: 0 0 83.33333%;
    max-width: 83.33333%; }
  .col-md-11 {
    -webkit-box-flex: 0;
    -webkit-flex: 0 0 91.66667%;
    -ms-flex: 0 0 91.66667%;
    flex: 0 0 91.66667%;
    max-width: 91.66667%; }
  .col-md-12 {
    -webkit-box-flex: 0;
    -webkit-flex: 0 0 100%;
    -ms-flex: 0 0 100%;
    flex: 0 0 100%;
    max-width: 100%; }
  .order-md-first {
    -webkit-box-ordinal-group: 0;
    -webkit-order: -1;
    -ms-flex-order: -1;
    order: -1; }
  .order-md-last {
    -webkit-box-ordinal-group: 14;
    -webkit-order: 13;
    -ms-flex-order: 13;
    order: 13; }
  .order-md-0 {
    -webkit-box-ordinal-group: 1;
    -webkit-order: 0;
    -ms-flex-order: 0;
    order: 0; }
  .order-md-1 {
    -webkit-box-ordinal-group: 2;
    -webkit-order: 1;
    -ms-flex-order: 1;
    order: 1; }
  .order-md-2 {
    -webkit-box-ordinal-group: 3;
    -webkit-order: 2;
    -ms-flex-order: 2;
    order: 2; }
  .order-md-3 {
    -webkit-box-ordinal-group: 4;
    -webkit-order: 3;
    -ms-flex-order: 3;
    order: 3; }
  .order-md-4 {
    -webkit-box-ordinal-group: 5;
    -webkit-order: 4;
    -ms-flex-order: 4;
    order: 4; }
  .order-md-5 {
    -webkit-box-ordinal-group: 6;
    -webkit-order: 5;
    -ms-flex-order: 5;
    order: 5; }
  .order-md-6 {
    -webkit-box-ordinal-group: 7;
    -webkit-order: 6;
    -ms-flex-order: 6;
    order: 6; }
  .order-md-7 {
    -webkit-box-ordinal-group: 8;
    -webkit-order: 7;
    -ms-flex-order: 7;
    order: 7; }
  .order-md-8 {
    -webkit-box-ordinal-group: 9;
    -webkit-order: 8;
    -ms-flex-order: 8;
    order: 8; }
  .order-md-9 {
    -webkit-box-ordinal-group: 10;
    -webkit-order: 9;
    -ms-flex-order: 9;
    order: 9; }
  .order-md-10 {
    -webkit-box-ordinal-group: 11;
    -webkit-order: 10;
    -ms-flex-order: 10;
    order: 10; }
  .order-md-11 {
    -webkit-box-ordinal-group: 12;
    -webkit-order: 11;
    -ms-flex-order: 11;
    order: 11; }
  .order-md-12 {
    -webkit-box-ordinal-group: 13;
    -webkit-order: 12;
    -ms-flex-order: 12;
    order: 12; }
  .offset-md-0 {
    margin-left: 0; }
  .offset-md-1 {
    margin-left: 8.33333%; }
  .offset-md-2 {
    margin-left: 16.66667%; }
  .offset-md-3 {
    margin-left: 25%; }
  .offset-md-4 {
    margin-left: 33.33333%; }
  .offset-md-5 {
    margin-left: 41.66667%; }
  .offset-md-6 {
    margin-left: 50%; }
  .offset-md-7 {
    margin-left: 58.33333%; }
  .offset-md-8 {
    margin-left: 66.66667%; }
  .offset-md-9 {
    margin-left: 75%; }
  .offset-md-10 {
    margin-left: 83.33333%; }
  .offset-md-11 {
    margin-left: 91.66667%; } }

@media (min-width: 1023px) {
  .col-lg {
    -webkit-flex-basis: 0;
    -ms-flex-preferred-size: 0;
    flex-basis: 0;
    -webkit-box-flex: 1;
    -webkit-flex-grow: 1;
    -ms-flex-positive: 1;
    flex-grow: 1;
    min-width: 0;
    max-width: 100%; }
  .row-cols-lg-1 > * {
    -webkit-box-flex: 0;
    -webkit-flex: 0 0 100%;
    -ms-flex: 0 0 100%;
    flex: 0 0 100%;
    max-width: 100%; }
  .row-cols-lg-2 > * {
    -webkit-box-flex: 0;
    -webkit-flex: 0 0 50%;
    -ms-flex: 0 0 50%;
    flex: 0 0 50%;
    max-width: 50%; }
  .row-cols-lg-3 > * {
    -webkit-box-flex: 0;
    -webkit-flex: 0 0 33.33333%;
    -ms-flex: 0 0 33.33333%;
    flex: 0 0 33.33333%;
    max-width: 33.33333%; }
  .row-cols-lg-4 > * {
    -webkit-box-flex: 0;
    -webkit-flex: 0 0 25%;
    -ms-flex: 0 0 25%;
    flex: 0 0 25%;
    max-width: 25%; }
  .row-cols-lg-5 > * {
    -webkit-box-flex: 0;
    -webkit-flex: 0 0 20%;
    -ms-flex: 0 0 20%;
    flex: 0 0 20%;
    max-width: 20%; }
  .row-cols-lg-6 > * {
    -webkit-box-flex: 0;
    -webkit-flex: 0 0 16.66667%;
    -ms-flex: 0 0 16.66667%;
    flex: 0 0 16.66667%;
    max-width: 16.66667%; }
  .col-lg-auto {
    -webkit-box-flex: 0;
    -webkit-flex: 0 0 auto;
    -ms-flex: 0 0 auto;
    flex: 0 0 auto;
    width: auto;
    max-width: 100%; }
  .col-lg-1 {
    -webkit-box-flex: 0;
    -webkit-flex: 0 0 8.33333%;
    -ms-flex: 0 0 8.33333%;
    flex: 0 0 8.33333%;
    max-width: 8.33333%; }
  .col-lg-2 {
    -webkit-box-flex: 0;
    -webkit-flex: 0 0 16.66667%;
    -ms-flex: 0 0 16.66667%;
    flex: 0 0 16.66667%;
    max-width: 16.66667%; }
  .col-lg-3 {
    -webkit-box-flex: 0;
    -webkit-flex: 0 0 25%;
    -ms-flex: 0 0 25%;
    flex: 0 0 25%;
    max-width: 25%; }
  .col-lg-4 {
    -webkit-box-flex: 0;
    -webkit-flex: 0 0 33.33333%;
    -ms-flex: 0 0 33.33333%;
    flex: 0 0 33.33333%;
    max-width: 33.33333%; }
  .col-lg-5 {
    -webkit-box-flex: 0;
    -webkit-flex: 0 0 41.66667%;
    -ms-flex: 0 0 41.66667%;
    flex: 0 0 41.66667%;
    max-width: 41.66667%; }
  .col-lg-6 {
    -webkit-box-flex: 0;
    -webkit-flex: 0 0 50%;
    -ms-flex: 0 0 50%;
    flex: 0 0 50%;
    max-width: 50%; }
  .col-lg-7 {
    -webkit-box-flex: 0;
    -webkit-flex: 0 0 58.33333%;
    -ms-flex: 0 0 58.33333%;
    flex: 0 0 58.33333%;
    max-width: 58.33333%; }
  .col-lg-8 {
    -webkit-box-flex: 0;
    -webkit-flex: 0 0 66.66667%;
    -ms-flex: 0 0 66.66667%;
    flex: 0 0 66.66667%;
    max-width: 66.66667%; }
  .col-lg-9 {
    -webkit-box-flex: 0;
    -webkit-flex: 0 0 75%;
    -ms-flex: 0 0 75%;
    flex: 0 0 75%;
    max-width: 75%; }
  .col-lg-10 {
    -webkit-box-flex: 0;
    -webkit-flex: 0 0 83.33333%;
    -ms-flex: 0 0 83.33333%;
    flex: 0 0 83.33333%;
    max-width: 83.33333%; }
  .col-lg-11 {
    -webkit-box-flex: 0;
    -webkit-flex: 0 0 91.66667%;
    -ms-flex: 0 0 91.66667%;
    flex: 0 0 91.66667%;
    max-width: 91.66667%; }
  .col-lg-12 {
    -webkit-box-flex: 0;
    -webkit-flex: 0 0 100%;
    -ms-flex: 0 0 100%;
    flex: 0 0 100%;
    max-width: 100%; }
  .order-lg-first {
    -webkit-box-ordinal-group: 0;
    -webkit-order: -1;
    -ms-flex-order: -1;
    order: -1; }
  .order-lg-last {
    -webkit-box-ordinal-group: 14;
    -webkit-order: 13;
    -ms-flex-order: 13;
    order: 13; }
  .order-lg-0 {
    -webkit-box-ordinal-group: 1;
    -webkit-order: 0;
    -ms-flex-order: 0;
    order: 0; }
  .order-lg-1 {
    -webkit-box-ordinal-group: 2;
    -webkit-order: 1;
    -ms-flex-order: 1;
    order: 1; }
  .order-lg-2 {
    -webkit-box-ordinal-group: 3;
    -webkit-order: 2;
    -ms-flex-order: 2;
    order: 2; }
  .order-lg-3 {
    -webkit-box-ordinal-group: 4;
    -webkit-order: 3;
    -ms-flex-order: 3;
    order: 3; }
  .order-lg-4 {
    -webkit-box-ordinal-group: 5;
    -webkit-order: 4;
    -ms-flex-order: 4;
    order: 4; }
  .order-lg-5 {
    -webkit-box-ordinal-group: 6;
    -webkit-order: 5;
    -ms-flex-order: 5;
    order: 5; }
  .order-lg-6 {
    -webkit-box-ordinal-group: 7;
    -webkit-order: 6;
    -ms-flex-order: 6;
    order: 6; }
  .order-lg-7 {
    -webkit-box-ordinal-group: 8;
    -webkit-order: 7;
    -ms-flex-order: 7;
    order: 7; }
  .order-lg-8 {
    -webkit-box-ordinal-group: 9;
    -webkit-order: 8;
    -ms-flex-order: 8;
    order: 8; }
  .order-lg-9 {
    -webkit-box-ordinal-group: 10;
    -webkit-order: 9;
    -ms-flex-order: 9;
    order: 9; }
  .order-lg-10 {
    -webkit-box-ordinal-group: 11;
    -webkit-order: 10;
    -ms-flex-order: 10;
    order: 10; }
  .order-lg-11 {
    -webkit-box-ordinal-group: 12;
    -webkit-order: 11;
    -ms-flex-order: 11;
    order: 11; }
  .order-lg-12 {
    -webkit-box-ordinal-group: 13;
    -webkit-order: 12;
    -ms-flex-order: 12;
    order: 12; }
  .offset-lg-0 {
    margin-left: 0; }
  .offset-lg-1 {
    margin-left: 8.33333%; }
  .offset-lg-2 {
    margin-left: 16.66667%; }
  .offset-lg-3 {
    margin-left: 25%; }
  .offset-lg-4 {
    margin-left: 33.33333%; }
  .offset-lg-5 {
    margin-left: 41.66667%; }
  .offset-lg-6 {
    margin-left: 50%; }
  .offset-lg-7 {
    margin-left: 58.33333%; }
  .offset-lg-8 {
    margin-left: 66.66667%; }
  .offset-lg-9 {
    margin-left: 75%; }
  .offset-lg-10 {
    margin-left: 83.33333%; }
  .offset-lg-11 {
    margin-left: 91.66667%; } }

@media (min-width: 1200px) {
  .col-xl {
    -webkit-flex-basis: 0;
    -ms-flex-preferred-size: 0;
    flex-basis: 0;
    -webkit-box-flex: 1;
    -webkit-flex-grow: 1;
    -ms-flex-positive: 1;
    flex-grow: 1;
    min-width: 0;
    max-width: 100%; }
  .row-cols-xl-1 > * {
    -webkit-box-flex: 0;
    -webkit-flex: 0 0 100%;
    -ms-flex: 0 0 100%;
    flex: 0 0 100%;
    max-width: 100%; }
  .row-cols-xl-2 > * {
    -webkit-box-flex: 0;
    -webkit-flex: 0 0 50%;
    -ms-flex: 0 0 50%;
    flex: 0 0 50%;
    max-width: 50%; }
  .row-cols-xl-3 > * {
    -webkit-box-flex: 0;
    -webkit-flex: 0 0 33.33333%;
    -ms-flex: 0 0 33.33333%;
    flex: 0 0 33.33333%;
    max-width: 33.33333%; }
  .row-cols-xl-4 > * {
    -webkit-box-flex: 0;
    -webkit-flex: 0 0 25%;
    -ms-flex: 0 0 25%;
    flex: 0 0 25%;
    max-width: 25%; }
  .row-cols-xl-5 > * {
    -webkit-box-flex: 0;
    -webkit-flex: 0 0 20%;
    -ms-flex: 0 0 20%;
    flex: 0 0 20%;
    max-width: 20%; }
  .row-cols-xl-6 > * {
    -webkit-box-flex: 0;
    -webkit-flex: 0 0 16.66667%;
    -ms-flex: 0 0 16.66667%;
    flex: 0 0 16.66667%;
    max-width: 16.66667%; }
  .col-xl-auto {
    -webkit-box-flex: 0;
    -webkit-flex: 0 0 auto;
    -ms-flex: 0 0 auto;
    flex: 0 0 auto;
    width: auto;
    max-width: 100%; }
  .col-xl-1 {
    -webkit-box-flex: 0;
    -webkit-flex: 0 0 8.33333%;
    -ms-flex: 0 0 8.33333%;
    flex: 0 0 8.33333%;
    max-width: 8.33333%; }
  .col-xl-2 {
    -webkit-box-flex: 0;
    -webkit-flex: 0 0 16.66667%;
    -ms-flex: 0 0 16.66667%;
    flex: 0 0 16.66667%;
    max-width: 16.66667%; }
  .col-xl-3 {
    -webkit-box-flex: 0;
    -webkit-flex: 0 0 25%;
    -ms-flex: 0 0 25%;
    flex: 0 0 25%;
    max-width: 25%; }
  .col-xl-4 {
    -webkit-box-flex: 0;
    -webkit-flex: 0 0 33.33333%;
    -ms-flex: 0 0 33.33333%;
    flex: 0 0 33.33333%;
    max-width: 33.33333%; }
  .col-xl-5 {
    -webkit-box-flex: 0;
    -webkit-flex: 0 0 41.66667%;
    -ms-flex: 0 0 41.66667%;
    flex: 0 0 41.66667%;
    max-width: 41.66667%; }
  .col-xl-6 {
    -webkit-box-flex: 0;
    -webkit-flex: 0 0 50%;
    -ms-flex: 0 0 50%;
    flex: 0 0 50%;
    max-width: 50%; }
  .col-xl-7 {
    -webkit-box-flex: 0;
    -webkit-flex: 0 0 58.33333%;
    -ms-flex: 0 0 58.33333%;
    flex: 0 0 58.33333%;
    max-width: 58.33333%; }
  .col-xl-8 {
    -webkit-box-flex: 0;
    -webkit-flex: 0 0 66.66667%;
    -ms-flex: 0 0 66.66667%;
    flex: 0 0 66.66667%;
    max-width: 66.66667%; }
  .col-xl-9 {
    -webkit-box-flex: 0;
    -webkit-flex: 0 0 75%;
    -ms-flex: 0 0 75%;
    flex: 0 0 75%;
    max-width: 75%; }
  .col-xl-10 {
    -webkit-box-flex: 0;
    -webkit-flex: 0 0 83.33333%;
    -ms-flex: 0 0 83.33333%;
    flex: 0 0 83.33333%;
    max-width: 83.33333%; }
  .col-xl-11 {
    -webkit-box-flex: 0;
    -webkit-flex: 0 0 91.66667%;
    -ms-flex: 0 0 91.66667%;
    flex: 0 0 91.66667%;
    max-width: 91.66667%; }
  .col-xl-12 {
    -webkit-box-flex: 0;
    -webkit-flex: 0 0 100%;
    -ms-flex: 0 0 100%;
    flex: 0 0 100%;
    max-width: 100%; }
  .order-xl-first {
    -webkit-box-ordinal-group: 0;
    -webkit-order: -1;
    -ms-flex-order: -1;
    order: -1; }
  .order-xl-last {
    -webkit-box-ordinal-group: 14;
    -webkit-order: 13;
    -ms-flex-order: 13;
    order: 13; }
  .order-xl-0 {
    -webkit-box-ordinal-group: 1;
    -webkit-order: 0;
    -ms-flex-order: 0;
    order: 0; }
  .order-xl-1 {
    -webkit-box-ordinal-group: 2;
    -webkit-order: 1;
    -ms-flex-order: 1;
    order: 1; }
  .order-xl-2 {
    -webkit-box-ordinal-group: 3;
    -webkit-order: 2;
    -ms-flex-order: 2;
    order: 2; }
  .order-xl-3 {
    -webkit-box-ordinal-group: 4;
    -webkit-order: 3;
    -ms-flex-order: 3;
    order: 3; }
  .order-xl-4 {
    -webkit-box-ordinal-group: 5;
    -webkit-order: 4;
    -ms-flex-order: 4;
    order: 4; }
  .order-xl-5 {
    -webkit-box-ordinal-group: 6;
    -webkit-order: 5;
    -ms-flex-order: 5;
    order: 5; }
  .order-xl-6 {
    -webkit-box-ordinal-group: 7;
    -webkit-order: 6;
    -ms-flex-order: 6;
    order: 6; }
  .order-xl-7 {
    -webkit-box-ordinal-group: 8;
    -webkit-order: 7;
    -ms-flex-order: 7;
    order: 7; }
  .order-xl-8 {
    -webkit-box-ordinal-group: 9;
    -webkit-order: 8;
    -ms-flex-order: 8;
    order: 8; }
  .order-xl-9 {
    -webkit-box-ordinal-group: 10;
    -webkit-order: 9;
    -ms-flex-order: 9;
    order: 9; }
  .order-xl-10 {
    -webkit-box-ordinal-group: 11;
    -webkit-order: 10;
    -ms-flex-order: 10;
    order: 10; }
  .order-xl-11 {
    -webkit-box-ordinal-group: 12;
    -webkit-order: 11;
    -ms-flex-order: 11;
    order: 11; }
  .order-xl-12 {
    -webkit-box-ordinal-group: 13;
    -webkit-order: 12;
    -ms-flex-order: 12;
    order: 12; }
  .offset-xl-0 {
    margin-left: 0; }
  .offset-xl-1 {
    margin-left: 8.33333%; }
  .offset-xl-2 {
    margin-left: 16.66667%; }
  .offset-xl-3 {
    margin-left: 25%; }
  .offset-xl-4 {
    margin-left: 33.33333%; }
  .offset-xl-5 {
    margin-left: 41.66667%; }
  .offset-xl-6 {
    margin-left: 50%; }
  .offset-xl-7 {
    margin-left: 58.33333%; }
  .offset-xl-8 {
    margin-left: 66.66667%; }
  .offset-xl-9 {
    margin-left: 75%; }
  .offset-xl-10 {
    margin-left: 83.33333%; }
  .offset-xl-11 {
    margin-left: 91.66667%; } }

.table {
  width: 100%;
  margin-bottom: 24px;
  color: #484B4A; }
.table th,
.table td {
  padding: 0.75rem;
  vertical-align: top;
  border-top: 1px solid #dee2e6; }
.table thead th {
  vertical-align: bottom;
  border-bottom: 2px solid #dee2e6; }
.table tbody + tbody {
  border-top: 2px solid #dee2e6; }

.table-sm th,
.table-sm td {
  padding: 0.3rem; }

.table-bordered {
  border: 1px solid #dee2e6; }
.table-bordered th,
.table-bordered td {
  border: 1px solid #dee2e6; }
.table-bordered thead th,
.table-bordered thead td {
  border-bottom-width: 2px; }

.table-borderless th,
.table-borderless td,
.table-borderless thead th,
.table-borderless tbody + tbody {
  border: 0; }

.table-striped tbody tr:nth-of-type(odd) {
  background-color: rgba(0, 0, 0, 0.05); }

.table-hover tbody tr:hover {
  color: #484B4A;
  background-color: rgba(0, 0, 0, 0.075); }

.table-primary,
.table-primary > th,
.table-primary > td {
  background-color: #cce0f7; }

.table-primary th,
.table-primary td,
.table-primary thead th,
.table-primary tbody + tbody {
  border-color: #a1c5f0; }

.table-hover .table-primary:hover {
  background-color: #b6d3f4; }
.table-hover .table-primary:hover > td,
.table-hover .table-primary:hover > th {
  background-color: #b6d3f4; }

.table-secondary,
.table-secondary > th,
.table-secondary > td {
  background-color: #cad3e2; }

.table-secondary th,
.table-secondary td,
.table-secondary thead th,
.table-secondary tbody + tbody {
  border-color: #9dadc8; }

.table-hover .table-secondary:hover {
  background-color: #bac5d9; }
.table-hover .table-secondary:hover > td,
.table-hover .table-secondary:hover > th {
  background-color: #bac5d9; }

.table-success,
.table-success > th,
.table-success > td {
  background-color: #c4f1d7; }

.table-success th,
.table-success td,
.table-success thead th,
.table-success tbody + tbody {
  border-color: #92e4b5; }

.table-hover .table-success:hover {
  background-color: #afecc9; }
.table-hover .table-success:hover > td,
.table-hover .table-success:hover > th {
  background-color: #afecc9; }

.table-info,
.table-info > th,
.table-info > td {
  background-color: #bee5eb; }

.table-info th,
.table-info td,
.table-info thead th,
.table-info tbody + tbody {
  border-color: #86cfda; }

.table-hover .table-info:hover {
  background-color: #abdde5; }
.table-hover .table-info:hover > td,
.table-hover .table-info:hover > th {
  background-color: #abdde5; }

.table-warning,
.table-warning > th,
.table-warning > td {
  background-color: #ffeeba; }

.table-warning th,
.table-warning td,
.table-warning thead th,
.table-warning tbody + tbody {
  border-color: #ffdf7e; }

.table-hover .table-warning:hover {
  background-color: #ffe8a1; }
.table-hover .table-warning:hover > td,
.table-hover .table-warning:hover > th {
  background-color: #ffe8a1; }

.table-danger,
.table-danger > th,
.table-danger > td {
  background-color: #f5c6cb; }

.table-danger th,
.table-danger td,
.table-danger thead th,
.table-danger tbody + tbody {
  border-color: #ed969e; }

.table-hover .table-danger:hover {
  background-color: #f1b0b7; }
.table-hover .table-danger:hover > td,
.table-hover .table-danger:hover > th {
  background-color: #f1b0b7; }

.table-light,
.table-light > th,
.table-light > td {
  background-color: #fdfdfe; }

.table-light th,
.table-light td,
.table-light thead th,
.table-light tbody + tbody {
  border-color: #fbfcfc; }

.table-hover .table-light:hover {
  background-color: #ececf6; }
.table-hover .table-light:hover > td,
.table-hover .table-light:hover > th {
  background-color: #ececf6; }

.table-dark,
.table-dark > th,
.table-dark > td {
  background-color: #c6c8ca; }

.table-dark th,
.table-dark td,
.table-dark thead th,
.table-dark tbody + tbody {
  border-color: #95999c; }

.table-hover .table-dark:hover {
  background-color: #b9bbbe; }
.table-hover .table-dark:hover > td,
.table-hover .table-dark:hover > th {
  background-color: #b9bbbe; }

.table-active,
.table-active > th,
.table-active > td {
  background-color: rgba(0, 0, 0, 0.075); }

.table-hover .table-active:hover {
  background-color: rgba(0, 0, 0, 0.075); }
.table-hover .table-active:hover > td,
.table-hover .table-active:hover > th {
  background-color: rgba(0, 0, 0, 0.075); }

.table .thead-dark th {
  color: #FFFFFF;
  background-color: #343a40;
  border-color: #454d55; }

.table .thead-light th {
  color: #495057;
  background-color: #e9ecef;
  border-color: #dee2e6; }

.table-dark {
  color: #FFFFFF;
  background-color: #343a40; }
.table-dark th,
.table-dark td,
.table-dark thead th {
  border-color: #454d55; }
.table-dark.table-bordered {
  border: 0; }
.table-dark.table-striped tbody tr:nth-of-type(odd) {
  background-color: rgba(255, 255, 255, 0.05); }
.table-dark.table-hover tbody tr:hover {
  color: #FFFFFF;
  background-color: rgba(255, 255, 255, 0.075); }

@media (max-width: 575.98px) {
  .table-responsive-sm {
    display: block;
    width: 100%;
    overflow-x: auto;
    -webkit-overflow-scrolling: touch; }
  .table-responsive-sm > .table-bordered {
    border: 0; } }

@media (max-width: 768.98px) {
  .table-responsive-md {
    display: block;
    width: 100%;
    overflow-x: auto;
    -webkit-overflow-scrolling: touch; }
  .table-responsive-md > .table-bordered {
    border: 0; } }

@media (max-width: 1022.98px) {
  .table-responsive-lg {
    display: block;
    width: 100%;
    overflow-x: auto;
    -webkit-overflow-scrolling: touch; }
  .table-responsive-lg > .table-bordered {
    border: 0; } }

@media (max-width: 1199.98px) {
  .table-responsive-xl {
    display: block;
    width: 100%;
    overflow-x: auto;
    -webkit-overflow-scrolling: touch; }
  .table-responsive-xl > .table-bordered {
    border: 0; } }

.table-responsive {
  display: block;
  width: 100%;
  overflow-x: auto;
  -webkit-overflow-scrolling: touch; }
.table-responsive > .table-bordered {
  border: 0; }

.form-control {
  display: block;
  width: 100%;
  height: 48px;
  padding: 6px 16px;
  font-size: 1rem;
  font-weight: 400;
  line-height: 1.5;
  color: #495057;
  background-color: #FFFFFF;
  background-clip: padding-box;
  border: 1px solid #D8DCE6;
  border-radius: 4px;
  -webkit-transition: border-color 0.15s ease-in-out, -webkit-box-shadow 0.15s ease-in-out;
  transition: border-color 0.15s ease-in-out, -webkit-box-shadow 0.15s ease-in-out;
  -o-transition: border-color 0.15s ease-in-out, box-shadow 0.15s ease-in-out;
  transition: border-color 0.15s ease-in-out, box-shadow 0.15s ease-in-out;
  transition: border-color 0.15s ease-in-out, box-shadow 0.15s ease-in-out, -webkit-box-shadow 0.15s ease-in-out; }
@media (prefers-reduced-motion: reduce) {
  .form-control {
    -webkit-transition: none;
    -o-transition: none;
    transition: none; } }
.form-control::-ms-expand {
  background-color: transparent;
  border: 0; }
.form-control:-moz-focusring {
  color: transparent;
  text-shadow: 0 0 0 #495057; }
.form-control:focus {
  color: #495057;
  background-color: #FFFFFF;
  border-color: #b8d3f4;
  outline: 0;
  -webkit-box-shadow: 0 0 0 0.2rem rgba(74, 144, 226, 0.25);
  box-shadow: 0 0 0 0.2rem rgba(74, 144, 226, 0.25); }
.form-control::-webkit-input-placeholder {
  color: #B3B3B3;
  opacity: 1; }
.form-control::-moz-placeholder {
  color: #B3B3B3;
  opacity: 1; }
.form-control:-ms-input-placeholder {
  color: #B3B3B3;
  opacity: 1; }
.form-control::-ms-input-placeholder {
  color: #B3B3B3;
  opacity: 1; }
.form-control::placeholder {
  color: #B3B3B3;
  opacity: 1; }
.form-control:disabled, .form-control[readonly] {
  background-color: #FAFAFA;
  opacity: 1; }

input[type="date"].form-control,
input[type="time"].form-control,
input[type="datetime-local"].form-control,
input[type="month"].form-control {
  -webkit-appearance: none;
  -moz-appearance: none;
  appearance: none; }

select.form-control:focus::-ms-value {
  color: #495057;
  background-color: #FFFFFF; }

.form-control-file,
.form-control-range {
  display: block;
  width: 100%; }

.col-form-label {
  padding-top: 7px;
  padding-bottom: 7px;
  margin-bottom: 0;
  font-size: inherit;
  line-height: 1.5; }

.col-form-label-lg {
  padding-top: calc(0.5rem + 1px);
  padding-bottom: calc(0.5rem + 1px);
  font-size: 1.25rem;
  line-height: 1.5; }

.col-form-label-sm {
  padding-top: calc(0.25rem + 1px);
  padding-bottom: calc(0.25rem + 1px);
  font-size: 0.875rem;
  line-height: 1.5; }

.form-control-plaintext {
  display: block;
  width: 100%;
  padding: 6px 0;
  margin-bottom: 0;
  font-size: 1rem;
  line-height: 1.5;
  color: #484B4A;
  background-color: transparent;
  border: solid transparent;
  border-width: 1px 0; }
.form-control-plaintext.form-control-sm, .form-control-plaintext.form-control-lg {
  padding-right: 0;
  padding-left: 0; }

.form-control-sm {
  height: calc(1.5em + 0.5rem + 2px);
  padding: 0.25rem 0.5rem;
  font-size: 0.875rem;
  line-height: 1.5;
  border-radius: 0.2rem; }

.form-control-lg {
  height: calc(1.5em + 1rem + 2px);
  padding: 0.5rem 1rem;
  font-size: 1.25rem;
  line-height: 1.5;
  border-radius: 0.3rem; }

select.form-control[size], select.form-control[multiple] {
  height: auto; }

textarea.form-control {
  height: auto; }

.form-group {
  margin-bottom: 1rem; }

.form-text {
  display: block;
  margin-top: 0.25rem; }

.form-row {
  display: -webkit-box;
  display: -webkit-flex;
  display: -ms-flexbox;
  display: flex;
  -webkit-flex-wrap: wrap;
  -ms-flex-wrap: wrap;
  flex-wrap: wrap;
  margin-right: -5px;
  margin-left: -5px; }
.form-row > .col,
.form-row > [class*="col-"] {
  padding-right: 5px;
  padding-left: 5px; }

.form-check {
  position: relative;
  display: block;
  padding-left: 1.25rem; }

.form-check-input {
  position: absolute;
  margin-top: 0.3rem;
  margin-left: -1.25rem; }
.form-check-input[disabled] ~ .form-check-label,
.form-check-input:disabled ~ .form-check-label {
  color: #999; }

.form-check-label {
  margin-bottom: 0; }

.form-check-inline {
  display: -webkit-inline-box;
  display: -webkit-inline-flex;
  display: -ms-inline-flexbox;
  display: inline-flex;
  -webkit-box-align: center;
  -webkit-align-items: center;
  -ms-flex-align: center;
  align-items: center;
  padding-left: 0;
  margin-right: 0.75rem; }
.form-check-inline .form-check-input {
  position: static;
  margin-top: 0;
  margin-right: 8px;
  margin-left: 0; }

.valid-feedback {
  display: none;
  width: 100%;
  margin-top: 0.25rem;
  font-size: 0.875rem;
  color: #2ECC71; }

.valid-tooltip {
  position: absolute;
  top: 100%;
  z-index: 5;
  display: none;
  max-width: 100%;
  padding: 0.25rem 0.5rem;
  margin-top: .1rem;
  font-size: 0.875rem;
  line-height: 1.5;
  color: #FFFFFF;
  background-color: rgba(46, 204, 113, 0.9);
  border-radius: 4px; }

.was-validated :valid ~ .valid-feedback,
.was-validated :valid ~ .valid-tooltip,
.is-valid ~ .valid-feedback,
.is-valid ~ .valid-tooltip {
  display: block; }

.was-validated .form-control:valid, .form-control.is-valid {
  border-color: #2ECC71;
  padding-right: calc(1.5em + 12px);
  background-image: url("data:image/svg+xml,%3csvg xmlns='http://www.w3.org/2000/svg' width='8' height='8' viewBox='0 0 8 8'%3e%3cpath fill='%232ECC71' d='M2.3 6.73L.6 4.53c-.4-1.04.46-1.4 1.1-.8l1.1 1.4 3.4-3.8c.6-.63 1.6-.27 1.2.7l-4 4.6c-.43.5-.8.4-1.1.1z'/%3e%3c/svg%3e");
  background-repeat: no-repeat;
  background-position: right calc(0.375em + 3px) center;
  -webkit-background-size: calc(0.75em + 6px) calc(0.75em + 6px);
  background-size: calc(0.75em + 6px) calc(0.75em + 6px); }
.was-validated .form-control:valid:focus, .form-control.is-valid:focus {
  border-color: #2ECC71;
  -webkit-box-shadow: 0 0 0 0.2rem rgba(46, 204, 113, 0.25);
  box-shadow: 0 0 0 0.2rem rgba(46, 204, 113, 0.25); }

.was-validated textarea.form-control:valid, textarea.form-control.is-valid {
  padding-right: calc(1.5em + 12px);
  background-position: top calc(0.375em + 3px) right calc(0.375em + 3px); }

.was-validated .custom-select:valid, .custom-select.is-valid {
  border-color: #2ECC71;
  padding-right: calc(0.75em + 41px);
  background: url("data:image/svg+xml,%3csvg xmlns='http://www.w3.org/2000/svg' width='4' height='5' viewBox='0 0 4 5'%3e%3cpath fill='%23343a40' d='M2 0L0 2h4zm0 5L0 3h4z'/%3e%3c/svg%3e") no-repeat right 16px center/8px 10px, url("data:image/svg+xml,%3csvg xmlns='http://www.w3.org/2000/svg' width='8' height='8' viewBox='0 0 8 8'%3e%3cpath fill='%232ECC71' d='M2.3 6.73L.6 4.53c-.4-1.04.46-1.4 1.1-.8l1.1 1.4 3.4-3.8c.6-.63 1.6-.27 1.2.7l-4 4.6c-.43.5-.8.4-1.1.1z'/%3e%3c/svg%3e") #FFFFFF no-repeat center right 32px/calc(0.75em + 6px) calc(0.75em + 6px); }
.was-validated .custom-select:valid:focus, .custom-select.is-valid:focus {
  border-color: #2ECC71;
  -webkit-box-shadow: 0 0 0 0.2rem rgba(46, 204, 113, 0.25);
  box-shadow: 0 0 0 0.2rem rgba(46, 204, 113, 0.25); }

.was-validated .form-check-input:valid ~ .form-check-label, .form-check-input.is-valid ~ .form-check-label {
  color: #2ECC71; }

.was-validated .form-check-input:valid ~ .valid-feedback,
.was-validated .form-check-input:valid ~ .valid-tooltip, .form-check-input.is-valid ~ .valid-feedback,
.form-check-input.is-valid ~ .valid-tooltip {
  display: block; }

.was-validated .custom-control-input:valid ~ .custom-control-label, .custom-control-input.is-valid ~ .custom-control-label {
  color: #2ECC71; }
.was-validated .custom-control-input:valid ~ .custom-control-label::before, .custom-control-input.is-valid ~ .custom-control-label::before {
  border-color: #2ECC71; }

.was-validated .custom-control-input:valid:checked ~ .custom-control-label::before, .custom-control-input.is-valid:checked ~ .custom-control-label::before {
  border-color: #54d98c;
  background-color: #54d98c; }

.was-validated .custom-control-input:valid:focus ~ .custom-control-label::before, .custom-control-input.is-valid:focus ~ .custom-control-label::before {
  -webkit-box-shadow: 0 0 0 0.2rem rgba(46, 204, 113, 0.25);
  box-shadow: 0 0 0 0.2rem rgba(46, 204, 113, 0.25); }

.was-validated .custom-control-input:valid:focus:not(:checked) ~ .custom-control-label::before, .custom-control-input.is-valid:focus:not(:checked) ~ .custom-control-label::before {
  border-color: #2ECC71; }

.was-validated .custom-file-input:valid ~ .custom-file-label, .custom-file-input.is-valid ~ .custom-file-label {
  border-color: #2ECC71; }

.was-validated .custom-file-input:valid:focus ~ .custom-file-label, .custom-file-input.is-valid:focus ~ .custom-file-label {
  border-color: #2ECC71;
  -webkit-box-shadow: 0 0 0 0.2rem rgba(46, 204, 113, 0.25);
  box-shadow: 0 0 0 0.2rem rgba(46, 204, 113, 0.25); }

.invalid-feedback {
  display: none;
  width: 100%;
  margin-top: 0.25rem;
  font-size: 0.875rem;
  color: #dc3545; }

.invalid-tooltip {
  position: absolute;
  top: 100%;
  z-index: 5;
  display: none;
  max-width: 100%;
  padding: 0.25rem 0.5rem;
  margin-top: .1rem;
  font-size: 0.875rem;
  line-height: 1.5;
  color: #FFFFFF;
  background-color: rgba(220, 53, 69, 0.9);
  border-radius: 4px; }

.was-validated :invalid ~ .invalid-feedback,
.was-validated :invalid ~ .invalid-tooltip,
.is-invalid ~ .invalid-feedback,
.is-invalid ~ .invalid-tooltip {
  display: block; }

.was-validated .form-control:invalid, .form-control.is-invalid {
  border-color: #dc3545;
  padding-right: calc(1.5em + 12px);
  background-image: url("data:image/svg+xml,%3csvg xmlns='http://www.w3.org/2000/svg' width='12' height='12' fill='none' stroke='%23dc3545' viewBox='0 0 12 12'%3e%3ccircle cx='6' cy='6' r='4.5'/%3e%3cpath stroke-linejoin='round' d='M5.8 3.6h.4L6 6.5z'/%3e%3ccircle cx='6' cy='8.2' r='.6' fill='%23dc3545' stroke='none'/%3e%3c/svg%3e");
  background-repeat: no-repeat;
  background-position: right calc(0.375em + 3px) center;
  -webkit-background-size: calc(0.75em + 6px) calc(0.75em + 6px);
  background-size: calc(0.75em + 6px) calc(0.75em + 6px); }
.was-validated .form-control:invalid:focus, .form-control.is-invalid:focus {
  border-color: #dc3545;
  -webkit-box-shadow: 0 0 0 0.2rem rgba(220, 53, 69, 0.25);
  box-shadow: 0 0 0 0.2rem rgba(220, 53, 69, 0.25); }

.was-validated textarea.form-control:invalid, textarea.form-control.is-invalid {
  padding-right: calc(1.5em + 12px);
  background-position: top calc(0.375em + 3px) right calc(0.375em + 3px); }

.was-validated .custom-select:invalid, .custom-select.is-invalid {
  border-color: #dc3545;
  padding-right: calc(0.75em + 41px);
  background: url("data:image/svg+xml,%3csvg xmlns='http://www.w3.org/2000/svg' width='4' height='5' viewBox='0 0 4 5'%3e%3cpath fill='%23343a40' d='M2 0L0 2h4zm0 5L0 3h4z'/%3e%3c/svg%3e") no-repeat right 16px center/8px 10px, url("data:image/svg+xml,%3csvg xmlns='http://www.w3.org/2000/svg' width='12' height='12' fill='none' stroke='%23dc3545' viewBox='0 0 12 12'%3e%3ccircle cx='6' cy='6' r='4.5'/%3e%3cpath stroke-linejoin='round' d='M5.8 3.6h.4L6 6.5z'/%3e%3ccircle cx='6' cy='8.2' r='.6' fill='%23dc3545' stroke='none'/%3e%3c/svg%3e") #FFFFFF no-repeat center right 32px/calc(0.75em + 6px) calc(0.75em + 6px); }
.was-validated .custom-select:invalid:focus, .custom-select.is-invalid:focus {
  border-color: #dc3545;
  -webkit-box-shadow: 0 0 0 0.2rem rgba(220, 53, 69, 0.25);
  box-shadow: 0 0 0 0.2rem rgba(220, 53, 69, 0.25); }

.was-validated .form-check-input:invalid ~ .form-check-label, .form-check-input.is-invalid ~ .form-check-label {
  color: #dc3545; }

.was-validated .form-check-input:invalid ~ .invalid-feedback,
.was-validated .form-check-input:invalid ~ .invalid-tooltip, .form-check-input.is-invalid ~ .invalid-feedback,
.form-check-input.is-invalid ~ .invalid-tooltip {
  display: block; }

.was-validated .custom-control-input:invalid ~ .custom-control-label, .custom-control-input.is-invalid ~ .custom-control-label {
  color: #dc3545; }
.was-validated .custom-control-input:invalid ~ .custom-control-label::before, .custom-control-input.is-invalid ~ .custom-control-label::before {
  border-color: #dc3545; }

.was-validated .custom-control-input:invalid:checked ~ .custom-control-label::before, .custom-control-input.is-invalid:checked ~ .custom-control-label::before {
  border-color: #e4606d;
  background-color: #e4606d; }

.was-validated .custom-control-input:invalid:focus ~ .custom-control-label::before, .custom-control-input.is-invalid:focus ~ .custom-control-label::before {
  -webkit-box-shadow: 0 0 0 0.2rem rgba(220, 53, 69, 0.25);
  box-shadow: 0 0 0 0.2rem rgba(220, 53, 69, 0.25); }

.was-validated .custom-control-input:invalid:focus:not(:checked) ~ .custom-control-label::before, .custom-control-input.is-invalid:focus:not(:checked) ~ .custom-control-label::before {
  border-color: #dc3545; }

.was-validated .custom-file-input:invalid ~ .custom-file-label, .custom-file-input.is-invalid ~ .custom-file-label {
  border-color: #dc3545; }

.was-validated .custom-file-input:invalid:focus ~ .custom-file-label, .custom-file-input.is-invalid:focus ~ .custom-file-label {
  border-color: #dc3545;
  -webkit-box-shadow: 0 0 0 0.2rem rgba(220, 53, 69, 0.25);
  box-shadow: 0 0 0 0.2rem rgba(220, 53, 69, 0.25); }

.form-inline {
  display: -webkit-box;
  display: -webkit-flex;
  display: -ms-flexbox;
  display: flex;
  -webkit-box-orient: horizontal;
  -webkit-box-direction: normal;
  -webkit-flex-flow: row wrap;
  -ms-flex-flow: row wrap;
  flex-flow: row wrap;
  -webkit-box-align: center;
  -webkit-align-items: center;
  -ms-flex-align: center;
  align-items: center; }
.form-inline .form-check {
  width: 100%; }
@media (min-width: 576px) {
  .form-inline label {
    display: -webkit-box;
    display: -webkit-flex;
    display: -ms-flexbox;
    display: flex;
    -webkit-box-align: center;
    -webkit-align-items: center;
    -ms-flex-align: center;
    align-items: center;
    -webkit-box-pack: center;
    -webkit-justify-content: center;
    -ms-flex-pack: center;
    justify-content: center;
    margin-bottom: 0; }
  .form-inline .form-group {
    display: -webkit-box;
    display: -webkit-flex;
    display: -ms-flexbox;
    display: flex;
    -webkit-box-flex: 0;
    -webkit-flex: 0 0 auto;
    -ms-flex: 0 0 auto;
    flex: 0 0 auto;
    -webkit-box-orient: horizontal;
    -webkit-box-direction: normal;
    -webkit-flex-flow: row wrap;
    -ms-flex-flow: row wrap;
    flex-flow: row wrap;
    -webkit-box-align: center;
    -webkit-align-items: center;
    -ms-flex-align: center;
    align-items: center;
    margin-bottom: 0; }
  .form-inline .form-control {
    display: inline-block;
    width: auto;
    vertical-align: middle; }
  .form-inline .form-control-plaintext {
    display: inline-block; }
  .form-inline .input-group,
  .form-inline .custom-select {
    width: auto; }
  .form-inline .form-check {
    display: -webkit-box;
    display: -webkit-flex;
    display: -ms-flexbox;
    display: flex;
    -webkit-box-align: center;
    -webkit-align-items: center;
    -ms-flex-align: center;
    align-items: center;
    -webkit-box-pack: center;
    -webkit-justify-content: center;
    -ms-flex-pack: center;
    justify-content: center;
    width: auto;
    padding-left: 0; }
  .form-inline .form-check-input {
    position: relative;
    -webkit-flex-shrink: 0;
    -ms-flex-negative: 0;
    flex-shrink: 0;
    margin-top: 0;
    margin-right: 0.25rem;
    margin-left: 0; }
  .form-inline .custom-control {
    -webkit-box-align: center;
    -webkit-align-items: center;
    -ms-flex-align: center;
    align-items: center;
    -webkit-box-pack: center;
    -webkit-justify-content: center;
    -ms-flex-pack: center;
    justify-content: center; }
  .form-inline .custom-control-label {
    margin-bottom: 0; } }

.btn {
  display: inline-block;
  font-weight: 500;
  color: #484B4A;
  text-align: center;
  vertical-align: middle;
  -webkit-user-select: none;
  -moz-user-select: none;
  -ms-user-select: none;
  user-select: none;
  background-color: transparent;
  border: 1px solid transparent;
  padding: 6px 30px;
  font-size: 1rem;
  line-height: 1.5;
  border-radius: 4px;
  -webkit-transition: all 100ms ease-out;
  -o-transition: all 100ms ease-out;
  transition: all 100ms ease-out; }
@media (prefers-reduced-motion: reduce) {
  .btn {
    -webkit-transition: none;
    -o-transition: none;
    transition: none; } }
.btn:hover {
  color: #484B4A;
  text-decoration: none; }
.btn:focus, .btn.focus {
  outline: 0;
  -webkit-box-shadow: 0 0 0 0.2rem rgba(74, 144, 226, 0.25);
  box-shadow: 0 0 0 0.2rem rgba(74, 144, 226, 0.25); }
.btn.disabled, .btn:disabled {
  opacity: 0.65; }
.btn:not(:disabled):not(.disabled) {
  cursor: pointer; }

a.btn.disabled,
fieldset:disabled a.btn {
  pointer-events: none; }

.btn-primary {
  color: #FFFFFF;
  background-color: #4A90E2;
  border-color: #4A90E2; }
.btn-primary:hover {
  color: #FFFFFF;
  background-color: #297cdd;
  border-color: #2275d7; }
.btn-primary:focus, .btn-primary.focus {
  color: #FFFFFF;
  background-color: #297cdd;
  border-color: #2275d7;
  -webkit-box-shadow: 0 0 0 0.2rem rgba(101, 161, 230, 0.5);
  box-shadow: 0 0 0 0.2rem rgba(101, 161, 230, 0.5); }
.btn-primary.disabled, .btn-primary:disabled {
  color: #FFFFFF;
  background-color: #4A90E2;
  border-color: #4A90E2; }
.btn-primary:not(:disabled):not(.disabled):active, .btn-primary:not(:disabled):not(.disabled).active,
.show > .btn-primary.dropdown-toggle {
  color: #FFFFFF;
  background-color: #2275d7;
  border-color: #216fcc; }
.btn-primary:not(:disabled):not(.disabled):active:focus, .btn-primary:not(:disabled):not(.disabled).active:focus,
.show > .btn-primary.dropdown-toggle:focus {
  -webkit-box-shadow: 0 0 0 0.2rem rgba(101, 161, 230, 0.5);
  box-shadow: 0 0 0 0.2rem rgba(101, 161, 230, 0.5); }

.btn-secondary {
  color: #FFFFFF;
  background-color: #436296;
  border-color: #436296; }
.btn-secondary:hover {
  color: #FFFFFF;
  background-color: #37517c;
  border-color: #334b73; }
.btn-secondary:focus, .btn-secondary.focus {
  color: #FFFFFF;
  background-color: #37517c;
  border-color: #334b73;
  -webkit-box-shadow: 0 0 0 0.2rem rgba(95, 122, 166, 0.5);
  box-shadow: 0 0 0 0.2rem rgba(95, 122, 166, 0.5); }
.btn-secondary.disabled, .btn-secondary:disabled {
  color: #FFFFFF;
  background-color: #436296;
  border-color: #436296; }
.btn-secondary:not(:disabled):not(.disabled):active, .btn-secondary:not(:disabled):not(.disabled).active,
.show > .btn-secondary.dropdown-toggle {
  color: #FFFFFF;
  background-color: #334b73;
  border-color: #2f456a; }
.btn-secondary:not(:disabled):not(.disabled):active:focus, .btn-secondary:not(:disabled):not(.disabled).active:focus,
.show > .btn-secondary.dropdown-toggle:focus {
  -webkit-box-shadow: 0 0 0 0.2rem rgba(95, 122, 166, 0.5);
  box-shadow: 0 0 0 0.2rem rgba(95, 122, 166, 0.5); }

.btn-success {
  color: #FFFFFF;
  background-color: #2ECC71;
  border-color: #2ECC71; }
.btn-success:hover {
  color: #FFFFFF;
  background-color: #27ad60;
  border-color: #25a25a; }
.btn-success:focus, .btn-success.focus {
  color: #FFFFFF;
  background-color: #27ad60;
  border-color: #25a25a;
  -webkit-box-shadow: 0 0 0 0.2rem rgba(77, 212, 134, 0.5);
  box-shadow: 0 0 0 0.2rem rgba(77, 212, 134, 0.5); }
.btn-success.disabled, .btn-success:disabled {
  color: #FFFFFF;
  background-color: #2ECC71;
  border-color: #2ECC71; }
.btn-success:not(:disabled):not(.disabled):active, .btn-success:not(:disabled):not(.disabled).active,
.show > .btn-success.dropdown-toggle {
  color: #FFFFFF;
  background-color: #25a25a;
  border-color: #229854; }
.btn-success:not(:disabled):not(.disabled):active:focus, .btn-success:not(:disabled):not(.disabled).active:focus,
.show > .btn-success.dropdown-toggle:focus {
  -webkit-box-shadow: 0 0 0 0.2rem rgba(77, 212, 134, 0.5);
  box-shadow: 0 0 0 0.2rem rgba(77, 212, 134, 0.5); }

.btn-info {
  color: #FFFFFF;
  background-color: #17a2b8;
  border-color: #17a2b8; }
.btn-info:hover {
  color: #FFFFFF;
  background-color: #138496;
  border-color: #117a8b; }
.btn-info:focus, .btn-info.focus {
  color: #FFFFFF;
  background-color: #138496;
  border-color: #117a8b;
  -webkit-box-shadow: 0 0 0 0.2rem rgba(58, 176, 195, 0.5);
  box-shadow: 0 0 0 0.2rem rgba(58, 176, 195, 0.5); }
.btn-info.disabled, .btn-info:disabled {
  color: #FFFFFF;
  background-color: #17a2b8;
  border-color: #17a2b8; }
.btn-info:not(:disabled):not(.disabled):active, .btn-info:not(:disabled):not(.disabled).active,
.show > .btn-info.dropdown-toggle {
  color: #FFFFFF;
  background-color: #117a8b;
  border-color: #10707f; }
.btn-info:not(:disabled):not(.disabled):active:focus, .btn-info:not(:disabled):not(.disabled).active:focus,
.show > .btn-info.dropdown-toggle:focus {
  -webkit-box-shadow: 0 0 0 0.2rem rgba(58, 176, 195, 0.5);
  box-shadow: 0 0 0 0.2rem rgba(58, 176, 195, 0.5); }

.btn-warning {
  color: #212529;
  background-color: #ffc107;
  border-color: #ffc107; }
.btn-warning:hover {
  color: #212529;
  background-color: #e0a800;
  border-color: #d39e00; }
.btn-warning:focus, .btn-warning.focus {
  color: #212529;
  background-color: #e0a800;
  border-color: #d39e00;
  -webkit-box-shadow: 0 0 0 0.2rem rgba(222, 170, 12, 0.5);
  box-shadow: 0 0 0 0.2rem rgba(222, 170, 12, 0.5); }
.btn-warning.disabled, .btn-warning:disabled {
  color: #212529;
  background-color: #ffc107;
  border-color: #ffc107; }
.btn-warning:not(:disabled):not(.disabled):active, .btn-warning:not(:disabled):not(.disabled).active,
.show > .btn-warning.dropdown-toggle {
  color: #212529;
  background-color: #d39e00;
  border-color: #c69500; }
.btn-warning:not(:disabled):not(.disabled):active:focus, .btn-warning:not(:disabled):not(.disabled).active:focus,
.show > .btn-warning.dropdown-toggle:focus {
  -webkit-box-shadow: 0 0 0 0.2rem rgba(222, 170, 12, 0.5);
  box-shadow: 0 0 0 0.2rem rgba(222, 170, 12, 0.5); }

.btn-danger {
  color: #FFFFFF;
  background-color: #dc3545;
  border-color: #dc3545; }
.btn-danger:hover {
  color: #FFFFFF;
  background-color: #c82333;
  border-color: #bd2130; }
.btn-danger:focus, .btn-danger.focus {
  color: #FFFFFF;
  background-color: #c82333;
  border-color: #bd2130;
  -webkit-box-shadow: 0 0 0 0.2rem rgba(225, 83, 97, 0.5);
  box-shadow: 0 0 0 0.2rem rgba(225, 83, 97, 0.5); }
.btn-danger.disabled, .btn-danger:disabled {
  color: #FFFFFF;
  background-color: #dc3545;
  border-color: #dc3545; }
.btn-danger:not(:disabled):not(.disabled):active, .btn-danger:not(:disabled):not(.disabled).active,
.show > .btn-danger.dropdown-toggle {
  color: #FFFFFF;
  background-color: #bd2130;
  border-color: #b21f2d; }
.btn-danger:not(:disabled):not(.disabled):active:focus, .btn-danger:not(:disabled):not(.disabled).active:focus,
.show > .btn-danger.dropdown-toggle:focus {
  -webkit-box-shadow: 0 0 0 0.2rem rgba(225, 83, 97, 0.5);
  box-shadow: 0 0 0 0.2rem rgba(225, 83, 97, 0.5); }

.btn-light {
  color: #212529;
  background-color: #f8f9fa;
  border-color: #f8f9fa; }
.btn-light:hover {
  color: #212529;
  background-color: #e2e6ea;
  border-color: #dae0e5; }
.btn-light:focus, .btn-light.focus {
  color: #212529;
  background-color: #e2e6ea;
  border-color: #dae0e5;
  -webkit-box-shadow: 0 0 0 0.2rem rgba(216, 217, 219, 0.5);
  box-shadow: 0 0 0 0.2rem rgba(216, 217, 219, 0.5); }
.btn-light.disabled, .btn-light:disabled {
  color: #212529;
  background-color: #f8f9fa;
  border-color: #f8f9fa; }
.btn-light:not(:disabled):not(.disabled):active, .btn-light:not(:disabled):not(.disabled).active,
.show > .btn-light.dropdown-toggle {
  color: #212529;
  background-color: #dae0e5;
  border-color: #d3d9df; }
.btn-light:not(:disabled):not(.disabled):active:focus, .btn-light:not(:disabled):not(.disabled).active:focus,
.show > .btn-light.dropdown-toggle:focus {
  -webkit-box-shadow: 0 0 0 0.2rem rgba(216, 217, 219, 0.5);
  box-shadow: 0 0 0 0.2rem rgba(216, 217, 219, 0.5); }

.btn-dark {
  color: #FFFFFF;
  background-color: #343a40;
  border-color: #343a40; }
.btn-dark:hover {
  color: #FFFFFF;
  background-color: #23272b;
  border-color: #1d2124; }
.btn-dark:focus, .btn-dark.focus {
  color: #FFFFFF;
  background-color: #23272b;
  border-color: #1d2124;
  -webkit-box-shadow: 0 0 0 0.2rem rgba(82, 88, 93, 0.5);
  box-shadow: 0 0 0 0.2rem rgba(82, 88, 93, 0.5); }
.btn-dark.disabled, .btn-dark:disabled {
  color: #FFFFFF;
  background-color: #343a40;
  border-color: #343a40; }
.btn-dark:not(:disabled):not(.disabled):active, .btn-dark:not(:disabled):not(.disabled).active,
.show > .btn-dark.dropdown-toggle {
  color: #FFFFFF;
  background-color: #1d2124;
  border-color: #171a1d; }
.btn-dark:not(:disabled):not(.disabled):active:focus, .btn-dark:not(:disabled):not(.disabled).active:focus,
.show > .btn-dark.dropdown-toggle:focus {
  -webkit-box-shadow: 0 0 0 0.2rem rgba(82, 88, 93, 0.5);
  box-shadow: 0 0 0 0.2rem rgba(82, 88, 93, 0.5); }

.btn-outline-primary {
  color: #4A90E2;
  border-color: #4A90E2; }
.btn-outline-primary:hover {
  color: #FFFFFF;
  background-color: #4A90E2;
  border-color: #4A90E2; }
.btn-outline-primary:focus, .btn-outline-primary.focus {
  -webkit-box-shadow: 0 0 0 0.2rem rgba(74, 144, 226, 0.5);
  box-shadow: 0 0 0 0.2rem rgba(74, 144, 226, 0.5); }
.btn-outline-primary.disabled, .btn-outline-primary:disabled {
  color: #4A90E2;
  background-color: transparent; }
.btn-outline-primary:not(:disabled):not(.disabled):active, .btn-outline-primary:not(:disabled):not(.disabled).active,
.show > .btn-outline-primary.dropdown-toggle {
  color: #FFFFFF;
  background-color: #4A90E2;
  border-color: #4A90E2; }
.btn-outline-primary:not(:disabled):not(.disabled):active:focus, .btn-outline-primary:not(:disabled):not(.disabled).active:focus,
.show > .btn-outline-primary.dropdown-toggle:focus {
  -webkit-box-shadow: 0 0 0 0.2rem rgba(74, 144, 226, 0.5);
  box-shadow: 0 0 0 0.2rem rgba(74, 144, 226, 0.5); }

.btn-outline-secondary {
  color: #436296;
  border-color: #436296; }
.btn-outline-secondary:hover {
  color: #FFFFFF;
  background-color: #436296;
  border-color: #436296; }
.btn-outline-secondary:focus, .btn-outline-secondary.focus {
  -webkit-box-shadow: 0 0 0 0.2rem rgba(67, 98, 150, 0.5);
  box-shadow: 0 0 0 0.2rem rgba(67, 98, 150, 0.5); }
.btn-outline-secondary.disabled, .btn-outline-secondary:disabled {
  color: #436296;
  background-color: transparent; }
.btn-outline-secondary:not(:disabled):not(.disabled):active, .btn-outline-secondary:not(:disabled):not(.disabled).active,
.show > .btn-outline-secondary.dropdown-toggle {
  color: #FFFFFF;
  background-color: #436296;
  border-color: #436296; }
.btn-outline-secondary:not(:disabled):not(.disabled):active:focus, .btn-outline-secondary:not(:disabled):not(.disabled).active:focus,
.show > .btn-outline-secondary.dropdown-toggle:focus {
  -webkit-box-shadow: 0 0 0 0.2rem rgba(67, 98, 150, 0.5);
  box-shadow: 0 0 0 0.2rem rgba(67, 98, 150, 0.5); }

.btn-outline-success {
  color: #2ECC71;
  border-color: #2ECC71; }
.btn-outline-success:hover {
  color: #FFFFFF;
  background-color: #2ECC71;
  border-color: #2ECC71; }
.btn-outline-success:focus, .btn-outline-success.focus {
  -webkit-box-shadow: 0 0 0 0.2rem rgba(46, 204, 113, 0.5);
  box-shadow: 0 0 0 0.2rem rgba(46, 204, 113, 0.5); }
.btn-outline-success.disabled, .btn-outline-success:disabled {
  color: #2ECC71;
  background-color: transparent; }
.btn-outline-success:not(:disabled):not(.disabled):active, .btn-outline-success:not(:disabled):not(.disabled).active,
.show > .btn-outline-success.dropdown-toggle {
  color: #FFFFFF;
  background-color: #2ECC71;
  border-color: #2ECC71; }
.btn-outline-success:not(:disabled):not(.disabled):active:focus, .btn-outline-success:not(:disabled):not(.disabled).active:focus,
.show > .btn-outline-success.dropdown-toggle:focus {
  -webkit-box-shadow: 0 0 0 0.2rem rgba(46, 204, 113, 0.5);
  box-shadow: 0 0 0 0.2rem rgba(46, 204, 113, 0.5); }

.btn-outline-info {
  color: #17a2b8;
  border-color: #17a2b8; }
.btn-outline-info:hover {
  color: #FFFFFF;
  background-color: #17a2b8;
  border-color: #17a2b8; }
.btn-outline-info:focus, .btn-outline-info.focus {
  -webkit-box-shadow: 0 0 0 0.2rem rgba(23, 162, 184, 0.5);
  box-shadow: 0 0 0 0.2rem rgba(23, 162, 184, 0.5); }
.btn-outline-info.disabled, .btn-outline-info:disabled {
  color: #17a2b8;
  background-color: transparent; }
.btn-outline-info:not(:disabled):not(.disabled):active, .btn-outline-info:not(:disabled):not(.disabled).active,
.show > .btn-outline-info.dropdown-toggle {
  color: #FFFFFF;
  background-color: #17a2b8;
  border-color: #17a2b8; }
.btn-outline-info:not(:disabled):not(.disabled):active:focus, .btn-outline-info:not(:disabled):not(.disabled).active:focus,
.show > .btn-outline-info.dropdown-toggle:focus {
  -webkit-box-shadow: 0 0 0 0.2rem rgba(23, 162, 184, 0.5);
  box-shadow: 0 0 0 0.2rem rgba(23, 162, 184, 0.5); }

.btn-outline-warning {
  color: #ffc107;
  border-color: #ffc107; }
.btn-outline-warning:hover {
  color: #212529;
  background-color: #ffc107;
  border-color: #ffc107; }
.btn-outline-warning:focus, .btn-outline-warning.focus {
  -webkit-box-shadow: 0 0 0 0.2rem rgba(255, 193, 7, 0.5);
  box-shadow: 0 0 0 0.2rem rgba(255, 193, 7, 0.5); }
.btn-outline-warning.disabled, .btn-outline-warning:disabled {
  color: #ffc107;
  background-color: transparent; }
.btn-outline-warning:not(:disabled):not(.disabled):active, .btn-outline-warning:not(:disabled):not(.disabled).active,
.show > .btn-outline-warning.dropdown-toggle {
  color: #212529;
  background-color: #ffc107;
  border-color: #ffc107; }
.btn-outline-warning:not(:disabled):not(.disabled):active:focus, .btn-outline-warning:not(:disabled):not(.disabled).active:focus,
.show > .btn-outline-warning.dropdown-toggle:focus {
  -webkit-box-shadow: 0 0 0 0.2rem rgba(255, 193, 7, 0.5);
  box-shadow: 0 0 0 0.2rem rgba(255, 193, 7, 0.5); }

.btn-outline-danger {
  color: #dc3545;
  border-color: #dc3545; }
.btn-outline-danger:hover {
  color: #FFFFFF;
  background-color: #dc3545;
  border-color: #dc3545; }
.btn-outline-danger:focus, .btn-outline-danger.focus {
  -webkit-box-shadow: 0 0 0 0.2rem rgba(220, 53, 69, 0.5);
  box-shadow: 0 0 0 0.2rem rgba(220, 53, 69, 0.5); }
.btn-outline-danger.disabled, .btn-outline-danger:disabled {
  color: #dc3545;
  background-color: transparent; }
.btn-outline-danger:not(:disabled):not(.disabled):active, .btn-outline-danger:not(:disabled):not(.disabled).active,
.show > .btn-outline-danger.dropdown-toggle {
  color: #FFFFFF;
  background-color: #dc3545;
  border-color: #dc3545; }
.btn-outline-danger:not(:disabled):not(.disabled):active:focus, .btn-outline-danger:not(:disabled):not(.disabled).active:focus,
.show > .btn-outline-danger.dropdown-toggle:focus {
  -webkit-box-shadow: 0 0 0 0.2rem rgba(220, 53, 69, 0.5);
  box-shadow: 0 0 0 0.2rem rgba(220, 53, 69, 0.5); }

.btn-outline-light {
  color: #f8f9fa;
  border-color: #f8f9fa; }
.btn-outline-light:hover {
  color: #212529;
  background-color: #f8f9fa;
  border-color: #f8f9fa; }
.btn-outline-light:focus, .btn-outline-light.focus {
  -webkit-box-shadow: 0 0 0 0.2rem rgba(248, 249, 250, 0.5);
  box-shadow: 0 0 0 0.2rem rgba(248, 249, 250, 0.5); }
.btn-outline-light.disabled, .btn-outline-light:disabled {
  color: #f8f9fa;
  background-color: transparent; }
.btn-outline-light:not(:disabled):not(.disabled):active, .btn-outline-light:not(:disabled):not(.disabled).active,
.show > .btn-outline-light.dropdown-toggle {
  color: #212529;
  background-color: #f8f9fa;
  border-color: #f8f9fa; }
.btn-outline-light:not(:disabled):not(.disabled):active:focus, .btn-outline-light:not(:disabled):not(.disabled).active:focus,
.show > .btn-outline-light.dropdown-toggle:focus {
  -webkit-box-shadow: 0 0 0 0.2rem rgba(248, 249, 250, 0.5);
  box-shadow: 0 0 0 0.2rem rgba(248, 249, 250, 0.5); }

.btn-outline-dark {
  color: #343a40;
  border-color: #343a40; }
.btn-outline-dark:hover {
  color: #FFFFFF;
  background-color: #343a40;
  border-color: #343a40; }
.btn-outline-dark:focus, .btn-outline-dark.focus {
  -webkit-box-shadow: 0 0 0 0.2rem rgba(52, 58, 64, 0.5);
  box-shadow: 0 0 0 0.2rem rgba(52, 58, 64, 0.5); }
.btn-outline-dark.disabled, .btn-outline-dark:disabled {
  color: #343a40;
  background-color: transparent; }
.btn-outline-dark:not(:disabled):not(.disabled):active, .btn-outline-dark:not(:disabled):not(.disabled).active,
.show > .btn-outline-dark.dropdown-toggle {
  color: #FFFFFF;
  background-color: #343a40;
  border-color: #343a40; }
.btn-outline-dark:not(:disabled):not(.disabled):active:focus, .btn-outline-dark:not(:disabled):not(.disabled).active:focus,
.show > .btn-outline-dark.dropdown-toggle:focus {
  -webkit-box-shadow: 0 0 0 0.2rem rgba(52, 58, 64, 0.5);
  box-shadow: 0 0 0 0.2rem rgba(52, 58, 64, 0.5); }

.btn-link {
  font-weight: 400;
  color: #4A90E2;
  text-decoration: none; }
.btn-link:hover {
  color: #3970B0;
  text-decoration: none; }
.btn-link:focus, .btn-link.focus {
  text-decoration: none; }
.btn-link:disabled, .btn-link.disabled {
  color: #6c757d;
  pointer-events: none; }

.btn-lg, .btn-group-lg > .btn {
  padding: 0.5rem 1rem;
  font-size: 1.25rem;
  line-height: 1.5;
  border-radius: 0.3rem; }

.btn-sm, .btn-group-sm > .btn {
  padding: 0.25rem 0.5rem;
  font-size: 0.875rem;
  line-height: 1.5;
  border-radius: 0.2rem; }

.btn-block {
  display: block;
  width: 100%; }
.btn-block + .btn-block {
  margin-top: 0.5rem; }

input[type="submit"].btn-block,
input[type="reset"].btn-block,
input[type="button"].btn-block {
  width: 100%; }

.fade {
  -webkit-transition: opacity 0.15s linear;
  -o-transition: opacity 0.15s linear;
  transition: opacity 0.15s linear; }
@media (prefers-reduced-motion: reduce) {
  .fade {
    -webkit-transition: none;
    -o-transition: none;
    transition: none; } }
.fade:not(.show) {
  opacity: 0; }

.collapse:not(.show) {
  display: none; }

.collapsing {
  position: relative;
  height: 0;
  overflow: hidden;
  -webkit-transition: height 0.35s ease;
  -o-transition: height 0.35s ease;
  transition: height 0.35s ease; }
@media (prefers-reduced-motion: reduce) {
  .collapsing {
    -webkit-transition: none;
    -o-transition: none;
    transition: none; } }

.dropup,
.dropright,
.dropdown,
.dropleft {
  position: relative; }

.dropdown-toggle {
  white-space: nowrap; }
.dropdown-toggle::after {
  display: inline-block;
  margin-left: 0.255em;
  vertical-align: 0.255em;
  content: "";
  border-top: 0.3em solid;
  border-right: 0.3em solid transparent;
  border-bottom: 0;
  border-left: 0.3em solid transparent; }
.dropdown-toggle:empty::after {
  margin-left: 0; }

.dropdown-menu {
  position: absolute;
  top: 100%;
  left: 0;
  z-index: 1000;
  display: none;
  float: left;
  min-width: 10rem;
  padding: 0.5rem 0;
  margin: 0.125rem 0 0;
  font-size: 1rem;
  color: #484B4A;
  text-align: left;
  list-style: none;
  background-color: #FFFFFF;
  background-clip: padding-box;
  border: 1px solid rgba(0, 0, 0, 0.15);
  border-radius: 4px; }

.dropdown-menu-left {
  right: auto;
  left: 0; }

.dropdown-menu-right {
  right: 0;
  left: auto; }

@media (min-width: 576px) {
  .dropdown-menu-sm-left {
    right: auto;
    left: 0; }
  .dropdown-menu-sm-right {
    right: 0;
    left: auto; } }

@media (min-width: 769px) {
  .dropdown-menu-md-left {
    right: auto;
    left: 0; }
  .dropdown-menu-md-right {
    right: 0;
    left: auto; } }

@media (min-width: 1023px) {
  .dropdown-menu-lg-left {
    right: auto;
    left: 0; }
  .dropdown-menu-lg-right {
    right: 0;
    left: auto; } }

@media (min-width: 1200px) {
  .dropdown-menu-xl-left {
    right: auto;
    left: 0; }
  .dropdown-menu-xl-right {
    right: 0;
    left: auto; } }

.dropup .dropdown-menu {
  top: auto;
  bottom: 100%;
  margin-top: 0;
  margin-bottom: 0.125rem; }

.dropup .dropdown-toggle::after {
  display: inline-block;
  margin-left: 0.255em;
  vertical-align: 0.255em;
  content: "";
  border-top: 0;
  border-right: 0.3em solid transparent;
  border-bottom: 0.3em solid;
  border-left: 0.3em solid transparent; }

.dropup .dropdown-toggle:empty::after {
  margin-left: 0; }

.dropright .dropdown-menu {
  top: 0;
  right: auto;
  left: 100%;
  margin-top: 0;
  margin-left: 0.125rem; }

.dropright .dropdown-toggle::after {
  display: inline-block;
  margin-left: 0.255em;
  vertical-align: 0.255em;
  content: "";
  border-top: 0.3em solid transparent;
  border-right: 0;
  border-bottom: 0.3em solid transparent;
  border-left: 0.3em solid; }

.dropright .dropdown-toggle:empty::after {
  margin-left: 0; }

.dropright .dropdown-toggle::after {
  vertical-align: 0; }

.dropleft .dropdown-menu {
  top: 0;
  right: 100%;
  left: auto;
  margin-top: 0;
  margin-right: 0.125rem; }

.dropleft .dropdown-toggle::after {
  display: inline-block;
  margin-left: 0.255em;
  vertical-align: 0.255em;
  content: ""; }

.dropleft .dropdown-toggle::after {
  display: none; }

.dropleft .dropdown-toggle::before {
  display: inline-block;
  margin-right: 0.255em;
  vertical-align: 0.255em;
  content: "";
  border-top: 0.3em solid transparent;
  border-right: 0.3em solid;
  border-bottom: 0.3em solid transparent; }

.dropleft .dropdown-toggle:empty::after {
  margin-left: 0; }

.dropleft .dropdown-toggle::before {
  vertical-align: 0; }

.dropdown-menu[x-placement^="top"], .dropdown-menu[x-placement^="right"], .dropdown-menu[x-placement^="bottom"], .dropdown-menu[x-placement^="left"] {
  right: auto;
  bottom: auto; }

.dropdown-divider {
  height: 0;
  margin: 12px 0;
  overflow: hidden;
  border-top: 1px solid #e9ecef; }

.dropdown-item {
  display: block;
  width: 100%;
  padding: 0.25rem 1.5rem;
  clear: both;
  font-weight: 400;
  color: #212529;
  text-align: inherit;
  white-space: nowrap;
  background-color: transparent;
  border: 0; }
.dropdown-item:hover, .dropdown-item:focus {
  color: #16181b;
  text-decoration: none;
  background-color: #f8f9fa; }
.dropdown-item.active, .dropdown-item:active {
  color: #FFFFFF;
  text-decoration: none;
  background-color: #4A90E2; }
.dropdown-item.disabled, .dropdown-item:disabled {
  color: #6c757d;
  pointer-events: none;
  background-color: transparent; }

.dropdown-menu.show {
  display: block; }

.dropdown-header {
  display: block;
  padding: 0.5rem 1.5rem;
  margin-bottom: 0;
  font-size: 0.875rem;
  color: #6c757d;
  white-space: nowrap; }

.dropdown-item-text {
  display: block;
  padding: 0.25rem 1.5rem;
  color: #212529; }

.btn-group,
.btn-group-vertical {
  position: relative;
  display: -webkit-inline-box;
  display: -webkit-inline-flex;
  display: -ms-inline-flexbox;
  display: inline-flex;
  vertical-align: middle; }
.btn-group > .btn,
.btn-group-vertical > .btn {
  position: relative;
  -webkit-box-flex: 1;
  -webkit-flex: 1 1 auto;
  -ms-flex: 1 1 auto;
  flex: 1 1 auto; }
.btn-group > .btn:hover,
.btn-group-vertical > .btn:hover {
  z-index: 1; }
.btn-group > .btn:focus, .btn-group > .btn:active, .btn-group > .btn.active,
.btn-group-vertical > .btn:focus,
.btn-group-vertical > .btn:active,
.btn-group-vertical > .btn.active {
  z-index: 1; }

.btn-toolbar {
  display: -webkit-box;
  display: -webkit-flex;
  display: -ms-flexbox;
  display: flex;
  -webkit-flex-wrap: wrap;
  -ms-flex-wrap: wrap;
  flex-wrap: wrap;
  -webkit-box-pack: start;
  -webkit-justify-content: flex-start;
  -ms-flex-pack: start;
  justify-content: flex-start; }
.btn-toolbar .input-group {
  width: auto; }

.btn-group > .btn:not(:first-child),
.btn-group > .btn-group:not(:first-child) {
  margin-left: -1px; }

.btn-group > .btn:not(:last-child):not(.dropdown-toggle),
.btn-group > .btn-group:not(:last-child) > .btn {
  border-top-right-radius: 0;
  border-bottom-right-radius: 0; }

.btn-group > .btn:not(:first-child),
.btn-group > .btn-group:not(:first-child) > .btn {
  border-top-left-radius: 0;
  border-bottom-left-radius: 0; }

.dropdown-toggle-split {
  padding-right: 22.5px;
  padding-left: 22.5px; }
.dropdown-toggle-split::after,
.dropup .dropdown-toggle-split::after,
.dropright .dropdown-toggle-split::after {
  margin-left: 0; }
.dropleft .dropdown-toggle-split::before {
  margin-right: 0; }

.btn-sm + .dropdown-toggle-split, .btn-group-sm > .btn + .dropdown-toggle-split {
  padding-right: 0.375rem;
  padding-left: 0.375rem; }

.btn-lg + .dropdown-toggle-split, .btn-group-lg > .btn + .dropdown-toggle-split {
  padding-right: 0.75rem;
  padding-left: 0.75rem; }

.btn-group-vertical {
  -webkit-box-orient: vertical;
  -webkit-box-direction: normal;
  -webkit-flex-direction: column;
  -ms-flex-direction: column;
  flex-direction: column;
  -webkit-box-align: start;
  -webkit-align-items: flex-start;
  -ms-flex-align: start;
  align-items: flex-start;
  -webkit-box-pack: center;
  -webkit-justify-content: center;
  -ms-flex-pack: center;
  justify-content: center; }
.btn-group-vertical > .btn,
.btn-group-vertical > .btn-group {
  width: 100%; }
.btn-group-vertical > .btn:not(:first-child),
.btn-group-vertical > .btn-group:not(:first-child) {
  margin-top: -1px; }
.btn-group-vertical > .btn:not(:last-child):not(.dropdown-toggle),
.btn-group-vertical > .btn-group:not(:last-child) > .btn {
  border-bottom-right-radius: 0;
  border-bottom-left-radius: 0; }
.btn-group-vertical > .btn:not(:first-child),
.btn-group-vertical > .btn-group:not(:first-child) > .btn {
  border-top-left-radius: 0;
  border-top-right-radius: 0; }

.btn-group-toggle > .btn,
.btn-group-toggle > .btn-group > .btn {
  margin-bottom: 0; }
.btn-group-toggle > .btn input[type="radio"],
.btn-group-toggle > .btn input[type="checkbox"],
.btn-group-toggle > .btn-group > .btn input[type="radio"],
.btn-group-toggle > .btn-group > .btn input[type="checkbox"] {
  position: absolute;
  clip: rect(0, 0, 0, 0);
  pointer-events: none; }

.input-group {
  position: relative;
  display: -webkit-box;
  display: -webkit-flex;
  display: -ms-flexbox;
  display: flex;
  -webkit-flex-wrap: wrap;
  -ms-flex-wrap: wrap;
  flex-wrap: wrap;
  -webkit-box-align: stretch;
  -webkit-align-items: stretch;
  -ms-flex-align: stretch;
  align-items: stretch;
  width: 100%; }
.input-group > .form-control,
.input-group > .form-control-plaintext,
.input-group > .custom-select,
.input-group > .custom-file {
  position: relative;
  -webkit-box-flex: 1;
  -webkit-flex: 1 1 auto;
  -ms-flex: 1 1 auto;
  flex: 1 1 auto;
  width: 1%;
  min-width: 0;
  margin-bottom: 0; }
.input-group > .form-control + .form-control,
.input-group > .form-control + .custom-select,
.input-group > .form-control + .custom-file,
.input-group > .form-control-plaintext + .form-control,
.input-group > .form-control-plaintext + .custom-select,
.input-group > .form-control-plaintext + .custom-file,
.input-group > .custom-select + .form-control,
.input-group > .custom-select + .custom-select,
.input-group > .custom-select + .custom-file,
.input-group > .custom-file + .form-control,
.input-group > .custom-file + .custom-select,
.input-group > .custom-file + .custom-file {
  margin-left: -1px; }
.input-group > .form-control:focus,
.input-group > .custom-select:focus,
.input-group > .custom-file .custom-file-input:focus ~ .custom-file-label {
  z-index: 3; }
.input-group > .custom-file .custom-file-input:focus {
  z-index: 4; }
.input-group > .form-control:not(:last-child),
.input-group > .custom-select:not(:last-child) {
  border-top-right-radius: 0;
  border-bottom-right-radius: 0; }
.input-group > .form-control:not(:first-child),
.input-group > .custom-select:not(:first-child) {
  border-top-left-radius: 0;
  border-bottom-left-radius: 0; }
.input-group > .custom-file {
  display: -webkit-box;
  display: -webkit-flex;
  display: -ms-flexbox;
  display: flex;
  -webkit-box-align: center;
  -webkit-align-items: center;
  -ms-flex-align: center;
  align-items: center; }
.input-group > .custom-file:not(:last-child) .custom-file-label,
.input-group > .custom-file:not(:last-child) .custom-file-label::after {
  border-top-right-radius: 0;
  border-bottom-right-radius: 0; }
.input-group > .custom-file:not(:first-child) .custom-file-label {
  border-top-left-radius: 0;
  border-bottom-left-radius: 0; }

.input-group-prepend,
.input-group-append {
  display: -webkit-box;
  display: -webkit-flex;
  display: -ms-flexbox;
  display: flex; }
.input-group-prepend .btn,
.input-group-append .btn {
  position: relative;
  z-index: 2; }
.input-group-prepend .btn:focus,
.input-group-append .btn:focus {
  z-index: 3; }
.input-group-prepend .btn + .btn,
.input-group-prepend .btn + .input-group-text,
.input-group-prepend .input-group-text + .input-group-text,
.input-group-prepend .input-group-text + .btn,
.input-group-append .btn + .btn,
.input-group-append .btn + .input-group-text,
.input-group-append .input-group-text + .input-group-text,
.input-group-append .input-group-text + .btn {
  margin-left: -1px; }

.input-group-prepend {
  margin-right: -1px; }

.input-group-append {
  margin-left: -1px; }

.input-group-text {
  display: -webkit-box;
  display: -webkit-flex;
  display: -ms-flexbox;
  display: flex;
  -webkit-box-align: center;
  -webkit-align-items: center;
  -ms-flex-align: center;
  align-items: center;
  padding: 6px 16px;
  margin-bottom: 0;
  font-size: 1rem;
  font-weight: 400;
  line-height: 1.5;
  color: #495057;
  text-align: center;
  white-space: nowrap;
  background-color: #e9ecef;
  border: 1px solid #D8DCE6;
  border-radius: 4px; }
.input-group-text input[type="radio"],
.input-group-text input[type="checkbox"] {
  margin-top: 0; }

.input-group-lg > .form-control:not(textarea),
.input-group-lg > .custom-select {
  height: calc(1.5em + 1rem + 2px); }

.input-group-lg > .form-control,
.input-group-lg > .custom-select,
.input-group-lg > .input-group-prepend > .input-group-text,
.input-group-lg > .input-group-append > .input-group-text,
.input-group-lg > .input-group-prepend > .btn,
.input-group-lg > .input-group-append > .btn {
  padding: 0.5rem 1rem;
  font-size: 1.25rem;
  line-height: 1.5;
  border-radius: 0.3rem; }

.input-group-sm > .form-control:not(textarea),
.input-group-sm > .custom-select {
  height: calc(1.5em + 0.5rem + 2px); }

.input-group-sm > .form-control,
.input-group-sm > .custom-select,
.input-group-sm > .input-group-prepend > .input-group-text,
.input-group-sm > .input-group-append > .input-group-text,
.input-group-sm > .input-group-prepend > .btn,
.input-group-sm > .input-group-append > .btn {
  padding: 0.25rem 0.5rem;
  font-size: 0.875rem;
  line-height: 1.5;
  border-radius: 0.2rem; }

.input-group-lg > .custom-select,
.input-group-sm > .custom-select {
  padding-right: 32px; }

.input-group > .input-group-prepend > .btn,
.input-group > .input-group-prepend > .input-group-text,
.input-group > .input-group-append:not(:last-child) > .btn,
.input-group > .input-group-append:not(:last-child) > .input-group-text,
.input-group > .input-group-append:last-child > .btn:not(:last-child):not(.dropdown-toggle),
.input-group > .input-group-append:last-child > .input-group-text:not(:last-child) {
  border-top-right-radius: 0;
  border-bottom-right-radius: 0; }

.input-group > .input-group-append > .btn,
.input-group > .input-group-append > .input-group-text,
.input-group > .input-group-prepend:not(:first-child) > .btn,
.input-group > .input-group-prepend:not(:first-child) > .input-group-text,
.input-group > .input-group-prepend:first-child > .btn:not(:first-child),
.input-group > .input-group-prepend:first-child > .input-group-text:not(:first-child) {
  border-top-left-radius: 0;
  border-bottom-left-radius: 0; }

.custom-control {
  position: relative;
  display: block;
  min-height: 1.5rem;
  padding-left: 1.5rem; }

.custom-control-inline {
  display: -webkit-inline-box;
  display: -webkit-inline-flex;
  display: -ms-inline-flexbox;
  display: inline-flex;
  margin-right: 1rem; }

.custom-control-input {
  position: absolute;
  left: 0;
  z-index: -1;
  width: 1rem;
  height: 1.25rem;
  opacity: 0; }
.custom-control-input:checked ~ .custom-control-label::before {
  color: #FFFFFF;
  border-color: #4A90E2;
  background-color: #4A90E2; }
.custom-control-input:focus ~ .custom-control-label::before {
  -webkit-box-shadow: 0 0 0 0.2rem rgba(74, 144, 226, 0.25);
  box-shadow: 0 0 0 0.2rem rgba(74, 144, 226, 0.25); }
.custom-control-input:focus:not(:checked) ~ .custom-control-label::before {
  border-color: #b8d3f4; }
.custom-control-input:not(:disabled):active ~ .custom-control-label::before {
  color: #FFFFFF;
  background-color: #e4eefb;
  border-color: #e4eefb; }
.custom-control-input[disabled] ~ .custom-control-label, .custom-control-input:disabled ~ .custom-control-label {
  color: #6c757d; }
.custom-control-input[disabled] ~ .custom-control-label::before, .custom-control-input:disabled ~ .custom-control-label::before {
  background-color: #FAFAFA; }

.custom-control-label {
  position: relative;
  margin-bottom: 0;
  vertical-align: top; }
.custom-control-label::before {
  position: absolute;
  top: 0.25rem;
  left: -1.5rem;
  display: block;
  width: 1rem;
  height: 1rem;
  pointer-events: none;
  content: "";
  background-color: #FFFFFF;
  border: #adb5bd solid 1px; }
.custom-control-label::after {
  position: absolute;
  top: 0.25rem;
  left: -1.5rem;
  display: block;
  width: 1rem;
  height: 1rem;
  content: "";
  background: no-repeat 50% / 50% 50%; }

.custom-checkbox .custom-control-label::before {
  border-radius: 4px; }

.custom-checkbox .custom-control-input:checked ~ .custom-control-label::after {
  background-image: url("data:image/svg+xml,%3csvg xmlns='http://www.w3.org/2000/svg' width='8' height='8' viewBox='0 0 8 8'%3e%3cpath fill='%23FFFFFF' d='M6.564.75l-3.59 3.612-1.538-1.55L0 4.26l2.974 2.99L8 2.193z'/%3e%3c/svg%3e"); }

.custom-checkbox .custom-control-input:indeterminate ~ .custom-control-label::before {
  border-color: #4A90E2;
  background-color: #4A90E2; }

.custom-checkbox .custom-control-input:indeterminate ~ .custom-control-label::after {
  background-image: url("data:image/svg+xml,%3csvg xmlns='http://www.w3.org/2000/svg' width='4' height='4' viewBox='0 0 4 4'%3e%3cpath stroke='%23FFFFFF' d='M0 2h4'/%3e%3c/svg%3e"); }

.custom-checkbox .custom-control-input:disabled:checked ~ .custom-control-label::before {
  background-color: rgba(74, 144, 226, 0.5); }

.custom-checkbox .custom-control-input:disabled:indeterminate ~ .custom-control-label::before {
  background-color: rgba(74, 144, 226, 0.5); }

.custom-radio .custom-control-label::before {
  border-radius: 50%; }

.custom-radio .custom-control-input:checked ~ .custom-control-label::after {
  background-image: url("data:image/svg+xml,%3csvg xmlns='http://www.w3.org/2000/svg' width='12' height='12' viewBox='-4 -4 8 8'%3e%3ccircle r='3' fill='%23FFFFFF'/%3e%3c/svg%3e"); }

.custom-radio .custom-control-input:disabled:checked ~ .custom-control-label::before {
  background-color: rgba(74, 144, 226, 0.5); }

.custom-switch {
  padding-left: 2.25rem; }
.custom-switch .custom-control-label::before {
  left: -2.25rem;
  width: 1.75rem;
  pointer-events: all;
  border-radius: 0.5rem; }
.custom-switch .custom-control-label::after {
  top: calc(0.25rem + 2px);
  left: calc(-2.25rem + 2px);
  width: calc(1rem - 4px);
  height: calc(1rem - 4px);
  background-color: #adb5bd;
  border-radius: 0.5rem;
  -webkit-transition: background-color 0.15s ease-in-out, border-color 0.15s ease-in-out, -webkit-transform 0.15s ease-in-out, -webkit-box-shadow 0.15s ease-in-out;
  transition: background-color 0.15s ease-in-out, border-color 0.15s ease-in-out, -webkit-transform 0.15s ease-in-out, -webkit-box-shadow 0.15s ease-in-out;
  -o-transition: background-color 0.15s ease-in-out, border-color 0.15s ease-in-out, box-shadow 0.15s ease-in-out, -o-transform 0.15s ease-in-out;
  transition: transform 0.15s ease-in-out, background-color 0.15s ease-in-out, border-color 0.15s ease-in-out, box-shadow 0.15s ease-in-out;
  transition: transform 0.15s ease-in-out, background-color 0.15s ease-in-out, border-color 0.15s ease-in-out, box-shadow 0.15s ease-in-out, -webkit-transform 0.15s ease-in-out, -o-transform 0.15s ease-in-out, -webkit-box-shadow 0.15s ease-in-out; }
@media (prefers-reduced-motion: reduce) {
  .custom-switch .custom-control-label::after {
    -webkit-transition: none;
    -o-transition: none;
    transition: none; } }
.custom-switch .custom-control-input:checked ~ .custom-control-label::after {
  background-color: #FFFFFF;
  -webkit-transform: translateX(0.75rem);
  -o-transform: translateX(0.75rem);
  transform: translateX(0.75rem); }
.custom-switch .custom-control-input:disabled:checked ~ .custom-control-label::before {
  background-color: rgba(74, 144, 226, 0.5); }

.custom-select {
  display: inline-block;
  width: 100%;
  height: 48px;
  padding: 6px 32px 6px 16px;
  font-size: 1rem;
  font-weight: 400;
  line-height: 1.5;
  color: #495057;
  vertical-align: middle;
  background: #FFFFFF url("data:image/svg+xml,%3csvg xmlns='http://www.w3.org/2000/svg' width='4' height='5' viewBox='0 0 4 5'%3e%3cpath fill='%23343a40' d='M2 0L0 2h4zm0 5L0 3h4z'/%3e%3c/svg%3e") no-repeat right 16px center/8px 10px;
  border: 1px solid #D8DCE6;
  border-radius: 4px;
  -webkit-appearance: none;
  -moz-appearance: none;
  appearance: none; }
.custom-select:focus {
  border-color: #b8d3f4;
  outline: 0;
  -webkit-box-shadow: 0 0 0 0.2rem rgba(74, 144, 226, 0.25);
  box-shadow: 0 0 0 0.2rem rgba(74, 144, 226, 0.25); }
.custom-select:focus::-ms-value {
  color: #495057;
  background-color: #FFFFFF; }
.custom-select[multiple], .custom-select[size]:not([size="1"]) {
  height: auto;
  padding-right: 16px;
  background-image: none; }
.custom-select:disabled {
  color: #6c757d;
  background-color: #e9ecef; }
.custom-select::-ms-expand {
  display: none; }
.custom-select:-moz-focusring {
  color: transparent;
  text-shadow: 0 0 0 #495057; }

.custom-select-sm {
  height: calc(1.5em + 0.5rem + 2px);
  padding-top: 0.25rem;
  padding-bottom: 0.25rem;
  padding-left: 0.5rem;
  font-size: 0.875rem; }

.custom-select-lg {
  height: calc(1.5em + 1rem + 2px);
  padding-top: 0.5rem;
  padding-bottom: 0.5rem;
  padding-left: 1rem;
  font-size: 1.25rem; }

.custom-file {
  position: relative;
  display: inline-block;
  width: 100%;
  height: 48px;
  margin-bottom: 0; }

.custom-file-input {
  position: relative;
  z-index: 2;
  width: 100%;
  height: 48px;
  margin: 0;
  opacity: 0; }
.custom-file-input:focus ~ .custom-file-label {
  border-color: #b8d3f4;
  -webkit-box-shadow: 0 0 0 0.2rem rgba(74, 144, 226, 0.25);
  box-shadow: 0 0 0 0.2rem rgba(74, 144, 226, 0.25); }
.custom-file-input[disabled] ~ .custom-file-label,
.custom-file-input:disabled ~ .custom-file-label {
  background-color: #FAFAFA; }
.custom-file-input:lang(en) ~ .custom-file-label::after {
  content: "Browse"; }
.custom-file-input ~ .custom-file-label[data-browse]::after {
  content: attr(data-browse); }

.custom-file-label {
  position: absolute;
  top: 0;
  right: 0;
  left: 0;
  z-index: 1;
  height: 48px;
  padding: 6px 16px;
  font-weight: 400;
  line-height: 1.5;
  color: #495057;
  background-color: #FFFFFF;
  border: 1px solid #D8DCE6;
  border-radius: 4px; }
.custom-file-label::after {
  position: absolute;
  top: 0;
  right: 0;
  bottom: 0;
  z-index: 3;
  display: block;
  height: calc(1.5em + 12px);
  padding: 6px 16px;
  line-height: 1.5;
  color: #495057;
  content: "Browse";
  background-color: #e9ecef;
  border-left: inherit;
  border-radius: 0 4px 4px 0; }

.custom-range {
  width: 100%;
  height: 1.4rem;
  padding: 0;
  background-color: transparent;
  -webkit-appearance: none;
  -moz-appearance: none;
  appearance: none; }
.custom-range:focus {
  outline: none; }
.custom-range:focus::-webkit-slider-thumb {
  -webkit-box-shadow: 0 0 0 1px #FCFCFC, 0 0 0 0.2rem rgba(74, 144, 226, 0.25);
  box-shadow: 0 0 0 1px #FCFCFC, 0 0 0 0.2rem rgba(74, 144, 226, 0.25); }
.custom-range:focus::-moz-range-thumb {
  box-shadow: 0 0 0 1px #FCFCFC, 0 0 0 0.2rem rgba(74, 144, 226, 0.25); }
.custom-range:focus::-ms-thumb {
  box-shadow: 0 0 0 1px #FCFCFC, 0 0 0 0.2rem rgba(74, 144, 226, 0.25); }
.custom-range::-moz-focus-outer {
  border: 0; }
.custom-range::-webkit-slider-thumb {
  width: 1rem;
  height: 1rem;
  margin-top: -0.25rem;
  background-color: #4A90E2;
  border: 0;
  border-radius: 1rem;
  -webkit-transition: background-color 0.15s ease-in-out, border-color 0.15s ease-in-out, -webkit-box-shadow 0.15s ease-in-out;
  transition: background-color 0.15s ease-in-out, border-color 0.15s ease-in-out, -webkit-box-shadow 0.15s ease-in-out;
  transition: background-color 0.15s ease-in-out, border-color 0.15s ease-in-out, box-shadow 0.15s ease-in-out;
  transition: background-color 0.15s ease-in-out, border-color 0.15s ease-in-out, box-shadow 0.15s ease-in-out, -webkit-box-shadow 0.15s ease-in-out;
  -webkit-appearance: none;
  appearance: none; }
@media (prefers-reduced-motion: reduce) {
  .custom-range::-webkit-slider-thumb {
    -webkit-transition: none;
    transition: none; } }
.custom-range::-webkit-slider-thumb:active {
  background-color: #e4eefb; }
.custom-range::-webkit-slider-runnable-track {
  width: 100%;
  height: 0.5rem;
  color: transparent;
  cursor: pointer;
  background-color: #dee2e6;
  border-color: transparent;
  border-radius: 1rem; }
.custom-range::-moz-range-thumb {
  width: 1rem;
  height: 1rem;
  background-color: #4A90E2;
  border: 0;
  border-radius: 1rem;
  -moz-transition: background-color 0.15s ease-in-out, border-color 0.15s ease-in-out, box-shadow 0.15s ease-in-out;
  transition: background-color 0.15s ease-in-out, border-color 0.15s ease-in-out, box-shadow 0.15s ease-in-out;
  -moz-appearance: none;
  appearance: none; }
@media (prefers-reduced-motion: reduce) {
  .custom-range::-moz-range-thumb {
    -moz-transition: none;
    transition: none; } }
.custom-range::-moz-range-thumb:active {
  background-color: #e4eefb; }
.custom-range::-moz-range-track {
  width: 100%;
  height: 0.5rem;
  color: transparent;
  cursor: pointer;
  background-color: #dee2e6;
  border-color: transparent;
  border-radius: 1rem; }
.custom-range::-ms-thumb {
  width: 1rem;
  height: 1rem;
  margin-top: 0;
  margin-right: 0.2rem;
  margin-left: 0.2rem;
  background-color: #4A90E2;
  border: 0;
  border-radius: 1rem;
  -ms-transition: background-color 0.15s ease-in-out, border-color 0.15s ease-in-out, box-shadow 0.15s ease-in-out;
  transition: background-color 0.15s ease-in-out, border-color 0.15s ease-in-out, box-shadow 0.15s ease-in-out;
  appearance: none; }
@media (prefers-reduced-motion: reduce) {
  .custom-range::-ms-thumb {
    -ms-transition: none;
    transition: none; } }
.custom-range::-ms-thumb:active {
  background-color: #e4eefb; }
.custom-range::-ms-track {
  width: 100%;
  height: 0.5rem;
  color: transparent;
  cursor: pointer;
  background-color: transparent;
  border-color: transparent;
  border-width: 0.5rem; }
.custom-range::-ms-fill-lower {
  background-color: #dee2e6;
  border-radius: 1rem; }
.custom-range::-ms-fill-upper {
  margin-right: 15px;
  background-color: #dee2e6;
  border-radius: 1rem; }
.custom-range:disabled::-webkit-slider-thumb {
  background-color: #adb5bd; }
.custom-range:disabled::-webkit-slider-runnable-track {
  cursor: default; }
.custom-range:disabled::-moz-range-thumb {
  background-color: #adb5bd; }
.custom-range:disabled::-moz-range-track {
  cursor: default; }
.custom-range:disabled::-ms-thumb {
  background-color: #adb5bd; }

.custom-control-label::before,
.custom-file-label,
.custom-select {
  -webkit-transition: background-color 0.15s ease-in-out, border-color 0.15s ease-in-out, -webkit-box-shadow 0.15s ease-in-out;
  transition: background-color 0.15s ease-in-out, border-color 0.15s ease-in-out, -webkit-box-shadow 0.15s ease-in-out;
  -o-transition: background-color 0.15s ease-in-out, border-color 0.15s ease-in-out, box-shadow 0.15s ease-in-out;
  transition: background-color 0.15s ease-in-out, border-color 0.15s ease-in-out, box-shadow 0.15s ease-in-out;
  transition: background-color 0.15s ease-in-out, border-color 0.15s ease-in-out, box-shadow 0.15s ease-in-out, -webkit-box-shadow 0.15s ease-in-out; }
@media (prefers-reduced-motion: reduce) {
  .custom-control-label::before,
  .custom-file-label,
  .custom-select {
    -webkit-transition: none;
    -o-transition: none;
    transition: none; } }

.nav {
  display: -webkit-box;
  display: -webkit-flex;
  display: -ms-flexbox;
  display: flex;
  -webkit-flex-wrap: wrap;
  -ms-flex-wrap: wrap;
  flex-wrap: wrap;
  padding-left: 0;
  margin-bottom: 0;
  list-style: none; }

.nav-link {
  display: block;
  padding: 0.5rem 1rem; }
.nav-link:hover, .nav-link:focus {
  text-decoration: none; }
.nav-link.disabled {
  color: #6c757d;
  pointer-events: none;
  cursor: default; }

.nav-tabs {
  border-bottom: 1px solid #dee2e6; }
.nav-tabs .nav-item {
  margin-bottom: -1px; }
.nav-tabs .nav-link {
  border: 1px solid transparent;
  border-top-left-radius: 4px;
  border-top-right-radius: 4px; }
.nav-tabs .nav-link:hover, .nav-tabs .nav-link:focus {
  border-color: #e9ecef #e9ecef #dee2e6; }
.nav-tabs .nav-link.disabled {
  color: #6c757d;
  background-color: transparent;
  border-color: transparent; }
.nav-tabs .nav-link.active,
.nav-tabs .nav-item.show .nav-link {
  color: #495057;
  background-color: #FCFCFC;
  border-color: #dee2e6 #dee2e6 #FCFCFC; }
.nav-tabs .dropdown-menu {
  margin-top: -1px;
  border-top-left-radius: 0;
  border-top-right-radius: 0; }

.nav-pills .nav-link {
  border-radius: 4px; }

.nav-pills .nav-link.active,
.nav-pills .show > .nav-link {
  color: #FFFFFF;
  background-color: #4A90E2; }

.nav-fill .nav-item {
  -webkit-box-flex: 1;
  -webkit-flex: 1 1 auto;
  -ms-flex: 1 1 auto;
  flex: 1 1 auto;
  text-align: center; }

.nav-justified .nav-item {
  -webkit-flex-basis: 0;
  -ms-flex-preferred-size: 0;
  flex-basis: 0;
  -webkit-box-flex: 1;
  -webkit-flex-grow: 1;
  -ms-flex-positive: 1;
  flex-grow: 1;
  text-align: center; }

.tab-content > .tab-pane {
  display: none; }

.tab-content > .active {
  display: block; }

.navbar {
  position: relative;
  display: -webkit-box;
  display: -webkit-flex;
  display: -ms-flexbox;
  display: flex;
  -webkit-flex-wrap: wrap;
  -ms-flex-wrap: wrap;
  flex-wrap: wrap;
  -webkit-box-align: center;
  -webkit-align-items: center;
  -ms-flex-align: center;
  align-items: center;
  -webkit-box-pack: justify;
  -webkit-justify-content: space-between;
  -ms-flex-pack: justify;
  justify-content: space-between;
  padding: 12px 24px; }
.navbar .container,
.navbar .container-fluid, .navbar .container-sm, .navbar .container-md, .navbar .container-lg, .navbar .container-xl {
  display: -webkit-box;
  display: -webkit-flex;
  display: -ms-flexbox;
  display: flex;
  -webkit-flex-wrap: wrap;
  -ms-flex-wrap: wrap;
  flex-wrap: wrap;
  -webkit-box-align: center;
  -webkit-align-items: center;
  -ms-flex-align: center;
  align-items: center;
  -webkit-box-pack: justify;
  -webkit-justify-content: space-between;
  -ms-flex-pack: justify;
  justify-content: space-between; }

.navbar-brand {
  display: inline-block;
  padding-top: 0.3125rem;
  padding-bottom: 0.3125rem;
  margin-right: 24px;
  font-size: 1.25rem;
  line-height: inherit;
  white-space: nowrap; }
.navbar-brand:hover, .navbar-brand:focus {
  text-decoration: none; }

.navbar-nav {
  display: -webkit-box;
  display: -webkit-flex;
  display: -ms-flexbox;
  display: flex;
  -webkit-box-orient: vertical;
  -webkit-box-direction: normal;
  -webkit-flex-direction: column;
  -ms-flex-direction: column;
  flex-direction: column;
  padding-left: 0;
  margin-bottom: 0;
  list-style: none; }
.navbar-nav .nav-link {
  padding-right: 0;
  padding-left: 0; }
.navbar-nav .dropdown-menu {
  position: static;
  float: none; }

.navbar-text {
  display: inline-block;
  padding-top: 0.5rem;
  padding-bottom: 0.5rem; }

.navbar-collapse {
  -webkit-flex-basis: 100%;
  -ms-flex-preferred-size: 100%;
  flex-basis: 100%;
  -webkit-box-flex: 1;
  -webkit-flex-grow: 1;
  -ms-flex-positive: 1;
  flex-grow: 1;
  -webkit-box-align: center;
  -webkit-align-items: center;
  -ms-flex-align: center;
  align-items: center; }

.navbar-toggler {
  padding: 0.25rem 0.75rem;
  font-size: 1.25rem;
  line-height: 1;
  background-color: transparent;
  border: 1px solid transparent;
  border-radius: 4px; }
.navbar-toggler:hover, .navbar-toggler:focus {
  text-decoration: none; }

.navbar-toggler-icon {
  display: inline-block;
  width: 1.5em;
  height: 1.5em;
  vertical-align: middle;
  content: "";
  background: no-repeat center center;
  -webkit-background-size: 100% 100%;
  background-size: 100% 100%; }

@media (max-width: 575.98px) {
  .navbar-expand-sm > .container,
  .navbar-expand-sm > .container-fluid, .navbar-expand-sm > .container-sm, .navbar-expand-sm > .container-md, .navbar-expand-sm > .container-lg, .navbar-expand-sm > .container-xl {
    padding-right: 0;
    padding-left: 0; } }

@media (min-width: 576px) {
  .navbar-expand-sm {
    -webkit-box-orient: horizontal;
    -webkit-box-direction: normal;
    -webkit-flex-flow: row nowrap;
    -ms-flex-flow: row nowrap;
    flex-flow: row nowrap;
    -webkit-box-pack: start;
    -webkit-justify-content: flex-start;
    -ms-flex-pack: start;
    justify-content: flex-start; }
  .navbar-expand-sm .navbar-nav {
    -webkit-box-orient: horizontal;
    -webkit-box-direction: normal;
    -webkit-flex-direction: row;
    -ms-flex-direction: row;
    flex-direction: row; }
  .navbar-expand-sm .navbar-nav .dropdown-menu {
    position: absolute; }
  .navbar-expand-sm .navbar-nav .nav-link {
    padding-right: 0.5rem;
    padding-left: 0.5rem; }
  .navbar-expand-sm > .container,
  .navbar-expand-sm > .container-fluid, .navbar-expand-sm > .container-sm, .navbar-expand-sm > .container-md, .navbar-expand-sm > .container-lg, .navbar-expand-sm > .container-xl {
    -webkit-flex-wrap: nowrap;
    -ms-flex-wrap: nowrap;
    flex-wrap: nowrap; }
  .navbar-expand-sm .navbar-collapse {
    display: -webkit-box !important;
    display: -webkit-flex !important;
    display: -ms-flexbox !important;
    display: flex !important;
    -webkit-flex-basis: auto;
    -ms-flex-preferred-size: auto;
    flex-basis: auto; }
  .navbar-expand-sm .navbar-toggler {
    display: none; } }

@media (max-width: 768.98px) {
  .navbar-expand-md > .container,
  .navbar-expand-md > .container-fluid, .navbar-expand-md > .container-sm, .navbar-expand-md > .container-md, .navbar-expand-md > .container-lg, .navbar-expand-md > .container-xl {
    padding-right: 0;
    padding-left: 0; } }

@media (min-width: 769px) {
  .navbar-expand-md {
    -webkit-box-orient: horizontal;
    -webkit-box-direction: normal;
    -webkit-flex-flow: row nowrap;
    -ms-flex-flow: row nowrap;
    flex-flow: row nowrap;
    -webkit-box-pack: start;
    -webkit-justify-content: flex-start;
    -ms-flex-pack: start;
    justify-content: flex-start; }
  .navbar-expand-md .navbar-nav {
    -webkit-box-orient: horizontal;
    -webkit-box-direction: normal;
    -webkit-flex-direction: row;
    -ms-flex-direction: row;
    flex-direction: row; }
  .navbar-expand-md .navbar-nav .dropdown-menu {
    position: absolute; }
  .navbar-expand-md .navbar-nav .nav-link {
    padding-right: 0.5rem;
    padding-left: 0.5rem; }
  .navbar-expand-md > .container,
  .navbar-expand-md > .container-fluid, .navbar-expand-md > .container-sm, .navbar-expand-md > .container-md, .navbar-expand-md > .container-lg, .navbar-expand-md > .container-xl {
    -webkit-flex-wrap: nowrap;
    -ms-flex-wrap: nowrap;
    flex-wrap: nowrap; }
  .navbar-expand-md .navbar-collapse {
    display: -webkit-box !important;
    display: -webkit-flex !important;
    display: -ms-flexbox !important;
    display: flex !important;
    -webkit-flex-basis: auto;
    -ms-flex-preferred-size: auto;
    flex-basis: auto; }
  .navbar-expand-md .navbar-toggler {
    display: none; } }

@media (max-width: 1022.98px) {
  .navbar-expand-lg > .container,
  .navbar-expand-lg > .container-fluid, .navbar-expand-lg > .container-sm, .navbar-expand-lg > .container-md, .navbar-expand-lg > .container-lg, .navbar-expand-lg > .container-xl {
    padding-right: 0;
    padding-left: 0; } }

@media (min-width: 1023px) {
  .navbar-expand-lg {
    -webkit-box-orient: horizontal;
    -webkit-box-direction: normal;
    -webkit-flex-flow: row nowrap;
    -ms-flex-flow: row nowrap;
    flex-flow: row nowrap;
    -webkit-box-pack: start;
    -webkit-justify-content: flex-start;
    -ms-flex-pack: start;
    justify-content: flex-start; }
  .navbar-expand-lg .navbar-nav {
    -webkit-box-orient: horizontal;
    -webkit-box-direction: normal;
    -webkit-flex-direction: row;
    -ms-flex-direction: row;
    flex-direction: row; }
  .navbar-expand-lg .navbar-nav .dropdown-menu {
    position: absolute; }
  .navbar-expand-lg .navbar-nav .nav-link {
    padding-right: 0.5rem;
    padding-left: 0.5rem; }
  .navbar-expand-lg > .container,
  .navbar-expand-lg > .container-fluid, .navbar-expand-lg > .container-sm, .navbar-expand-lg > .container-md, .navbar-expand-lg > .container-lg, .navbar-expand-lg > .container-xl {
    -webkit-flex-wrap: nowrap;
    -ms-flex-wrap: nowrap;
    flex-wrap: nowrap; }
  .navbar-expand-lg .navbar-collapse {
    display: -webkit-box !important;
    display: -webkit-flex !important;
    display: -ms-flexbox !important;
    display: flex !important;
    -webkit-flex-basis: auto;
    -ms-flex-preferred-size: auto;
    flex-basis: auto; }
  .navbar-expand-lg .navbar-toggler {
    display: none; } }

@media (max-width: 1199.98px) {
  .navbar-expand-xl > .container,
  .navbar-expand-xl > .container-fluid, .navbar-expand-xl > .container-sm, .navbar-expand-xl > .container-md, .navbar-expand-xl > .container-lg, .navbar-expand-xl > .container-xl {
    padding-right: 0;
    padding-left: 0; } }

@media (min-width: 1200px) {
  .navbar-expand-xl {
    -webkit-box-orient: horizontal;
    -webkit-box-direction: normal;
    -webkit-flex-flow: row nowrap;
    -ms-flex-flow: row nowrap;
    flex-flow: row nowrap;
    -webkit-box-pack: start;
    -webkit-justify-content: flex-start;
    -ms-flex-pack: start;
    justify-content: flex-start; }
  .navbar-expand-xl .navbar-nav {
    -webkit-box-orient: horizontal;
    -webkit-box-direction: normal;
    -webkit-flex-direction: row;
    -ms-flex-direction: row;
    flex-direction: row; }
  .navbar-expand-xl .navbar-nav .dropdown-menu {
    position: absolute; }
  .navbar-expand-xl .navbar-nav .nav-link {
    padding-right: 0.5rem;
    padding-left: 0.5rem; }
  .navbar-expand-xl > .container,
  .navbar-expand-xl > .container-fluid, .navbar-expand-xl > .container-sm, .navbar-expand-xl > .container-md, .navbar-expand-xl > .container-lg, .navbar-expand-xl > .container-xl {
    -webkit-flex-wrap: nowrap;
    -ms-flex-wrap: nowrap;
    flex-wrap: nowrap; }
  .navbar-expand-xl .navbar-collapse {
    display: -webkit-box !important;
    display: -webkit-flex !important;
    display: -ms-flexbox !important;
    display: flex !important;
    -webkit-flex-basis: auto;
    -ms-flex-preferred-size: auto;
    flex-basis: auto; }
  .navbar-expand-xl .navbar-toggler {
    display: none; } }

.navbar-expand {
  -webkit-box-orient: horizontal;
  -webkit-box-direction: normal;
  -webkit-flex-flow: row nowrap;
  -ms-flex-flow: row nowrap;
  flex-flow: row nowrap;
  -webkit-box-pack: start;
  -webkit-justify-content: flex-start;
  -ms-flex-pack: start;
  justify-content: flex-start; }
.navbar-expand > .container,
.navbar-expand > .container-fluid, .navbar-expand > .container-sm, .navbar-expand > .container-md, .navbar-expand > .container-lg, .navbar-expand > .container-xl {
  padding-right: 0;
  padding-left: 0; }
.navbar-expand .navbar-nav {
  -webkit-box-orient: horizontal;
  -webkit-box-direction: normal;
  -webkit-flex-direction: row;
  -ms-flex-direction: row;
  flex-direction: row; }
.navbar-expand .navbar-nav .dropdown-menu {
  position: absolute; }
.navbar-expand .navbar-nav .nav-link {
  padding-right: 0.5rem;
  padding-left: 0.5rem; }
.navbar-expand > .container,
.navbar-expand > .container-fluid, .navbar-expand > .container-sm, .navbar-expand > .container-md, .navbar-expand > .container-lg, .navbar-expand > .container-xl {
  -webkit-flex-wrap: nowrap;
  -ms-flex-wrap: nowrap;
  flex-wrap: nowrap; }
.navbar-expand .navbar-collapse {
  display: -webkit-box !important;
  display: -webkit-flex !important;
  display: -ms-flexbox !important;
  display: flex !important;
  -webkit-flex-basis: auto;
  -ms-flex-preferred-size: auto;
  flex-basis: auto; }
.navbar-expand .navbar-toggler {
  display: none; }

.navbar-light .navbar-brand {
  color: rgba(0, 0, 0, 0.9); }
.navbar-light .navbar-brand:hover, .navbar-light .navbar-brand:focus {
  color: rgba(0, 0, 0, 0.9); }

.navbar-light .navbar-nav .nav-link {
  color: rgba(0, 0, 0, 0.5); }
.navbar-light .navbar-nav .nav-link:hover, .navbar-light .navbar-nav .nav-link:focus {
  color: rgba(0, 0, 0, 0.7); }
.navbar-light .navbar-nav .nav-link.disabled {
  color: rgba(0, 0, 0, 0.3); }

.navbar-light .navbar-nav .show > .nav-link,
.navbar-light .navbar-nav .active > .nav-link,
.navbar-light .navbar-nav .nav-link.show,
.navbar-light .navbar-nav .nav-link.active {
  color: rgba(0, 0, 0, 0.9); }

.navbar-light .navbar-toggler {
  color: rgba(0, 0, 0, 0.5);
  border-color: rgba(0, 0, 0, 0.1); }

.navbar-light .navbar-toggler-icon {
  background-image: url("data:image/svg+xml,%3csvg xmlns='http://www.w3.org/2000/svg' width='30' height='30' viewBox='0 0 30 30'%3e%3cpath stroke='rgba%280, 0, 0, 0.5%29' stroke-linecap='round' stroke-miterlimit='10' stroke-width='2' d='M4 7h22M4 15h22M4 23h22'/%3e%3c/svg%3e"); }

.navbar-light .navbar-text {
  color: rgba(0, 0, 0, 0.5); }
.navbar-light .navbar-text a {
  color: rgba(0, 0, 0, 0.9); }
.navbar-light .navbar-text a:hover, .navbar-light .navbar-text a:focus {
  color: rgba(0, 0, 0, 0.9); }

.navbar-dark .navbar-brand {
  color: #FFFFFF; }
.navbar-dark .navbar-brand:hover, .navbar-dark .navbar-brand:focus {
  color: #FFFFFF; }

.navbar-dark .navbar-nav .nav-link {
  color: rgba(255, 255, 255, 0.5); }
.navbar-dark .navbar-nav .nav-link:hover, .navbar-dark .navbar-nav .nav-link:focus {
  color: rgba(255, 255, 255, 0.75); }
.navbar-dark .navbar-nav .nav-link.disabled {
  color: rgba(255, 255, 255, 0.25); }

.navbar-dark .navbar-nav .show > .nav-link,
.navbar-dark .navbar-nav .active > .nav-link,
.navbar-dark .navbar-nav .nav-link.show,
.navbar-dark .navbar-nav .nav-link.active {
  color: #FFFFFF; }

.navbar-dark .navbar-toggler {
  color: rgba(255, 255, 255, 0.5);
  border-color: rgba(255, 255, 255, 0.1); }

.navbar-dark .navbar-toggler-icon {
  background-image: url("data:image/svg+xml,%3csvg xmlns='http://www.w3.org/2000/svg' width='30' height='30' viewBox='0 0 30 30'%3e%3cpath stroke='rgba%28255, 255, 255, 0.5%29' stroke-linecap='round' stroke-miterlimit='10' stroke-width='2' d='M4 7h22M4 15h22M4 23h22'/%3e%3c/svg%3e"); }

.navbar-dark .navbar-text {
  color: rgba(255, 255, 255, 0.5); }
.navbar-dark .navbar-text a {
  color: #FFFFFF; }
.navbar-dark .navbar-text a:hover, .navbar-dark .navbar-text a:focus {
  color: #FFFFFF; }

.card {
  position: relative;
  display: -webkit-box;
  display: -webkit-flex;
  display: -ms-flexbox;
  display: flex;
  -webkit-box-orient: vertical;
  -webkit-box-direction: normal;
  -webkit-flex-direction: column;
  -ms-flex-direction: column;
  flex-direction: column;
  min-width: 0;
  word-wrap: break-word;
  background-color: #FFFFFF;
  background-clip: border-box;
  border: 1px solid #EAEDF3;
  border-radius: 4px; }
.card > hr {
  margin-right: 0;
  margin-left: 0; }
.card > .list-group {
  border-top: inherit;
  border-bottom: inherit; }
.card > .list-group:first-child {
  border-top-width: 0;
  border-top-left-radius: 3px;
  border-top-right-radius: 3px; }
.card > .list-group:last-child {
  border-bottom-width: 0;
  border-bottom-right-radius: 3px;
  border-bottom-left-radius: 3px; }

.card-body {
  -webkit-box-flex: 1;
  -webkit-flex: 1 1 auto;
  -ms-flex: 1 1 auto;
  flex: 1 1 auto;
  min-height: 1px;
  padding: 1.25rem; }

.card-title {
  margin-bottom: 0.75rem; }

.card-subtitle {
  margin-top: -0.375rem;
  margin-bottom: 0; }

.card-text:last-child {
  margin-bottom: 0; }

.card-link:hover {
  text-decoration: none; }

.card-link + .card-link {
  margin-left: 1.25rem; }

.card-header {
  padding: 0.75rem 1.25rem;
  margin-bottom: 0;
  background-color: rgba(0, 0, 0, 0.03);
  border-bottom: 1px solid #EAEDF3; }
.card-header:first-child {
  border-radius: 3px 3px 0 0; }
.card-header + .list-group .list-group-item:first-child {
  border-top: 0; }

.card-footer {
  padding: 0.75rem 1.25rem;
  background-color: rgba(0, 0, 0, 0.03);
  border-top: 1px solid #EAEDF3; }
.card-footer:last-child {
  border-radius: 0 0 3px 3px; }

.card-header-tabs {
  margin-right: -0.625rem;
  margin-bottom: -0.75rem;
  margin-left: -0.625rem;
  border-bottom: 0; }

.card-header-pills {
  margin-right: -0.625rem;
  margin-left: -0.625rem; }

.card-img-overlay {
  position: absolute;
  top: 0;
  right: 0;
  bottom: 0;
  left: 0;
  padding: 1.25rem; }

.card-img,
.card-img-top,
.card-img-bottom {
  -webkit-flex-shrink: 0;
  -ms-flex-negative: 0;
  flex-shrink: 0;
  width: 100%; }

.card-img,
.card-img-top {
  border-top-left-radius: 3px;
  border-top-right-radius: 3px; }

.card-img,
.card-img-bottom {
  border-bottom-right-radius: 3px;
  border-bottom-left-radius: 3px; }

.card-deck .card {
  margin-bottom: 15px; }

@media (min-width: 576px) {
  .card-deck {
    display: -webkit-box;
    display: -webkit-flex;
    display: -ms-flexbox;
    display: flex;
    -webkit-box-orient: horizontal;
    -webkit-box-direction: normal;
    -webkit-flex-flow: row wrap;
    -ms-flex-flow: row wrap;
    flex-flow: row wrap;
    margin-right: -15px;
    margin-left: -15px; }
  .card-deck .card {
    -webkit-box-flex: 1;
    -webkit-flex: 1 0 0%;
    -ms-flex: 1 0 0%;
    flex: 1 0 0%;
    margin-right: 15px;
    margin-bottom: 0;
    margin-left: 15px; } }

.card-group > .card {
  margin-bottom: 15px; }

@media (min-width: 576px) {
  .card-group {
    display: -webkit-box;
    display: -webkit-flex;
    display: -ms-flexbox;
    display: flex;
    -webkit-box-orient: horizontal;
    -webkit-box-direction: normal;
    -webkit-flex-flow: row wrap;
    -ms-flex-flow: row wrap;
    flex-flow: row wrap; }
  .card-group > .card {
    -webkit-box-flex: 1;
    -webkit-flex: 1 0 0%;
    -ms-flex: 1 0 0%;
    flex: 1 0 0%;
    margin-bottom: 0; }
  .card-group > .card + .card {
    margin-left: 0;
    border-left: 0; }
  .card-group > .card:not(:last-child) {
    border-top-right-radius: 0;
    border-bottom-right-radius: 0; }
  .card-group > .card:not(:last-child) .card-img-top,
  .card-group > .card:not(:last-child) .card-header {
    border-top-right-radius: 0; }
  .card-group > .card:not(:last-child) .card-img-bottom,
  .card-group > .card:not(:last-child) .card-footer {
    border-bottom-right-radius: 0; }
  .card-group > .card:not(:first-child) {
    border-top-left-radius: 0;
    border-bottom-left-radius: 0; }
  .card-group > .card:not(:first-child) .card-img-top,
  .card-group > .card:not(:first-child) .card-header {
    border-top-left-radius: 0; }
  .card-group > .card:not(:first-child) .card-img-bottom,
  .card-group > .card:not(:first-child) .card-footer {
    border-bottom-left-radius: 0; } }

.card-columns .card {
  margin-bottom: 0.75rem; }

@media (min-width: 576px) {
  .card-columns {
    -webkit-column-count: 3;
    -moz-column-count: 3;
    column-count: 3;
    -webkit-column-gap: 1.25rem;
    -moz-column-gap: 1.25rem;
    column-gap: 1.25rem;
    orphans: 1;
    widows: 1; }
  .card-columns .card {
    display: inline-block;
    width: 100%; } }

.accordion > .card {
  overflow: hidden; }
.accordion > .card:not(:last-of-type) {
  border-bottom: 0;
  border-bottom-right-radius: 0;
  border-bottom-left-radius: 0; }
.accordion > .card:not(:first-of-type) {
  border-top-left-radius: 0;
  border-top-right-radius: 0; }
.accordion > .card > .card-header {
  border-radius: 0;
  margin-bottom: -1px; }

.breadcrumb {
  display: -webkit-box;
  display: -webkit-flex;
  display: -ms-flexbox;
  display: flex;
  -webkit-flex-wrap: wrap;
  -ms-flex-wrap: wrap;
  flex-wrap: wrap;
  padding: 0.75rem 1rem;
  margin-bottom: 1rem;
  list-style: none;
  background-color: #e9ecef;
  border-radius: 4px; }

.breadcrumb-item {
  display: -webkit-box;
  display: -webkit-flex;
  display: -ms-flexbox;
  display: flex; }
.breadcrumb-item + .breadcrumb-item {
  padding-left: 0.5rem; }
.breadcrumb-item + .breadcrumb-item::before {
  display: inline-block;
  padding-right: 0.5rem;
  color: #6c757d;
  content: "/"; }
.breadcrumb-item + .breadcrumb-item:hover::before {
  text-decoration: underline; }
.breadcrumb-item + .breadcrumb-item:hover::before {
  text-decoration: none; }
.breadcrumb-item.active {
  color: #6c757d; }

.pagination {
  display: -webkit-box;
  display: -webkit-flex;
  display: -ms-flexbox;
  display: flex;
  padding-left: 0;
  list-style: none;
  border-radius: 4px; }

.page-link {
  position: relative;
  display: block;
  padding: 0.5rem 0.75rem;
  margin-left: -1px;
  line-height: 1.25;
  color: #4A90E2;
  background-color: #FFFFFF;
  border: 1px solid #dee2e6; }
.page-link:hover {
  z-index: 2;
  color: #3970B0;
  text-decoration: none;
  background-color: #e9ecef;
  border-color: #dee2e6; }
.page-link:focus {
  z-index: 3;
  outline: 0;
  -webkit-box-shadow: 0 0 0 0.2rem rgba(74, 144, 226, 0.25);
  box-shadow: 0 0 0 0.2rem rgba(74, 144, 226, 0.25); }

.page-item:first-child .page-link {
  margin-left: 0;
  border-top-left-radius: 4px;
  border-bottom-left-radius: 4px; }

.page-item:last-child .page-link {
  border-top-right-radius: 4px;
  border-bottom-right-radius: 4px; }

.page-item.active .page-link {
  z-index: 3;
  color: #FFFFFF;
  background-color: #4A90E2;
  border-color: #4A90E2; }

.page-item.disabled .page-link {
  color: #6c757d;
  pointer-events: none;
  cursor: auto;
  background-color: #FFFFFF;
  border-color: #dee2e6; }

.pagination-lg .page-link {
  padding: 0.75rem 1.5rem;
  font-size: 1.25rem;
  line-height: 1.5; }

.pagination-lg .page-item:first-child .page-link {
  border-top-left-radius: 0.3rem;
  border-bottom-left-radius: 0.3rem; }

.pagination-lg .page-item:last-child .page-link {
  border-top-right-radius: 0.3rem;
  border-bottom-right-radius: 0.3rem; }

.pagination-sm .page-link {
  padding: 0.25rem 0.5rem;
  font-size: 0.875rem;
  line-height: 1.5; }

.pagination-sm .page-item:first-child .page-link {
  border-top-left-radius: 0.2rem;
  border-bottom-left-radius: 0.2rem; }

.pagination-sm .page-item:last-child .page-link {
  border-top-right-radius: 0.2rem;
  border-bottom-right-radius: 0.2rem; }

.badge {
  display: inline-block;
  padding: 0.25em 0.4em;
  font-size: 75%;
  font-weight: 700;
  line-height: 1;
  text-align: center;
  white-space: nowrap;
  vertical-align: baseline;
  border-radius: 4px;
  -webkit-transition: all 100ms ease-out;
  -o-transition: all 100ms ease-out;
  transition: all 100ms ease-out; }
@media (prefers-reduced-motion: reduce) {
  .badge {
    -webkit-transition: none;
    -o-transition: none;
    transition: none; } }
a.badge:hover, a.badge:focus {
  text-decoration: none; }
.badge:empty {
  display: none; }

.btn .badge {
  position: relative;
  top: -1px; }

.badge-pill {
  padding-right: 0.6em;
  padding-left: 0.6em;
  border-radius: 10rem; }

.badge-primary {
  color: #FFFFFF;
  background-color: #4A90E2; }
a.badge-primary:hover, a.badge-primary:focus {
  color: #FFFFFF;
  background-color: #2275d7; }
a.badge-primary:focus, a.badge-primary.focus {
  outline: 0;
  -webkit-box-shadow: 0 0 0 0.2rem rgba(74, 144, 226, 0.5);
  box-shadow: 0 0 0 0.2rem rgba(74, 144, 226, 0.5); }

.badge-secondary {
  color: #FFFFFF;
  background-color: #436296; }
a.badge-secondary:hover, a.badge-secondary:focus {
  color: #FFFFFF;
  background-color: #334b73; }
a.badge-secondary:focus, a.badge-secondary.focus {
  outline: 0;
  -webkit-box-shadow: 0 0 0 0.2rem rgba(67, 98, 150, 0.5);
  box-shadow: 0 0 0 0.2rem rgba(67, 98, 150, 0.5); }

.badge-success {
  color: #FFFFFF;
  background-color: #2ECC71; }
a.badge-success:hover, a.badge-success:focus {
  color: #FFFFFF;
  background-color: #25a25a; }
a.badge-success:focus, a.badge-success.focus {
  outline: 0;
  -webkit-box-shadow: 0 0 0 0.2rem rgba(46, 204, 113, 0.5);
  box-shadow: 0 0 0 0.2rem rgba(46, 204, 113, 0.5); }

.badge-info {
  color: #FFFFFF;
  background-color: #17a2b8; }
a.badge-info:hover, a.badge-info:focus {
  color: #FFFFFF;
  background-color: #117a8b; }
a.badge-info:focus, a.badge-info.focus {
  outline: 0;
  -webkit-box-shadow: 0 0 0 0.2rem rgba(23, 162, 184, 0.5);
  box-shadow: 0 0 0 0.2rem rgba(23, 162, 184, 0.5); }

.badge-warning {
  color: #212529;
  background-color: #ffc107; }
a.badge-warning:hover, a.badge-warning:focus {
  color: #212529;
  background-color: #d39e00; }
a.badge-warning:focus, a.badge-warning.focus {
  outline: 0;
  -webkit-box-shadow: 0 0 0 0.2rem rgba(255, 193, 7, 0.5);
  box-shadow: 0 0 0 0.2rem rgba(255, 193, 7, 0.5); }

.badge-danger {
  color: #FFFFFF;
  background-color: #dc3545; }
a.badge-danger:hover, a.badge-danger:focus {
  color: #FFFFFF;
  background-color: #bd2130; }
a.badge-danger:focus, a.badge-danger.focus {
  outline: 0;
  -webkit-box-shadow: 0 0 0 0.2rem rgba(220, 53, 69, 0.5);
  box-shadow: 0 0 0 0.2rem rgba(220, 53, 69, 0.5); }

.badge-light {
  color: #212529;
  background-color: #f8f9fa; }
a.badge-light:hover, a.badge-light:focus {
  color: #212529;
  background-color: #dae0e5; }
a.badge-light:focus, a.badge-light.focus {
  outline: 0;
  -webkit-box-shadow: 0 0 0 0.2rem rgba(248, 249, 250, 0.5);
  box-shadow: 0 0 0 0.2rem rgba(248, 249, 250, 0.5); }

.badge-dark {
  color: #FFFFFF;
  background-color: #343a40; }
a.badge-dark:hover, a.badge-dark:focus {
  color: #FFFFFF;
  background-color: #1d2124; }
a.badge-dark:focus, a.badge-dark.focus {
  outline: 0;
  -webkit-box-shadow: 0 0 0 0.2rem rgba(52, 58, 64, 0.5);
  box-shadow: 0 0 0 0.2rem rgba(52, 58, 64, 0.5); }

.jumbotron {
  padding: 2rem 1rem;
  margin-bottom: 2rem;
  background-color: #e9ecef;
  border-radius: 0.3rem; }
@media (min-width: 576px) {
  .jumbotron {
    padding: 4rem 2rem; } }

.jumbotron-fluid {
  padding-right: 0;
  padding-left: 0;
  border-radius: 0; }

.alert {
  position: relative;
  padding: 0.75rem 1.25rem;
  margin-bottom: 1rem;
  border: 1px solid transparent;
  border-radius: 4px; }

.alert-heading {
  color: inherit; }

.alert-link {
  font-weight: 700; }

.alert-dismissible {
  padding-right: 4rem; }
.alert-dismissible .close {
  position: absolute;
  top: 0;
  right: 0;
  padding: 0.75rem 1.25rem;
  color: inherit; }

.alert-primary {
  color: #264b76;
  background-color: #dbe9f9;
  border-color: #cce0f7; }
.alert-primary hr {
  border-top-color: #b6d3f4; }
.alert-primary .alert-link {
  color: #1a324f; }

.alert-secondary {
  color: #23334e;
  background-color: #d9e0ea;
  border-color: #cad3e2; }
.alert-secondary hr {
  border-top-color: #bac5d9; }
.alert-secondary .alert-link {
  color: #131c2b; }

.alert-success {
  color: #186a3b;
  background-color: #d5f5e3;
  border-color: #c4f1d7; }
.alert-success hr {
  border-top-color: #afecc9; }
.alert-success .alert-link {
  color: #0f4024; }

.alert-info {
  color: #0c5460;
  background-color: #d1ecf1;
  border-color: #bee5eb; }
.alert-info hr {
  border-top-color: #abdde5; }
.alert-info .alert-link {
  color: #062c33; }

.alert-warning {
  color: #856404;
  background-color: #fff3cd;
  border-color: #ffeeba; }
.alert-warning hr {
  border-top-color: #ffe8a1; }
.alert-warning .alert-link {
  color: #533f03; }

.alert-danger {
  color: #721c24;
  background-color: #f8d7da;
  border-color: #f5c6cb; }
.alert-danger hr {
  border-top-color: #f1b0b7; }
.alert-danger .alert-link {
  color: #491217; }

.alert-light {
  color: #818182;
  background-color: #fefefe;
  border-color: #fdfdfe; }
.alert-light hr {
  border-top-color: #ececf6; }
.alert-light .alert-link {
  color: #686868; }

.alert-dark {
  color: #1b1e21;
  background-color: #d6d8d9;
  border-color: #c6c8ca; }
.alert-dark hr {
  border-top-color: #b9bbbe; }
.alert-dark .alert-link {
  color: #040505; }

@-webkit-keyframes progress-bar-stripes {
  from {
    background-position: 1rem 0; }
  to {
    background-position: 0 0; } }

@-o-keyframes progress-bar-stripes {
  from {
    background-position: 1rem 0; }
  to {
    background-position: 0 0; } }

@keyframes progress-bar-stripes {
  from {
    background-position: 1rem 0; }
  to {
    background-position: 0 0; } }

.progress {
  display: -webkit-box;
  display: -webkit-flex;
  display: -ms-flexbox;
  display: flex;
  height: 1rem;
  overflow: hidden;
  line-height: 0;
  font-size: 0.75rem;
  background-color: #e9ecef;
  border-radius: 4px; }

.progress-bar {
  display: -webkit-box;
  display: -webkit-flex;
  display: -ms-flexbox;
  display: flex;
  -webkit-box-orient: vertical;
  -webkit-box-direction: normal;
  -webkit-flex-direction: column;
  -ms-flex-direction: column;
  flex-direction: column;
  -webkit-box-pack: center;
  -webkit-justify-content: center;
  -ms-flex-pack: center;
  justify-content: center;
  overflow: hidden;
  color: #FFFFFF;
  text-align: center;
  white-space: nowrap;
  background-color: #4A90E2;
  -webkit-transition: width 0.6s ease;
  -o-transition: width 0.6s ease;
  transition: width 0.6s ease; }
@media (prefers-reduced-motion: reduce) {
  .progress-bar {
    -webkit-transition: none;
    -o-transition: none;
    transition: none; } }

.progress-bar-striped {
  background-image: -webkit-linear-gradient(45deg, rgba(255, 255, 255, 0.15) 25%, transparent 25%, transparent 50%, rgba(255, 255, 255, 0.15) 50%, rgba(255, 255, 255, 0.15) 75%, transparent 75%, transparent);
  background-image: -o-linear-gradient(45deg, rgba(255, 255, 255, 0.15) 25%, transparent 25%, transparent 50%, rgba(255, 255, 255, 0.15) 50%, rgba(255, 255, 255, 0.15) 75%, transparent 75%, transparent);
  background-image: linear-gradient(45deg, rgba(255, 255, 255, 0.15) 25%, transparent 25%, transparent 50%, rgba(255, 255, 255, 0.15) 50%, rgba(255, 255, 255, 0.15) 75%, transparent 75%, transparent);
  -webkit-background-size: 1rem 1rem;
  background-size: 1rem 1rem; }

.progress-bar-animated {
  -webkit-animation: progress-bar-stripes 1s linear infinite;
  -o-animation: progress-bar-stripes 1s linear infinite;
  animation: progress-bar-stripes 1s linear infinite; }
@media (prefers-reduced-motion: reduce) {
  .progress-bar-animated {
    -webkit-animation: none;
    -o-animation: none;
    animation: none; } }

.media {
  display: -webkit-box;
  display: -webkit-flex;
  display: -ms-flexbox;
  display: flex;
  -webkit-box-align: start;
  -webkit-align-items: flex-start;
  -ms-flex-align: start;
  align-items: flex-start; }

.media-body {
  -webkit-box-flex: 1;
  -webkit-flex: 1;
  -ms-flex: 1;
  flex: 1; }

.list-group {
  display: -webkit-box;
  display: -webkit-flex;
  display: -ms-flexbox;
  display: flex;
  -webkit-box-orient: vertical;
  -webkit-box-direction: normal;
  -webkit-flex-direction: column;
  -ms-flex-direction: column;
  flex-direction: column;
  padding-left: 0;
  margin-bottom: 0;
  border-radius: 4px; }

.list-group-item-action {
  width: 100%;
  color: #495057;
  text-align: inherit; }
.list-group-item-action:hover, .list-group-item-action:focus {
  z-index: 1;
  color: #495057;
  text-decoration: none;
  background-color: #f8f9fa; }
.list-group-item-action:active {
  color: #484B4A;
  background-color: #e9ecef; }

.list-group-item {
  position: relative;
  display: block;
  padding: 0.75rem 1.25rem;
  background-color: #FFFFFF;
  border: 1px solid rgba(0, 0, 0, 0.125); }
.list-group-item:first-child {
  border-top-left-radius: inherit;
  border-top-right-radius: inherit; }
.list-group-item:last-child {
  border-bottom-right-radius: inherit;
  border-bottom-left-radius: inherit; }
.list-group-item.disabled, .list-group-item:disabled {
  color: #6c757d;
  pointer-events: none;
  background-color: #FFFFFF; }
.list-group-item.active {
  z-index: 2;
  color: #FFFFFF;
  background-color: #4A90E2;
  border-color: #4A90E2; }
.list-group-item + .list-group-item {
  border-top-width: 0; }
.list-group-item + .list-group-item.active {
  margin-top: -1px;
  border-top-width: 1px; }

.list-group-horizontal {
  -webkit-box-orient: horizontal;
  -webkit-box-direction: normal;
  -webkit-flex-direction: row;
  -ms-flex-direction: row;
  flex-direction: row; }
.list-group-horizontal > .list-group-item:first-child {
  border-bottom-left-radius: 4px;
  border-top-right-radius: 0; }
.list-group-horizontal > .list-group-item:last-child {
  border-top-right-radius: 4px;
  border-bottom-left-radius: 0; }
.list-group-horizontal > .list-group-item.active {
  margin-top: 0; }
.list-group-horizontal > .list-group-item + .list-group-item {
  border-top-width: 1px;
  border-left-width: 0; }
.list-group-horizontal > .list-group-item + .list-group-item.active {
  margin-left: -1px;
  border-left-width: 1px; }

@media (min-width: 576px) {
  .list-group-horizontal-sm {
    -webkit-box-orient: horizontal;
    -webkit-box-direction: normal;
    -webkit-flex-direction: row;
    -ms-flex-direction: row;
    flex-direction: row; }
  .list-group-horizontal-sm > .list-group-item:first-child {
    border-bottom-left-radius: 4px;
    border-top-right-radius: 0; }
  .list-group-horizontal-sm > .list-group-item:last-child {
    border-top-right-radius: 4px;
    border-bottom-left-radius: 0; }
  .list-group-horizontal-sm > .list-group-item.active {
    margin-top: 0; }
  .list-group-horizontal-sm > .list-group-item + .list-group-item {
    border-top-width: 1px;
    border-left-width: 0; }
  .list-group-horizontal-sm > .list-group-item + .list-group-item.active {
    margin-left: -1px;
    border-left-width: 1px; } }

@media (min-width: 769px) {
  .list-group-horizontal-md {
    -webkit-box-orient: horizontal;
    -webkit-box-direction: normal;
    -webkit-flex-direction: row;
    -ms-flex-direction: row;
    flex-direction: row; }
  .list-group-horizontal-md > .list-group-item:first-child {
    border-bottom-left-radius: 4px;
    border-top-right-radius: 0; }
  .list-group-horizontal-md > .list-group-item:last-child {
    border-top-right-radius: 4px;
    border-bottom-left-radius: 0; }
  .list-group-horizontal-md > .list-group-item.active {
    margin-top: 0; }
  .list-group-horizontal-md > .list-group-item + .list-group-item {
    border-top-width: 1px;
    border-left-width: 0; }
  .list-group-horizontal-md > .list-group-item + .list-group-item.active {
    margin-left: -1px;
    border-left-width: 1px; } }

@media (min-width: 1023px) {
  .list-group-horizontal-lg {
    -webkit-box-orient: horizontal;
    -webkit-box-direction: normal;
    -webkit-flex-direction: row;
    -ms-flex-direction: row;
    flex-direction: row; }
  .list-group-horizontal-lg > .list-group-item:first-child {
    border-bottom-left-radius: 4px;
    border-top-right-radius: 0; }
  .list-group-horizontal-lg > .list-group-item:last-child {
    border-top-right-radius: 4px;
    border-bottom-left-radius: 0; }
  .list-group-horizontal-lg > .list-group-item.active {
    margin-top: 0; }
  .list-group-horizontal-lg > .list-group-item + .list-group-item {
    border-top-width: 1px;
    border-left-width: 0; }
  .list-group-horizontal-lg > .list-group-item + .list-group-item.active {
    margin-left: -1px;
    border-left-width: 1px; } }

@media (min-width: 1200px) {
  .list-group-horizontal-xl {
    -webkit-box-orient: horizontal;
    -webkit-box-direction: normal;
    -webkit-flex-direction: row;
    -ms-flex-direction: row;
    flex-direction: row; }
  .list-group-horizontal-xl > .list-group-item:first-child {
    border-bottom-left-radius: 4px;
    border-top-right-radius: 0; }
  .list-group-horizontal-xl > .list-group-item:last-child {
    border-top-right-radius: 4px;
    border-bottom-left-radius: 0; }
  .list-group-horizontal-xl > .list-group-item.active {
    margin-top: 0; }
  .list-group-horizontal-xl > .list-group-item + .list-group-item {
    border-top-width: 1px;
    border-left-width: 0; }
  .list-group-horizontal-xl > .list-group-item + .list-group-item.active {
    margin-left: -1px;
    border-left-width: 1px; } }

.list-group-flush {
  border-radius: 0; }
.list-group-flush > .list-group-item {
  border-width: 0 0 1px; }
.list-group-flush > .list-group-item:last-child {
  border-bottom-width: 0; }

.list-group-item-primary {
  color: #264b76;
  background-color: #cce0f7; }
.list-group-item-primary.list-group-item-action:hover, .list-group-item-primary.list-group-item-action:focus {
  color: #264b76;
  background-color: #b6d3f4; }
.list-group-item-primary.list-group-item-action.active {
  color: #FFFFFF;
  background-color: #264b76;
  border-color: #264b76; }

.list-group-item-secondary {
  color: #23334e;
  background-color: #cad3e2; }
.list-group-item-secondary.list-group-item-action:hover, .list-group-item-secondary.list-group-item-action:focus {
  color: #23334e;
  background-color: #bac5d9; }
.list-group-item-secondary.list-group-item-action.active {
  color: #FFFFFF;
  background-color: #23334e;
  border-color: #23334e; }

.list-group-item-success {
  color: #186a3b;
  background-color: #c4f1d7; }
.list-group-item-success.list-group-item-action:hover, .list-group-item-success.list-group-item-action:focus {
  color: #186a3b;
  background-color: #afecc9; }
.list-group-item-success.list-group-item-action.active {
  color: #FFFFFF;
  background-color: #186a3b;
  border-color: #186a3b; }

.list-group-item-info {
  color: #0c5460;
  background-color: #bee5eb; }
.list-group-item-info.list-group-item-action:hover, .list-group-item-info.list-group-item-action:focus {
  color: #0c5460;
  background-color: #abdde5; }
.list-group-item-info.list-group-item-action.active {
  color: #FFFFFF;
  background-color: #0c5460;
  border-color: #0c5460; }

.list-group-item-warning {
  color: #856404;
  background-color: #ffeeba; }
.list-group-item-warning.list-group-item-action:hover, .list-group-item-warning.list-group-item-action:focus {
  color: #856404;
  background-color: #ffe8a1; }
.list-group-item-warning.list-group-item-action.active {
  color: #FFFFFF;
  background-color: #856404;
  border-color: #856404; }

.list-group-item-danger {
  color: #721c24;
  background-color: #f5c6cb; }
.list-group-item-danger.list-group-item-action:hover, .list-group-item-danger.list-group-item-action:focus {
  color: #721c24;
  background-color: #f1b0b7; }
.list-group-item-danger.list-group-item-action.active {
  color: #FFFFFF;
  background-color: #721c24;
  border-color: #721c24; }

.list-group-item-light {
  color: #818182;
  background-color: #fdfdfe; }
.list-group-item-light.list-group-item-action:hover, .list-group-item-light.list-group-item-action:focus {
  color: #818182;
  background-color: #ececf6; }
.list-group-item-light.list-group-item-action.active {
  color: #FFFFFF;
  background-color: #818182;
  border-color: #818182; }

.list-group-item-dark {
  color: #1b1e21;
  background-color: #c6c8ca; }
.list-group-item-dark.list-group-item-action:hover, .list-group-item-dark.list-group-item-action:focus {
  color: #1b1e21;
  background-color: #b9bbbe; }
.list-group-item-dark.list-group-item-action.active {
  color: #FFFFFF;
  background-color: #1b1e21;
  border-color: #1b1e21; }

.close {
  float: right;
  font-size: 1.5rem;
  font-weight: 700;
  line-height: 1;
  color: #000;
  text-shadow: 0 1px 0 #FFFFFF;
  opacity: .5; }
.close:hover {
  color: #000;
  text-decoration: none; }
.close:not(:disabled):not(.disabled):hover, .close:not(:disabled):not(.disabled):focus {
  opacity: .75; }

button.close {
  padding: 0;
  background-color: transparent;
  border: 0; }

a.close.disabled {
  pointer-events: none; }

.toast {
  max-width: 350px;
  overflow: hidden;
  font-size: 0.875rem;
  background-color: rgba(255, 255, 255, 0.85);
  background-clip: padding-box;
  border: 1px solid rgba(0, 0, 0, 0.1);
  -webkit-box-shadow: 0 0.25rem 0.75rem rgba(0, 0, 0, 0.1);
  box-shadow: 0 0.25rem 0.75rem rgba(0, 0, 0, 0.1);
  -webkit-backdrop-filter: blur(10px);
  backdrop-filter: blur(10px);
  opacity: 0;
  border-radius: 0.25rem; }
.toast:not(:last-child) {
  margin-bottom: 0.75rem; }
.toast.showing {
  opacity: 1; }
.toast.show {
  display: block;
  opacity: 1; }
.toast.hide {
  display: none; }

.toast-header {
  display: -webkit-box;
  display: -webkit-flex;
  display: -ms-flexbox;
  display: flex;
  -webkit-box-align: center;
  -webkit-align-items: center;
  -ms-flex-align: center;
  align-items: center;
  padding: 0.25rem 0.75rem;
  color: #6c757d;
  background-color: rgba(255, 255, 255, 0.85);
  background-clip: padding-box;
  border-bottom: 1px solid rgba(0, 0, 0, 0.05); }

.toast-body {
  padding: 0.75rem; }

.modal-open {
  overflow: hidden; }
.modal-open .modal {
  overflow-x: hidden;
  overflow-y: auto; }

.modal {
  position: fixed;
  top: 0;
  left: 0;
  z-index: 1050;
  display: none;
  width: 100%;
  height: 100%;
  overflow: hidden;
  outline: 0; }

.modal-dialog {
  position: relative;
  width: auto;
  margin: 0.5rem;
  pointer-events: none; }
.modal.fade .modal-dialog {
  -webkit-transition: -webkit-transform 0.05s ease-out;
  transition: -webkit-transform 0.05s ease-out;
  -o-transition: -o-transform 0.05s ease-out;
  transition: transform 0.05s ease-out;
  transition: transform 0.05s ease-out, -webkit-transform 0.05s ease-out, -o-transform 0.05s ease-out;
  -webkit-transform: translate(0, -50px);
  -o-transform: translate(0, -50px);
  transform: translate(0, -50px); }
@media (prefers-reduced-motion: reduce) {
  .modal.fade .modal-dialog {
    -webkit-transition: none;
    -o-transition: none;
    transition: none; } }
.modal.show .modal-dialog {
  -webkit-transform: none;
  -o-transform: none;
  transform: none; }
.modal.modal-static .modal-dialog {
  -webkit-transform: scale(1.02);
  -o-transform: scale(1.02);
  transform: scale(1.02); }

.modal-dialog-scrollable {
  display: -webkit-box;
  display: -webkit-flex;
  display: -ms-flexbox;
  display: flex;
  max-height: calc(100% - 1rem); }
.modal-dialog-scrollable .modal-content {
  max-height: calc(100vh - 1rem);
  overflow: hidden; }
.modal-dialog-scrollable .modal-header,
.modal-dialog-scrollable .modal-footer {
  -webkit-flex-shrink: 0;
  -ms-flex-negative: 0;
  flex-shrink: 0; }
.modal-dialog-scrollable .modal-body {
  overflow-y: auto; }

.modal-dialog-centered {
  display: -webkit-box;
  display: -webkit-flex;
  display: -ms-flexbox;
  display: flex;
  -webkit-box-align: center;
  -webkit-align-items: center;
  -ms-flex-align: center;
  align-items: center;
  min-height: calc(100% - 1rem); }
.modal-dialog-centered::before {
  display: block;
  height: calc(100vh - 1rem);
  height: -webkit-min-content;
  height: -moz-min-content;
  height: min-content;
  content: ""; }
.modal-dialog-centered.modal-dialog-scrollable {
  -webkit-box-orient: vertical;
  -webkit-box-direction: normal;
  -webkit-flex-direction: column;
  -ms-flex-direction: column;
  flex-direction: column;
  -webkit-box-pack: center;
  -webkit-justify-content: center;
  -ms-flex-pack: center;
  justify-content: center;
  height: 100%; }
.modal-dialog-centered.modal-dialog-scrollable .modal-content {
  max-height: none; }
.modal-dialog-centered.modal-dialog-scrollable::before {
  content: none; }

.modal-content {
  position: relative;
  display: -webkit-box;
  display: -webkit-flex;
  display: -ms-flexbox;
  display: flex;
  -webkit-box-orient: vertical;
  -webkit-box-direction: normal;
  -webkit-flex-direction: column;
  -ms-flex-direction: column;
  flex-direction: column;
  width: 100%;
  pointer-events: auto;
  background-color: #FFFFFF;
  background-clip: padding-box;
  border: 1px solid rgba(0, 0, 0, 0.2);
  border-radius: 0.3rem;
  outline: 0; }

.modal-backdrop {
  position: fixed;
  top: 0;
  left: 0;
  z-index: 1040;
  width: 100vw;
  height: 100vh;
  background-color: #000; }
.modal-backdrop.fade {
  opacity: 0; }
.modal-backdrop.show {
  opacity: 0.6; }

.modal-header {
  display: -webkit-box;
  display: -webkit-flex;
  display: -ms-flexbox;
  display: flex;
  -webkit-box-align: start;
  -webkit-align-items: flex-start;
  -ms-flex-align: start;
  align-items: flex-start;
  -webkit-box-pack: justify;
  -webkit-justify-content: space-between;
  -ms-flex-pack: justify;
  justify-content: space-between;
  padding: 1rem 1rem;
  border-bottom: 1px solid #dee2e6;
  border-top-left-radius: calc(0.3rem - 1px);
  border-top-right-radius: calc(0.3rem - 1px); }
.modal-header .close {
  padding: 1rem 1rem;
  margin: -1rem -1rem -1rem auto; }

.modal-title {
  margin-bottom: 0;
  line-height: 1.5; }

.modal-body {
  position: relative;
  -webkit-box-flex: 1;
  -webkit-flex: 1 1 auto;
  -ms-flex: 1 1 auto;
  flex: 1 1 auto;
  padding: 1rem; }

.modal-footer {
  display: -webkit-box;
  display: -webkit-flex;
  display: -ms-flexbox;
  display: flex;
  -webkit-flex-wrap: wrap;
  -ms-flex-wrap: wrap;
  flex-wrap: wrap;
  -webkit-box-align: center;
  -webkit-align-items: center;
  -ms-flex-align: center;
  align-items: center;
  -webkit-box-pack: end;
  -webkit-justify-content: flex-end;
  -ms-flex-pack: end;
  justify-content: flex-end;
  padding: 0.75rem;
  border-top: 1px solid #dee2e6;
  border-bottom-right-radius: calc(0.3rem - 1px);
  border-bottom-left-radius: calc(0.3rem - 1px); }
.modal-footer > * {
  margin: 0.25rem; }

.modal-scrollbar-measure {
  position: absolute;
  top: -9999px;
  width: 50px;
  height: 50px;
  overflow: scroll; }

@media (min-width: 576px) {
  .modal-dialog {
    max-width: 600px;
    margin: 1.75rem auto; }
  .modal-dialog-scrollable {
    max-height: calc(100% - 3.5rem); }
  .modal-dialog-scrollable .modal-content {
    max-height: calc(100vh - 3.5rem); }
  .modal-dialog-centered {
    min-height: calc(100% - 3.5rem); }
  .modal-dialog-centered::before {
    height: calc(100vh - 3.5rem);
    height: -webkit-min-content;
    height: -moz-min-content;
    height: min-content; }
  .modal-sm {
    max-width: 300px; } }

@media (min-width: 1023px) {
  .modal-lg,
  .modal-xl {
    max-width: 800px; } }

@media (min-width: 1200px) {
  .modal-xl {
    max-width: 1140px; } }

.tooltip {
  position: absolute;
  z-index: 1070;
  display: block;
  margin: 0;
  font-family: "proxima_soft", Helvetica, Arial;
  font-style: normal;
  font-weight: 400;
  line-height: 1.5;
  text-align: left;
  text-align: start;
  text-decoration: none;
  text-shadow: none;
  text-transform: none;
  letter-spacing: normal;
  word-break: normal;
  word-spacing: normal;
  white-space: normal;
  line-break: auto;
  font-size: 0.875rem;
  word-wrap: break-word;
  opacity: 0; }
.tooltip.show {
  opacity: 0.9; }
.tooltip .arrow {
  position: absolute;
  display: block;
  width: 0.8rem;
  height: 0.4rem; }
.tooltip .arrow::before {
  position: absolute;
  content: "";
  border-color: transparent;
  border-style: solid; }

.bs-tooltip-top, .bs-tooltip-auto[x-placement^="top"] {
  padding: 0.4rem 0; }
.bs-tooltip-top .arrow, .bs-tooltip-auto[x-placement^="top"] .arrow {
  bottom: 0; }
.bs-tooltip-top .arrow::before, .bs-tooltip-auto[x-placement^="top"] .arrow::before {
  top: 0;
  border-width: 0.4rem 0.4rem 0;
  border-top-color: #000; }

.bs-tooltip-right, .bs-tooltip-auto[x-placement^="right"] {
  padding: 0 0.4rem; }
.bs-tooltip-right .arrow, .bs-tooltip-auto[x-placement^="right"] .arrow {
  left: 0;
  width: 0.4rem;
  height: 0.8rem; }
.bs-tooltip-right .arrow::before, .bs-tooltip-auto[x-placement^="right"] .arrow::before {
  right: 0;
  border-width: 0.4rem 0.4rem 0.4rem 0;
  border-right-color: #000; }

.bs-tooltip-bottom, .bs-tooltip-auto[x-placement^="bottom"] {
  padding: 0.4rem 0; }
.bs-tooltip-bottom .arrow, .bs-tooltip-auto[x-placement^="bottom"] .arrow {
  top: 0; }
.bs-tooltip-bottom .arrow::before, .bs-tooltip-auto[x-placement^="bottom"] .arrow::before {
  bottom: 0;
  border-width: 0 0.4rem 0.4rem;
  border-bottom-color: #000; }

.bs-tooltip-left, .bs-tooltip-auto[x-placement^="left"] {
  padding: 0 0.4rem; }
.bs-tooltip-left .arrow, .bs-tooltip-auto[x-placement^="left"] .arrow {
  right: 0;
  width: 0.4rem;
  height: 0.8rem; }
.bs-tooltip-left .arrow::before, .bs-tooltip-auto[x-placement^="left"] .arrow::before {
  left: 0;
  border-width: 0.4rem 0 0.4rem 0.4rem;
  border-left-color: #000; }

.tooltip-inner {
  max-width: 200px;
  padding: 0.25rem 0.5rem;
  color: #FFFFFF;
  text-align: center;
  background-color: #000;
  border-radius: 4px; }

.popover {
  position: absolute;
  top: 0;
  left: 0;
  z-index: 1060;
  display: block;
  max-width: 276px;
  font-family: "proxima_soft", Helvetica, Arial;
  font-style: normal;
  font-weight: 400;
  line-height: 1.5;
  text-align: left;
  text-align: start;
  text-decoration: none;
  text-shadow: none;
  text-transform: none;
  letter-spacing: normal;
  word-break: normal;
  word-spacing: normal;
  white-space: normal;
  line-break: auto;
  font-size: 0.875rem;
  word-wrap: break-word;
  background-color: #FFFFFF;
  background-clip: padding-box;
  border: 1px solid rgba(0, 0, 0, 0.2);
  border-radius: 0.3rem; }
.popover .arrow {
  position: absolute;
  display: block;
  width: 1rem;
  height: 0.5rem;
  margin: 0 0.3rem; }
.popover .arrow::before, .popover .arrow::after {
  position: absolute;
  display: block;
  content: "";
  border-color: transparent;
  border-style: solid; }

.bs-popover-top, .bs-popover-auto[x-placement^="top"] {
  margin-bottom: 0.5rem; }
.bs-popover-top > .arrow, .bs-popover-auto[x-placement^="top"] > .arrow {
  bottom: calc(-0.5rem - 1px); }
.bs-popover-top > .arrow::before, .bs-popover-auto[x-placement^="top"] > .arrow::before {
  bottom: 0;
  border-width: 0.5rem 0.5rem 0;
  border-top-color: rgba(0, 0, 0, 0.25); }
.bs-popover-top > .arrow::after, .bs-popover-auto[x-placement^="top"] > .arrow::after {
  bottom: 1px;
  border-width: 0.5rem 0.5rem 0;
  border-top-color: #FFFFFF; }

.bs-popover-right, .bs-popover-auto[x-placement^="right"] {
  margin-left: 0.5rem; }
.bs-popover-right > .arrow, .bs-popover-auto[x-placement^="right"] > .arrow {
  left: calc(-0.5rem - 1px);
  width: 0.5rem;
  height: 1rem;
  margin: 0.3rem 0; }
.bs-popover-right > .arrow::before, .bs-popover-auto[x-placement^="right"] > .arrow::before {
  left: 0;
  border-width: 0.5rem 0.5rem 0.5rem 0;
  border-right-color: rgba(0, 0, 0, 0.25); }
.bs-popover-right > .arrow::after, .bs-popover-auto[x-placement^="right"] > .arrow::after {
  left: 1px;
  border-width: 0.5rem 0.5rem 0.5rem 0;
  border-right-color: #FFFFFF; }

.bs-popover-bottom, .bs-popover-auto[x-placement^="bottom"] {
  margin-top: 0.5rem; }
.bs-popover-bottom > .arrow, .bs-popover-auto[x-placement^="bottom"] > .arrow {
  top: calc(-0.5rem - 1px); }
.bs-popover-bottom > .arrow::before, .bs-popover-auto[x-placement^="bottom"] > .arrow::before {
  top: 0;
  border-width: 0 0.5rem 0.5rem 0.5rem;
  border-bottom-color: rgba(0, 0, 0, 0.25); }
.bs-popover-bottom > .arrow::after, .bs-popover-auto[x-placement^="bottom"] > .arrow::after {
  top: 1px;
  border-width: 0 0.5rem 0.5rem 0.5rem;
  border-bottom-color: #FFFFFF; }
.bs-popover-bottom .popover-header::before, .bs-popover-auto[x-placement^="bottom"] .popover-header::before {
  position: absolute;
  top: 0;
  left: 50%;
  display: block;
  width: 1rem;
  margin-left: -0.5rem;
  content: "";
  border-bottom: 1px solid #f7f7f7; }

.bs-popover-left, .bs-popover-auto[x-placement^="left"] {
  margin-right: 0.5rem; }
.bs-popover-left > .arrow, .bs-popover-auto[x-placement^="left"] > .arrow {
  right: calc(-0.5rem - 1px);
  width: 0.5rem;
  height: 1rem;
  margin: 0.3rem 0; }
.bs-popover-left > .arrow::before, .bs-popover-auto[x-placement^="left"] > .arrow::before {
  right: 0;
  border-width: 0.5rem 0 0.5rem 0.5rem;
  border-left-color: rgba(0, 0, 0, 0.25); }
.bs-popover-left > .arrow::after, .bs-popover-auto[x-placement^="left"] > .arrow::after {
  right: 1px;
  border-width: 0.5rem 0 0.5rem 0.5rem;
  border-left-color: #FFFFFF; }

.popover-header {
  padding: 0.5rem 0.75rem;
  margin-bottom: 0;
  font-size: 1rem;
  background-color: #f7f7f7;
  border-bottom: 1px solid #ebebeb;
  border-top-left-radius: calc(0.3rem - 1px);
  border-top-right-radius: calc(0.3rem - 1px); }
.popover-header:empty {
  display: none; }

.popover-body {
  padding: 0.5rem 0.75rem;
  color: #484B4A; }

.carousel {
  position: relative; }

.carousel.pointer-event {
  -ms-touch-action: pan-y;
  touch-action: pan-y; }

.carousel-inner {
  position: relative;
  width: 100%;
  overflow: hidden; }
.carousel-inner::after {
  display: block;
  clear: both;
  content: ""; }

.carousel-item {
  position: relative;
  display: none;
  float: left;
  width: 100%;
  margin-right: -100%;
  -webkit-backface-visibility: hidden;
  backface-visibility: hidden;
  -webkit-transition: -webkit-transform 0.6s ease-in-out;
  transition: -webkit-transform 0.6s ease-in-out;
  -o-transition: -o-transform 0.6s ease-in-out;
  transition: transform 0.6s ease-in-out;
  transition: transform 0.6s ease-in-out, -webkit-transform 0.6s ease-in-out, -o-transform 0.6s ease-in-out; }
@media (prefers-reduced-motion: reduce) {
  .carousel-item {
    -webkit-transition: none;
    -o-transition: none;
    transition: none; } }

.carousel-item.active,
.carousel-item-next,
.carousel-item-prev {
  display: block; }

.carousel-item-next:not(.carousel-item-left),
.active.carousel-item-right {
  -webkit-transform: translateX(100%);
  -o-transform: translateX(100%);
  transform: translateX(100%); }

.carousel-item-prev:not(.carousel-item-right),
.active.carousel-item-left {
  -webkit-transform: translateX(-100%);
  -o-transform: translateX(-100%);
  transform: translateX(-100%); }

.carousel-fade .carousel-item {
  opacity: 0;
  -webkit-transition-property: opacity;
  -o-transition-property: opacity;
  transition-property: opacity;
  -webkit-transform: none;
  -o-transform: none;
  transform: none; }

.carousel-fade .carousel-item.active,
.carousel-fade .carousel-item-next.carousel-item-left,
.carousel-fade .carousel-item-prev.carousel-item-right {
  z-index: 1;
  opacity: 1; }

.carousel-fade .active.carousel-item-left,
.carousel-fade .active.carousel-item-right {
  z-index: 0;
  opacity: 0;
  -webkit-transition: opacity 0s 0.6s;
  -o-transition: opacity 0s 0.6s;
  transition: opacity 0s 0.6s; }
@media (prefers-reduced-motion: reduce) {
  .carousel-fade .active.carousel-item-left,
  .carousel-fade .active.carousel-item-right {
    -webkit-transition: none;
    -o-transition: none;
    transition: none; } }

.carousel-control-prev,
.carousel-control-next {
  position: absolute;
  top: 0;
  bottom: 0;
  z-index: 1;
  display: -webkit-box;
  display: -webkit-flex;
  display: -ms-flexbox;
  display: flex;
  -webkit-box-align: center;
  -webkit-align-items: center;
  -ms-flex-align: center;
  align-items: center;
  -webkit-box-pack: center;
  -webkit-justify-content: center;
  -ms-flex-pack: center;
  justify-content: center;
  width: 15%;
  color: #FFFFFF;
  text-align: center;
  opacity: 0.5;
  -webkit-transition: opacity 0.15s ease;
  -o-transition: opacity 0.15s ease;
  transition: opacity 0.15s ease; }
@media (prefers-reduced-motion: reduce) {
  .carousel-control-prev,
  .carousel-control-next {
    -webkit-transition: none;
    -o-transition: none;
    transition: none; } }
.carousel-control-prev:hover, .carousel-control-prev:focus,
.carousel-control-next:hover,
.carousel-control-next:focus {
  color: #FFFFFF;
  text-decoration: none;
  outline: 0;
  opacity: 0.9; }

.carousel-control-prev {
  left: 0; }

.carousel-control-next {
  right: 0; }

.carousel-control-prev-icon,
.carousel-control-next-icon {
  display: inline-block;
  width: 20px;
  height: 20px;
  background: no-repeat 50% / 100% 100%; }

.carousel-control-prev-icon {
  background-image: url("data:image/svg+xml,%3csvg xmlns='http://www.w3.org/2000/svg' fill='%23FFFFFF' width='8' height='8' viewBox='0 0 8 8'%3e%3cpath d='M5.25 0l-4 4 4 4 1.5-1.5L4.25 4l2.5-2.5L5.25 0z'/%3e%3c/svg%3e"); }

.carousel-control-next-icon {
  background-image: url("data:image/svg+xml,%3csvg xmlns='http://www.w3.org/2000/svg' fill='%23FFFFFF' width='8' height='8' viewBox='0 0 8 8'%3e%3cpath d='M2.75 0l-1.5 1.5L3.75 4l-2.5 2.5L2.75 8l4-4-4-4z'/%3e%3c/svg%3e"); }

.carousel-indicators {
  position: absolute;
  right: 0;
  bottom: 0;
  left: 0;
  z-index: 15;
  display: -webkit-box;
  display: -webkit-flex;
  display: -ms-flexbox;
  display: flex;
  -webkit-box-pack: center;
  -webkit-justify-content: center;
  -ms-flex-pack: center;
  justify-content: center;
  padding-left: 0;
  margin-right: 15%;
  margin-left: 15%;
  list-style: none; }
.carousel-indicators li {
  -webkit-box-sizing: content-box;
  box-sizing: content-box;
  -webkit-box-flex: 0;
  -webkit-flex: 0 1 auto;
  -ms-flex: 0 1 auto;
  flex: 0 1 auto;
  width: 30px;
  height: 3px;
  margin-right: 3px;
  margin-left: 3px;
  text-indent: -999px;
  cursor: pointer;
  background-color: #FFFFFF;
  background-clip: padding-box;
  border-top: 10px solid transparent;
  border-bottom: 10px solid transparent;
  opacity: .5;
  -webkit-transition: opacity 0.6s ease;
  -o-transition: opacity 0.6s ease;
  transition: opacity 0.6s ease; }
@media (prefers-reduced-motion: reduce) {
  .carousel-indicators li {
    -webkit-transition: none;
    -o-transition: none;
    transition: none; } }
.carousel-indicators .active {
  opacity: 1; }

.carousel-caption {
  position: absolute;
  right: 15%;
  bottom: 20px;
  left: 15%;
  z-index: 10;
  padding-top: 20px;
  padding-bottom: 20px;
  color: #FFFFFF;
  text-align: center; }

@-webkit-keyframes spinner-border {
  to {
    -webkit-transform: rotate(360deg);
    transform: rotate(360deg); } }

@-o-keyframes spinner-border {
  to {
    -o-transform: rotate(360deg);
    transform: rotate(360deg); } }

@keyframes spinner-border {
  to {
    -webkit-transform: rotate(360deg);
    -o-transform: rotate(360deg);
    transform: rotate(360deg); } }

.spinner-border {
  display: inline-block;
  width: 2rem;
  height: 2rem;
  vertical-align: text-bottom;
  border: 0.25em solid currentColor;
  border-right-color: transparent;
  border-radius: 50%;
  -webkit-animation: spinner-border .75s linear infinite;
  -o-animation: spinner-border .75s linear infinite;
  animation: spinner-border .75s linear infinite; }

.spinner-border-sm {
  width: 1rem;
  height: 1rem;
  border-width: 0.2em; }

@-webkit-keyframes spinner-grow {
  0% {
    -webkit-transform: scale(0);
    transform: scale(0); }
  50% {
    opacity: 1;
    -webkit-transform: none;
    transform: none; } }

@-o-keyframes spinner-grow {
  0% {
    -o-transform: scale(0);
    transform: scale(0); }
  50% {
    opacity: 1;
    -o-transform: none;
    transform: none; } }

@keyframes spinner-grow {
  0% {
    -webkit-transform: scale(0);
    -o-transform: scale(0);
    transform: scale(0); }
  50% {
    opacity: 1;
    -webkit-transform: none;
    -o-transform: none;
    transform: none; } }

.spinner-grow {
  display: inline-block;
  width: 2rem;
  height: 2rem;
  vertical-align: text-bottom;
  background-color: currentColor;
  border-radius: 50%;
  opacity: 0;
  -webkit-animation: spinner-grow .75s linear infinite;
  -o-animation: spinner-grow .75s linear infinite;
  animation: spinner-grow .75s linear infinite; }

.spinner-grow-sm {
  width: 1rem;
  height: 1rem; }

.align-baseline {
  vertical-align: baseline !important; }

.align-top {
  vertical-align: top !important; }

.align-middle {
  vertical-align: middle !important; }

.align-bottom {
  vertical-align: bottom !important; }

.align-text-bottom {
  vertical-align: text-bottom !important; }

.align-text-top {
  vertical-align: text-top !important; }

.bg-primary {
  background-color: #4A90E2 !important; }

a.bg-primary:hover, a.bg-primary:focus,
button.bg-primary:hover,
button.bg-primary:focus {
  background-color: #2275d7 !important; }

.bg-secondary {
  background-color: #436296 !important; }

a.bg-secondary:hover, a.bg-secondary:focus,
button.bg-secondary:hover,
button.bg-secondary:focus {
  background-color: #334b73 !important; }

.bg-success {
  background-color: #2ECC71 !important; }

a.bg-success:hover, a.bg-success:focus,
button.bg-success:hover,
button.bg-success:focus {
  background-color: #25a25a !important; }

.bg-info {
  background-color: #17a2b8 !important; }

a.bg-info:hover, a.bg-info:focus,
button.bg-info:hover,
button.bg-info:focus {
  background-color: #117a8b !important; }

.bg-warning {
  background-color: #ffc107 !important; }

a.bg-warning:hover, a.bg-warning:focus,
button.bg-warning:hover,
button.bg-warning:focus {
  background-color: #d39e00 !important; }

.bg-danger {
  background-color: #dc3545 !important; }

a.bg-danger:hover, a.bg-danger:focus,
button.bg-danger:hover,
button.bg-danger:focus {
  background-color: #bd2130 !important; }

.bg-light {
  background-color: #f8f9fa !important; }

a.bg-light:hover, a.bg-light:focus,
button.bg-light:hover,
button.bg-light:focus {
  background-color: #dae0e5 !important; }

.bg-dark {
  background-color: #343a40 !important; }

a.bg-dark:hover, a.bg-dark:focus,
button.bg-dark:hover,
button.bg-dark:focus {
  background-color: #1d2124 !important; }

.bg-white {
  background-color: #FFFFFF !important; }

.bg-transparent {
  background-color: transparent !important; }

.border {
  border: 1px solid #dee2e6 !important; }

.border-top {
  border-top: 1px solid #dee2e6 !important; }

.border-right {
  border-right: 1px solid #dee2e6 !important; }

.border-bottom {
  border-bottom: 1px solid #dee2e6 !important; }

.border-left {
  border-left: 1px solid #dee2e6 !important; }

.border-0 {
  border: 0 !important; }

.border-top-0 {
  border-top: 0 !important; }

.border-right-0 {
  border-right: 0 !important; }

.border-bottom-0 {
  border-bottom: 0 !important; }

.border-left-0 {
  border-left: 0 !important; }

.border-primary {
  border-color: #4A90E2 !important; }

.border-secondary {
  border-color: #436296 !important; }

.border-success {
  border-color: #2ECC71 !important; }

.border-info {
  border-color: #17a2b8 !important; }

.border-warning {
  border-color: #ffc107 !important; }

.border-danger {
  border-color: #dc3545 !important; }

.border-light {
  border-color: #f8f9fa !important; }

.border-dark {
  border-color: #343a40 !important; }

.border-white {
  border-color: #FFFFFF !important; }

.rounded-sm {
  border-radius: 0.2rem !important; }

.rounded {
  border-radius: 4px !important; }

.rounded-top {
  border-top-left-radius: 4px !important;
  border-top-right-radius: 4px !important; }

.rounded-right {
  border-top-right-radius: 4px !important;
  border-bottom-right-radius: 4px !important; }

.rounded-bottom {
  border-bottom-right-radius: 4px !important;
  border-bottom-left-radius: 4px !important; }

.rounded-left {
  border-top-left-radius: 4px !important;
  border-bottom-left-radius: 4px !important; }

.rounded-lg {
  border-radius: 0.3rem !important; }

.rounded-circle {
  border-radius: 50% !important; }

.rounded-pill {
  border-radius: 50rem !important; }

.rounded-0 {
  border-radius: 0 !important; }

.clearfix::after {
  display: block;
  clear: both;
  content: ""; }

.d-none {
  display: none !important; }

.d-inline {
  display: inline !important; }

.d-inline-block {
  display: inline-block !important; }

.d-block {
  display: block !important; }

.d-table {
  display: table !important; }

.d-table-row {
  display: table-row !important; }

.d-table-cell {
  display: table-cell !important; }

.d-flex {
  display: -webkit-box !important;
  display: -webkit-flex !important;
  display: -ms-flexbox !important;
  display: flex !important; }

.d-inline-flex {
  display: -webkit-inline-box !important;
  display: -webkit-inline-flex !important;
  display: -ms-inline-flexbox !important;
  display: inline-flex !important; }

@media (min-width: 576px) {
  .d-sm-none {
    display: none !important; }
  .d-sm-inline {
    display: inline !important; }
  .d-sm-inline-block {
    display: inline-block !important; }
  .d-sm-block {
    display: block !important; }
  .d-sm-table {
    display: table !important; }
  .d-sm-table-row {
    display: table-row !important; }
  .d-sm-table-cell {
    display: table-cell !important; }
  .d-sm-flex {
    display: -webkit-box !important;
    display: -webkit-flex !important;
    display: -ms-flexbox !important;
    display: flex !important; }
  .d-sm-inline-flex {
    display: -webkit-inline-box !important;
    display: -webkit-inline-flex !important;
    display: -ms-inline-flexbox !important;
    display: inline-flex !important; } }

@media (min-width: 769px) {
  .d-md-none {
    display: none !important; }
  .d-md-inline {
    display: inline !important; }
  .d-md-inline-block {
    display: inline-block !important; }
  .d-md-block {
    display: block !important; }
  .d-md-table {
    display: table !important; }
  .d-md-table-row {
    display: table-row !important; }
  .d-md-table-cell {
    display: table-cell !important; }
  .d-md-flex {
    display: -webkit-box !important;
    display: -webkit-flex !important;
    display: -ms-flexbox !important;
    display: flex !important; }
  .d-md-inline-flex {
    display: -webkit-inline-box !important;
    display: -webkit-inline-flex !important;
    display: -ms-inline-flexbox !important;
    display: inline-flex !important; } }

@media (min-width: 1023px) {
  .d-lg-none {
    display: none !important; }
  .d-lg-inline {
    display: inline !important; }
  .d-lg-inline-block {
    display: inline-block !important; }
  .d-lg-block {
    display: block !important; }
  .d-lg-table {
    display: table !important; }
  .d-lg-table-row {
    display: table-row !important; }
  .d-lg-table-cell {
    display: table-cell !important; }
  .d-lg-flex {
    display: -webkit-box !important;
    display: -webkit-flex !important;
    display: -ms-flexbox !important;
    display: flex !important; }
  .d-lg-inline-flex {
    display: -webkit-inline-box !important;
    display: -webkit-inline-flex !important;
    display: -ms-inline-flexbox !important;
    display: inline-flex !important; } }

@media (min-width: 1200px) {
  .d-xl-none {
    display: none !important; }
  .d-xl-inline {
    display: inline !important; }
  .d-xl-inline-block {
    display: inline-block !important; }
  .d-xl-block {
    display: block !important; }
  .d-xl-table {
    display: table !important; }
  .d-xl-table-row {
    display: table-row !important; }
  .d-xl-table-cell {
    display: table-cell !important; }
  .d-xl-flex {
    display: -webkit-box !important;
    display: -webkit-flex !important;
    display: -ms-flexbox !important;
    display: flex !important; }
  .d-xl-inline-flex {
    display: -webkit-inline-box !important;
    display: -webkit-inline-flex !important;
    display: -ms-inline-flexbox !important;
    display: inline-flex !important; } }

@media print {
  .d-print-none {
    display: none !important; }
  .d-print-inline {
    display: inline !important; }
  .d-print-inline-block {
    display: inline-block !important; }
  .d-print-block {
    display: block !important; }
  .d-print-table {
    display: table !important; }
  .d-print-table-row {
    display: table-row !important; }
  .d-print-table-cell {
    display: table-cell !important; }
  .d-print-flex {
    display: -webkit-box !important;
    display: -webkit-flex !important;
    display: -ms-flexbox !important;
    display: flex !important; }
  .d-print-inline-flex {
    display: -webkit-inline-box !important;
    display: -webkit-inline-flex !important;
    display: -ms-inline-flexbox !important;
    display: inline-flex !important; } }

.embed-responsive {
  position: relative;
  display: block;
  width: 100%;
  padding: 0;
  overflow: hidden; }
.embed-responsive::before {
  display: block;
  content: ""; }
.embed-responsive .embed-responsive-item,
.embed-responsive iframe,
.embed-responsive embed,
.embed-responsive object,
.embed-responsive video {
  position: absolute;
  top: 0;
  bottom: 0;
  left: 0;
  width: 100%;
  height: 100%;
  border: 0; }

.embed-responsive-21by9::before {
  padding-top: 42.85714%; }

.embed-responsive-16by9::before {
  padding-top: 56.25%; }

.embed-responsive-4by3::before {
  padding-top: 75%; }

.embed-responsive-1by1::before {
  padding-top: 100%; }

.flex-row {
  -webkit-box-orient: horizontal !important;
  -webkit-box-direction: normal !important;
  -webkit-flex-direction: row !important;
  -ms-flex-direction: row !important;
  flex-direction: row !important; }

.flex-column {
  -webkit-box-orient: vertical !important;
  -webkit-box-direction: normal !important;
  -webkit-flex-direction: column !important;
  -ms-flex-direction: column !important;
  flex-direction: column !important; }

.flex-row-reverse {
  -webkit-box-orient: horizontal !important;
  -webkit-box-direction: reverse !important;
  -webkit-flex-direction: row-reverse !important;
  -ms-flex-direction: row-reverse !important;
  flex-direction: row-reverse !important; }

.flex-column-reverse {
  -webkit-box-orient: vertical !important;
  -webkit-box-direction: reverse !important;
  -webkit-flex-direction: column-reverse !important;
  -ms-flex-direction: column-reverse !important;
  flex-direction: column-reverse !important; }

.flex-wrap {
  -webkit-flex-wrap: wrap !important;
  -ms-flex-wrap: wrap !important;
  flex-wrap: wrap !important; }

.flex-nowrap {
  -webkit-flex-wrap: nowrap !important;
  -ms-flex-wrap: nowrap !important;
  flex-wrap: nowrap !important; }

.flex-wrap-reverse {
  -webkit-flex-wrap: wrap-reverse !important;
  -ms-flex-wrap: wrap-reverse !important;
  flex-wrap: wrap-reverse !important; }

.flex-fill {
  -webkit-box-flex: 1 !important;
  -webkit-flex: 1 1 auto !important;
  -ms-flex: 1 1 auto !important;
  flex: 1 1 auto !important; }

.flex-grow-0 {
  -webkit-box-flex: 0 !important;
  -webkit-flex-grow: 0 !important;
  -ms-flex-positive: 0 !important;
  flex-grow: 0 !important; }

.flex-grow-1 {
  -webkit-box-flex: 1 !important;
  -webkit-flex-grow: 1 !important;
  -ms-flex-positive: 1 !important;
  flex-grow: 1 !important; }

.flex-shrink-0 {
  -webkit-flex-shrink: 0 !important;
  -ms-flex-negative: 0 !important;
  flex-shrink: 0 !important; }

.flex-shrink-1 {
  -webkit-flex-shrink: 1 !important;
  -ms-flex-negative: 1 !important;
  flex-shrink: 1 !important; }

.justify-content-start {
  -webkit-box-pack: start !important;
  -webkit-justify-content: flex-start !important;
  -ms-flex-pack: start !important;
  justify-content: flex-start !important; }

.justify-content-end {
  -webkit-box-pack: end !important;
  -webkit-justify-content: flex-end !important;
  -ms-flex-pack: end !important;
  justify-content: flex-end !important; }

.justify-content-center {
  -webkit-box-pack: center !important;
  -webkit-justify-content: center !important;
  -ms-flex-pack: center !important;
  justify-content: center !important; }

.justify-content-between {
  -webkit-box-pack: justify !important;
  -webkit-justify-content: space-between !important;
  -ms-flex-pack: justify !important;
  justify-content: space-between !important; }

.justify-content-around {
  -webkit-justify-content: space-around !important;
  -ms-flex-pack: distribute !important;
  justify-content: space-around !important; }

.align-items-start {
  -webkit-box-align: start !important;
  -webkit-align-items: flex-start !important;
  -ms-flex-align: start !important;
  align-items: flex-start !important; }

.align-items-end {
  -webkit-box-align: end !important;
  -webkit-align-items: flex-end !important;
  -ms-flex-align: end !important;
  align-items: flex-end !important; }

.align-items-center {
  -webkit-box-align: center !important;
  -webkit-align-items: center !important;
  -ms-flex-align: center !important;
  align-items: center !important; }

.align-items-baseline {
  -webkit-box-align: baseline !important;
  -webkit-align-items: baseline !important;
  -ms-flex-align: baseline !important;
  align-items: baseline !important; }

.align-items-stretch {
  -webkit-box-align: stretch !important;
  -webkit-align-items: stretch !important;
  -ms-flex-align: stretch !important;
  align-items: stretch !important; }

.align-content-start {
  -webkit-align-content: flex-start !important;
  -ms-flex-line-pack: start !important;
  align-content: flex-start !important; }

.align-content-end {
  -webkit-align-content: flex-end !important;
  -ms-flex-line-pack: end !important;
  align-content: flex-end !important; }

.align-content-center {
  -webkit-align-content: center !important;
  -ms-flex-line-pack: center !important;
  align-content: center !important; }

.align-content-between {
  -webkit-align-content: space-between !important;
  -ms-flex-line-pack: justify !important;
  align-content: space-between !important; }

.align-content-around {
  -webkit-align-content: space-around !important;
  -ms-flex-line-pack: distribute !important;
  align-content: space-around !important; }

.align-content-stretch {
  -webkit-align-content: stretch !important;
  -ms-flex-line-pack: stretch !important;
  align-content: stretch !important; }

.align-self-auto {
  -webkit-align-self: auto !important;
  -ms-flex-item-align: auto !important;
  align-self: auto !important; }

.align-self-start {
  -webkit-align-self: flex-start !important;
  -ms-flex-item-align: start !important;
  align-self: flex-start !important; }

.align-self-end {
  -webkit-align-self: flex-end !important;
  -ms-flex-item-align: end !important;
  align-self: flex-end !important; }

.align-self-center {
  -webkit-align-self: center !important;
  -ms-flex-item-align: center !important;
  align-self: center !important; }

.align-self-baseline {
  -webkit-align-self: baseline !important;
  -ms-flex-item-align: baseline !important;
  align-self: baseline !important; }

.align-self-stretch {
  -webkit-align-self: stretch !important;
  -ms-flex-item-align: stretch !important;
  align-self: stretch !important; }

@media (min-width: 576px) {
  .flex-sm-row {
    -webkit-box-orient: horizontal !important;
    -webkit-box-direction: normal !important;
    -webkit-flex-direction: row !important;
    -ms-flex-direction: row !important;
    flex-direction: row !important; }
  .flex-sm-column {
    -webkit-box-orient: vertical !important;
    -webkit-box-direction: normal !important;
    -webkit-flex-direction: column !important;
    -ms-flex-direction: column !important;
    flex-direction: column !important; }
  .flex-sm-row-reverse {
    -webkit-box-orient: horizontal !important;
    -webkit-box-direction: reverse !important;
    -webkit-flex-direction: row-reverse !important;
    -ms-flex-direction: row-reverse !important;
    flex-direction: row-reverse !important; }
  .flex-sm-column-reverse {
    -webkit-box-orient: vertical !important;
    -webkit-box-direction: reverse !important;
    -webkit-flex-direction: column-reverse !important;
    -ms-flex-direction: column-reverse !important;
    flex-direction: column-reverse !important; }
  .flex-sm-wrap {
    -webkit-flex-wrap: wrap !important;
    -ms-flex-wrap: wrap !important;
    flex-wrap: wrap !important; }
  .flex-sm-nowrap {
    -webkit-flex-wrap: nowrap !important;
    -ms-flex-wrap: nowrap !important;
    flex-wrap: nowrap !important; }
  .flex-sm-wrap-reverse {
    -webkit-flex-wrap: wrap-reverse !important;
    -ms-flex-wrap: wrap-reverse !important;
    flex-wrap: wrap-reverse !important; }
  .flex-sm-fill {
    -webkit-box-flex: 1 !important;
    -webkit-flex: 1 1 auto !important;
    -ms-flex: 1 1 auto !important;
    flex: 1 1 auto !important; }
  .flex-sm-grow-0 {
    -webkit-box-flex: 0 !important;
    -webkit-flex-grow: 0 !important;
    -ms-flex-positive: 0 !important;
    flex-grow: 0 !important; }
  .flex-sm-grow-1 {
    -webkit-box-flex: 1 !important;
    -webkit-flex-grow: 1 !important;
    -ms-flex-positive: 1 !important;
    flex-grow: 1 !important; }
  .flex-sm-shrink-0 {
    -webkit-flex-shrink: 0 !important;
    -ms-flex-negative: 0 !important;
    flex-shrink: 0 !important; }
  .flex-sm-shrink-1 {
    -webkit-flex-shrink: 1 !important;
    -ms-flex-negative: 1 !important;
    flex-shrink: 1 !important; }
  .justify-content-sm-start {
    -webkit-box-pack: start !important;
    -webkit-justify-content: flex-start !important;
    -ms-flex-pack: start !important;
    justify-content: flex-start !important; }
  .justify-content-sm-end {
    -webkit-box-pack: end !important;
    -webkit-justify-content: flex-end !important;
    -ms-flex-pack: end !important;
    justify-content: flex-end !important; }
  .justify-content-sm-center {
    -webkit-box-pack: center !important;
    -webkit-justify-content: center !important;
    -ms-flex-pack: center !important;
    justify-content: center !important; }
  .justify-content-sm-between {
    -webkit-box-pack: justify !important;
    -webkit-justify-content: space-between !important;
    -ms-flex-pack: justify !important;
    justify-content: space-between !important; }
  .justify-content-sm-around {
    -webkit-justify-content: space-around !important;
    -ms-flex-pack: distribute !important;
    justify-content: space-around !important; }
  .align-items-sm-start {
    -webkit-box-align: start !important;
    -webkit-align-items: flex-start !important;
    -ms-flex-align: start !important;
    align-items: flex-start !important; }
  .align-items-sm-end {
    -webkit-box-align: end !important;
    -webkit-align-items: flex-end !important;
    -ms-flex-align: end !important;
    align-items: flex-end !important; }
  .align-items-sm-center {
    -webkit-box-align: center !important;
    -webkit-align-items: center !important;
    -ms-flex-align: center !important;
    align-items: center !important; }
  .align-items-sm-baseline {
    -webkit-box-align: baseline !important;
    -webkit-align-items: baseline !important;
    -ms-flex-align: baseline !important;
    align-items: baseline !important; }
  .align-items-sm-stretch {
    -webkit-box-align: stretch !important;
    -webkit-align-items: stretch !important;
    -ms-flex-align: stretch !important;
    align-items: stretch !important; }
  .align-content-sm-start {
    -webkit-align-content: flex-start !important;
    -ms-flex-line-pack: start !important;
    align-content: flex-start !important; }
  .align-content-sm-end {
    -webkit-align-content: flex-end !important;
    -ms-flex-line-pack: end !important;
    align-content: flex-end !important; }
  .align-content-sm-center {
    -webkit-align-content: center !important;
    -ms-flex-line-pack: center !important;
    align-content: center !important; }
  .align-content-sm-between {
    -webkit-align-content: space-between !important;
    -ms-flex-line-pack: justify !important;
    align-content: space-between !important; }
  .align-content-sm-around {
    -webkit-align-content: space-around !important;
    -ms-flex-line-pack: distribute !important;
    align-content: space-around !important; }
  .align-content-sm-stretch {
    -webkit-align-content: stretch !important;
    -ms-flex-line-pack: stretch !important;
    align-content: stretch !important; }
  .align-self-sm-auto {
    -webkit-align-self: auto !important;
    -ms-flex-item-align: auto !important;
    align-self: auto !important; }
  .align-self-sm-start {
    -webkit-align-self: flex-start !important;
    -ms-flex-item-align: start !important;
    align-self: flex-start !important; }
  .align-self-sm-end {
    -webkit-align-self: flex-end !important;
    -ms-flex-item-align: end !important;
    align-self: flex-end !important; }
  .align-self-sm-center {
    -webkit-align-self: center !important;
    -ms-flex-item-align: center !important;
    align-self: center !important; }
  .align-self-sm-baseline {
    -webkit-align-self: baseline !important;
    -ms-flex-item-align: baseline !important;
    align-self: baseline !important; }
  .align-self-sm-stretch {
    -webkit-align-self: stretch !important;
    -ms-flex-item-align: stretch !important;
    align-self: stretch !important; } }

@media (min-width: 769px) {
  .flex-md-row {
    -webkit-box-orient: horizontal !important;
    -webkit-box-direction: normal !important;
    -webkit-flex-direction: row !important;
    -ms-flex-direction: row !important;
    flex-direction: row !important; }
  .flex-md-column {
    -webkit-box-orient: vertical !important;
    -webkit-box-direction: normal !important;
    -webkit-flex-direction: column !important;
    -ms-flex-direction: column !important;
    flex-direction: column !important; }
  .flex-md-row-reverse {
    -webkit-box-orient: horizontal !important;
    -webkit-box-direction: reverse !important;
    -webkit-flex-direction: row-reverse !important;
    -ms-flex-direction: row-reverse !important;
    flex-direction: row-reverse !important; }
  .flex-md-column-reverse {
    -webkit-box-orient: vertical !important;
    -webkit-box-direction: reverse !important;
    -webkit-flex-direction: column-reverse !important;
    -ms-flex-direction: column-reverse !important;
    flex-direction: column-reverse !important; }
  .flex-md-wrap {
    -webkit-flex-wrap: wrap !important;
    -ms-flex-wrap: wrap !important;
    flex-wrap: wrap !important; }
  .flex-md-nowrap {
    -webkit-flex-wrap: nowrap !important;
    -ms-flex-wrap: nowrap !important;
    flex-wrap: nowrap !important; }
  .flex-md-wrap-reverse {
    -webkit-flex-wrap: wrap-reverse !important;
    -ms-flex-wrap: wrap-reverse !important;
    flex-wrap: wrap-reverse !important; }
  .flex-md-fill {
    -webkit-box-flex: 1 !important;
    -webkit-flex: 1 1 auto !important;
    -ms-flex: 1 1 auto !important;
    flex: 1 1 auto !important; }
  .flex-md-grow-0 {
    -webkit-box-flex: 0 !important;
    -webkit-flex-grow: 0 !important;
    -ms-flex-positive: 0 !important;
    flex-grow: 0 !important; }
  .flex-md-grow-1 {
    -webkit-box-flex: 1 !important;
    -webkit-flex-grow: 1 !important;
    -ms-flex-positive: 1 !important;
    flex-grow: 1 !important; }
  .flex-md-shrink-0 {
    -webkit-flex-shrink: 0 !important;
    -ms-flex-negative: 0 !important;
    flex-shrink: 0 !important; }
  .flex-md-shrink-1 {
    -webkit-flex-shrink: 1 !important;
    -ms-flex-negative: 1 !important;
    flex-shrink: 1 !important; }
  .justify-content-md-start {
    -webkit-box-pack: start !important;
    -webkit-justify-content: flex-start !important;
    -ms-flex-pack: start !important;
    justify-content: flex-start !important; }
  .justify-content-md-end {
    -webkit-box-pack: end !important;
    -webkit-justify-content: flex-end !important;
    -ms-flex-pack: end !important;
    justify-content: flex-end !important; }
  .justify-content-md-center {
    -webkit-box-pack: center !important;
    -webkit-justify-content: center !important;
    -ms-flex-pack: center !important;
    justify-content: center !important; }
  .justify-content-md-between {
    -webkit-box-pack: justify !important;
    -webkit-justify-content: space-between !important;
    -ms-flex-pack: justify !important;
    justify-content: space-between !important; }
  .justify-content-md-around {
    -webkit-justify-content: space-around !important;
    -ms-flex-pack: distribute !important;
    justify-content: space-around !important; }
  .align-items-md-start {
    -webkit-box-align: start !important;
    -webkit-align-items: flex-start !important;
    -ms-flex-align: start !important;
    align-items: flex-start !important; }
  .align-items-md-end {
    -webkit-box-align: end !important;
    -webkit-align-items: flex-end !important;
    -ms-flex-align: end !important;
    align-items: flex-end !important; }
  .align-items-md-center {
    -webkit-box-align: center !important;
    -webkit-align-items: center !important;
    -ms-flex-align: center !important;
    align-items: center !important; }
  .align-items-md-baseline {
    -webkit-box-align: baseline !important;
    -webkit-align-items: baseline !important;
    -ms-flex-align: baseline !important;
    align-items: baseline !important; }
  .align-items-md-stretch {
    -webkit-box-align: stretch !important;
    -webkit-align-items: stretch !important;
    -ms-flex-align: stretch !important;
    align-items: stretch !important; }
  .align-content-md-start {
    -webkit-align-content: flex-start !important;
    -ms-flex-line-pack: start !important;
    align-content: flex-start !important; }
  .align-content-md-end {
    -webkit-align-content: flex-end !important;
    -ms-flex-line-pack: end !important;
    align-content: flex-end !important; }
  .align-content-md-center {
    -webkit-align-content: center !important;
    -ms-flex-line-pack: center !important;
    align-content: center !important; }
  .align-content-md-between {
    -webkit-align-content: space-between !important;
    -ms-flex-line-pack: justify !important;
    align-content: space-between !important; }
  .align-content-md-around {
    -webkit-align-content: space-around !important;
    -ms-flex-line-pack: distribute !important;
    align-content: space-around !important; }
  .align-content-md-stretch {
    -webkit-align-content: stretch !important;
    -ms-flex-line-pack: stretch !important;
    align-content: stretch !important; }
  .align-self-md-auto {
    -webkit-align-self: auto !important;
    -ms-flex-item-align: auto !important;
    align-self: auto !important; }
  .align-self-md-start {
    -webkit-align-self: flex-start !important;
    -ms-flex-item-align: start !important;
    align-self: flex-start !important; }
  .align-self-md-end {
    -webkit-align-self: flex-end !important;
    -ms-flex-item-align: end !important;
    align-self: flex-end !important; }
  .align-self-md-center {
    -webkit-align-self: center !important;
    -ms-flex-item-align: center !important;
    align-self: center !important; }
  .align-self-md-baseline {
    -webkit-align-self: baseline !important;
    -ms-flex-item-align: baseline !important;
    align-self: baseline !important; }
  .align-self-md-stretch {
    -webkit-align-self: stretch !important;
    -ms-flex-item-align: stretch !important;
    align-self: stretch !important; } }

@media (min-width: 1023px) {
  .flex-lg-row {
    -webkit-box-orient: horizontal !important;
    -webkit-box-direction: normal !important;
    -webkit-flex-direction: row !important;
    -ms-flex-direction: row !important;
    flex-direction: row !important; }
  .flex-lg-column {
    -webkit-box-orient: vertical !important;
    -webkit-box-direction: normal !important;
    -webkit-flex-direction: column !important;
    -ms-flex-direction: column !important;
    flex-direction: column !important; }
  .flex-lg-row-reverse {
    -webkit-box-orient: horizontal !important;
    -webkit-box-direction: reverse !important;
    -webkit-flex-direction: row-reverse !important;
    -ms-flex-direction: row-reverse !important;
    flex-direction: row-reverse !important; }
  .flex-lg-column-reverse {
    -webkit-box-orient: vertical !important;
    -webkit-box-direction: reverse !important;
    -webkit-flex-direction: column-reverse !important;
    -ms-flex-direction: column-reverse !important;
    flex-direction: column-reverse !important; }
  .flex-lg-wrap {
    -webkit-flex-wrap: wrap !important;
    -ms-flex-wrap: wrap !important;
    flex-wrap: wrap !important; }
  .flex-lg-nowrap {
    -webkit-flex-wrap: nowrap !important;
    -ms-flex-wrap: nowrap !important;
    flex-wrap: nowrap !important; }
  .flex-lg-wrap-reverse {
    -webkit-flex-wrap: wrap-reverse !important;
    -ms-flex-wrap: wrap-reverse !important;
    flex-wrap: wrap-reverse !important; }
  .flex-lg-fill {
    -webkit-box-flex: 1 !important;
    -webkit-flex: 1 1 auto !important;
    -ms-flex: 1 1 auto !important;
    flex: 1 1 auto !important; }
  .flex-lg-grow-0 {
    -webkit-box-flex: 0 !important;
    -webkit-flex-grow: 0 !important;
    -ms-flex-positive: 0 !important;
    flex-grow: 0 !important; }
  .flex-lg-grow-1 {
    -webkit-box-flex: 1 !important;
    -webkit-flex-grow: 1 !important;
    -ms-flex-positive: 1 !important;
    flex-grow: 1 !important; }
  .flex-lg-shrink-0 {
    -webkit-flex-shrink: 0 !important;
    -ms-flex-negative: 0 !important;
    flex-shrink: 0 !important; }
  .flex-lg-shrink-1 {
    -webkit-flex-shrink: 1 !important;
    -ms-flex-negative: 1 !important;
    flex-shrink: 1 !important; }
  .justify-content-lg-start {
    -webkit-box-pack: start !important;
    -webkit-justify-content: flex-start !important;
    -ms-flex-pack: start !important;
    justify-content: flex-start !important; }
  .justify-content-lg-end {
    -webkit-box-pack: end !important;
    -webkit-justify-content: flex-end !important;
    -ms-flex-pack: end !important;
    justify-content: flex-end !important; }
  .justify-content-lg-center {
    -webkit-box-pack: center !important;
    -webkit-justify-content: center !important;
    -ms-flex-pack: center !important;
    justify-content: center !important; }
  .justify-content-lg-between {
    -webkit-box-pack: justify !important;
    -webkit-justify-content: space-between !important;
    -ms-flex-pack: justify !important;
    justify-content: space-between !important; }
  .justify-content-lg-around {
    -webkit-justify-content: space-around !important;
    -ms-flex-pack: distribute !important;
    justify-content: space-around !important; }
  .align-items-lg-start {
    -webkit-box-align: start !important;
    -webkit-align-items: flex-start !important;
    -ms-flex-align: start !important;
    align-items: flex-start !important; }
  .align-items-lg-end {
    -webkit-box-align: end !important;
    -webkit-align-items: flex-end !important;
    -ms-flex-align: end !important;
    align-items: flex-end !important; }
  .align-items-lg-center {
    -webkit-box-align: center !important;
    -webkit-align-items: center !important;
    -ms-flex-align: center !important;
    align-items: center !important; }
  .align-items-lg-baseline {
    -webkit-box-align: baseline !important;
    -webkit-align-items: baseline !important;
    -ms-flex-align: baseline !important;
    align-items: baseline !important; }
  .align-items-lg-stretch {
    -webkit-box-align: stretch !important;
    -webkit-align-items: stretch !important;
    -ms-flex-align: stretch !important;
    align-items: stretch !important; }
  .align-content-lg-start {
    -webkit-align-content: flex-start !important;
    -ms-flex-line-pack: start !important;
    align-content: flex-start !important; }
  .align-content-lg-end {
    -webkit-align-content: flex-end !important;
    -ms-flex-line-pack: end !important;
    align-content: flex-end !important; }
  .align-content-lg-center {
    -webkit-align-content: center !important;
    -ms-flex-line-pack: center !important;
    align-content: center !important; }
  .align-content-lg-between {
    -webkit-align-content: space-between !important;
    -ms-flex-line-pack: justify !important;
    align-content: space-between !important; }
  .align-content-lg-around {
    -webkit-align-content: space-around !important;
    -ms-flex-line-pack: distribute !important;
    align-content: space-around !important; }
  .align-content-lg-stretch {
    -webkit-align-content: stretch !important;
    -ms-flex-line-pack: stretch !important;
    align-content: stretch !important; }
  .align-self-lg-auto {
    -webkit-align-self: auto !important;
    -ms-flex-item-align: auto !important;
    align-self: auto !important; }
  .align-self-lg-start {
    -webkit-align-self: flex-start !important;
    -ms-flex-item-align: start !important;
    align-self: flex-start !important; }
  .align-self-lg-end {
    -webkit-align-self: flex-end !important;
    -ms-flex-item-align: end !important;
    align-self: flex-end !important; }
  .align-self-lg-center {
    -webkit-align-self: center !important;
    -ms-flex-item-align: center !important;
    align-self: center !important; }
  .align-self-lg-baseline {
    -webkit-align-self: baseline !important;
    -ms-flex-item-align: baseline !important;
    align-self: baseline !important; }
  .align-self-lg-stretch {
    -webkit-align-self: stretch !important;
    -ms-flex-item-align: stretch !important;
    align-self: stretch !important; } }

@media (min-width: 1200px) {
  .flex-xl-row {
    -webkit-box-orient: horizontal !important;
    -webkit-box-direction: normal !important;
    -webkit-flex-direction: row !important;
    -ms-flex-direction: row !important;
    flex-direction: row !important; }
  .flex-xl-column {
    -webkit-box-orient: vertical !important;
    -webkit-box-direction: normal !important;
    -webkit-flex-direction: column !important;
    -ms-flex-direction: column !important;
    flex-direction: column !important; }
  .flex-xl-row-reverse {
    -webkit-box-orient: horizontal !important;
    -webkit-box-direction: reverse !important;
    -webkit-flex-direction: row-reverse !important;
    -ms-flex-direction: row-reverse !important;
    flex-direction: row-reverse !important; }
  .flex-xl-column-reverse {
    -webkit-box-orient: vertical !important;
    -webkit-box-direction: reverse !important;
    -webkit-flex-direction: column-reverse !important;
    -ms-flex-direction: column-reverse !important;
    flex-direction: column-reverse !important; }
  .flex-xl-wrap {
    -webkit-flex-wrap: wrap !important;
    -ms-flex-wrap: wrap !important;
    flex-wrap: wrap !important; }
  .flex-xl-nowrap {
    -webkit-flex-wrap: nowrap !important;
    -ms-flex-wrap: nowrap !important;
    flex-wrap: nowrap !important; }
  .flex-xl-wrap-reverse {
    -webkit-flex-wrap: wrap-reverse !important;
    -ms-flex-wrap: wrap-reverse !important;
    flex-wrap: wrap-reverse !important; }
  .flex-xl-fill {
    -webkit-box-flex: 1 !important;
    -webkit-flex: 1 1 auto !important;
    -ms-flex: 1 1 auto !important;
    flex: 1 1 auto !important; }
  .flex-xl-grow-0 {
    -webkit-box-flex: 0 !important;
    -webkit-flex-grow: 0 !important;
    -ms-flex-positive: 0 !important;
    flex-grow: 0 !important; }
  .flex-xl-grow-1 {
    -webkit-box-flex: 1 !important;
    -webkit-flex-grow: 1 !important;
    -ms-flex-positive: 1 !important;
    flex-grow: 1 !important; }
  .flex-xl-shrink-0 {
    -webkit-flex-shrink: 0 !important;
    -ms-flex-negative: 0 !important;
    flex-shrink: 0 !important; }
  .flex-xl-shrink-1 {
    -webkit-flex-shrink: 1 !important;
    -ms-flex-negative: 1 !important;
    flex-shrink: 1 !important; }
  .justify-content-xl-start {
    -webkit-box-pack: start !important;
    -webkit-justify-content: flex-start !important;
    -ms-flex-pack: start !important;
    justify-content: flex-start !important; }
  .justify-content-xl-end {
    -webkit-box-pack: end !important;
    -webkit-justify-content: flex-end !important;
    -ms-flex-pack: end !important;
    justify-content: flex-end !important; }
  .justify-content-xl-center {
    -webkit-box-pack: center !important;
    -webkit-justify-content: center !important;
    -ms-flex-pack: center !important;
    justify-content: center !important; }
  .justify-content-xl-between {
    -webkit-box-pack: justify !important;
    -webkit-justify-content: space-between !important;
    -ms-flex-pack: justify !important;
    justify-content: space-between !important; }
  .justify-content-xl-around {
    -webkit-justify-content: space-around !important;
    -ms-flex-pack: distribute !important;
    justify-content: space-around !important; }
  .align-items-xl-start {
    -webkit-box-align: start !important;
    -webkit-align-items: flex-start !important;
    -ms-flex-align: start !important;
    align-items: flex-start !important; }
  .align-items-xl-end {
    -webkit-box-align: end !important;
    -webkit-align-items: flex-end !important;
    -ms-flex-align: end !important;
    align-items: flex-end !important; }
  .align-items-xl-center {
    -webkit-box-align: center !important;
    -webkit-align-items: center !important;
    -ms-flex-align: center !important;
    align-items: center !important; }
  .align-items-xl-baseline {
    -webkit-box-align: baseline !important;
    -webkit-align-items: baseline !important;
    -ms-flex-align: baseline !important;
    align-items: baseline !important; }
  .align-items-xl-stretch {
    -webkit-box-align: stretch !important;
    -webkit-align-items: stretch !important;
    -ms-flex-align: stretch !important;
    align-items: stretch !important; }
  .align-content-xl-start {
    -webkit-align-content: flex-start !important;
    -ms-flex-line-pack: start !important;
    align-content: flex-start !important; }
  .align-content-xl-end {
    -webkit-align-content: flex-end !important;
    -ms-flex-line-pack: end !important;
    align-content: flex-end !important; }
  .align-content-xl-center {
    -webkit-align-content: center !important;
    -ms-flex-line-pack: center !important;
    align-content: center !important; }
  .align-content-xl-between {
    -webkit-align-content: space-between !important;
    -ms-flex-line-pack: justify !important;
    align-content: space-between !important; }
  .align-content-xl-around {
    -webkit-align-content: space-around !important;
    -ms-flex-line-pack: distribute !important;
    align-content: space-around !important; }
  .align-content-xl-stretch {
    -webkit-align-content: stretch !important;
    -ms-flex-line-pack: stretch !important;
    align-content: stretch !important; }
  .align-self-xl-auto {
    -webkit-align-self: auto !important;
    -ms-flex-item-align: auto !important;
    align-self: auto !important; }
  .align-self-xl-start {
    -webkit-align-self: flex-start !important;
    -ms-flex-item-align: start !important;
    align-self: flex-start !important; }
  .align-self-xl-end {
    -webkit-align-self: flex-end !important;
    -ms-flex-item-align: end !important;
    align-self: flex-end !important; }
  .align-self-xl-center {
    -webkit-align-self: center !important;
    -ms-flex-item-align: center !important;
    align-self: center !important; }
  .align-self-xl-baseline {
    -webkit-align-self: baseline !important;
    -ms-flex-item-align: baseline !important;
    align-self: baseline !important; }
  .align-self-xl-stretch {
    -webkit-align-self: stretch !important;
    -ms-flex-item-align: stretch !important;
    align-self: stretch !important; } }

.float-left {
  float: left !important; }

.float-right {
  float: right !important; }

.float-none {
  float: none !important; }

@media (min-width: 576px) {
  .float-sm-left {
    float: left !important; }
  .float-sm-right {
    float: right !important; }
  .float-sm-none {
    float: none !important; } }

@media (min-width: 769px) {
  .float-md-left {
    float: left !important; }
  .float-md-right {
    float: right !important; }
  .float-md-none {
    float: none !important; } }

@media (min-width: 1023px) {
  .float-lg-left {
    float: left !important; }
  .float-lg-right {
    float: right !important; }
  .float-lg-none {
    float: none !important; } }

@media (min-width: 1200px) {
  .float-xl-left {
    float: left !important; }
  .float-xl-right {
    float: right !important; }
  .float-xl-none {
    float: none !important; } }

.user-select-all {
  -webkit-user-select: all !important;
  -moz-user-select: all !important;
  -ms-user-select: all !important;
  user-select: all !important; }

.user-select-auto {
  -webkit-user-select: auto !important;
  -moz-user-select: auto !important;
  -ms-user-select: auto !important;
  user-select: auto !important; }

.user-select-none {
  -webkit-user-select: none !important;
  -moz-user-select: none !important;
  -ms-user-select: none !important;
  user-select: none !important; }

.overflow-auto {
  overflow: auto !important; }

.overflow-hidden {
  overflow: hidden !important; }

.position-static {
  position: static !important; }

.position-relative {
  position: relative !important; }

.position-absolute {
  position: absolute !important; }

.position-fixed {
  position: fixed !important; }

.position-sticky {
  position: -webkit-sticky !important;
  position: sticky !important; }

.fixed-top {
  position: fixed;
  top: 0;
  right: 0;
  left: 0;
  z-index: 1030; }

.fixed-bottom {
  position: fixed;
  right: 0;
  bottom: 0;
  left: 0;
  z-index: 1030; }

@supports ((position: -webkit-sticky) or (position: sticky)) {
  .sticky-top {
    position: -webkit-sticky;
    position: sticky;
    top: 0;
    z-index: 1020; } }

.sr-only {
  position: absolute;
  width: 1px;
  height: 1px;
  padding: 0;
  margin: -1px;
  overflow: hidden;
  clip: rect(0, 0, 0, 0);
  white-space: nowrap;
  border: 0; }

.sr-only-focusable:active, .sr-only-focusable:focus {
  position: static;
  width: auto;
  height: auto;
  overflow: visible;
  clip: auto;
  white-space: normal; }

.shadow-sm {
  -webkit-box-shadow: 0 2px 4px 0 rgba(0, 0, 0, 0.1) !important;
  box-shadow: 0 2px 4px 0 rgba(0, 0, 0, 0.1) !important; }

.shadow {
  -webkit-box-shadow: 0 0.5rem 1rem rgba(0, 0, 0, 0.15) !important;
  box-shadow: 0 0.5rem 1rem rgba(0, 0, 0, 0.15) !important; }

.shadow-lg {
  -webkit-box-shadow: 0 16px 32px 0 rgba(0, 0, 0, 0.05) !important;
  box-shadow: 0 16px 32px 0 rgba(0, 0, 0, 0.05) !important; }

.shadow-none {
  -webkit-box-shadow: none !important;
  box-shadow: none !important; }

.w-25 {
  width: 25% !important; }

.w-50 {
  width: 50% !important; }

.w-75 {
  width: 75% !important; }

.w-100 {
  width: 100% !important; }

.w-auto {
  width: auto !important; }

.h-25 {
  height: 25% !important; }

.h-50 {
  height: 50% !important; }

.h-75 {
  height: 75% !important; }

.h-100 {
  height: 100% !important; }

.h-auto {
  height: auto !important; }

.mw-100 {
  max-width: 100% !important; }

.mh-100 {
  max-height: 100% !important; }

.min-vw-100 {
  min-width: 100vw !important; }

.min-vh-100 {
  min-height: 100vh !important; }

.vw-100 {
  width: 100vw !important; }

.vh-100 {
  height: 100vh !important; }

.m-0 {
  margin: 0 !important; }

.mt-0,
.my-0 {
  margin-top: 0 !important; }

.mr-0,
.mx-0 {
  margin-right: 0 !important; }

.mb-0,
.my-0 {
  margin-bottom: 0 !important; }

.ml-0,
.mx-0 {
  margin-left: 0 !important; }

.m-1 {
  margin: 6px !important; }

.mt-1,
.my-1 {
  margin-top: 6px !important; }

.mr-1,
.mx-1 {
  margin-right: 6px !important; }

.mb-1,
.my-1 {
  margin-bottom: 6px !important; }

.ml-1,
.mx-1 {
  margin-left: 6px !important; }

.m-2 {
  margin: 12px !important; }

.mt-2,
.my-2 {
  margin-top: 12px !important; }

.mr-2,
.mx-2 {
  margin-right: 12px !important; }

.mb-2,
.my-2 {
  margin-bottom: 12px !important; }

.ml-2,
.mx-2 {
  margin-left: 12px !important; }

.m-3 {
  margin: 18px !important; }

.mt-3,
.my-3 {
  margin-top: 18px !important; }

.mr-3,
.mx-3 {
  margin-right: 18px !important; }

.mb-3,
.my-3 {
  margin-bottom: 18px !important; }

.ml-3,
.mx-3 {
  margin-left: 18px !important; }

.m-4 {
  margin: 24px !important; }

.mt-4,
.my-4 {
  margin-top: 24px !important; }

.mr-4,
.mx-4 {
  margin-right: 24px !important; }

.mb-4,
.my-4 {
  margin-bottom: 24px !important; }

.ml-4,
.mx-4 {
  margin-left: 24px !important; }

.m-5 {
  margin: 30px !important; }

.mt-5,
.my-5 {
  margin-top: 30px !important; }

.mr-5,
.mx-5 {
  margin-right: 30px !important; }

.mb-5,
.my-5 {
  margin-bottom: 30px !important; }

.ml-5,
.mx-5 {
  margin-left: 30px !important; }

.m-6 {
  margin: 36px !important; }

.mt-6,
.my-6 {
  margin-top: 36px !important; }

.mr-6,
.mx-6 {
  margin-right: 36px !important; }

.mb-6,
.my-6 {
  margin-bottom: 36px !important; }

.ml-6,
.mx-6 {
  margin-left: 36px !important; }

.m-7 {
  margin: 42px !important; }

.mt-7,
.my-7 {
  margin-top: 42px !important; }

.mr-7,
.mx-7 {
  margin-right: 42px !important; }

.mb-7,
.my-7 {
  margin-bottom: 42px !important; }

.ml-7,
.mx-7 {
  margin-left: 42px !important; }

.m-8 {
  margin: 48px !important; }

.mt-8,
.my-8 {
  margin-top: 48px !important; }

.mr-8,
.mx-8 {
  margin-right: 48px !important; }

.mb-8,
.my-8 {
  margin-bottom: 48px !important; }

.ml-8,
.mx-8 {
  margin-left: 48px !important; }

.m-9 {
  margin: 54px !important; }

.mt-9,
.my-9 {
  margin-top: 54px !important; }

.mr-9,
.mx-9 {
  margin-right: 54px !important; }

.mb-9,
.my-9 {
  margin-bottom: 54px !important; }

.ml-9,
.mx-9 {
  margin-left: 54px !important; }

.m-10 {
  margin: 60px !important; }

.mt-10,
.my-10 {
  margin-top: 60px !important; }

.mr-10,
.mx-10 {
  margin-right: 60px !important; }

.mb-10,
.my-10 {
  margin-bottom: 60px !important; }

.ml-10,
.mx-10 {
  margin-left: 60px !important; }

.m-42 {
  margin: 168px !important; }

.mt-42,
.my-42 {
  margin-top: 168px !important; }

.mr-42,
.mx-42 {
  margin-right: 168px !important; }

.mb-42,
.my-42 {
  margin-bottom: 168px !important; }

.ml-42,
.mx-42 {
  margin-left: 168px !important; }

.p-0 {
  padding: 0 !important; }

.pt-0,
.py-0 {
  padding-top: 0 !important; }

.pr-0,
.px-0 {
  padding-right: 0 !important; }

.pb-0,
.py-0 {
  padding-bottom: 0 !important; }

.pl-0,
.px-0 {
  padding-left: 0 !important; }

.p-1 {
  padding: 6px !important; }

.pt-1,
.py-1 {
  padding-top: 6px !important; }

.pr-1,
.px-1 {
  padding-right: 6px !important; }

.pb-1,
.py-1 {
  padding-bottom: 6px !important; }

.pl-1,
.px-1 {
  padding-left: 6px !important; }

.p-2 {
  padding: 12px !important; }

.pt-2,
.py-2 {
  padding-top: 12px !important; }

.pr-2,
.px-2 {
  padding-right: 12px !important; }

.pb-2,
.py-2 {
  padding-bottom: 12px !important; }

.pl-2,
.px-2 {
  padding-left: 12px !important; }

.p-3 {
  padding: 18px !important; }

.pt-3,
.py-3 {
  padding-top: 18px !important; }

.pr-3,
.px-3 {
  padding-right: 18px !important; }

.pb-3,
.py-3 {
  padding-bottom: 18px !important; }

.pl-3,
.px-3 {
  padding-left: 18px !important; }

.p-4 {
  padding: 24px !important; }

.pt-4,
.py-4 {
  padding-top: 24px !important; }

.pr-4,
.px-4 {
  padding-right: 24px !important; }

.pb-4,
.py-4 {
  padding-bottom: 24px !important; }

.pl-4,
.px-4 {
  padding-left: 24px !important; }

.p-5 {
  padding: 30px !important; }

.pt-5,
.py-5 {
  padding-top: 30px !important; }

.pr-5,
.px-5 {
  padding-right: 30px !important; }

.pb-5,
.py-5 {
  padding-bottom: 30px !important; }

.pl-5,
.px-5 {
  padding-left: 30px !important; }

.p-6 {
  padding: 36px !important; }

.pt-6,
.py-6 {
  padding-top: 36px !important; }

.pr-6,
.px-6 {
  padding-right: 36px !important; }

.pb-6,
.py-6 {
  padding-bottom: 36px !important; }

.pl-6,
.px-6 {
  padding-left: 36px !important; }

.p-7 {
  padding: 42px !important; }

.pt-7,
.py-7 {
  padding-top: 42px !important; }

.pr-7,
.px-7 {
  padding-right: 42px !important; }

.pb-7,
.py-7 {
  padding-bottom: 42px !important; }

.pl-7,
.px-7 {
  padding-left: 42px !important; }

.p-8 {
  padding: 48px !important; }

.pt-8,
.py-8 {
  padding-top: 48px !important; }

.pr-8,
.px-8 {
  padding-right: 48px !important; }

.pb-8,
.py-8 {
  padding-bottom: 48px !important; }

.pl-8,
.px-8 {
  padding-left: 48px !important; }

.p-9 {
  padding: 54px !important; }

.pt-9,
.py-9 {
  padding-top: 54px !important; }

.pr-9,
.px-9 {
  padding-right: 54px !important; }

.pb-9,
.py-9 {
  padding-bottom: 54px !important; }

.pl-9,
.px-9 {
  padding-left: 54px !important; }

.p-10 {
  padding: 60px !important; }

.pt-10,
.py-10 {
  padding-top: 60px !important; }

.pr-10,
.px-10 {
  padding-right: 60px !important; }

.pb-10,
.py-10 {
  padding-bottom: 60px !important; }

.pl-10,
.px-10 {
  padding-left: 60px !important; }

.p-42 {
  padding: 168px !important; }

.pt-42,
.py-42 {
  padding-top: 168px !important; }

.pr-42,
.px-42 {
  padding-right: 168px !important; }

.pb-42,
.py-42 {
  padding-bottom: 168px !important; }

.pl-42,
.px-42 {
  padding-left: 168px !important; }

.m-n1 {
  margin: -6px !important; }

.mt-n1,
.my-n1 {
  margin-top: -6px !important; }

.mr-n1,
.mx-n1 {
  margin-right: -6px !important; }

.mb-n1,
.my-n1 {
  margin-bottom: -6px !important; }

.ml-n1,
.mx-n1 {
  margin-left: -6px !important; }

.m-n2 {
  margin: -12px !important; }

.mt-n2,
.my-n2 {
  margin-top: -12px !important; }

.mr-n2,
.mx-n2 {
  margin-right: -12px !important; }

.mb-n2,
.my-n2 {
  margin-bottom: -12px !important; }

.ml-n2,
.mx-n2 {
  margin-left: -12px !important; }

.m-n3 {
  margin: -18px !important; }

.mt-n3,
.my-n3 {
  margin-top: -18px !important; }

.mr-n3,
.mx-n3 {
  margin-right: -18px !important; }

.mb-n3,
.my-n3 {
  margin-bottom: -18px !important; }

.ml-n3,
.mx-n3 {
  margin-left: -18px !important; }

.m-n4 {
  margin: -24px !important; }

.mt-n4,
.my-n4 {
  margin-top: -24px !important; }

.mr-n4,
.mx-n4 {
  margin-right: -24px !important; }

.mb-n4,
.my-n4 {
  margin-bottom: -24px !important; }

.ml-n4,
.mx-n4 {
  margin-left: -24px !important; }

.m-n5 {
  margin: -30px !important; }

.mt-n5,
.my-n5 {
  margin-top: -30px !important; }

.mr-n5,
.mx-n5 {
  margin-right: -30px !important; }

.mb-n5,
.my-n5 {
  margin-bottom: -30px !important; }

.ml-n5,
.mx-n5 {
  margin-left: -30px !important; }

.m-n6 {
  margin: -36px !important; }

.mt-n6,
.my-n6 {
  margin-top: -36px !important; }

.mr-n6,
.mx-n6 {
  margin-right: -36px !important; }

.mb-n6,
.my-n6 {
  margin-bottom: -36px !important; }

.ml-n6,
.mx-n6 {
  margin-left: -36px !important; }

.m-n7 {
  margin: -42px !important; }

.mt-n7,
.my-n7 {
  margin-top: -42px !important; }

.mr-n7,
.mx-n7 {
  margin-right: -42px !important; }

.mb-n7,
.my-n7 {
  margin-bottom: -42px !important; }

.ml-n7,
.mx-n7 {
  margin-left: -42px !important; }

.m-n8 {
  margin: -48px !important; }

.mt-n8,
.my-n8 {
  margin-top: -48px !important; }

.mr-n8,
.mx-n8 {
  margin-right: -48px !important; }

.mb-n8,
.my-n8 {
  margin-bottom: -48px !important; }

.ml-n8,
.mx-n8 {
  margin-left: -48px !important; }

.m-n9 {
  margin: -54px !important; }

.mt-n9,
.my-n9 {
  margin-top: -54px !important; }

.mr-n9,
.mx-n9 {
  margin-right: -54px !important; }

.mb-n9,
.my-n9 {
  margin-bottom: -54px !important; }

.ml-n9,
.mx-n9 {
  margin-left: -54px !important; }

.m-n10 {
  margin: -60px !important; }

.mt-n10,
.my-n10 {
  margin-top: -60px !important; }

.mr-n10,
.mx-n10 {
  margin-right: -60px !important; }

.mb-n10,
.my-n10 {
  margin-bottom: -60px !important; }

.ml-n10,
.mx-n10 {
  margin-left: -60px !important; }

.m-n42 {
  margin: -168px !important; }

.mt-n42,
.my-n42 {
  margin-top: -168px !important; }

.mr-n42,
.mx-n42 {
  margin-right: -168px !important; }

.mb-n42,
.my-n42 {
  margin-bottom: -168px !important; }

.ml-n42,
.mx-n42 {
  margin-left: -168px !important; }

.m-auto {
  margin: auto !important; }

.mt-auto,
.my-auto {
  margin-top: auto !important; }

.mr-auto,
.mx-auto {
  margin-right: auto !important; }

.mb-auto,
.my-auto {
  margin-bottom: auto !important; }

.ml-auto,
.mx-auto {
  margin-left: auto !important; }

@media (min-width: 576px) {
  .m-sm-0 {
    margin: 0 !important; }
  .mt-sm-0,
  .my-sm-0 {
    margin-top: 0 !important; }
  .mr-sm-0,
  .mx-sm-0 {
    margin-right: 0 !important; }
  .mb-sm-0,
  .my-sm-0 {
    margin-bottom: 0 !important; }
  .ml-sm-0,
  .mx-sm-0 {
    margin-left: 0 !important; }
  .m-sm-1 {
    margin: 6px !important; }
  .mt-sm-1,
  .my-sm-1 {
    margin-top: 6px !important; }
  .mr-sm-1,
  .mx-sm-1 {
    margin-right: 6px !important; }
  .mb-sm-1,
  .my-sm-1 {
    margin-bottom: 6px !important; }
  .ml-sm-1,
  .mx-sm-1 {
    margin-left: 6px !important; }
  .m-sm-2 {
    margin: 12px !important; }
  .mt-sm-2,
  .my-sm-2 {
    margin-top: 12px !important; }
  .mr-sm-2,
  .mx-sm-2 {
    margin-right: 12px !important; }
  .mb-sm-2,
  .my-sm-2 {
    margin-bottom: 12px !important; }
  .ml-sm-2,
  .mx-sm-2 {
    margin-left: 12px !important; }
  .m-sm-3 {
    margin: 18px !important; }
  .mt-sm-3,
  .my-sm-3 {
    margin-top: 18px !important; }
  .mr-sm-3,
  .mx-sm-3 {
    margin-right: 18px !important; }
  .mb-sm-3,
  .my-sm-3 {
    margin-bottom: 18px !important; }
  .ml-sm-3,
  .mx-sm-3 {
    margin-left: 18px !important; }
  .m-sm-4 {
    margin: 24px !important; }
  .mt-sm-4,
  .my-sm-4 {
    margin-top: 24px !important; }
  .mr-sm-4,
  .mx-sm-4 {
    margin-right: 24px !important; }
  .mb-sm-4,
  .my-sm-4 {
    margin-bottom: 24px !important; }
  .ml-sm-4,
  .mx-sm-4 {
    margin-left: 24px !important; }
  .m-sm-5 {
    margin: 30px !important; }
  .mt-sm-5,
  .my-sm-5 {
    margin-top: 30px !important; }
  .mr-sm-5,
  .mx-sm-5 {
    margin-right: 30px !important; }
  .mb-sm-5,
  .my-sm-5 {
    margin-bottom: 30px !important; }
  .ml-sm-5,
  .mx-sm-5 {
    margin-left: 30px !important; }
  .m-sm-6 {
    margin: 36px !important; }
  .mt-sm-6,
  .my-sm-6 {
    margin-top: 36px !important; }
  .mr-sm-6,
  .mx-sm-6 {
    margin-right: 36px !important; }
  .mb-sm-6,
  .my-sm-6 {
    margin-bottom: 36px !important; }
  .ml-sm-6,
  .mx-sm-6 {
    margin-left: 36px !important; }
  .m-sm-7 {
    margin: 42px !important; }
  .mt-sm-7,
  .my-sm-7 {
    margin-top: 42px !important; }
  .mr-sm-7,
  .mx-sm-7 {
    margin-right: 42px !important; }
  .mb-sm-7,
  .my-sm-7 {
    margin-bottom: 42px !important; }
  .ml-sm-7,
  .mx-sm-7 {
    margin-left: 42px !important; }
  .m-sm-8 {
    margin: 48px !important; }
  .mt-sm-8,
  .my-sm-8 {
    margin-top: 48px !important; }
  .mr-sm-8,
  .mx-sm-8 {
    margin-right: 48px !important; }
  .mb-sm-8,
  .my-sm-8 {
    margin-bottom: 48px !important; }
  .ml-sm-8,
  .mx-sm-8 {
    margin-left: 48px !important; }
  .m-sm-9 {
    margin: 54px !important; }
  .mt-sm-9,
  .my-sm-9 {
    margin-top: 54px !important; }
  .mr-sm-9,
  .mx-sm-9 {
    margin-right: 54px !important; }
  .mb-sm-9,
  .my-sm-9 {
    margin-bottom: 54px !important; }
  .ml-sm-9,
  .mx-sm-9 {
    margin-left: 54px !important; }
  .m-sm-10 {
    margin: 60px !important; }
  .mt-sm-10,
  .my-sm-10 {
    margin-top: 60px !important; }
  .mr-sm-10,
  .mx-sm-10 {
    margin-right: 60px !important; }
  .mb-sm-10,
  .my-sm-10 {
    margin-bottom: 60px !important; }
  .ml-sm-10,
  .mx-sm-10 {
    margin-left: 60px !important; }
  .m-sm-42 {
    margin: 168px !important; }
  .mt-sm-42,
  .my-sm-42 {
    margin-top: 168px !important; }
  .mr-sm-42,
  .mx-sm-42 {
    margin-right: 168px !important; }
  .mb-sm-42,
  .my-sm-42 {
    margin-bottom: 168px !important; }
  .ml-sm-42,
  .mx-sm-42 {
    margin-left: 168px !important; }
  .p-sm-0 {
    padding: 0 !important; }
  .pt-sm-0,
  .py-sm-0 {
    padding-top: 0 !important; }
  .pr-sm-0,
  .px-sm-0 {
    padding-right: 0 !important; }
  .pb-sm-0,
  .py-sm-0 {
    padding-bottom: 0 !important; }
  .pl-sm-0,
  .px-sm-0 {
    padding-left: 0 !important; }
  .p-sm-1 {
    padding: 6px !important; }
  .pt-sm-1,
  .py-sm-1 {
    padding-top: 6px !important; }
  .pr-sm-1,
  .px-sm-1 {
    padding-right: 6px !important; }
  .pb-sm-1,
  .py-sm-1 {
    padding-bottom: 6px !important; }
  .pl-sm-1,
  .px-sm-1 {
    padding-left: 6px !important; }
  .p-sm-2 {
    padding: 12px !important; }
  .pt-sm-2,
  .py-sm-2 {
    padding-top: 12px !important; }
  .pr-sm-2,
  .px-sm-2 {
    padding-right: 12px !important; }
  .pb-sm-2,
  .py-sm-2 {
    padding-bottom: 12px !important; }
  .pl-sm-2,
  .px-sm-2 {
    padding-left: 12px !important; }
  .p-sm-3 {
    padding: 18px !important; }
  .pt-sm-3,
  .py-sm-3 {
    padding-top: 18px !important; }
  .pr-sm-3,
  .px-sm-3 {
    padding-right: 18px !important; }
  .pb-sm-3,
  .py-sm-3 {
    padding-bottom: 18px !important; }
  .pl-sm-3,
  .px-sm-3 {
    padding-left: 18px !important; }
  .p-sm-4 {
    padding: 24px !important; }
  .pt-sm-4,
  .py-sm-4 {
    padding-top: 24px !important; }
  .pr-sm-4,
  .px-sm-4 {
    padding-right: 24px !important; }
  .pb-sm-4,
  .py-sm-4 {
    padding-bottom: 24px !important; }
  .pl-sm-4,
  .px-sm-4 {
    padding-left: 24px !important; }
  .p-sm-5 {
    padding: 30px !important; }
  .pt-sm-5,
  .py-sm-5 {
    padding-top: 30px !important; }
  .pr-sm-5,
  .px-sm-5 {
    padding-right: 30px !important; }
  .pb-sm-5,
  .py-sm-5 {
    padding-bottom: 30px !important; }
  .pl-sm-5,
  .px-sm-5 {
    padding-left: 30px !important; }
  .p-sm-6 {
    padding: 36px !important; }
  .pt-sm-6,
  .py-sm-6 {
    padding-top: 36px !important; }
  .pr-sm-6,
  .px-sm-6 {
    padding-right: 36px !important; }
  .pb-sm-6,
  .py-sm-6 {
    padding-bottom: 36px !important; }
  .pl-sm-6,
  .px-sm-6 {
    padding-left: 36px !important; }
  .p-sm-7 {
    padding: 42px !important; }
  .pt-sm-7,
  .py-sm-7 {
    padding-top: 42px !important; }
  .pr-sm-7,
  .px-sm-7 {
    padding-right: 42px !important; }
  .pb-sm-7,
  .py-sm-7 {
    padding-bottom: 42px !important; }
  .pl-sm-7,
  .px-sm-7 {
    padding-left: 42px !important; }
  .p-sm-8 {
    padding: 48px !important; }
  .pt-sm-8,
  .py-sm-8 {
    padding-top: 48px !important; }
  .pr-sm-8,
  .px-sm-8 {
    padding-right: 48px !important; }
  .pb-sm-8,
  .py-sm-8 {
    padding-bottom: 48px !important; }
  .pl-sm-8,
  .px-sm-8 {
    padding-left: 48px !important; }
  .p-sm-9 {
    padding: 54px !important; }
  .pt-sm-9,
  .py-sm-9 {
    padding-top: 54px !important; }
  .pr-sm-9,
  .px-sm-9 {
    padding-right: 54px !important; }
  .pb-sm-9,
  .py-sm-9 {
    padding-bottom: 54px !important; }
  .pl-sm-9,
  .px-sm-9 {
    padding-left: 54px !important; }
  .p-sm-10 {
    padding: 60px !important; }
  .pt-sm-10,
  .py-sm-10 {
    padding-top: 60px !important; }
  .pr-sm-10,
  .px-sm-10 {
    padding-right: 60px !important; }
  .pb-sm-10,
  .py-sm-10 {
    padding-bottom: 60px !important; }
  .pl-sm-10,
  .px-sm-10 {
    padding-left: 60px !important; }
  .p-sm-42 {
    padding: 168px !important; }
  .pt-sm-42,
  .py-sm-42 {
    padding-top: 168px !important; }
  .pr-sm-42,
  .px-sm-42 {
    padding-right: 168px !important; }
  .pb-sm-42,
  .py-sm-42 {
    padding-bottom: 168px !important; }
  .pl-sm-42,
  .px-sm-42 {
    padding-left: 168px !important; }
  .m-sm-n1 {
    margin: -6px !important; }
  .mt-sm-n1,
  .my-sm-n1 {
    margin-top: -6px !important; }
  .mr-sm-n1,
  .mx-sm-n1 {
    margin-right: -6px !important; }
  .mb-sm-n1,
  .my-sm-n1 {
    margin-bottom: -6px !important; }
  .ml-sm-n1,
  .mx-sm-n1 {
    margin-left: -6px !important; }
  .m-sm-n2 {
    margin: -12px !important; }
  .mt-sm-n2,
  .my-sm-n2 {
    margin-top: -12px !important; }
  .mr-sm-n2,
  .mx-sm-n2 {
    margin-right: -12px !important; }
  .mb-sm-n2,
  .my-sm-n2 {
    margin-bottom: -12px !important; }
  .ml-sm-n2,
  .mx-sm-n2 {
    margin-left: -12px !important; }
  .m-sm-n3 {
    margin: -18px !important; }
  .mt-sm-n3,
  .my-sm-n3 {
    margin-top: -18px !important; }
  .mr-sm-n3,
  .mx-sm-n3 {
    margin-right: -18px !important; }
  .mb-sm-n3,
  .my-sm-n3 {
    margin-bottom: -18px !important; }
  .ml-sm-n3,
  .mx-sm-n3 {
    margin-left: -18px !important; }
  .m-sm-n4 {
    margin: -24px !important; }
  .mt-sm-n4,
  .my-sm-n4 {
    margin-top: -24px !important; }
  .mr-sm-n4,
  .mx-sm-n4 {
    margin-right: -24px !important; }
  .mb-sm-n4,
  .my-sm-n4 {
    margin-bottom: -24px !important; }
  .ml-sm-n4,
  .mx-sm-n4 {
    margin-left: -24px !important; }
  .m-sm-n5 {
    margin: -30px !important; }
  .mt-sm-n5,
  .my-sm-n5 {
    margin-top: -30px !important; }
  .mr-sm-n5,
  .mx-sm-n5 {
    margin-right: -30px !important; }
  .mb-sm-n5,
  .my-sm-n5 {
    margin-bottom: -30px !important; }
  .ml-sm-n5,
  .mx-sm-n5 {
    margin-left: -30px !important; }
  .m-sm-n6 {
    margin: -36px !important; }
  .mt-sm-n6,
  .my-sm-n6 {
    margin-top: -36px !important; }
  .mr-sm-n6,
  .mx-sm-n6 {
    margin-right: -36px !important; }
  .mb-sm-n6,
  .my-sm-n6 {
    margin-bottom: -36px !important; }
  .ml-sm-n6,
  .mx-sm-n6 {
    margin-left: -36px !important; }
  .m-sm-n7 {
    margin: -42px !important; }
  .mt-sm-n7,
  .my-sm-n7 {
    margin-top: -42px !important; }
  .mr-sm-n7,
  .mx-sm-n7 {
    margin-right: -42px !important; }
  .mb-sm-n7,
  .my-sm-n7 {
    margin-bottom: -42px !important; }
  .ml-sm-n7,
  .mx-sm-n7 {
    margin-left: -42px !important; }
  .m-sm-n8 {
    margin: -48px !important; }
  .mt-sm-n8,
  .my-sm-n8 {
    margin-top: -48px !important; }
  .mr-sm-n8,
  .mx-sm-n8 {
    margin-right: -48px !important; }
  .mb-sm-n8,
  .my-sm-n8 {
    margin-bottom: -48px !important; }
  .ml-sm-n8,
  .mx-sm-n8 {
    margin-left: -48px !important; }
  .m-sm-n9 {
    margin: -54px !important; }
  .mt-sm-n9,
  .my-sm-n9 {
    margin-top: -54px !important; }
  .mr-sm-n9,
  .mx-sm-n9 {
    margin-right: -54px !important; }
  .mb-sm-n9,
  .my-sm-n9 {
    margin-bottom: -54px !important; }
  .ml-sm-n9,
  .mx-sm-n9 {
    margin-left: -54px !important; }
  .m-sm-n10 {
    margin: -60px !important; }
  .mt-sm-n10,
  .my-sm-n10 {
    margin-top: -60px !important; }
  .mr-sm-n10,
  .mx-sm-n10 {
    margin-right: -60px !important; }
  .mb-sm-n10,
  .my-sm-n10 {
    margin-bottom: -60px !important; }
  .ml-sm-n10,
  .mx-sm-n10 {
    margin-left: -60px !important; }
  .m-sm-n42 {
    margin: -168px !important; }
  .mt-sm-n42,
  .my-sm-n42 {
    margin-top: -168px !important; }
  .mr-sm-n42,
  .mx-sm-n42 {
    margin-right: -168px !important; }
  .mb-sm-n42,
  .my-sm-n42 {
    margin-bottom: -168px !important; }
  .ml-sm-n42,
  .mx-sm-n42 {
    margin-left: -168px !important; }
  .m-sm-auto {
    margin: auto !important; }
  .mt-sm-auto,
  .my-sm-auto {
    margin-top: auto !important; }
  .mr-sm-auto,
  .mx-sm-auto {
    margin-right: auto !important; }
  .mb-sm-auto,
  .my-sm-auto {
    margin-bottom: auto !important; }
  .ml-sm-auto,
  .mx-sm-auto {
    margin-left: auto !important; } }

@media (min-width: 769px) {
  .m-md-0 {
    margin: 0 !important; }
  .mt-md-0,
  .my-md-0 {
    margin-top: 0 !important; }
  .mr-md-0,
  .mx-md-0 {
    margin-right: 0 !important; }
  .mb-md-0,
  .my-md-0 {
    margin-bottom: 0 !important; }
  .ml-md-0,
  .mx-md-0 {
    margin-left: 0 !important; }
  .m-md-1 {
    margin: 6px !important; }
  .mt-md-1,
  .my-md-1 {
    margin-top: 6px !important; }
  .mr-md-1,
  .mx-md-1 {
    margin-right: 6px !important; }
  .mb-md-1,
  .my-md-1 {
    margin-bottom: 6px !important; }
  .ml-md-1,
  .mx-md-1 {
    margin-left: 6px !important; }
  .m-md-2 {
    margin: 12px !important; }
  .mt-md-2,
  .my-md-2 {
    margin-top: 12px !important; }
  .mr-md-2,
  .mx-md-2 {
    margin-right: 12px !important; }
  .mb-md-2,
  .my-md-2 {
    margin-bottom: 12px !important; }
  .ml-md-2,
  .mx-md-2 {
    margin-left: 12px !important; }
  .m-md-3 {
    margin: 18px !important; }
  .mt-md-3,
  .my-md-3 {
    margin-top: 18px !important; }
  .mr-md-3,
  .mx-md-3 {
    margin-right: 18px !important; }
  .mb-md-3,
  .my-md-3 {
    margin-bottom: 18px !important; }
  .ml-md-3,
  .mx-md-3 {
    margin-left: 18px !important; }
  .m-md-4 {
    margin: 24px !important; }
  .mt-md-4,
  .my-md-4 {
    margin-top: 24px !important; }
  .mr-md-4,
  .mx-md-4 {
    margin-right: 24px !important; }
  .mb-md-4,
  .my-md-4 {
    margin-bottom: 24px !important; }
  .ml-md-4,
  .mx-md-4 {
    margin-left: 24px !important; }
  .m-md-5 {
    margin: 30px !important; }
  .mt-md-5,
  .my-md-5 {
    margin-top: 30px !important; }
  .mr-md-5,
  .mx-md-5 {
    margin-right: 30px !important; }
  .mb-md-5,
  .my-md-5 {
    margin-bottom: 30px !important; }
  .ml-md-5,
  .mx-md-5 {
    margin-left: 30px !important; }
  .m-md-6 {
    margin: 36px !important; }
  .mt-md-6,
  .my-md-6 {
    margin-top: 36px !important; }
  .mr-md-6,
  .mx-md-6 {
    margin-right: 36px !important; }
  .mb-md-6,
  .my-md-6 {
    margin-bottom: 36px !important; }
  .ml-md-6,
  .mx-md-6 {
    margin-left: 36px !important; }
  .m-md-7 {
    margin: 42px !important; }
  .mt-md-7,
  .my-md-7 {
    margin-top: 42px !important; }
  .mr-md-7,
  .mx-md-7 {
    margin-right: 42px !important; }
  .mb-md-7,
  .my-md-7 {
    margin-bottom: 42px !important; }
  .ml-md-7,
  .mx-md-7 {
    margin-left: 42px !important; }
  .m-md-8 {
    margin: 48px !important; }
  .mt-md-8,
  .my-md-8 {
    margin-top: 48px !important; }
  .mr-md-8,
  .mx-md-8 {
    margin-right: 48px !important; }
  .mb-md-8,
  .my-md-8 {
    margin-bottom: 48px !important; }
  .ml-md-8,
  .mx-md-8 {
    margin-left: 48px !important; }
  .m-md-9 {
    margin: 54px !important; }
  .mt-md-9,
  .my-md-9 {
    margin-top: 54px !important; }
  .mr-md-9,
  .mx-md-9 {
    margin-right: 54px !important; }
  .mb-md-9,
  .my-md-9 {
    margin-bottom: 54px !important; }
  .ml-md-9,
  .mx-md-9 {
    margin-left: 54px !important; }
  .m-md-10 {
    margin: 60px !important; }
  .mt-md-10,
  .my-md-10 {
    margin-top: 60px !important; }
  .mr-md-10,
  .mx-md-10 {
    margin-right: 60px !important; }
  .mb-md-10,
  .my-md-10 {
    margin-bottom: 60px !important; }
  .ml-md-10,
  .mx-md-10 {
    margin-left: 60px !important; }
  .m-md-42 {
    margin: 168px !important; }
  .mt-md-42,
  .my-md-42 {
    margin-top: 168px !important; }
  .mr-md-42,
  .mx-md-42 {
    margin-right: 168px !important; }
  .mb-md-42,
  .my-md-42 {
    margin-bottom: 168px !important; }
  .ml-md-42,
  .mx-md-42 {
    margin-left: 168px !important; }
  .p-md-0 {
    padding: 0 !important; }
  .pt-md-0,
  .py-md-0 {
    padding-top: 0 !important; }
  .pr-md-0,
  .px-md-0 {
    padding-right: 0 !important; }
  .pb-md-0,
  .py-md-0 {
    padding-bottom: 0 !important; }
  .pl-md-0,
  .px-md-0 {
    padding-left: 0 !important; }
  .p-md-1 {
    padding: 6px !important; }
  .pt-md-1,
  .py-md-1 {
    padding-top: 6px !important; }
  .pr-md-1,
  .px-md-1 {
    padding-right: 6px !important; }
  .pb-md-1,
  .py-md-1 {
    padding-bottom: 6px !important; }
  .pl-md-1,
  .px-md-1 {
    padding-left: 6px !important; }
  .p-md-2 {
    padding: 12px !important; }
  .pt-md-2,
  .py-md-2 {
    padding-top: 12px !important; }
  .pr-md-2,
  .px-md-2 {
    padding-right: 12px !important; }
  .pb-md-2,
  .py-md-2 {
    padding-bottom: 12px !important; }
  .pl-md-2,
  .px-md-2 {
    padding-left: 12px !important; }
  .p-md-3 {
    padding: 18px !important; }
  .pt-md-3,
  .py-md-3 {
    padding-top: 18px !important; }
  .pr-md-3,
  .px-md-3 {
    padding-right: 18px !important; }
  .pb-md-3,
  .py-md-3 {
    padding-bottom: 18px !important; }
  .pl-md-3,
  .px-md-3 {
    padding-left: 18px !important; }
  .p-md-4 {
    padding: 24px !important; }
  .pt-md-4,
  .py-md-4 {
    padding-top: 24px !important; }
  .pr-md-4,
  .px-md-4 {
    padding-right: 24px !important; }
  .pb-md-4,
  .py-md-4 {
    padding-bottom: 24px !important; }
  .pl-md-4,
  .px-md-4 {
    padding-left: 24px !important; }
  .p-md-5 {
    padding: 30px !important; }
  .pt-md-5,
  .py-md-5 {
    padding-top: 30px !important; }
  .pr-md-5,
  .px-md-5 {
    padding-right: 30px !important; }
  .pb-md-5,
  .py-md-5 {
    padding-bottom: 30px !important; }
  .pl-md-5,
  .px-md-5 {
    padding-left: 30px !important; }
  .p-md-6 {
    padding: 36px !important; }
  .pt-md-6,
  .py-md-6 {
    padding-top: 36px !important; }
  .pr-md-6,
  .px-md-6 {
    padding-right: 36px !important; }
  .pb-md-6,
  .py-md-6 {
    padding-bottom: 36px !important; }
  .pl-md-6,
  .px-md-6 {
    padding-left: 36px !important; }
  .p-md-7 {
    padding: 42px !important; }
  .pt-md-7,
  .py-md-7 {
    padding-top: 42px !important; }
  .pr-md-7,
  .px-md-7 {
    padding-right: 42px !important; }
  .pb-md-7,
  .py-md-7 {
    padding-bottom: 42px !important; }
  .pl-md-7,
  .px-md-7 {
    padding-left: 42px !important; }
  .p-md-8 {
    padding: 48px !important; }
  .pt-md-8,
  .py-md-8 {
    padding-top: 48px !important; }
  .pr-md-8,
  .px-md-8 {
    padding-right: 48px !important; }
  .pb-md-8,
  .py-md-8 {
    padding-bottom: 48px !important; }
  .pl-md-8,
  .px-md-8 {
    padding-left: 48px !important; }
  .p-md-9 {
    padding: 54px !important; }
  .pt-md-9,
  .py-md-9 {
    padding-top: 54px !important; }
  .pr-md-9,
  .px-md-9 {
    padding-right: 54px !important; }
  .pb-md-9,
  .py-md-9 {
    padding-bottom: 54px !important; }
  .pl-md-9,
  .px-md-9 {
    padding-left: 54px !important; }
  .p-md-10 {
    padding: 60px !important; }
  .pt-md-10,
  .py-md-10 {
    padding-top: 60px !important; }
  .pr-md-10,
  .px-md-10 {
    padding-right: 60px !important; }
  .pb-md-10,
  .py-md-10 {
    padding-bottom: 60px !important; }
  .pl-md-10,
  .px-md-10 {
    padding-left: 60px !important; }
  .p-md-42 {
    padding: 168px !important; }
  .pt-md-42,
  .py-md-42 {
    padding-top: 168px !important; }
  .pr-md-42,
  .px-md-42 {
    padding-right: 168px !important; }
  .pb-md-42,
  .py-md-42 {
    padding-bottom: 168px !important; }
  .pl-md-42,
  .px-md-42 {
    padding-left: 168px !important; }
  .m-md-n1 {
    margin: -6px !important; }
  .mt-md-n1,
  .my-md-n1 {
    margin-top: -6px !important; }
  .mr-md-n1,
  .mx-md-n1 {
    margin-right: -6px !important; }
  .mb-md-n1,
  .my-md-n1 {
    margin-bottom: -6px !important; }
  .ml-md-n1,
  .mx-md-n1 {
    margin-left: -6px !important; }
  .m-md-n2 {
    margin: -12px !important; }
  .mt-md-n2,
  .my-md-n2 {
    margin-top: -12px !important; }
  .mr-md-n2,
  .mx-md-n2 {
    margin-right: -12px !important; }
  .mb-md-n2,
  .my-md-n2 {
    margin-bottom: -12px !important; }
  .ml-md-n2,
  .mx-md-n2 {
    margin-left: -12px !important; }
  .m-md-n3 {
    margin: -18px !important; }
  .mt-md-n3,
  .my-md-n3 {
    margin-top: -18px !important; }
  .mr-md-n3,
  .mx-md-n3 {
    margin-right: -18px !important; }
  .mb-md-n3,
  .my-md-n3 {
    margin-bottom: -18px !important; }
  .ml-md-n3,
  .mx-md-n3 {
    margin-left: -18px !important; }
  .m-md-n4 {
    margin: -24px !important; }
  .mt-md-n4,
  .my-md-n4 {
    margin-top: -24px !important; }
  .mr-md-n4,
  .mx-md-n4 {
    margin-right: -24px !important; }
  .mb-md-n4,
  .my-md-n4 {
    margin-bottom: -24px !important; }
  .ml-md-n4,
  .mx-md-n4 {
    margin-left: -24px !important; }
  .m-md-n5 {
    margin: -30px !important; }
  .mt-md-n5,
  .my-md-n5 {
    margin-top: -30px !important; }
  .mr-md-n5,
  .mx-md-n5 {
    margin-right: -30px !important; }
  .mb-md-n5,
  .my-md-n5 {
    margin-bottom: -30px !important; }
  .ml-md-n5,
  .mx-md-n5 {
    margin-left: -30px !important; }
  .m-md-n6 {
    margin: -36px !important; }
  .mt-md-n6,
  .my-md-n6 {
    margin-top: -36px !important; }
  .mr-md-n6,
  .mx-md-n6 {
    margin-right: -36px !important; }
  .mb-md-n6,
  .my-md-n6 {
    margin-bottom: -36px !important; }
  .ml-md-n6,
  .mx-md-n6 {
    margin-left: -36px !important; }
  .m-md-n7 {
    margin: -42px !important; }
  .mt-md-n7,
  .my-md-n7 {
    margin-top: -42px !important; }
  .mr-md-n7,
  .mx-md-n7 {
    margin-right: -42px !important; }
  .mb-md-n7,
  .my-md-n7 {
    margin-bottom: -42px !important; }
  .ml-md-n7,
  .mx-md-n7 {
    margin-left: -42px !important; }
  .m-md-n8 {
    margin: -48px !important; }
  .mt-md-n8,
  .my-md-n8 {
    margin-top: -48px !important; }
  .mr-md-n8,
  .mx-md-n8 {
    margin-right: -48px !important; }
  .mb-md-n8,
  .my-md-n8 {
    margin-bottom: -48px !important; }
  .ml-md-n8,
  .mx-md-n8 {
    margin-left: -48px !important; }
  .m-md-n9 {
    margin: -54px !important; }
  .mt-md-n9,
  .my-md-n9 {
    margin-top: -54px !important; }
  .mr-md-n9,
  .mx-md-n9 {
    margin-right: -54px !important; }
  .mb-md-n9,
  .my-md-n9 {
    margin-bottom: -54px !important; }
  .ml-md-n9,
  .mx-md-n9 {
    margin-left: -54px !important; }
  .m-md-n10 {
    margin: -60px !important; }
  .mt-md-n10,
  .my-md-n10 {
    margin-top: -60px !important; }
  .mr-md-n10,
  .mx-md-n10 {
    margin-right: -60px !important; }
  .mb-md-n10,
  .my-md-n10 {
    margin-bottom: -60px !important; }
  .ml-md-n10,
  .mx-md-n10 {
    margin-left: -60px !important; }
  .m-md-n42 {
    margin: -168px !important; }
  .mt-md-n42,
  .my-md-n42 {
    margin-top: -168px !important; }
  .mr-md-n42,
  .mx-md-n42 {
    margin-right: -168px !important; }
  .mb-md-n42,
  .my-md-n42 {
    margin-bottom: -168px !important; }
  .ml-md-n42,
  .mx-md-n42 {
    margin-left: -168px !important; }
  .m-md-auto {
    margin: auto !important; }
  .mt-md-auto,
  .my-md-auto {
    margin-top: auto !important; }
  .mr-md-auto,
  .mx-md-auto {
    margin-right: auto !important; }
  .mb-md-auto,
  .my-md-auto {
    margin-bottom: auto !important; }
  .ml-md-auto,
  .mx-md-auto {
    margin-left: auto !important; } }

@media (min-width: 1023px) {
  .m-lg-0 {
    margin: 0 !important; }
  .mt-lg-0,
  .my-lg-0 {
    margin-top: 0 !important; }
  .mr-lg-0,
  .mx-lg-0 {
    margin-right: 0 !important; }
  .mb-lg-0,
  .my-lg-0 {
    margin-bottom: 0 !important; }
  .ml-lg-0,
  .mx-lg-0 {
    margin-left: 0 !important; }
  .m-lg-1 {
    margin: 6px !important; }
  .mt-lg-1,
  .my-lg-1 {
    margin-top: 6px !important; }
  .mr-lg-1,
  .mx-lg-1 {
    margin-right: 6px !important; }
  .mb-lg-1,
  .my-lg-1 {
    margin-bottom: 6px !important; }
  .ml-lg-1,
  .mx-lg-1 {
    margin-left: 6px !important; }
  .m-lg-2 {
    margin: 12px !important; }
  .mt-lg-2,
  .my-lg-2 {
    margin-top: 12px !important; }
  .mr-lg-2,
  .mx-lg-2 {
    margin-right: 12px !important; }
  .mb-lg-2,
  .my-lg-2 {
    margin-bottom: 12px !important; }
  .ml-lg-2,
  .mx-lg-2 {
    margin-left: 12px !important; }
  .m-lg-3 {
    margin: 18px !important; }
  .mt-lg-3,
  .my-lg-3 {
    margin-top: 18px !important; }
  .mr-lg-3,
  .mx-lg-3 {
    margin-right: 18px !important; }
  .mb-lg-3,
  .my-lg-3 {
    margin-bottom: 18px !important; }
  .ml-lg-3,
  .mx-lg-3 {
    margin-left: 18px !important; }
  .m-lg-4 {
    margin: 24px !important; }
  .mt-lg-4,
  .my-lg-4 {
    margin-top: 24px !important; }
  .mr-lg-4,
  .mx-lg-4 {
    margin-right: 24px !important; }
  .mb-lg-4,
  .my-lg-4 {
    margin-bottom: 24px !important; }
  .ml-lg-4,
  .mx-lg-4 {
    margin-left: 24px !important; }
  .m-lg-5 {
    margin: 30px !important; }
  .mt-lg-5,
  .my-lg-5 {
    margin-top: 30px !important; }
  .mr-lg-5,
  .mx-lg-5 {
    margin-right: 30px !important; }
  .mb-lg-5,
  .my-lg-5 {
    margin-bottom: 30px !important; }
  .ml-lg-5,
  .mx-lg-5 {
    margin-left: 30px !important; }
  .m-lg-6 {
    margin: 36px !important; }
  .mt-lg-6,
  .my-lg-6 {
    margin-top: 36px !important; }
  .mr-lg-6,
  .mx-lg-6 {
    margin-right: 36px !important; }
  .mb-lg-6,
  .my-lg-6 {
    margin-bottom: 36px !important; }
  .ml-lg-6,
  .mx-lg-6 {
    margin-left: 36px !important; }
  .m-lg-7 {
    margin: 42px !important; }
  .mt-lg-7,
  .my-lg-7 {
    margin-top: 42px !important; }
  .mr-lg-7,
  .mx-lg-7 {
    margin-right: 42px !important; }
  .mb-lg-7,
  .my-lg-7 {
    margin-bottom: 42px !important; }
  .ml-lg-7,
  .mx-lg-7 {
    margin-left: 42px !important; }
  .m-lg-8 {
    margin: 48px !important; }
  .mt-lg-8,
  .my-lg-8 {
    margin-top: 48px !important; }
  .mr-lg-8,
  .mx-lg-8 {
    margin-right: 48px !important; }
  .mb-lg-8,
  .my-lg-8 {
    margin-bottom: 48px !important; }
  .ml-lg-8,
  .mx-lg-8 {
    margin-left: 48px !important; }
  .m-lg-9 {
    margin: 54px !important; }
  .mt-lg-9,
  .my-lg-9 {
    margin-top: 54px !important; }
  .mr-lg-9,
  .mx-lg-9 {
    margin-right: 54px !important; }
  .mb-lg-9,
  .my-lg-9 {
    margin-bottom: 54px !important; }
  .ml-lg-9,
  .mx-lg-9 {
    margin-left: 54px !important; }
  .m-lg-10 {
    margin: 60px !important; }
  .mt-lg-10,
  .my-lg-10 {
    margin-top: 60px !important; }
  .mr-lg-10,
  .mx-lg-10 {
    margin-right: 60px !important; }
  .mb-lg-10,
  .my-lg-10 {
    margin-bottom: 60px !important; }
  .ml-lg-10,
  .mx-lg-10 {
    margin-left: 60px !important; }
  .m-lg-42 {
    margin: 168px !important; }
  .mt-lg-42,
  .my-lg-42 {
    margin-top: 168px !important; }
  .mr-lg-42,
  .mx-lg-42 {
    margin-right: 168px !important; }
  .mb-lg-42,
  .my-lg-42 {
    margin-bottom: 168px !important; }
  .ml-lg-42,
  .mx-lg-42 {
    margin-left: 168px !important; }
  .p-lg-0 {
    padding: 0 !important; }
  .pt-lg-0,
  .py-lg-0 {
    padding-top: 0 !important; }
  .pr-lg-0,
  .px-lg-0 {
    padding-right: 0 !important; }
  .pb-lg-0,
  .py-lg-0 {
    padding-bottom: 0 !important; }
  .pl-lg-0,
  .px-lg-0 {
    padding-left: 0 !important; }
  .p-lg-1 {
    padding: 6px !important; }
  .pt-lg-1,
  .py-lg-1 {
    padding-top: 6px !important; }
  .pr-lg-1,
  .px-lg-1 {
    padding-right: 6px !important; }
  .pb-lg-1,
  .py-lg-1 {
    padding-bottom: 6px !important; }
  .pl-lg-1,
  .px-lg-1 {
    padding-left: 6px !important; }
  .p-lg-2 {
    padding: 12px !important; }
  .pt-lg-2,
  .py-lg-2 {
    padding-top: 12px !important; }
  .pr-lg-2,
  .px-lg-2 {
    padding-right: 12px !important; }
  .pb-lg-2,
  .py-lg-2 {
    padding-bottom: 12px !important; }
  .pl-lg-2,
  .px-lg-2 {
    padding-left: 12px !important; }
  .p-lg-3 {
    padding: 18px !important; }
  .pt-lg-3,
  .py-lg-3 {
    padding-top: 18px !important; }
  .pr-lg-3,
  .px-lg-3 {
    padding-right: 18px !important; }
  .pb-lg-3,
  .py-lg-3 {
    padding-bottom: 18px !important; }
  .pl-lg-3,
  .px-lg-3 {
    padding-left: 18px !important; }
  .p-lg-4 {
    padding: 24px !important; }
  .pt-lg-4,
  .py-lg-4 {
    padding-top: 24px !important; }
  .pr-lg-4,
  .px-lg-4 {
    padding-right: 24px !important; }
  .pb-lg-4,
  .py-lg-4 {
    padding-bottom: 24px !important; }
  .pl-lg-4,
  .px-lg-4 {
    padding-left: 24px !important; }
  .p-lg-5 {
    padding: 30px !important; }
  .pt-lg-5,
  .py-lg-5 {
    padding-top: 30px !important; }
  .pr-lg-5,
  .px-lg-5 {
    padding-right: 30px !important; }
  .pb-lg-5,
  .py-lg-5 {
    padding-bottom: 30px !important; }
  .pl-lg-5,
  .px-lg-5 {
    padding-left: 30px !important; }
  .p-lg-6 {
    padding: 36px !important; }
  .pt-lg-6,
  .py-lg-6 {
    padding-top: 36px !important; }
  .pr-lg-6,
  .px-lg-6 {
    padding-right: 36px !important; }
  .pb-lg-6,
  .py-lg-6 {
    padding-bottom: 36px !important; }
  .pl-lg-6,
  .px-lg-6 {
    padding-left: 36px !important; }
  .p-lg-7 {
    padding: 42px !important; }
  .pt-lg-7,
  .py-lg-7 {
    padding-top: 42px !important; }
  .pr-lg-7,
  .px-lg-7 {
    padding-right: 42px !important; }
  .pb-lg-7,
  .py-lg-7 {
    padding-bottom: 42px !important; }
  .pl-lg-7,
  .px-lg-7 {
    padding-left: 42px !important; }
  .p-lg-8 {
    padding: 48px !important; }
  .pt-lg-8,
  .py-lg-8 {
    padding-top: 48px !important; }
  .pr-lg-8,
  .px-lg-8 {
    padding-right: 48px !important; }
  .pb-lg-8,
  .py-lg-8 {
    padding-bottom: 48px !important; }
  .pl-lg-8,
  .px-lg-8 {
    padding-left: 48px !important; }
  .p-lg-9 {
    padding: 54px !important; }
  .pt-lg-9,
  .py-lg-9 {
    padding-top: 54px !important; }
  .pr-lg-9,
  .px-lg-9 {
    padding-right: 54px !important; }
  .pb-lg-9,
  .py-lg-9 {
    padding-bottom: 54px !important; }
  .pl-lg-9,
  .px-lg-9 {
    padding-left: 54px !important; }
  .p-lg-10 {
    padding: 60px !important; }
  .pt-lg-10,
  .py-lg-10 {
    padding-top: 60px !important; }
  .pr-lg-10,
  .px-lg-10 {
    padding-right: 60px !important; }
  .pb-lg-10,
  .py-lg-10 {
    padding-bottom: 60px !important; }
  .pl-lg-10,
  .px-lg-10 {
    padding-left: 60px !important; }
  .p-lg-42 {
    padding: 168px !important; }
  .pt-lg-42,
  .py-lg-42 {
    padding-top: 168px !important; }
  .pr-lg-42,
  .px-lg-42 {
    padding-right: 168px !important; }
  .pb-lg-42,
  .py-lg-42 {
    padding-bottom: 168px !important; }
  .pl-lg-42,
  .px-lg-42 {
    padding-left: 168px !important; }
  .m-lg-n1 {
    margin: -6px !important; }
  .mt-lg-n1,
  .my-lg-n1 {
    margin-top: -6px !important; }
  .mr-lg-n1,
  .mx-lg-n1 {
    margin-right: -6px !important; }
  .mb-lg-n1,
  .my-lg-n1 {
    margin-bottom: -6px !important; }
  .ml-lg-n1,
  .mx-lg-n1 {
    margin-left: -6px !important; }
  .m-lg-n2 {
    margin: -12px !important; }
  .mt-lg-n2,
  .my-lg-n2 {
    margin-top: -12px !important; }
  .mr-lg-n2,
  .mx-lg-n2 {
    margin-right: -12px !important; }
  .mb-lg-n2,
  .my-lg-n2 {
    margin-bottom: -12px !important; }
  .ml-lg-n2,
  .mx-lg-n2 {
    margin-left: -12px !important; }
  .m-lg-n3 {
    margin: -18px !important; }
  .mt-lg-n3,
  .my-lg-n3 {
    margin-top: -18px !important; }
  .mr-lg-n3,
  .mx-lg-n3 {
    margin-right: -18px !important; }
  .mb-lg-n3,
  .my-lg-n3 {
    margin-bottom: -18px !important; }
  .ml-lg-n3,
  .mx-lg-n3 {
    margin-left: -18px !important; }
  .m-lg-n4 {
    margin: -24px !important; }
  .mt-lg-n4,
  .my-lg-n4 {
    margin-top: -24px !important; }
  .mr-lg-n4,
  .mx-lg-n4 {
    margin-right: -24px !important; }
  .mb-lg-n4,
  .my-lg-n4 {
    margin-bottom: -24px !important; }
  .ml-lg-n4,
  .mx-lg-n4 {
    margin-left: -24px !important; }
  .m-lg-n5 {
    margin: -30px !important; }
  .mt-lg-n5,
  .my-lg-n5 {
    margin-top: -30px !important; }
  .mr-lg-n5,
  .mx-lg-n5 {
    margin-right: -30px !important; }
  .mb-lg-n5,
  .my-lg-n5 {
    margin-bottom: -30px !important; }
  .ml-lg-n5,
  .mx-lg-n5 {
    margin-left: -30px !important; }
  .m-lg-n6 {
    margin: -36px !important; }
  .mt-lg-n6,
  .my-lg-n6 {
    margin-top: -36px !important; }
  .mr-lg-n6,
  .mx-lg-n6 {
    margin-right: -36px !important; }
  .mb-lg-n6,
  .my-lg-n6 {
    margin-bottom: -36px !important; }
  .ml-lg-n6,
  .mx-lg-n6 {
    margin-left: -36px !important; }
  .m-lg-n7 {
    margin: -42px !important; }
  .mt-lg-n7,
  .my-lg-n7 {
    margin-top: -42px !important; }
  .mr-lg-n7,
  .mx-lg-n7 {
    margin-right: -42px !important; }
  .mb-lg-n7,
  .my-lg-n7 {
    margin-bottom: -42px !important; }
  .ml-lg-n7,
  .mx-lg-n7 {
    margin-left: -42px !important; }
  .m-lg-n8 {
    margin: -48px !important; }
  .mt-lg-n8,
  .my-lg-n8 {
    margin-top: -48px !important; }
  .mr-lg-n8,
  .mx-lg-n8 {
    margin-right: -48px !important; }
  .mb-lg-n8,
  .my-lg-n8 {
    margin-bottom: -48px !important; }
  .ml-lg-n8,
  .mx-lg-n8 {
    margin-left: -48px !important; }
  .m-lg-n9 {
    margin: -54px !important; }
  .mt-lg-n9,
  .my-lg-n9 {
    margin-top: -54px !important; }
  .mr-lg-n9,
  .mx-lg-n9 {
    margin-right: -54px !important; }
  .mb-lg-n9,
  .my-lg-n9 {
    margin-bottom: -54px !important; }
  .ml-lg-n9,
  .mx-lg-n9 {
    margin-left: -54px !important; }
  .m-lg-n10 {
    margin: -60px !important; }
  .mt-lg-n10,
  .my-lg-n10 {
    margin-top: -60px !important; }
  .mr-lg-n10,
  .mx-lg-n10 {
    margin-right: -60px !important; }
  .mb-lg-n10,
  .my-lg-n10 {
    margin-bottom: -60px !important; }
  .ml-lg-n10,
  .mx-lg-n10 {
    margin-left: -60px !important; }
  .m-lg-n42 {
    margin: -168px !important; }
  .mt-lg-n42,
  .my-lg-n42 {
    margin-top: -168px !important; }
  .mr-lg-n42,
  .mx-lg-n42 {
    margin-right: -168px !important; }
  .mb-lg-n42,
  .my-lg-n42 {
    margin-bottom: -168px !important; }
  .ml-lg-n42,
  .mx-lg-n42 {
    margin-left: -168px !important; }
  .m-lg-auto {
    margin: auto !important; }
  .mt-lg-auto,
  .my-lg-auto {
    margin-top: auto !important; }
  .mr-lg-auto,
  .mx-lg-auto {
    margin-right: auto !important; }
  .mb-lg-auto,
  .my-lg-auto {
    margin-bottom: auto !important; }
  .ml-lg-auto,
  .mx-lg-auto {
    margin-left: auto !important; } }

@media (min-width: 1200px) {
  .m-xl-0 {
    margin: 0 !important; }
  .mt-xl-0,
  .my-xl-0 {
    margin-top: 0 !important; }
  .mr-xl-0,
  .mx-xl-0 {
    margin-right: 0 !important; }
  .mb-xl-0,
  .my-xl-0 {
    margin-bottom: 0 !important; }
  .ml-xl-0,
  .mx-xl-0 {
    margin-left: 0 !important; }
  .m-xl-1 {
    margin: 6px !important; }
  .mt-xl-1,
  .my-xl-1 {
    margin-top: 6px !important; }
  .mr-xl-1,
  .mx-xl-1 {
    margin-right: 6px !important; }
  .mb-xl-1,
  .my-xl-1 {
    margin-bottom: 6px !important; }
  .ml-xl-1,
  .mx-xl-1 {
    margin-left: 6px !important; }
  .m-xl-2 {
    margin: 12px !important; }
  .mt-xl-2,
  .my-xl-2 {
    margin-top: 12px !important; }
  .mr-xl-2,
  .mx-xl-2 {
    margin-right: 12px !important; }
  .mb-xl-2,
  .my-xl-2 {
    margin-bottom: 12px !important; }
  .ml-xl-2,
  .mx-xl-2 {
    margin-left: 12px !important; }
  .m-xl-3 {
    margin: 18px !important; }
  .mt-xl-3,
  .my-xl-3 {
    margin-top: 18px !important; }
  .mr-xl-3,
  .mx-xl-3 {
    margin-right: 18px !important; }
  .mb-xl-3,
  .my-xl-3 {
    margin-bottom: 18px !important; }
  .ml-xl-3,
  .mx-xl-3 {
    margin-left: 18px !important; }
  .m-xl-4 {
    margin: 24px !important; }
  .mt-xl-4,
  .my-xl-4 {
    margin-top: 24px !important; }
  .mr-xl-4,
  .mx-xl-4 {
    margin-right: 24px !important; }
  .mb-xl-4,
  .my-xl-4 {
    margin-bottom: 24px !important; }
  .ml-xl-4,
  .mx-xl-4 {
    margin-left: 24px !important; }
  .m-xl-5 {
    margin: 30px !important; }
  .mt-xl-5,
  .my-xl-5 {
    margin-top: 30px !important; }
  .mr-xl-5,
  .mx-xl-5 {
    margin-right: 30px !important; }
  .mb-xl-5,
  .my-xl-5 {
    margin-bottom: 30px !important; }
  .ml-xl-5,
  .mx-xl-5 {
    margin-left: 30px !important; }
  .m-xl-6 {
    margin: 36px !important; }
  .mt-xl-6,
  .my-xl-6 {
    margin-top: 36px !important; }
  .mr-xl-6,
  .mx-xl-6 {
    margin-right: 36px !important; }
  .mb-xl-6,
  .my-xl-6 {
    margin-bottom: 36px !important; }
  .ml-xl-6,
  .mx-xl-6 {
    margin-left: 36px !important; }
  .m-xl-7 {
    margin: 42px !important; }
  .mt-xl-7,
  .my-xl-7 {
    margin-top: 42px !important; }
  .mr-xl-7,
  .mx-xl-7 {
    margin-right: 42px !important; }
  .mb-xl-7,
  .my-xl-7 {
    margin-bottom: 42px !important; }
  .ml-xl-7,
  .mx-xl-7 {
    margin-left: 42px !important; }
  .m-xl-8 {
    margin: 48px !important; }
  .mt-xl-8,
  .my-xl-8 {
    margin-top: 48px !important; }
  .mr-xl-8,
  .mx-xl-8 {
    margin-right: 48px !important; }
  .mb-xl-8,
  .my-xl-8 {
    margin-bottom: 48px !important; }
  .ml-xl-8,
  .mx-xl-8 {
    margin-left: 48px !important; }
  .m-xl-9 {
    margin: 54px !important; }
  .mt-xl-9,
  .my-xl-9 {
    margin-top: 54px !important; }
  .mr-xl-9,
  .mx-xl-9 {
    margin-right: 54px !important; }
  .mb-xl-9,
  .my-xl-9 {
    margin-bottom: 54px !important; }
  .ml-xl-9,
  .mx-xl-9 {
    margin-left: 54px !important; }
  .m-xl-10 {
    margin: 60px !important; }
  .mt-xl-10,
  .my-xl-10 {
    margin-top: 60px !important; }
  .mr-xl-10,
  .mx-xl-10 {
    margin-right: 60px !important; }
  .mb-xl-10,
  .my-xl-10 {
    margin-bottom: 60px !important; }
  .ml-xl-10,
  .mx-xl-10 {
    margin-left: 60px !important; }
  .m-xl-42 {
    margin: 168px !important; }
  .mt-xl-42,
  .my-xl-42 {
    margin-top: 168px !important; }
  .mr-xl-42,
  .mx-xl-42 {
    margin-right: 168px !important; }
  .mb-xl-42,
  .my-xl-42 {
    margin-bottom: 168px !important; }
  .ml-xl-42,
  .mx-xl-42 {
    margin-left: 168px !important; }
  .p-xl-0 {
    padding: 0 !important; }
  .pt-xl-0,
  .py-xl-0 {
    padding-top: 0 !important; }
  .pr-xl-0,
  .px-xl-0 {
    padding-right: 0 !important; }
  .pb-xl-0,
  .py-xl-0 {
    padding-bottom: 0 !important; }
  .pl-xl-0,
  .px-xl-0 {
    padding-left: 0 !important; }
  .p-xl-1 {
    padding: 6px !important; }
  .pt-xl-1,
  .py-xl-1 {
    padding-top: 6px !important; }
  .pr-xl-1,
  .px-xl-1 {
    padding-right: 6px !important; }
  .pb-xl-1,
  .py-xl-1 {
    padding-bottom: 6px !important; }
  .pl-xl-1,
  .px-xl-1 {
    padding-left: 6px !important; }
  .p-xl-2 {
    padding: 12px !important; }
  .pt-xl-2,
  .py-xl-2 {
    padding-top: 12px !important; }
  .pr-xl-2,
  .px-xl-2 {
    padding-right: 12px !important; }
  .pb-xl-2,
  .py-xl-2 {
    padding-bottom: 12px !important; }
  .pl-xl-2,
  .px-xl-2 {
    padding-left: 12px !important; }
  .p-xl-3 {
    padding: 18px !important; }
  .pt-xl-3,
  .py-xl-3 {
    padding-top: 18px !important; }
  .pr-xl-3,
  .px-xl-3 {
    padding-right: 18px !important; }
  .pb-xl-3,
  .py-xl-3 {
    padding-bottom: 18px !important; }
  .pl-xl-3,
  .px-xl-3 {
    padding-left: 18px !important; }
  .p-xl-4 {
    padding: 24px !important; }
  .pt-xl-4,
  .py-xl-4 {
    padding-top: 24px !important; }
  .pr-xl-4,
  .px-xl-4 {
    padding-right: 24px !important; }
  .pb-xl-4,
  .py-xl-4 {
    padding-bottom: 24px !important; }
  .pl-xl-4,
  .px-xl-4 {
    padding-left: 24px !important; }
  .p-xl-5 {
    padding: 30px !important; }
  .pt-xl-5,
  .py-xl-5 {
    padding-top: 30px !important; }
  .pr-xl-5,
  .px-xl-5 {
    padding-right: 30px !important; }
  .pb-xl-5,
  .py-xl-5 {
    padding-bottom: 30px !important; }
  .pl-xl-5,
  .px-xl-5 {
    padding-left: 30px !important; }
  .p-xl-6 {
    padding: 36px !important; }
  .pt-xl-6,
  .py-xl-6 {
    padding-top: 36px !important; }
  .pr-xl-6,
  .px-xl-6 {
    padding-right: 36px !important; }
  .pb-xl-6,
  .py-xl-6 {
    padding-bottom: 36px !important; }
  .pl-xl-6,
  .px-xl-6 {
    padding-left: 36px !important; }
  .p-xl-7 {
    padding: 42px !important; }
  .pt-xl-7,
  .py-xl-7 {
    padding-top: 42px !important; }
  .pr-xl-7,
  .px-xl-7 {
    padding-right: 42px !important; }
  .pb-xl-7,
  .py-xl-7 {
    padding-bottom: 42px !important; }
  .pl-xl-7,
  .px-xl-7 {
    padding-left: 42px !important; }
  .p-xl-8 {
    padding: 48px !important; }
  .pt-xl-8,
  .py-xl-8 {
    padding-top: 48px !important; }
  .pr-xl-8,
  .px-xl-8 {
    padding-right: 48px !important; }
  .pb-xl-8,
  .py-xl-8 {
    padding-bottom: 48px !important; }
  .pl-xl-8,
  .px-xl-8 {
    padding-left: 48px !important; }
  .p-xl-9 {
    padding: 54px !important; }
  .pt-xl-9,
  .py-xl-9 {
    padding-top: 54px !important; }
  .pr-xl-9,
  .px-xl-9 {
    padding-right: 54px !important; }
  .pb-xl-9,
  .py-xl-9 {
    padding-bottom: 54px !important; }
  .pl-xl-9,
  .px-xl-9 {
    padding-left: 54px !important; }
  .p-xl-10 {
    padding: 60px !important; }
  .pt-xl-10,
  .py-xl-10 {
    padding-top: 60px !important; }
  .pr-xl-10,
  .px-xl-10 {
    padding-right: 60px !important; }
  .pb-xl-10,
  .py-xl-10 {
    padding-bottom: 60px !important; }
  .pl-xl-10,
  .px-xl-10 {
    padding-left: 60px !important; }
  .p-xl-42 {
    padding: 168px !important; }
  .pt-xl-42,
  .py-xl-42 {
    padding-top: 168px !important; }
  .pr-xl-42,
  .px-xl-42 {
    padding-right: 168px !important; }
  .pb-xl-42,
  .py-xl-42 {
    padding-bottom: 168px !important; }
  .pl-xl-42,
  .px-xl-42 {
    padding-left: 168px !important; }
  .m-xl-n1 {
    margin: -6px !important; }
  .mt-xl-n1,
  .my-xl-n1 {
    margin-top: -6px !important; }
  .mr-xl-n1,
  .mx-xl-n1 {
    margin-right: -6px !important; }
  .mb-xl-n1,
  .my-xl-n1 {
    margin-bottom: -6px !important; }
  .ml-xl-n1,
  .mx-xl-n1 {
    margin-left: -6px !important; }
  .m-xl-n2 {
    margin: -12px !important; }
  .mt-xl-n2,
  .my-xl-n2 {
    margin-top: -12px !important; }
  .mr-xl-n2,
  .mx-xl-n2 {
    margin-right: -12px !important; }
  .mb-xl-n2,
  .my-xl-n2 {
    margin-bottom: -12px !important; }
  .ml-xl-n2,
  .mx-xl-n2 {
    margin-left: -12px !important; }
  .m-xl-n3 {
    margin: -18px !important; }
  .mt-xl-n3,
  .my-xl-n3 {
    margin-top: -18px !important; }
  .mr-xl-n3,
  .mx-xl-n3 {
    margin-right: -18px !important; }
  .mb-xl-n3,
  .my-xl-n3 {
    margin-bottom: -18px !important; }
  .ml-xl-n3,
  .mx-xl-n3 {
    margin-left: -18px !important; }
  .m-xl-n4 {
    margin: -24px !important; }
  .mt-xl-n4,
  .my-xl-n4 {
    margin-top: -24px !important; }
  .mr-xl-n4,
  .mx-xl-n4 {
    margin-right: -24px !important; }
  .mb-xl-n4,
  .my-xl-n4 {
    margin-bottom: -24px !important; }
  .ml-xl-n4,
  .mx-xl-n4 {
    margin-left: -24px !important; }
  .m-xl-n5 {
    margin: -30px !important; }
  .mt-xl-n5,
  .my-xl-n5 {
    margin-top: -30px !important; }
  .mr-xl-n5,
  .mx-xl-n5 {
    margin-right: -30px !important; }
  .mb-xl-n5,
  .my-xl-n5 {
    margin-bottom: -30px !important; }
  .ml-xl-n5,
  .mx-xl-n5 {
    margin-left: -30px !important; }
  .m-xl-n6 {
    margin: -36px !important; }
  .mt-xl-n6,
  .my-xl-n6 {
    margin-top: -36px !important; }
  .mr-xl-n6,
  .mx-xl-n6 {
    margin-right: -36px !important; }
  .mb-xl-n6,
  .my-xl-n6 {
    margin-bottom: -36px !important; }
  .ml-xl-n6,
  .mx-xl-n6 {
    margin-left: -36px !important; }
  .m-xl-n7 {
    margin: -42px !important; }
  .mt-xl-n7,
  .my-xl-n7 {
    margin-top: -42px !important; }
  .mr-xl-n7,
  .mx-xl-n7 {
    margin-right: -42px !important; }
  .mb-xl-n7,
  .my-xl-n7 {
    margin-bottom: -42px !important; }
  .ml-xl-n7,
  .mx-xl-n7 {
    margin-left: -42px !important; }
  .m-xl-n8 {
    margin: -48px !important; }
  .mt-xl-n8,
  .my-xl-n8 {
    margin-top: -48px !important; }
  .mr-xl-n8,
  .mx-xl-n8 {
    margin-right: -48px !important; }
  .mb-xl-n8,
  .my-xl-n8 {
    margin-bottom: -48px !important; }
  .ml-xl-n8,
  .mx-xl-n8 {
    margin-left: -48px !important; }
  .m-xl-n9 {
    margin: -54px !important; }
  .mt-xl-n9,
  .my-xl-n9 {
    margin-top: -54px !important; }
  .mr-xl-n9,
  .mx-xl-n9 {
    margin-right: -54px !important; }
  .mb-xl-n9,
  .my-xl-n9 {
    margin-bottom: -54px !important; }
  .ml-xl-n9,
  .mx-xl-n9 {
    margin-left: -54px !important; }
  .m-xl-n10 {
    margin: -60px !important; }
  .mt-xl-n10,
  .my-xl-n10 {
    margin-top: -60px !important; }
  .mr-xl-n10,
  .mx-xl-n10 {
    margin-right: -60px !important; }
  .mb-xl-n10,
  .my-xl-n10 {
    margin-bottom: -60px !important; }
  .ml-xl-n10,
  .mx-xl-n10 {
    margin-left: -60px !important; }
  .m-xl-n42 {
    margin: -168px !important; }
  .mt-xl-n42,
  .my-xl-n42 {
    margin-top: -168px !important; }
  .mr-xl-n42,
  .mx-xl-n42 {
    margin-right: -168px !important; }
  .mb-xl-n42,
  .my-xl-n42 {
    margin-bottom: -168px !important; }
  .ml-xl-n42,
  .mx-xl-n42 {
    margin-left: -168px !important; }
  .m-xl-auto {
    margin: auto !important; }
  .mt-xl-auto,
  .my-xl-auto {
    margin-top: auto !important; }
  .mr-xl-auto,
  .mx-xl-auto {
    margin-right: auto !important; }
  .mb-xl-auto,
  .my-xl-auto {
    margin-bottom: auto !important; }
  .ml-xl-auto,
  .mx-xl-auto {
    margin-left: auto !important; } }

.stretched-link::after {
  position: absolute;
  top: 0;
  right: 0;
  bottom: 0;
  left: 0;
  z-index: 1;
  pointer-events: auto;
  content: "";
  background-color: rgba(0, 0, 0, 0); }

.text-monospace {
  font-family: "Menlo", monospace !important; }

.text-justify {
  text-align: justify !important; }

.text-wrap {
  white-space: normal !important; }

.text-nowrap {
  white-space: nowrap !important; }

.text-truncate {
  overflow: hidden;
  text-overflow: ellipsis;
  white-space: nowrap; }

.text-left {
  text-align: left !important; }

.text-right {
  text-align: right !important; }

.text-center {
  text-align: center !important; }

@media (min-width: 576px) {
  .text-sm-left {
    text-align: left !important; }
  .text-sm-right {
    text-align: right !important; }
  .text-sm-center {
    text-align: center !important; } }

@media (min-width: 769px) {
  .text-md-left {
    text-align: left !important; }
  .text-md-right {
    text-align: right !important; }
  .text-md-center {
    text-align: center !important; } }

@media (min-width: 1023px) {
  .text-lg-left {
    text-align: left !important; }
  .text-lg-right {
    text-align: right !important; }
  .text-lg-center {
    text-align: center !important; } }

@media (min-width: 1200px) {
  .text-xl-left {
    text-align: left !important; }
  .text-xl-right {
    text-align: right !important; }
  .text-xl-center {
    text-align: center !important; } }

.text-lowercase {
  text-transform: lowercase !important; }

.text-uppercase {
  text-transform: uppercase !important; }

.text-capitalize {
  text-transform: capitalize !important; }

.font-weight-light {
  font-weight: 300 !important; }

.font-weight-lighter {
  font-weight: lighter !important; }

.font-weight-normal {
  font-weight: 400 !important; }

.font-weight-bold {
  font-weight: 700 !important; }

.font-weight-bolder {
  font-weight: bolder !important; }

.font-italic {
  font-style: italic !important; }

.text-white {
  color: #FFFFFF !important; }

.text-primary {
  color: #4A90E2 !important; }

a.text-primary:hover, a.text-primary:focus {
  color: #1f69c1 !important; }

.text-secondary {
  color: #436296 !important; }

a.text-secondary:hover, a.text-secondary:focus {
  color: #2b3f61 !important; }

.text-success {
  color: #2ECC71 !important; }

a.text-success:hover, a.text-success:focus {
  color: #208e4e !important; }

.text-info {
  color: #17a2b8 !important; }

a.text-info:hover, a.text-info:focus {
  color: #0f6674 !important; }

.text-warning {
  color: #ffc107 !important; }

a.text-warning:hover, a.text-warning:focus {
  color: #ba8b00 !important; }

.text-danger {
  color: #dc3545 !important; }

a.text-danger:hover, a.text-danger:focus {
  color: #a71d2a !important; }

.text-light {
  color: #f8f9fa !important; }

a.text-light:hover, a.text-light:focus {
  color: #cbd3da !important; }

.text-dark {
  color: #343a40 !important; }

a.text-dark:hover, a.text-dark:focus {
  color: #121416 !important; }

.text-body {
  color: #484B4A !important; }

.text-muted {
  color: #999 !important; }

.text-black-50 {
  color: rgba(0, 0, 0, 0.5) !important; }

.text-white-50 {
  color: rgba(255, 255, 255, 0.5) !important; }

.text-hide {
  font: 0/0 a;
  color: transparent;
  text-shadow: none;
  background-color: transparent;
  border: 0; }

.text-decoration-none {
  text-decoration: none !important; }

.text-break {
  word-wrap: break-word !important; }

.text-reset {
  color: inherit !important; }

.visible {
  visibility: visible !important; }

.invisible {
  visibility: hidden !important; }

@media print {
  *,
  *::before,
  *::after {
    text-shadow: none !important;
    -webkit-box-shadow: none !important;
    box-shadow: none !important; }
  a:not(.btn) {
    text-decoration: underline; }
  abbr[title]::after {
    content: " (" attr(title) ")"; }
  pre {
    white-space: pre-wrap !important; }
  pre,
  blockquote {
    border: 1px solid #adb5bd;
    page-break-inside: avoid; }
  thead {
    display: table-header-group; }
  tr,
  img {
    page-break-inside: avoid; }
  p,
  h2,
  h3 {
    orphans: 3;
    widows: 3; }
  h2,
  h3 {
    page-break-after: avoid; }
  @page {
    size: a3; }
  body {
    min-width: 1023px !important; }
  .container {
    min-width: 1023px !important; }
  .navbar {
    display: none; }
  .badge {
    border: 1px solid #000; }
  .table {
    border-collapse: collapse !important; }
  .table td,
  .table th {
    background-color: #FFFFFF !important; }
  .table-bordered th,
  .table-bordered td {
    border: 1px solid #dee2e6 !important; }
  .table-dark {
    color: inherit; }
  .table-dark th,
  .table-dark td,
  .table-dark thead th,
  .table-dark tbody + tbody {
    border-color: #dee2e6; }
  .table .thead-dark th {
    color: inherit;
    border-color: #dee2e6; } }

body {
  -moz-osx-font-smoothing: grayscale;
  -webkit-font-smoothing: auto !important;
  -moz-font-smoothing: auto !important;
  text-rendering: optimizeSpeed !important;
  background-color: #FFFFFF; }
@media (min-width: 1023px) {
  body {
    background-color: #FCFCFC; } }

.layout-container {
  display: -webkit-box;
  display: -webkit-flex;
  display: -ms-flexbox;
  display: flex;
  -webkit-flex-wrap: wrap;
  -ms-flex-wrap: wrap;
  flex-wrap: wrap;
  margin: 8px auto 0;
  padding: 0;
  width: 100%;
  -webkit-box-align: start;
  -webkit-align-items: flex-start;
  -ms-flex-align: start;
  align-items: flex-start; }
@media (min-width: 1023px) {
  .layout-container {
    padding: 0 36px;
    margin: 25px auto 0;
    -webkit-flex-wrap: nowrap;
    -ms-flex-wrap: nowrap;
    flex-wrap: nowrap; } }

.dropdown-menu {
  min-width: auto; }

.btn {
  padding-top: 14px;
  padding-bottom: 16px;
  -webkit-box-shadow: 0 2px 4px 0 rgba(0, 0, 0, 0.1);
  box-shadow: 0 2px 4px 0 rgba(0, 0, 0, 0.1);
  background: inherit;
  color: #FFFFFF; }
@media (min-width: 1023px) {
  .btn {
    padding-top: 11px;
    padding-bottom: 13px; } }
.btn:hover {
  background: #2275d7;
  color: #FFFFFF; }

.btn-primary {
  background-color: #2ECC71;
  border: none; }
.btn-primary:hover {
  background: #29b765;
  color: #FFFFFF; }
.btn-primary:focus, .btn-primary:active {
  background: #29b765 !important; }
.btn-primary:disabled {
  background-color: #2ECC71;
  opacity: 0.3;
  cursor: not-allowed; }
.btn-primary:disabled:hover {
  background-color: #2ECC71; }

.btn-secondary {
  background-color: #4A90E2;
  border: none; }
.btn-secondary:hover {
  background: #3483de;
  color: #FFFFFF; }
.btn-secondary:focus, .btn-secondary:active {
  background: #3483de !important; }
.btn-secondary:disabled {
  background-color: #4A90E2;
  opacity: 0.3;
  cursor: not-allowed; }
.btn-secondary:disabled:hover {
  background-color: #4A90E2; }

.btn-negative {
  background-color: #FF4E36;
  border: none; }
.btn-negative:hover {
  background: #ff381d;
  color: #FFFFFF; }
.btn-negative:focus, .btn-negative:active {
  background: #ff381d !important; }
.btn-negative:disabled {
  background-color: #FF4E36;
  opacity: 0.3;
  cursor: not-allowed; }
.btn-negative:disabled:hover {
  background-color: #FF4E36; }

.btn-ghost {
  background-color: #FFFFFF;
  color: #4A90E2;
  border: 1px solid #EAEDF3; }
.btn-ghost:hover {
  color: #4A90E2;
  background-color: #FFFFFF;
  border: 1px solid #cad1e0; }
.btn-ghost:focus {
  background-color: #FFFFFF;
  border: 1px solid #cad1e0; }
.btn-ghost:disabled {
  background-color: #FFFFFF;
  opacity: 0.3;
  cursor: not-allowed; }
.btn-ghost:disabled:hover {
  background-color: #FFFFFF; }

a.negative-link {
  color: #FF4E36;
  opacity: 0.75; }
a.negative-link:hover {
  color: #FF4E36 !important;
  opacity: 1 !important; }

@media (min-width: 1023px) {
  button:first-of-type {
    margin-right: 24px; } }

.btn-primary:not(:disabled):not(.disabled):active,
.btn-primary:not(:disabled):not(.disabled):active,
.btn-primary:not(:disabled):not(.disabled):active:focus {
  background-color: #27af61;
  -webkit-box-shadow: inset 0 0 12px rgba(0, 0, 0, 0.2);
  box-shadow: inset 0 0 12px rgba(0, 0, 0, 0.2);
  -webkit-transform: scale(0.99);
  -o-transform: scale(0.99);
  transform: scale(0.99); }

.btn-secondary:not(:disabled):not(.disabled):active,
.btn-secondary:not(:disabled):not(.disabled):active,
.btn-secondary:not(:disabled):not(.disabled):active:focus {
  background-color: #2b7ddd;
  -webkit-box-shadow: inset 0 0 12px rgba(0, 0, 0, 0.2);
  box-shadow: inset 0 0 12px rgba(0, 0, 0, 0.2);
  -webkit-transform: scale(0.99);
  -o-transform: scale(0.99);
  transform: scale(0.99); }

.btn-ghost:not(:disabled):not(.disabled):active,
.btn-ghost:not(:disabled):not(.disabled):active,
.btn-ghost:not(:disabled):not(.disabled):active:focus {
  background-color: #fcfcfc;
  -webkit-box-shadow: inset 0 0 12px rgba(0, 0, 0, 0.1);
  box-shadow: inset 0 0 12px rgba(0, 0, 0, 0.1);
  -webkit-transform: scale(0.99);
  -o-transform: scale(0.99);
  transform: scale(0.99); }

.dropdown-toggle::after {
  border: none !important;
  width: 7px;
  height: 5px;
  -webkit-background-size: 7px 5px;
  background-size: 7px 5px;
  vertical-align: 1px !important;
  margin-left: 4px !important;
  background-image: url(image_path("svg/arrow-down.svg")); }

.dropdown-toggle:hover::after {
  background-image: url(image_path("svg/arrow-down-hover.svg")); }

.disabled {
  opacity: 0.4 !important;
  cursor: not-allowed !important;
  -webkit-box-shadow: none !important;
  box-shadow: none !important; }
.disabled .input-group-text {
  -webkit-box-shadow: none;
  box-shadow: none; }

.handle-move {
  min-width: 48px;
  height: 48px;
  float: right;
  top: -48px;
  opacity: 0.8;
  margin-bottom: -24px;
  position: relative;
  display: block;
  background-image: url("data:image/svg+xml,%3Csvg width='8' height='18' viewBox='0 0 8 18' xmlns='http://www.w3.org/2000/svg' xmlns:xlink='http://www.w3.org/1999/xlink'%3E%3Cdefs%3E%3Cfilter x='-5.5%25' y='-2.7%25' width='110.9%25' height='107.6%25' filterUnits='objectBoundingBox' id='a'%3E%3CfeMorphology radius='.5' operator='dilate' in='SourceAlpha' result='shadowSpreadOuter1'/%3E%3CfeOffset dy='16' in='shadowSpreadOuter1' result='shadowOffsetOuter1'/%3E%3CfeGaussianBlur stdDeviation='16' in='shadowOffsetOuter1' result='shadowBlurOuter1'/%3E%3CfeComposite in='shadowBlurOuter1' in2='SourceAlpha' operator='out' result='shadowBlurOuter1'/%3E%3CfeColorMatrix values='0 0 0 0 0 0 0 0 0 0 0 0 0 0 0 0 0 0 0.05 0' in='shadowBlurOuter1'/%3E%3C/filter%3E%3Crect id='b' x='280' y='112' width='1036' height='1488' rx='4'/%3E%3C/defs%3E%3Cg fill='none' fill-rule='evenodd'%3E%3Cg transform='matrix(-1 0 0 1 464 -998)'%3E%3Cuse fill='%23000' filter='url(%23a)' xlink:href='%23b'/%3E%3Cuse stroke='%23EAEDF3' fill='%23FFF' xlink:href='%23b'/%3E%3C/g%3E%3Cg fill='%235E6977'%3E%3Crect y='5' width='3' height='3' rx='1.5'/%3E%3Crect width='3' height='3' rx='1.5'/%3E%3Crect y='10' width='3' height='3' rx='1.5'/%3E%3Crect y='15' width='3' height='3' rx='1.5'/%3E%3Crect x='5' y='5' width='3' height='3' rx='1.5'/%3E%3Crect x='5' width='3' height='3' rx='1.5'/%3E%3Crect x='5' y='10' width='3' height='3' rx='1.5'/%3E%3Crect x='5' y='15' width='3' height='3' rx='1.5'/%3E%3C/g%3E%3C/g%3E%3C/svg%3E");
  background-repeat: no-repeat;
  background-position: center center;
  cursor: move; }
.handle-move:active, .handle-move:focus, .handle-move:hover {
  cursor: move; }
.handle-move:hover {
  opacity: 1; }

.edit {
  min-width: 48px;
  height: 48px;
  float: right;
  top: -48px;
  margin-bottom: -24px;
  position: relative;
  display: block;
  background-image: url("data:image/svg+xml,%3Csvg xmlns='http://www.w3.org/2000/svg' width='16' height='16' viewBox='0 0 16 16'%3E%3Cpath d='M6.02509428 12.8474035L1 15l2.15361183-5.02610966L12.1285176 1 15 3.87148245 6.02509428 12.8474035zm6.64157242-7.18073683l-2.3333334-2.33333334M5.66666667 12.6666667l-2.33333334-2.3333334' stroke='%235E6977' stroke-width='1.25' fill='none' fill-rule='evenodd' stroke-linecap='round' stroke-linejoin='round'/%3E%3C/svg%3E");
  background-repeat: no-repeat;
  background-position: center center;
  opacity: 0.8;
  cursor: pointer; }
.edit:hover {
  opacity: 1; }

.remove {
  min-width: 48px;
  height: 48px;
  float: right;
  top: -48px;
  margin-bottom: -24px;
  position: relative;
  display: block;
  background-image: url("data:image/svg+xml,%3Csvg xmlns='http://www.w3.org/2000/svg' width='11' height='11' viewBox='0 0 11 11'%3E%3Cg fill='%23FF4E36' fill-rule='evenodd'%3E%3Crect transform='rotate(45 5.656854 5.656854)' x='-1.34314575' y='4.65685425' width='14' height='2' rx='1'/%3E%3Crect transform='rotate(-45 5.656854 5.656854)' x='-1.34314575' y='4.65685425' width='14' height='2' rx='1'/%3E%3C/g%3E%3C/svg%3E");
  background-repeat: no-repeat;
  background-position: center center;
  opacity: 0.5;
  cursor: pointer; }
.remove:hover {
  opacity: 1; }

.list-group > div > input {
  width: calc(100% - 48px);
  border-radius: 0 4px 4px 0; }

.nested-1 {
  padding: 16px 24px;
  margin-bottom: 16px;
  border-top-width: 1px !important;
  border-radius: 4px; }
.nested-1:last-of-type {
  margin-bottom: 0; }

.nested-1 .actions span {
  top: -36px;
  margin-bottom: -47px; }

.nested-2 {
  padding: 0 0 0 24px; }
.nested-2.field-data {
  margin-left: 0; }

.list-group .nested-sortable {
  margin-top: 16px; }

.modal-dialog {
  margin: 2.5% auto 0;
  -webkit-box-shadow: 0 10px 30px 0 rgba(0, 0, 0, 0.1);
  box-shadow: 0 10px 30px 0 rgba(0, 0, 0, 0.1); }
@media (min-width: 1023px) {
  .modal-dialog {
    margin: 5% auto; } }

.modal-lg {
  margin: 2.5% auto 0;
  -webkit-box-shadow: 0 10px 30px 0 rgba(0, 0, 0, 0.1);
  box-shadow: 0 10px 30px 0 rgba(0, 0, 0, 0.1); }
@media (min-width: 1023px) {
  .modal-lg {
    margin: 2.5% auto 5%; } }

.modal-header {
  padding: 20px 30px 12px 20px;
  border-bottom: 0; }
@media (min-width: 1023px) {
  .modal-header {
    padding: 40px 48px 16px 48px; } }

.modal-header .close {
  position: relative;
  top: -10px;
  left: 10px; }
@media (min-width: 1023px) {
  .modal-header .close {
    top: -20px;
    left: 20px; } }

.modal-body {
  padding: 16px 0 60px; }
@media (min-width: 1023px) {
  .modal-body {
    padding: 16px 48px 60px; } }
.modal-body p.ingress {
  margin: 0 20px; }
@media (min-width: 1023px) {
  .modal-body p.ingress {
    margin: 0; } }

.modal-footer {
  padding: 16px 24px;
  background: #F9F9FB;
  border-top: 1px solid #E6E6E6; }
.modal-footer button {
  margin-left: 24px; }
.modal-footer .cancel-modal {
  color: #666; }
.modal-footer .cancel-modal:hover {
  color: #333; }

<<<<<<< HEAD
.modal-open #root {
  -webkit-filter: blur(3px);
  filter: blur(3px); }
=======
//.modal-open #root {
//  -webkit-filter: blur(3px);
//  filter: blur(3px); }
>>>>>>> eeea82fb

.conversation-parties-wrapper {
  display: -webkit-box;
  display: -webkit-flex;
  display: -ms-flexbox;
  display: flex;
  -webkit-flex-wrap: wrap;
  -ms-flex-wrap: wrap;
  flex-wrap: wrap;
  margin-top: -12px;
  margin-bottom: 12px;
  margin-left: 20px; }
@media (min-width: 1023px) {
  .conversation-parties-wrapper {
    margin-top: -24px;
    margin-bottom: 24px;
    margin-left: 0; } }
.conversation-parties-wrapper div:first-of-type {
  margin-right: 24px; }

.conversation-party img {
  width: 24px;
  border-radius: 50%;
  margin: 0 2px;
  top: -1px;
  position: relative; }

.conversation-party p {
  margin-bottom: 8px; }

.conversation-role {
  font-weight: 500; }

.conversation-wrapper {
  margin: 36px 20px 0; }
@media (min-width: 1023px) {
  .conversation-wrapper {
    max-width: 630px;
    margin: 48px 0 0 0; } }

.bubble-left,
.bubble-right {
  display: -webkit-box;
  display: -webkit-flex;
  display: -ms-flexbox;
  display: flex; }
.bubble-left .avatar,
.bubble-right .avatar {
  -webkit-box-ordinal-group: 2;
  -webkit-order: 1;
  -ms-flex-order: 1;
  order: 1; }
.bubble-left .avatar img,
.bubble-right .avatar img {
  width: 30px;
  border-radius: 50%;
  margin-right: 12px; }
@media (min-width: 1023px) {
  .bubble-left .avatar img,
  .bubble-right .avatar img {
    width: 40px; } }
.bubble-left .message-container,
.bubble-right .message-container {
  -webkit-box-ordinal-group: 3;
  -webkit-order: 2;
  -ms-flex-order: 2;
  order: 2;
  -webkit-box-orient: vertical;
  -webkit-box-direction: normal;
  -webkit-flex-direction: column;
  -ms-flex-direction: column;
  flex-direction: column;
  margin-bottom: 26px; }
.bubble-left .message,
.bubble-right .message {
  background-color: #EAEDF3;
  border-radius: 8px;
  padding: 8px 16px;
  margin-bottom: 9px;
  max-width: 460px; }

.message-timestamp {
  display: block;
  font-size: 14px;
  color: #9B9B9B; }

.bubble-right {
  -webkit-box-pack: end;
  -webkit-justify-content: flex-end;
  -ms-flex-pack: end;
  justify-content: flex-end; }
.bubble-right .avatar {
  -webkit-box-ordinal-group: 3;
  -webkit-order: 2;
  -ms-flex-order: 2;
  order: 2; }
.bubble-right .avatar img {
  margin-left: 12px;
  margin-right: 0; }
.bubble-right .message-container {
  -webkit-box-ordinal-group: 2;
  -webkit-order: 1;
  -ms-flex-order: 1;
  order: 1; }
.bubble-right .message {
  background-color: rgba(234, 237, 243, 0.5); }
.bubble-right .message-timestamp {
  text-align: right; }

.bubble-action {
  display: -webkit-box;
  display: -webkit-flex;
  display: -ms-flexbox;
  display: flex;
  margin-top: 13px;
  margin-bottom: 23px; }
.bubble-action::before {
  content: "•";
  color: #4A90E2;
  margin-right: 8px; }
.bubble-action .action {
  font-size: 18px;
  line-height: 24px;
  font-weight: 500; }
.bubble-action .message-timestamp {
  margin-top: 4px; }

.bubble-action + .bubble-left,
.bubble-action + .bubble-right {
  margin-top: 50px; }

.statusbar {
  display: -webkit-box;
  display: -webkit-flex;
  display: -ms-flexbox;
  display: flex;
  -webkit-box-pack: justify;
  -webkit-justify-content: space-between;
  -ms-flex-pack: justify;
  justify-content: space-between;
  -webkit-box-align: center;
  -webkit-align-items: center;
  -ms-flex-align: center;
  align-items: center;
  padding: 16px 24px;
  border-radius: 4px;
  margin-left: 20px;
  margin-right: 20px; }
@media (min-width: 1023px) {
  .statusbar {
    margin-left: 0;
    margin-right: 0; } }
.statusbar .btn-sm, .statusbar .btn-group-sm > .btn {
  letter-spacing: 0;
  padding: 7px 14px;
  margin-top: -5.5px;
  margin-bottom: -5.5px; }
.statusbar .admim-action-or {
  letter-spacing: 0;
  padding: 0 8px; }
.statusbar .admin-actions-inline-buttons {
  margin-right: -12px; }

.statusbar .dropdown-toggle,
.table-actions .dropdown-toggle {
  color: #333;
  padding: 0px 8px 3px 10px;
  font-size: 17px; }
.statusbar .dropdown-toggle:hover,
.table-actions .dropdown-toggle:hover {
  color: #000; }
.statusbar .dropdown-toggle:focus,
.table-actions .dropdown-toggle:focus {
  background: rgba(72, 75, 74, 0.1);
  border-radius: 4px; }
.statusbar .dropdown-toggle::after,
.table-actions .dropdown-toggle::after {
  background-image: none;
  display: none; }

.statusbar .dropdown-menu,
.table-actions .dropdown-menu {
  border-radius: 8px;
  background-color: #333;
  top: 10px !important;
  left: -24px !important;
  border: none;
  padding: 8px 0 9px; }
.statusbar .dropdown-menu hr,
.table-actions .dropdown-menu hr {
  margin-top: 6px;
  margin-bottom: 6px;
  border-color: #4e4e4e; }

.statusbar.positive,
.table-actions.positive {
  background: rgba(46, 204, 113, 0.1); }

.statusbar.negative,
.table-actions.negative {
  background: rgba(204, 46, 46, 0.1); }

.statusbar.attention,
.table-actions.attention {
  background: rgba(255, 217, 0, 0.1); }

.statusbar.neutral,
.table-actions.neutral {
  background: rgba(125, 125, 125, 0.1); }

.statusbar .dropdown-item,
.table-actions .dropdown-item {
  letter-spacing: 0;
  padding: 0 30px 0 12px;
  color: white;
  font-size: 16px;
  line-height: 32px;
  font-weight: 500;
  margin-left: 8px;
  width: calc(100% - 16px); }
.statusbar .dropdown-item:hover,
.table-actions .dropdown-item:hover {
  background: #4A90E2;
  border-radius: 4px; }
.statusbar .dropdown-item:hover svg,
.table-actions .dropdown-item:hover svg {
  fill: #FFF !important;
  stroke: #FFF !important; }
.statusbar .dropdown-item svg,
.table-actions .dropdown-item svg {
  margin-right: 8px;
  position: relative;
  top: -1px;
  width: 16px;
  /* Set according to the widest svg icon */
  text-align: center; }
.statusbar .dropdown-item.positive svg,
.table-actions .dropdown-item.positive svg {
  fill: #2ECC71;
  stroke: #2ECC71; }
.statusbar .dropdown-item.negative svg,
.table-actions .dropdown-item.negative svg {
  fill: #FF4E36;
  stroke: #FF4E36; }
.statusbar .dropdown-item.attention svg,
.table-actions .dropdown-item.attention svg {
  fill: #E5D315;
  stroke: #E5D315; }
.statusbar .dropdown-item.neutral svg,
.table-actions .dropdown-item.neutral svg {
  fill: #75B5FF;
  stroke: #75B5FF; }

.table-actions a {
  position: relative;
  top: -1px; }
@media (min-width: 1023px) {
  .table-actions a {
    top: -2px; } }

.transaction-status span.transaction-status {
  font-weight: 600; }

.transaction-admin-actions {
  font-size: 12px;
  letter-spacing: 2px; }

.transaction-nextsteps {
  margin-top: 37px;
  margin-left: 20px;
  margin-right: 20px;
  display: -webkit-box;
  display: -webkit-flex;
  display: -ms-flexbox;
  display: flex;
  -webkit-box-orient: vertical;
  -webkit-box-direction: normal;
  -webkit-flex-direction: column;
  -ms-flex-direction: column;
  flex-direction: column; }
@media (min-width: 1023px) {
  .transaction-nextsteps {
    margin-left: 0; } }
.transaction-nextsteps ul {
  display: inline-block;
  padding-left: 20px; }
@media (min-width: 576px) {
  .transaction-nextsteps ul {
    padding-left: 50px; } }

section.transaction-conversation .conversation-wrapper {
  margin-bottom: 49px; }
@media (min-width: 1023px) {
  section.transaction-conversation .conversation-wrapper {
    margin-left: 60px;
    margin-bottom: 72px; } }
section.transaction-conversation .conversation-wrapper h2 {
  margin-bottom: 26px; }

.payment-breakdown-wrapper {
  border-top: 1px solid #EAEDF3;
  border-bottom: 1px solid #EAEDF3;
  padding: 28px 20px 28px 20px; }
@media (min-width: 1023px) {
  .payment-breakdown-wrapper {
    padding: 35px 60px 34px 60px; } }
.payment-breakdown-wrapper h2 {
  margin-bottom: 26px; }

section.transaction-payment-breakdown {
  margin-top: -14px; }

.breakdown-element {
  max-width: 578px;
  margin-bottom: 5px; }
.breakdown-element hr {
  margin-left: 50px;
  margin-top: 10px;
  margin-bottom: 5px; }

.breakdown-overview {
  display: -webkit-box;
  display: -webkit-flex;
  display: -ms-flexbox;
  display: flex;
  -webkit-box-pack: justify;
  -webkit-justify-content: space-between;
  -ms-flex-pack: justify;
  justify-content: space-between;
  font-weight: 600; }

.breakdown-overview-left {
  display: -webkit-box;
  display: -webkit-flex;
  display: -ms-flexbox;
  display: flex; }

.breakdown-total-price {
  font-size: 18px;
  font-weight: 600; }

.breakdown-bolded {
  font-weight: 600; }

.breakdown-trigger-show,
.breakdown-trigger-hide {
  width: 24px;
  cursor: pointer;
  font-size: 20px;
  color: #4A90E2;
  line-height: 24px; }

.breakdown-row {
  display: -webkit-box;
  display: -webkit-flex;
  display: -ms-flexbox;
  display: flex;
  -webkit-box-pack: justify;
  -webkit-justify-content: space-between;
  -ms-flex-pack: justify;
  justify-content: space-between; }
.breakdown-row:last-of-type {
  margin-bottom: 37px; }
.breakdown-row .breakdown-row-left {
  margin-left: 24px; }
@media (min-width: 576px) {
  .breakdown-row .breakdown-row-left {
    margin-left: 50px; } }

.badge {
  font-weight: 500;
  font-size: 12px;
  padding: 4px 6px;
  color: #4A4A4A; }

.badge-admin,
.badge-skipped {
  background: #EAEDF3; }

.badge-unconfirmed,
.badge-pending {
  background: #F8EEBD; }

.badge-rejected,
.badge-negative,
.badge-blocked {
  background: #F8D0BD; }

.badge-positive {
  background: #D1F5E0; }

h1 {
  font-size: 16px;
  color: #999;
  letter-spacing: -0.18px;
  line-height: 24px; }
@media (min-width: 1023px) {
  h1 {
    font-size: 20px; } }

h2 {
  font-size: 21px;
  color: #484B4A;
  letter-spacing: -0.2px;
  line-height: 24px; }
@media (min-width: 1023px) {
  h2 {
    font-size: 22px; } }

h6 {
  color: #999;
  font-size: 10px;
  line-height: 30px;
  font-weight: 500;
  letter-spacing: 1px;
  text-transform: uppercase; }

strong {
  font-weight: 600; }

span.success {
  color: #2ECC71; }

#root .sidenav-container {
  display: none; }
@media (min-width: 1023px) {
  #root .sidenav-container {
    display: -webkit-box;
    display: -webkit-flex;
    display: -ms-flexbox;
    display: flex;
    width: 204px;
    margin-right: 36px;
    position: -webkit-sticky;
    position: sticky;
    top: 24px; } }

.sidenav-container {
  -webkit-box-orient: vertical;
  -webkit-box-direction: normal;
  -webkit-flex-direction: column;
  -ms-flex-direction: column;
  flex-direction: column;
  font-weight: 500;
  margin-top: 4px;
  margin-bottom: 24px; }
.sidenav-container .sidenav-container-top {
  -webkit-box-orient: vertical;
  -webkit-box-direction: normal;
  -webkit-flex-direction: column;
  -ms-flex-direction: column;
  flex-direction: column; }
.sidenav-container .active {
  background: rgba(74, 144, 226, 0.1);
  border-radius: 4px;
  padding-left: 12px; }
.sidenav-container h6 {
  margin-bottom: 7px; }
.sidenav-container a {
  color: #484B4A; }
.sidenav-container a:hover {
  color: #3970B0; }
.sidenav-container hr {
  margin-top: 18px;
  margin-bottom: 17px; }
@media (min-width: 1023px) {
  .sidenav-container hr {
    margin-bottom: 13px; } }
.sidenav-container ul, .sidenav-container li {
  font-size: 15px;
  list-style: none;
  line-height: 32px; }
.sidenav-container ul a, .sidenav-container li a {
  padding: 8px 0; }
.sidenav-container ul {
  padding-left: 0;
  margin: 0; }
.sidenav-container ul.category-title > li {
  padding-left: 0;
  margin-bottom: 0; }
.sidenav-container ul.category-title > li:last-child {
  margin-bottom: 0; }
.sidenav-container ul.category-title > li.active {
  margin-left: -12px;
  padding-left: 12px; }
.sidenav-container ul.subtitle {
  margin-bottom: 16px; }
.sidenav-container ul.subtitle > li {
  padding-left: 12px; }
.sidenav-container ul.subtitle a {
  color: #999;
  padding: 8px 0; }
.sidenav-container ul.subtitle a:hover {
  color: #3970B0; }
.sidenav-container .sidenav-bottomLinks {
  margin-top: 42px; }
@media (min-width: 1023px) {
  .sidenav-container .sidenav-bottomLinks {
    margin-top: 44px; } }
.sidenav-container .sidenav-bottomLinks ul {
  padding: 0; }
.sidenav-container .sidenav-bottomLinks li {
  line-height: 24px; }
.sidenav-container .sidenav-bottomLinks a {
  color: #999;
  font-size: 14px;
  padding: 8px 0; }
.sidenav-container .sidenav-bottomLinks a:hover {
  color: #3970B0; }

li.active a {
  color: #4A90E2 !important; }

.topnav-shadow {
  -webkit-box-shadow: 0 4px 32px rgba(0, 0, 0, 0.15);
  box-shadow: 0 4px 32px rgba(0, 0, 0, 0.15);
  -webkit-transition: all 0.5s ease-out;
  -o-transition: all 0.5s ease-out;
  transition: all 0.5s ease-out; }
@media (min-width: 1023px) {
  .topnav-shadow {
    -webkit-box-shadow: none;
    box-shadow: none; } }

.topnav {
  display: -webkit-box;
  display: -webkit-flex;
  display: -ms-flexbox;
  display: flex;
  -webkit-box-align: center;
  -webkit-align-items: center;
  -ms-flex-align: center;
  align-items: center;
  -webkit-box-pack: justify;
  -webkit-justify-content: space-between;
  -ms-flex-pack: justify;
  justify-content: space-between;
  position: -webkit-sticky;
  position: sticky;
  top: 0;
  z-index: 997;
  font-size: 13px;
  letter-spacing: 0.2px;
  font-weight: 500;
  height: 60px;
  padding: 0 20px;
  background-color: #FFFFFF;
  border-bottom: 1px solid #EAEDF3; }
@media (min-width: 1023px) {
  .topnav {
    font-size: 14px;
    height: 80px;
    padding: 0 36px;
    position: relative; } }
.topnav .logo, .topnav .language-selector {
  display: none; }
@media (min-width: 1023px) {
  .topnav .logo, .topnav .language-selector {
    display: block; } }
.topnav .logo:hover {
  opacity: 0.9; }
.topnav .nav-link {
  padding: 12px;
  top: 3px;
  position: relative; }
.topnav .nav-link span.hide-mobile {
  display: none; }
@media (min-width: 1023px) {
  .topnav .nav-link span.hide-mobile {
    display: inline-block; } }
.topnav .avatar-menu .nav-link {
  padding: 12px 0 12px 12px;
  top: 0px; }
.topnav .avatar-menu .nav-link:hover {
  opacity: 0.9; }
.topnav .topnav-list {
  display: -webkit-box;
  display: -webkit-flex;
  display: -ms-flexbox;
  display: flex;
  -webkit-box-align: baseline;
  -webkit-align-items: baseline;
  -ms-flex-align: baseline;
  align-items: baseline; }
.topnav a {
  color: #484B4A; }
.topnav a:hover {
  color: #3970B0; }
.topnav img.user-avatar {
  width: 36px;
  border-radius: 50%; }
@media (min-width: 1023px) {
  .topnav img.user-avatar {
    width: 45px; } }

.mobilemenu-button {
  display: -webkit-box;
  display: -webkit-flex;
  display: -ms-flexbox;
  display: flex;
  position: relative;
  cursor: pointer;
  padding: 20px;
  left: -20px;
  top: 2px; }
@media (min-width: 1023px) {
  .mobilemenu-button {
    display: none; } }
.mobilemenu-button:hover {
  opacity: 0.9; }
.mobilemenu-button img {
  margin-right: 6px; }

.mobilemenu-top {
  display: -webkit-box;
  display: -webkit-flex;
  display: -ms-flexbox;
  display: flex;
  -webkit-box-pack: justify;
  -webkit-justify-content: space-between;
  -ms-flex-pack: justify;
  justify-content: space-between;
  -webkit-flex-wrap: wrap;
  -ms-flex-wrap: wrap;
  flex-wrap: wrap;
  border-bottom: 1px solid #EAEDF3;
  margin: -24px -24px 17px;
  padding: 9px 24px 0;
  height: 56px; }
.mobilemenu-top .language-selector {
  font-size: 13px; }
.mobilemenu-top .mobilemenu-top-logo {
  padding-top: 4px; }
.mobilemenu-top .mobilemenu-top-logo:hover img {
  opacity: 0.85; }

#mobilemenu {
  -webkit-overflow-scrolling: touch;
  width: calc(100vw - 48px);
  max-width: 327px;
  position: fixed;
  top: 0;
  left: -327px;
  height: 100%;
  z-index: 999;
  background: #FFFFFF;
  padding: 24px;
  color: #484B4A;
  -webkit-transition: all 0.2s ease-out;
  -o-transition: all 0.2s ease-out;
  transition: all 0.2s ease-out;
  overflow-y: scroll; }
#mobilemenu.active {
  left: 0;
  overflow-y: scroll; }
#mobilemenu .sidenav-container li, #mobilemenu .sidenav-container ul {
  font-size: 16px;
  line-height: 36px; }
#mobilemenu .sidenav-container .sidenav-bottomLinks a {
  font-size: 15px; }

.mobilemenu-overlay {
  display: none;
  position: fixed;
  width: 100vw;
  height: 100vh;
  background: rgba(0, 0, 0, 0.7);
  z-index: 998;
  opacity: 0; }
.mobilemenu-overlay.active {
  display: block;
  opacity: 1; }

#root {
  width: 100%;
  position: absolute;
  top: 0;
  right: 0; }
#root.active {
  display: block;
  opacity: 1;
  overflow: hidden;
  height: 100%; }

.content-card {
  display: -webkit-box;
  display: -webkit-flex;
  display: -ms-flexbox;
  display: flex;
  -webkit-box-flex: 1;
  -webkit-flex: 1 1 auto;
  -ms-flex: 1 1 auto;
  flex: 1 1 auto;
  background-color: #FFFFFF;
  border-top: 1px solid #EAEDF3;
  border-bottom: none;
  border-left: none;
  border-right: none;
  border-radius: 0;
  -webkit-box-shadow: none;
  box-shadow: none;
  -webkit-box-orient: vertical;
  -webkit-box-direction: normal;
  -webkit-flex-direction: column;
  -ms-flex-direction: column;
  flex-direction: column;
  padding: 0;
  -webkit-box-shadow: 0px -12px #FCFCFC;
  box-shadow: 0px -12px #FCFCFC;
  margin-top: 3px; }
@media (min-width: 1023px) {
  .content-card {
    border: 1px solid #EAEDF3;
    -webkit-box-shadow: 0 16px 32px 0 rgba(0, 0, 0, 0.05);
    box-shadow: 0 16px 32px 0 rgba(0, 0, 0, 0.05);
    border-radius: 4px;
    margin-top: 6px;
    margin-bottom: 48px; } }
.content-card .content-card-header {
  display: -webkit-box;
  display: -webkit-flex;
  display: -ms-flexbox;
  display: flex;
  height: auto;
  border-bottom: 1px solid #EAEDF3;
  -webkit-flex-wrap: wrap;
  -ms-flex-wrap: wrap;
  flex-wrap: wrap;
  padding: 6px 20px 8px 20px;
  -webkit-box-pack: justify;
  -webkit-justify-content: space-between;
  -ms-flex-pack: justify;
  justify-content: space-between;
  background-color: #FFFFFF;
  z-index: 1;
  min-height: 48px; }
@media (min-width: 1023px) {
  .content-card .content-card-header {
    padding: 30px 60px 24px 60px;
    height: 88px;
    border-radius: 4px; } }
@media (min-width: 1023px) {
  .content-card .content-card-header.content-table {
    padding: 30px 60px 19px 60px; } }
.content-card .content-card-header .content-card-header-title {
  top: 6px;
  position: relative;
  font-weight: 400;
  margin-bottom: 0; }
.content-card .content-card-header .content-card-header-title svg {
  margin-right: 12px; }
.content-card .content-card-header a.content-card-header-title {
  font-size: 14px; }
.content-card .content-card-header .content-card-header-link {
  font-size: 13px;
  margin-bottom: 14px;
  position: relative;
  top: 10px;
  font-weight: 500; }
@media (min-width: 1023px) {
  .content-card .content-card-header .content-card-header-link {
    font-size: 14px;
    margin-bottom: 12px; } }
.content-card .content-card-header .content-card-header-left {
  margin-top: 6px;
  -webkit-box-flex: 1;
  -webkit-flex-grow: 1;
  -ms-flex-positive: 1;
  flex-grow: 1; }
@media (min-width: 1023px) {
  .content-card .content-card-header .content-card-header-left {
    margin-top: 3px; } }
.content-card .content-card-header .content-card-header-right {
  display: -webkit-box;
  display: -webkit-flex;
  display: -ms-flexbox;
  display: flex; }
.content-card .content-card-header .content-card-header-right select {
  margin-right: 24px;
  margin-top: 2px; }
.content-card .content-card-section-container {
  width: 100%;
  padding: 28px 0 0 0; }
@media (min-width: 1023px) {
  .content-card .content-card-section-container {
    padding: 35px 60px 0 60px; } }
.content-card .content-card-section-container h2:not(.modal-title) {
  margin-bottom: 26px;
  margin-left: 20px;
  margin-right: 20px; }
@media (min-width: 1023px) {
  .content-card .content-card-section-container h2:not(.modal-title) {
    margin-bottom: 35px;
    margin-left: 0;
    margin-right: 0; } }
.content-card .content-card-section-container .content-card-section {
  margin-bottom: 25px; }
@media (min-width: 1023px) {
  .content-card .content-card-section-container .content-card-section {
    margin-bottom: 36px;
    max-width: 920px; } }
.content-card .content-card-section-container .content-card-section h2 + p.ingress {
  margin-top: -12px; }
@media (min-width: 1023px) {
  .content-card .content-card-section-container .content-card-section h2 + p.ingress {
    margin-top: -16px;
    margin-bottom: 16px; } }
.content-card .content-card-section-container .content-card-section p.ingress {
  margin-left: 20px;
  margin-right: 20px;
  margin-top: 18px; }
@media (min-width: 1023px) {
  .content-card .content-card-section-container .content-card-section p.ingress {
    margin-top: 24px;
    margin-left: 30px;
    margin-right: 0; } }
.content-card .content-card-section-container .content-card-section p.ingress + .form-group {
  margin-top: 32px; }
.content-card .content-card-section-container .content-card-section p.ingress + .btn {
  margin-top: 25px;
  margin-left: 20px; }
@media (min-width: 1023px) {
  .content-card .content-card-section-container .content-card-section p.ingress + .btn {
    margin-left: 30px; } }
.content-card .content-card-section-container .content-card-section p.ingress + small {
  margin-top: 12px; }
@media (min-width: 1023px) {
  .content-card .content-card-section-container .content-card-section p.ingress + small {
    margin-top: -4px; } }
@media (min-width: 1023px) {
  .content-card .content-card-section-container .content-card-section p.ingress + small {
    margin-left: 30px; } }
.content-card .content-card-section-container .content-card-section p.ingress + .small-ingress {
  margin-top: -14px; }
.content-card .content-card-section-container .content-card-section .small-ingress {
  font-size: 14px;
  margin-left: 20px;
  margin-right: 20px; }
@media (min-width: 1023px) {
  .content-card .content-card-section-container .content-card-section .small-ingress {
    margin-left: 30px;
    margin-right: 0; } }
.content-card .content-card-section-container .content-card-section .content-card-section-form {
  margin-left: 0; }
@media (min-width: 1023px) {
  .content-card .content-card-section-container .content-card-section .content-card-section-form {
    margin-left: 30px; } }

form.content-card-section-form {
  min-height: calc(100vh - 148px);
  display: -webkit-box;
  display: -webkit-flex;
  display: -ms-flexbox;
  display: flex;
  -webkit-box-orient: vertical;
  -webkit-box-direction: normal;
  -webkit-flex-direction: column;
  -ms-flex-direction: column;
  flex-direction: column; }
@media (min-width: 1023px) {
  form.content-card-section-form {
    min-height: auto; } }

.content-card-terminal {
  padding: 20px 20px 12px;
  margin-left: 0;
  margin-right: 0;
  margin-top: auto;
  position: -webkit-sticky;
  position: sticky;
  bottom: 0;
  background: rgba(255, 255, 255, 0.8);
  -webkit-backdrop-filter: blur(10px);
  backdrop-filter: blur(10px);
  border-top: 1px solid #eaedf3;
  border-radius: 0 0 4px 4px; }
@media (min-width: 1023px) {
  .content-card-terminal {
    padding: 32px 0 24px 60px;
    margin-left: -60px;
    margin-right: -60px; } }
.content-card-terminal > .btn {
  width: 100%;
  margin-bottom: 12px; }
@media (min-width: 1023px) {
  .content-card-terminal > .btn {
    width: auto; } }

.content-card-text {
  margin-left: 20px; }
@media (min-width: 1023px) {
  .content-card-text {
    margin-left: 30px; } }

.add-new-link {
  margin-left: 20px;
  margin-right: 20px;
  margin-top: -12px; }
@media (min-width: 1023px) {
  .add-new-link {
    margin-top: -16px;
    margin-left: 30px;
    margin-right: 0; } }

.form-group {
  margin-bottom: 25px; }
@media (min-width: 1023px) {
  .form-group {
    margin-bottom: 35px; } }
@media (min-width: 1023px) {
  .form-group {
    margin-left: 30px; } }

.modal-content .form-group {
  margin-left: 0; }

.form-control {
  border-radius: 0px;
  border-top: 1px solid #d8dce6;
  border-bottom: 1px solid #d8dce6;
  border-right: none;
  border-left: none;
  padding-left: 20px;
  font-size: 16px; }
@media (min-width: 1023px) {
  .form-control {
    border-radius: 4px;
    border: 1px solid #d8dce6; } }
.form-control:focus {
  -webkit-box-shadow: 0 0 0 0.2rem rgba(74, 144, 226, 0.25) !important;
  box-shadow: 0 0 0 0.2rem rgba(74, 144, 226, 0.25) !important; }

select.form-control {
  padding-right: 48px; }

textarea.form-control {
  min-height: 48px;
  height: 144px;
  padding-top: 11px;
  -webkit-box-shadow: 0 2px 4px 0 rgba(0, 0, 0, 0.1);
  box-shadow: 0 2px 4px 0 rgba(0, 0, 0, 0.1); }
textarea.form-control + small {
  margin-top: 11px; }

input:disabled,
select:disabled,
textarea:disabled {
  cursor: not-allowed;
  opacity: 0.4 !important;
  -webkit-box-shadow: none;
  box-shadow: none; }

input.attention {
  border: 1px solid #FF4E36; }

.form-check {
  margin-bottom: 0;
  padding-bottom: 1px;
  position: relative;
  display: -webkit-box;
  display: -webkit-flex;
  display: -ms-flexbox;
  display: flex;
  -webkit-box-align: baseline;
  -webkit-align-items: baseline;
  -ms-flex-align: baseline;
  align-items: baseline; }
@media (min-width: 1023px) {
  .form-check {
    padding-bottom: 0; } }
.form-check + .form-check {
  margin-top: 5px; }
.form-check + small {
  margin-top: 8px;
  margin-left: 28px; }

.form-check-multiple-languages {
  margin-bottom: 0;
  padding-bottom: 1px;
  position: relative;
  display: -webkit-box;
  display: -webkit-flex;
  display: -ms-flexbox;
  display: flex;
  -webkit-box-align: baseline;
  -webkit-align-items: baseline;
  -ms-flex-align: baseline;
  align-items: baseline; }
@media (min-width: 1023px) {
  .form-check-multiple-languages {
    padding-bottom: 0;
    margin-left: 160px; } }
.form-check-multiple-languages + .form-check {
  margin-top: 5px; }
.form-check-multiple-languages + small {
  margin-top: 8px;
  margin-left: 28px; }

.form-text {
  color: #999;
  font-size: 13px;
  line-height: 18px;
  margin-left: 20px;
  margin-right: 20px;
  margin-top: 10px;
  width: calc(100% - 40px); }
@media (min-width: 1023px) {
  .form-text {
    font-size: 14px;
    line-height: 16px;
    margin-top: 12px;
    margin-left: 0;
    margin-right: 0; } }
.form-text.attention {
  color: #FF4E36; }

.form-text + .form-text.attention {
  margin-top: 0; }

.form-text-above {
  display: block;
  color: #999;
  font-size: 13px;
  line-height: 18px;
  margin-left: 20px;
  margin-right: 20px;
  margin-top: 11px; }
@media (min-width: 1023px) {
  .form-text-above {
    font-size: 14px;
    line-height: 16px;
    margin-top: -5px;
    margin-left: 0;
    margin-right: 0;
    margin-bottom: 21px; } }

.form-check-input {
  margin-top: 4px; }

.form-check-inline {
  width: inherit;
  -webkit-box-align: baseline;
  -webkit-align-items: baseline;
  -ms-flex-align: baseline;
  align-items: baseline;
  margin-right: 0; }
@media (min-width: 1023px) {
  .form-check-inline {
    width: 30%; } }
.form-check-inline .form-check-input {
  width: 16px;
  height: 16px;
  position: relative; }

.form-radiobutton-wrapper {
  margin-top: 2px;
  display: -webkit-box;
  display: -webkit-flex;
  display: -ms-flexbox;
  display: flex;
  -webkit-flex-wrap: wrap;
  -ms-flex-wrap: wrap;
  flex-wrap: wrap;
  min-height: 20px; }
@media (min-width: 1023px) {
  .form-radiobutton-wrapper {
    margin-top: 0; } }
.form-radiobutton-wrapper label {
  font-size: 15px; }
@media (min-width: 1023px) {
  .form-radiobutton-wrapper label {
    font-size: 16px; } }

label {
  font-size: 14px;
  font-weight: 500;
  margin-left: 20px;
  margin-bottom: 6px; }
@media (min-width: 1023px) {
  label {
    margin-left: 0;
    margin-right: 0;
    font-size: 16px;
    margin-bottom: 9px; } }
label + .form-check {
  margin-top: -1px; }

small + .form-check {
  margin-top: 8px;
  margin-bottom: -1px; }
@media (min-width: 1023px) {
  small + .form-check {
    margin-top: 12px;
    margin-bottom: 0; } }

.form-radiobutton-wrapper + small {
  margin-top: 5px; }
@media (min-width: 1023px) {
  .form-radiobutton-wrapper + small {
    margin-top: 8px; } }

.form-check-label {
  font-weight: 400;
  line-height: 18px; }

.input-group-text {
  background: #FAFAFA;
  -webkit-box-shadow: 0 2px 4px 0 rgba(0, 0, 0, 0.1);
  box-shadow: 0 2px 4px 0 rgba(0, 0, 0, 0.1);
  -webkit-box-pack: center;
  -webkit-justify-content: center;
  -ms-flex-pack: center;
  justify-content: center;
  min-width: 72px; }

input {
  -webkit-box-shadow: 0 2px 4px 0 rgba(0, 0, 0, 0.1);
  box-shadow: 0 2px 4px 0 rgba(0, 0, 0, 0.1); }

input.search-header {
  outline: none;
  border: none;
  -webkit-box-shadow: none;
  box-shadow: none;
  width: 100%;
  background-image: url(image_path("svg/search.svg"));
  background-repeat: no-repeat;
  background-position: left center;
  padding-left: 30px;
  font-size: 16px;
  color: #484B4A;
  -webkit-transition: all .2s ease-out;
  -o-transition: all .2s ease-out;
  transition: all .2s ease-out; }
@media (min-width: 1023px) {
  input.search-header {
    font-size: 20px; } }
input.search-header::-webkit-input-placeholder {
  color: #999; }
input.search-header::-moz-placeholder {
  color: #999; }
input.search-header:-ms-input-placeholder {
  color: #999; }
input.search-header::-ms-input-placeholder {
  color: #999; }
input.search-header::placeholder {
  color: #999; }
input.search-header:focus {
  background-image: url(image_path("svg/search-active.svg")); }

::-webkit-search-cancel-button {
  -webkit-appearance: none;
  position: relative;
  top: 1px;
  margin-right: 0px;
  margin-left: 12px;
  height: 12px;
  width: 12px;
  -webkit-background-size: 12px 12px;
  background-size: 12px 12px;
  opacity: 0.5;
  background-image: url("data:image/svg+xml,%3Csvg xmlns='http://www.w3.org/2000/svg' width='11' height='11' viewBox='0 0 11 11'%3E%3Cg fill='%23000000' fill-rule='evenodd'%3E%3Crect transform='rotate(45 5.656854 5.656854)' x='-1.34314575' y='4.65685425' width='14' height='2' rx='1'/%3E%3Crect transform='rotate(-45 5.656854 5.656854)' x='-1.34314575' y='4.65685425' width='14' height='2' rx='1'/%3E%3C/g%3E%3C/svg%3E"); }
@media (min-width: 1023px) {
  ::-webkit-search-cancel-button {
    margin-right: 24px;
    margin-left: 24px; } }
::-webkit-search-cancel-button:hover {
  opacity: 1;
  cursor: pointer; }

input.negative[type=checkbox]:checked {
  background-color: #FF4E36;
  border: 1px solid #FF4E36; }

[placeholder] {
  text-overflow: ellipsis; }

::-webkit-input-placeholder {
  /* Chrome/Opera/Safari */
  text-overflow: ellipsis; }

::-moz-placeholder {
  /* Firefox 19+ */
  text-overflow: ellipsis; }

:-ms-input-placeholder {
  /* IE 10+ */
  text-overflow: ellipsis; }

:-moz-placeholder {
  /* Firefox 18- */
  text-overflow: ellipsis; }

select {
  position: relative;
  -webkit-appearance: none;
  -webkit-box-shadow: 0 2px 4px 0 rgba(0, 0, 0, 0.1);
  box-shadow: 0 2px 4px 0 rgba(0, 0, 0, 0.1);
  background-image: url(image_path("svg/select-background.svg"));
  background-repeat: no-repeat;
  background-position: right center; }

input[type='checkbox'] {
  -webkit-appearance: none;
  position: relative;
  margin-right: 8px;
  -webkit-flex-shrink: 0;
  -ms-flex-negative: 0;
  flex-shrink: 0;
  top: 5px;
  width: 20px;
  height: 20px;
  border-radius: 4px;
  background-image: -webkit-gradient(linear, left bottom, left top, from(#F6F7F9), to(#FFFFFF));
  background-image: -webkit-linear-gradient(bottom, #F6F7F9 0%, #FFFFFF 100%);
  background-image: -o-linear-gradient(bottom, #F6F7F9 0%, #FFFFFF 100%);
  background-image: linear-gradient(0deg, #F6F7F9 0%, #FFFFFF 100%);
  border: 1px solid #D8DCE6;
  -webkit-box-shadow: 0 1px 1px 0 rgba(22, 29, 37, 0.05), inset 0 2px 0 0 rgba(255, 255, 255, 0.05);
  box-shadow: 0 1px 1px 0 rgba(22, 29, 37, 0.05), inset 0 2px 0 0 rgba(255, 255, 255, 0.05);
  transition: border-color .15s ease-in-out,box-shadow .15s ease-in-out,-webkit-box-shadow .15s ease-in-out;
  left: 20px; }
@media (min-width: 1023px) {
  input[type='checkbox'] {
    left: 0;
    top: 4px; } }
input[type='checkbox']:focus {
  outline: 0;
  -webkit-box-shadow: 0 0 0 0.2rem rgba(74, 144, 226, 0.25);
  box-shadow: 0 0 0 0.2rem rgba(74, 144, 226, 0.25); }
input[type='checkbox']:checked {
  background-image: url(image_path("svg/checkmark.svg"));
  background-position: center center;
  background-repeat: no-repeat;
  background-color: #4A90E2;
  border: 1px solid #4A90E2; }

input[type='radio'] {
  -webkit-appearance: none;
  position: relative;
  margin-right: 8px;
  -webkit-flex-shrink: 0;
  -ms-flex-negative: 0;
  flex-shrink: 0;
  top: 2px;
  width: 20px;
  height: 20px;
  border-radius: 50%;
  background-image: -webkit-gradient(linear, left bottom, left top, from(#F6F7F9), to(#FFFFFF));
  background-image: -webkit-linear-gradient(bottom, #F6F7F9 0%, #FFFFFF 100%);
  background-image: -o-linear-gradient(bottom, #F6F7F9 0%, #FFFFFF 100%);
  background-image: linear-gradient(0deg, #F6F7F9 0%, #FFFFFF 100%);
  border: 1px solid #D8DCE6;
  -webkit-box-shadow: 0 1px 1px 0 rgba(22, 29, 37, 0.05), inset 0 2px 0 0 rgba(255, 255, 255, 0.05);
  box-shadow: 0 1px 1px 0 rgba(22, 29, 37, 0.05), inset 0 2px 0 0 rgba(255, 255, 255, 0.05);
  transition: border-color .15s ease-in-out,box-shadow .15s ease-in-out,-webkit-box-shadow .15s ease-in-out;
  left: 20px; }
@media (min-width: 1023px) {
  input[type='radio'] {
    left: 0; } }
input[type='radio']:focus {
  outline: 0;
  -webkit-box-shadow: 0 0 0 0.2rem rgba(74, 144, 226, 0.25);
  box-shadow: 0 0 0 0.2rem rgba(74, 144, 226, 0.25); }
input[type='radio']:checked {
  background-image: url(image_path("svg/radio.svg"));
  background-position: center center;
  background-repeat: no-repeat;
  background-color: #4A90E2;
  border: 1px solid #4A90E2; }

.tiny-select {
  height: 36px;
  font-size: 14px;
  padding-left: 16px;
  padding-right: 18px !important;
  background: -webkit-gradient(linear, left top, left bottom, from(#F6F7F9), to(#FFFFFF));
  background: -webkit-linear-gradient(#F6F7F9 0%, #FFFFFF 100%);
  background: -o-linear-gradient(#F6F7F9 0%, #FFFFFF 100%);
  background: linear-gradient(#F6F7F9 0%, #FFFFFF 100%);
  background-image: url(image_path("svg/arrow-down.svg"));
  background-repeat: no-repeat;
  background-position: right 14px top 13px;
  -webkit-background-size: 9px 9px;
  background-size: 9px 9px;
  border: 1px solid #D8DCE6;
  color: #484B4A;
  width: auto;
  -webkit-box-shadow: 0 1px 0px rgba(0, 0, 0, 0.1);
  box-shadow: 0 1px 0px rgba(0, 0, 0, 0.1);
  border-radius: 4px; }
@media (min-width: 1023px) {
  .tiny-select {
    padding-right: 32px !important; } }

.custom-file {
  height: auto; }
.custom-file input {
  width: 100%;
  border: 1px solid #D8DCE6;
  padding-left: 20px;
  transition: border-color .15s ease-in-out,box-shadow .15s ease-in-out,-webkit-box-shadow .15s ease-in-out; }
.custom-file input:focus {
  outline: 0;
  -webkit-box-shadow: 0 0 0 0.2rem rgba(74, 144, 226, 0.25);
  box-shadow: 0 0 0 0.2rem rgba(74, 144, 226, 0.25); }
@media (min-width: 1023px) {
  .custom-file input {
    border-radius: 4px; } }
.custom-file ::-webkit-file-upload-button {
  padding: 10px 20px 10px;
  left: -20px;
  position: relative;
  background-color: #4A90E2;
  border: 1px solid #4A90E2;
  color: #FFFFFF; }

.multiple-languages {
  margin-left: 20px;
  margin-right: 20px;
  -webkit-box-pack: justify;
  -webkit-justify-content: space-between;
  -ms-flex-pack: justify;
  justify-content: space-between;
  -webkit-box-align: baseline;
  -webkit-align-items: baseline;
  -ms-flex-align: baseline;
  align-items: baseline;
  margin-bottom: 16px; }
@media (min-width: 1023px) {
  .multiple-languages {
    margin-left: 0; } }
.multiple-languages:last-child {
  margin-bottom: 38px; }
.multiple-languages input {
  max-width: 100%;
  margin-right: 0;
  margin-left: 24px; }
.multiple-languages textarea {
  max-width: 100%;
  margin-right: 0;
  margin-left: 24px; }

@media (min-width: 1023px) {
  .multiple-languages-container {
    margin-left: 24px;
    display: grid;
    grid-row-gap: 16px;
    grid-template-columns: auto 1fr; } }

.multiple-languages-container small {
  margin-top: 10px; }
@media (min-width: 1023px) {
  .multiple-languages-container small {
    grid-column-start: 2;
    margin-top: 0; } }

.multiple-languages-container .form-check {
  margin-top: 12px; }
@media (min-width: 1023px) {
  .multiple-languages-container .form-check {
    grid-column-start: 2;
    margin-top: 0; } }

.multiple-languages-container .sp-replacer {
  margin-left: 0 !important;
  border-radius: 0px !important;
  -webkit-box-shadow: 0 2px 4px 0 rgba(0, 0, 0, 0.1);
  box-shadow: 0 2px 4px 0 rgba(0, 0, 0, 0.1);
  -webkit-box-pack: justify;
  -webkit-justify-content: space-between;
  -ms-flex-pack: justify;
  justify-content: space-between; }
@media (min-width: 1023px) {
  .multiple-languages-container .sp-replacer {
    border-radius: 4px !important; } }

.multiple-languages-container span.color {
  top: 0; }

.multiple-languages-language {
  margin-top: 18px;
  margin-left: 20px;
  font-size: 14px;
  margin-bottom: 6px; }
.multiple-languages-language:first-of-type {
  margin-top: 6px; }
@media (min-width: 1023px) {
  .multiple-languages-language {
    font-size: 16px;
    margin-top: 12px;
    margin-right: 24px;
    margin-left: 0;
    justify-self: end;
    -webkit-align-self: start;
    -ms-flex-item-align: start;
    align-self: start;
    max-width: 100px;
    text-align: right; }
  .multiple-languages-language:first-of-type {
    margin-top: 12px; } }

span.color {
  position: relative;
  top: -5px; }

span.attention {
  color: #FF9F05; }

.custom-links-container {
  margin-bottom: 18px;
  padding-bottom: 18px;
  border-bottom: 1px solid #EAEDF3; }
@media (min-width: 1023px) {
  .custom-links-container {
    margin-bottom: 32px;
    padding-bottom: 32px;
    margin-left: 24px;
    display: grid;
    grid-row-gap: 16px;
    grid-template-columns: auto 1fr 2fr auto; } }
.custom-links-container .multiple-languages-language {
  text-align: left; }
@media (min-width: 1023px) {
  .custom-links-container .multiple-languages-language {
    text-align: right;
    grid-column-start: 1;
    grid-column-end: 1; } }
.custom-links-container .custom-links-title {
  width: 33%;
  float: left; }
@media (min-width: 1023px) {
  .custom-links-container .custom-links-title {
    width: 100%;
    grid-column-start: 2;
    grid-column-end: 2; } }
.custom-links-container .custom-links-url {
  width: 67%;
  float: right; }
@media (min-width: 1023px) {
  .custom-links-container .custom-links-url {
    width: 100%;
    grid-column-start: 3;
    grid-column-end: 3; } }
@media (min-width: 1023px) {
  .custom-links-container .custom-links-actions {
    grid-column-start: 4;
    grid-column-end: 4; } }
.custom-links-container span.remove {
  background-position: 28px center;
  top: -120px; }
@media (min-width: 1023px) {
  .custom-links-container span.remove {
    top: 0; } }
.custom-links-container span.handle-move {
  top: -120px; }
@media (min-width: 1023px) {
  .custom-links-container span.handle-move {
    top: 0; } }
.custom-links-container .custom-links-title input {
  border-radius: 0;
  margin-bottom: 24px; }
@media (min-width: 1023px) {
  .custom-links-container .custom-links-title input {
    border-radius: 4px 0 0 4px;
    margin-bottom: 0; } }
.custom-links-container .custom-links-url input {
  border-radius: 0;
  margin-bottom: 24px; }
@media (min-width: 1023px) {
  .custom-links-container .custom-links-url input {
    border-radius: 0 4px 4px 0;
    margin-bottom: 0; } }
.custom-links-container small {
  margin-top: 10px; }
@media (min-width: 1023px) {
  .custom-links-container small {
    grid-column-start: 2;
    margin-top: 0; } }
.custom-links-container .form-check {
  margin-top: 12px; }
@media (min-width: 1023px) {
  .custom-links-container .form-check {
    grid-column-start: 2;
    margin-top: 0; } }
.custom-links-container .sp-replacer {
  margin-left: 0 !important;
  border-radius: 0px !important;
  -webkit-box-shadow: 0 2px 4px 0 rgba(0, 0, 0, 0.1);
  box-shadow: 0 2px 4px 0 rgba(0, 0, 0, 0.1);
  -webkit-box-pack: justify;
  -webkit-justify-content: space-between;
  -ms-flex-pack: justify;
  justify-content: space-between; }
@media (min-width: 1023px) {
  .custom-links-container .sp-replacer {
    border-radius: 4px !important; } }
.custom-links-container span.color {
  top: 0; }

.field-titles,
.field-data {
  display: -webkit-box;
  display: -webkit-flex;
  display: -ms-flexbox;
  display: flex;
  margin-left: 20px; }
@media (min-width: 1023px) {
  .field-titles,
  .field-data {
    margin: 0; } }
.field-titles div:first-of-type,
.field-data div:first-of-type {
  width: 58%;
  margin-right: 2%; }
.field-titles div,
.field-data div {
  width: 40%; }

.field-data {
  -webkit-box-align: center;
  -webkit-align-items: center;
  -ms-flex-align: center;
  align-items: center;
  border-bottom: 1px solid #EAEDF3; }
.field-data div:first-of-type {
  margin-right: 2%; }
.field-data div {
  padding: 12px 0; }
.field-data:hover {
  background: #f6f9fd; }
.field-data .actions {
  padding: 0;
  display: -webkit-box;
  display: -webkit-flex;
  display: -ms-flexbox;
  display: flex;
  -webkit-box-pack: end;
  -webkit-justify-content: end;
  -ms-flex-pack: end;
  justify-content: end;
  -webkit-box-orient: horizontal;
  -webkit-box-direction: reverse;
  -webkit-flex-direction: row-reverse;
  -ms-flex-direction: row-reverse;
  flex-direction: row-reverse; }
.field-data .actions span.remove, .field-data .actions span.handle-move, .field-data .actions span.edit {
  top: 0;
  margin-bottom: 0; }
.field-data .actions span.remove.disabled, .field-data .actions span.handle-move.disabled, .field-data .actions span.edit.disabled {
  visibility: hidden; }

.field-titles {
  position: relative;
  font-size: 13px;
  font-weight: 500;
  color: #999; }
@media (min-width: 1023px) {
  .field-titles {
    font-size: 14px; } }
.field-titles:hover {
  background: none; }

.field-titles.user-fields div:nth-of-type(3),
.field-titles.user-fields div:nth-of-type(4) {
  width: 72px; }

.form-group .user-fields-data .field-data div:nth-of-type(3),
.form-group .user-fields-data .field-data div:nth-of-type(4) {
  width: 72px; }

.add-new-unit-trigger {
  margin-top: 24px;
  padding-left: 1.25rem; }
@media (min-width: 1023px) {
  .add-new-unit-trigger {
    padding-left: 0; } }

.add-new-unit-content,
.remove-unit-content,
.edit-unit-content {
  border: 1px solid #EAEDF3;
  -webkit-box-shadow: 0 16px 32px 0 rgba(0, 0, 0, 0.05);
  box-shadow: 0 16px 32px 0 rgba(0, 0, 0, 0.05);
  padding: 24px 0 30px; }
@media (min-width: 1023px) {
  .add-new-unit-content,
  .remove-unit-content,
  .edit-unit-content {
    padding: 40px 48px;
    margin-left: -48px;
    margin-right: -48px; } }
.add-new-unit-content h2,
.remove-unit-content h2,
.edit-unit-content h2 {
  font-size: 16px;
  font-weight: 400;
  color: #999;
  margin-bottom: 18px;
  padding-left: 1.25rem; }
@media (min-width: 1023px) {
  .add-new-unit-content h2,
  .remove-unit-content h2,
  .edit-unit-content h2 {
    margin-bottom: 24px;
    font-size: 20px;
    padding-left: 0; } }
.add-new-unit-content .add-new-unit-actions,
.add-new-unit-content .edit-new-unit-actions,
.remove-unit-content .add-new-unit-actions,
.remove-unit-content .edit-new-unit-actions,
.edit-unit-content .add-new-unit-actions,
.edit-unit-content .edit-new-unit-actions {
  padding-left: 1.25rem; }
@media (min-width: 1023px) {
  .add-new-unit-content .add-new-unit-actions,
  .add-new-unit-content .edit-new-unit-actions,
  .remove-unit-content .add-new-unit-actions,
  .remove-unit-content .edit-new-unit-actions,
  .edit-unit-content .add-new-unit-actions,
  .edit-unit-content .edit-new-unit-actions {
    padding-left: 0; } }
.add-new-unit-content .add-new-unit-actions .cancel-action,
.add-new-unit-content .edit-new-unit-actions .cancel-action,
.remove-unit-content .add-new-unit-actions .cancel-action,
.remove-unit-content .edit-new-unit-actions .cancel-action,
.edit-unit-content .add-new-unit-actions .cancel-action,
.edit-unit-content .edit-new-unit-actions .cancel-action {
  margin-left: 24px;
  color: #666; }
@media (min-width: 1023px) {
  .add-new-unit-content .add-new-unit-actions .cancel-action,
  .add-new-unit-content .edit-new-unit-actions .cancel-action,
  .remove-unit-content .add-new-unit-actions .cancel-action,
  .remove-unit-content .edit-new-unit-actions .cancel-action,
  .edit-unit-content .add-new-unit-actions .cancel-action,
  .edit-unit-content .edit-new-unit-actions .cancel-action {
    margin-left: 0; } }
.add-new-unit-content .add-new-unit-actions .cancel-action:hover,
.add-new-unit-content .edit-new-unit-actions .cancel-action:hover,
.remove-unit-content .add-new-unit-actions .cancel-action:hover,
.remove-unit-content .edit-new-unit-actions .cancel-action:hover,
.edit-unit-content .add-new-unit-actions .cancel-action:hover,
.edit-unit-content .edit-new-unit-actions .cancel-action:hover {
  color: #333; }
.add-new-unit-content .add-new-unit-actions label,
.add-new-unit-content .edit-new-unit-actions label,
.remove-unit-content .add-new-unit-actions label,
.remove-unit-content .edit-new-unit-actions label,
.edit-unit-content .add-new-unit-actions label,
.edit-unit-content .edit-new-unit-actions label {
  font-size: 14px; }
@media (min-width: 1023px) {
  .add-new-unit-content .add-new-unit-actions label,
  .add-new-unit-content .edit-new-unit-actions label,
  .remove-unit-content .add-new-unit-actions label,
  .remove-unit-content .edit-new-unit-actions label,
  .edit-unit-content .add-new-unit-actions label,
  .edit-unit-content .edit-new-unit-actions label {
    font-size: 15px; } }

.append-first .input-group-append {
  margin-right: -1px; }
.append-first .input-group-append .input-group-text {
  border-top-left-radius: 0px;
  border-bottom-left-radius: 0px;
  font-size: 14px; }
@media (min-width: 1023px) {
  .append-first .input-group-append .input-group-text {
    border-top-left-radius: 4px;
    border-bottom-left-radius: 4px;
    font-size: 15px; } }

.radiobuttons-vertically {
  margin-left: 20px; }

.form-check .actions .remove {
  min-width: 24px;
  height: 24px;
  float: right;
  top: 7px;
  margin-bottom: 0; }

.remove-unit-content,
.edit-unit-content {
  margin-top: 12px;
  margin-bottom: 6px; }
@media (min-width: 1023px) {
  .remove-unit-content,
  .edit-unit-content {
    margin-top: 16px;
    margin-bottom: 8px; } }
.remove-unit-content h2,
.edit-unit-content h2 {
  margin-bottom: 12px; }
@media (min-width: 1023px) {
  .remove-unit-content h2,
  .edit-unit-content h2 {
    margin-bottom: 16px; } }
.remove-unit-content p,
.edit-unit-content p {
  padding-left: 1.25rem; }
@media (min-width: 1023px) {
  .remove-unit-content p,
  .edit-unit-content p {
    padding-left: 0; } }
.remove-unit-content .remove-unit-actions,
.remove-unit-content .edit-unit-actions,
.edit-unit-content .remove-unit-actions,
.edit-unit-content .edit-unit-actions {
  padding-left: 1.25rem;
  margin-top: 30px; }
@media (min-width: 1023px) {
  .remove-unit-content .remove-unit-actions,
  .remove-unit-content .edit-unit-actions,
  .edit-unit-content .remove-unit-actions,
  .edit-unit-content .edit-unit-actions {
    margin-top: 40px;
    padding-left: 0; } }
.remove-unit-content .remove-unit-actions .cancel-action,
.remove-unit-content .edit-unit-actions .cancel-action,
.edit-unit-content .remove-unit-actions .cancel-action,
.edit-unit-content .edit-unit-actions .cancel-action {
  margin-left: 24px;
  color: #666; }
@media (min-width: 1023px) {
  .remove-unit-content .remove-unit-actions .cancel-action,
  .remove-unit-content .edit-unit-actions .cancel-action,
  .edit-unit-content .remove-unit-actions .cancel-action,
  .edit-unit-content .edit-unit-actions .cancel-action {
    margin-left: 0; } }
.remove-unit-content .remove-unit-actions .cancel-action:hover,
.remove-unit-content .edit-unit-actions .cancel-action:hover,
.edit-unit-content .remove-unit-actions .cancel-action:hover,
.edit-unit-content .edit-unit-actions .cancel-action:hover {
  color: #333; }

.custom-switch,
.custom-control {
  padding-left: 0;
  min-height: auto;
  position: relative;
  top: -3px; }

.custom-control-input:checked ~ .custom-control-label::before {
  background-color: #2ECC71;
  border-color: #2ECC71; }

.custom-switch .custom-control-label::before {
  width: 24px;
  left: unset; }

.custom-control-label::before {
  background-color: #D8DCE6;
  border: #D8DCE6 solid 1px; }

.custom-control-label {
  width: 24px; }

input[type=checkbox].custom-control-input {
  position: absolute !important;
  top: -9999px !important;
  left: -9999px !important; }

.custom-switch .custom-control-label::after {
  background-color: #FFFFFF;
  left: 2px; }

.custom-control-input:checked ~ .custom-control-label::after {
  background-color: #FFFFFF;
  left: -2px; }

.custom-control-input:disabled ~ .custom-control-label::before, .custom-control-input[disabled] ~ .custom-control-label::before {
  background: #D8DCE6;
  cursor: not-allowed; }

label.openInEditor {
  display: -webkit-box;
  display: -webkit-flex;
  display: -ms-flexbox;
  display: flex;
  -webkit-box-pack: justify;
  -webkit-justify-content: space-between;
  -ms-flex-pack: justify;
  justify-content: space-between;
  -webkit-flex-wrap: wrap;
  -ms-flex-wrap: wrap;
  flex-wrap: wrap; }

.table {
  width: 100%;
  margin-top: 21px; }
.table .table {
  background: none; }
.table thead {
  font-size: 13px; }
@media (min-width: 1023px) {
  .table thead {
    font-size: 14px; } }
.table thead th {
  border-bottom: none;
  font-weight: 500;
  padding: 11px 8px; }
@media (min-width: 1023px) {
  .table thead th {
    padding: 11px 12px; } }
.table td,
.table th {
  border-top: none;
  border-bottom: 1px solid #EAEDF3;
  vertical-align: top; }
.table td:first-child,
.table th:first-child {
  padding-left: 20px; }
@media (min-width: 1023px) {
  .table td:first-child,
  .table th:first-child {
    padding-left: 60px; } }
.table td:last-child,
.table th:last-child {
  padding-right: 20px; }
@media (min-width: 1023px) {
  .table td:last-child,
  .table th:last-child {
    padding-right: 60px; } }
.table th {
  color: #999; }
.table td {
  font-size: 13px;
  padding: 8px 8px 7px;
  line-height: 18px; }
@media (min-width: 1023px) {
  .table td {
    padding: 13px 12px 12px;
    font-size: 15px; } }
.table .form-check-input {
  margin-top: 0px;
  margin-right: 0;
  margin-left: 0;
  left: 0; }

.table.manageusers td:last-of-type, .table.manageusers th:last-of-type,
.table.listings td:last-of-type,
.table.listings th:last-of-type,
.table.viewtransactions td:last-of-type,
.table.viewtransactions th:last-of-type,
.table.viewconversations td:last-of-type,
.table.viewconversations th:last-of-type,
.table.managereviews td:last-of-type,
.table.managereviews th:last-of-type,
.table.invitations td:last-of-type,
.table.invitations th:last-of-type {
  text-align: right; }

.table.manageusers td:nth-child(1) a, .table.manageusers th:nth-child(1) a {
  margin-right: 6px; }

.table.manageusers td:nth-child(3), .table.manageusers th:nth-child(3) {
  text-align: right; }

.table.manageusers td:nth-child(4), .table.manageusers th:nth-child(4) {
  text-align: center; }

.table.manageusers td:nth-child(5), .table.manageusers th:nth-child(5) {
  width: 90px; }

.table.listings td:nth-child(1) a, .table.listings th:nth-child(1) a {
  margin-right: 6px; }

.table.listings td:nth-child(3), .table.listings td:nth-child(4), .table.listings th:nth-child(3), .table.listings th:nth-child(4) {
  text-align: right; }

.table.listings td:nth-child(6), .table.listings th:nth-child(6) {
  width: 90px; }

.table.viewtransactions td:nth-child(4), .table.viewtransactions td:nth-child(5), .table.viewtransactions td:nth-child(7), .table.viewtransactions th:nth-child(4), .table.viewtransactions th:nth-child(5), .table.viewtransactions th:nth-child(7) {
  text-align: right; }

.table.viewconversations td:nth-child(3), .table.viewconversations td:nth-child(4), .table.viewconversations th:nth-child(3), .table.viewconversations th:nth-child(4) {
  text-align: right; }

.table.invitations td:nth-child(3), .table.invitations th:nth-child(3) {
  width: 50%; }

.table.invitations td:nth-child(4), .table.invitations th:nth-child(4) {
  text-align: center; }

.table-bottom {
  padding: 24px 20px 44px;
  display: -webkit-box;
  display: -webkit-flex;
  display: -ms-flexbox;
  display: flex;
  -webkit-box-pack: justify;
  -webkit-justify-content: space-between;
  -ms-flex-pack: justify;
  justify-content: space-between;
  -webkit-flex-wrap: wrap;
  -ms-flex-wrap: wrap;
  flex-wrap: wrap; }
@media (min-width: 1023px) {
  .table-bottom {
    padding: 24px 60px 44px; } }
.table-bottom p {
  color: #999;
  font-size: 14px; }
.table-bottom nav {
  margin-top: -10px; }
.table-bottom nav .page-link {
  padding: 9px 16px;
  border: 1px solid #D8DCE6; }
.table-bottom nav .page-link:hover {
  background: #FCFCFC; }

.table-hover tbody tr:hover {
  background-color: #F6F9FD; }

img.edit-icon {
  position: relative;
  margin-top: -3px;
  margin-right: 2px; }

.sp-container,
.sp-container button,
.sp-container input,
.sp-color,
.sp-hue,
.sp-clear {
  font-family: "proxima_soft" !important;
  font-size: 14px !important; }

.multiple-languages .sp-replacer {
  width: 100%;
  margin-left: 24px !important;
  border-radius: 4px !important;
  -webkit-box-shadow: 0 2px 4px 0 rgba(0, 0, 0, 0.1);
  box-shadow: 0 2px 4px 0 rgba(0, 0, 0, 0.1);
  height: 48px; }

.single-field .sp-replacer {
  width: 100%;
  margin-left: 0px !important;
  border-radius: 4px !important;
  -webkit-box-shadow: 0 2px 4px 0 rgba(0, 0, 0, 0.1);
  box-shadow: 0 2px 4px 0 rgba(0, 0, 0, 0.1);
  height: 48px; }

input#colorpicker-slogan,
input#colorpicker-description {
  border: 0;
  width: 0;
  display: none !important; }

.sp-replacer {
  background: #FFFFFF !important;
  border-top: 1px solid #D8DCE6 !important;
  border-right: 0 !important;
  border-bottom: 1px solid #D8DCE6 !important;
  border-left: 1px solid #D8DCE6 !important;
  margin-left: -87px !important;
  margin-top: 0 !important;
  padding: 10px !important;
  border-radius: 0 !important;
  display: -webkit-box !important;
  display: -webkit-flex !important;
  display: -ms-flexbox !important;
  display: flex !important; }
@media (min-width: 1023px) {
  .sp-replacer {
    border-radius: 0 4px 4px 0 !important;
    border-top: 1px solid #D8DCE6 !important;
    border-right: 1px solid #D8DCE6 !important;
    border-bottom: 1px solid #D8DCE6 !important;
    border-left: 1px solid #D8DCE6 !important; } }

.sp-dd {
  float: none !important;
  font-size: 0 !important;
  height: auto !important;
  content: url(image_path("svg/arrow-down-big.svg"));
  padding: 0 4px 0 8px !important;
  margin-top: 3px; }

.sp-preview {
  border: none !important;
  width: 30px !important;
  height: 20px !important;
  background-image: none !important;
  margin-top: 4px !important;
  margin-left: 6px !important;
  left: 1.5px !important;
  float: none !important; }

.sp-preview-inner {
  border-radius: 2px !important;
  border: 1px solid #CCC;
  -webkit-box-shadow: 0 1px 2px 0 rgba(0, 0, 0, 0.2);
  box-shadow: 0 1px 2px 0 rgba(0, 0, 0, 0.2); }

.sp-palette-container {
  float: none !important;
  padding: 20px !important;
  padding-bottom: 300px !important;
  border: none !important; }

.sp-picker-container {
  float: none !important;
  padding: 0px 20px 20px !important; }

.sp-button-container {
  margin-bottom: 20px !important; }

.sp-dragger {
  width: 6px !important;
  height: 6px !important;
  background: rgba(0, 0, 0, 0) !important;
  border: 2px solid #FFFFFF !important;
  -webkit-box-shadow: 0 0 2px black !important;
  box-shadow: 0 0 2px black !important; }

.sp-container {
  -webkit-box-shadow: 0 16px 32px 0 rgba(0, 0, 0, 0.05) !important;
  box-shadow: 0 16px 32px 0 rgba(0, 0, 0, 0.05) !important;
  border-radius: 0 0 4px 4px !important;
  background: #fafafa !important;
  border: 1px solid #D8DCE6 !important; }
.sp-container button {
  background-color: #2ECC71 !important;
  background-image: none !important;
  border: none !important;
  border-radius: 4px !important;
  color: #FFFFFF !important;
  padding: 8px 12px !important;
  text-shadow: none !important;
  font-weight: 500 !important;
  text-transform: capitalize; }
.sp-container button:hover {
  background: #29b765 !important; }

.sp-input {
  background: #FFFFFF !important;
  border: 1px solid #D8DCE6 !important;
  padding: 8px 12px !important;
  border-radius: 4px !important;
  margin-bottom: 18px !important;
  transition: border-color .15s ease-in-out,box-shadow .15s ease-in-out,-webkit-box-shadow .15s ease-in-out;
  text-transform: uppercase; }
.sp-input:focus {
  outline: 0;
  -webkit-box-shadow: 0 0 0 0.2rem rgba(74, 144, 226, 0.25);
  box-shadow: 0 0 0 0.2rem rgba(74, 144, 226, 0.25); }

.sp-active {
  -webkit-box-shadow: 0 0 0 0.2rem rgba(74, 144, 226, 0.25);
  box-shadow: 0 0 0 0.2rem rgba(74, 144, 226, 0.25);
  transition: border-color .15s ease-in-out,box-shadow .15s ease-in-out,-webkit-box-shadow .15s ease-in-out; }

.sp-thumb-el {
  background-image: none !important;
  width: 17px !important;
  height: 17px !important; }

.sp-color, .sp-hue, .sp-clear {
  border: 1px solid #D8DCE6 !important; }

a.sp-cancel {
  font-size: 14px;
  color: #777 !important;
  text-transform: capitalize;
  margin-right: 12px; }
a.sp-cancel:hover {
  color: #444444 !important;
  text-decoration: none; }

.sp-palette .sp-thumb-light.sp-thumb-active .sp-thumb-inner,
.sp-palette .sp-thumb-dark.sp-thumb-active .sp-thumb-inner {
  background-image: none !important; }

.sp-slider {
  background: rgba(0, 0, 0, 0) !important;
  border: 2px solid #FFFFFF !important;
  -webkit-box-shadow: 0 0 2px black !important;
  box-shadow: 0 0 2px black !important;
  height: 4px !important;
  left: -6px !important;
  right: -6px !important;
  opacity: 1 !important;
  border-radius: 100px !important; }

.sp-palette .sp-thumb-el:hover, .sp-palette .sp-thumb-el.sp-thumb-active {
  border-color: #2ECC71 !important; }

.sp-palette-row-0::before {
  content: "Designer favorites:" !important;
  font-size: 13px !important;
  margin-bottom: 6px !important; }

.sp-palette-row-selection::before {
  border-top: 1px solid #D8DCE6; }

.sp-picker-container {
  border: none !important; }<|MERGE_RESOLUTION|>--- conflicted
+++ resolved
@@ -10517,15 +10517,9 @@
 .modal-footer .cancel-modal:hover {
   color: #333; }
 
-<<<<<<< HEAD
-.modal-open #root {
-  -webkit-filter: blur(3px);
-  filter: blur(3px); }
-=======
 //.modal-open #root {
 //  -webkit-filter: blur(3px);
 //  filter: blur(3px); }
->>>>>>> eeea82fb
 
 .conversation-parties-wrapper {
   display: -webkit-box;
