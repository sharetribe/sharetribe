@charset "UTF-8";
/*! Sharetribe GO Admin Panel x Bootstrap 4 */
/*
$container-max-widths: (
  sm: 1278px,
  md: 1279px,
  lg: 1280px,
  xl: 1352px
);
*/
/*!
 * Bootstrap v4.5.0 (https://getbootstrap.com/)
 * Copyright 2011-2020 The Bootstrap Authors
 * Copyright 2011-2020 Twitter, Inc.
 * Licensed under MIT (https://github.com/twbs/bootstrap/blob/master/LICENSE)
 */
:root {
  --blue: #4A90E2;
  --indigo: #6610f2;
  --purple: #6f42c1;
  --pink: #e83e8c;
  --red: #dc3545;
  --orange: #fd7e14;
  --yellow: #ffc107;
  --green: #28a745;
  --teal: #20c997;
  --cyan: #17a2b8;
  --white: #FFFFFF;
  --gray: #6c757d;
  --gray-dark: #343a40;
  --primary: #4A90E2;
  --secondary: #436296;
  --success: #2ECC71;
  --info: #17a2b8;
  --warning: #ffc107;
  --danger: #dc3545;
  --light: #f8f9fa;
  --dark: #343a40;
  --breakpoint-xs: 0;
  --breakpoint-sm: 576px;
  --breakpoint-md: 769px;
  --breakpoint-lg: 1023px;
  --breakpoint-xl: 1200px;
  --font-family-sans-serif: "proxima_soft", Helvetica, Arial;
  --font-family-monospace: "Menlo", monospace; }

*,
*::before,
*::after {
  -webkit-box-sizing: border-box;
  box-sizing: border-box; }

html {
  font-family: sans-serif;
  line-height: 1.15;
  -webkit-text-size-adjust: 100%;
  -webkit-tap-highlight-color: rgba(0, 0, 0, 0); }

article, aside, figcaption, figure, footer, header, hgroup, main, nav, section {
  display: block; }

body {
  margin: 0;
  font-family: "proxima_soft", Helvetica, Arial;
  font-size: 1rem;
  font-weight: 400;
  line-height: 1.5;
  color: #484B4A;
  text-align: left;
  background-color: #fafafa; }

[tabindex="-1"]:focus:not(:focus-visible) {
  outline: 0 !important; }

hr {
  -webkit-box-sizing: content-box;
  box-sizing: content-box;
  height: 0;
  overflow: visible; }

h1, h2, h3, h4, h5, h6 {
  margin-top: 0;
  margin-bottom: 12px; }

p {
  margin-top: 0;
  margin-bottom: 1rem; }

abbr[title],
abbr[data-original-title] {
  text-decoration: underline;
  -webkit-text-decoration: underline dotted;
  text-decoration: underline dotted;
  cursor: help;
  border-bottom: 0;
  -webkit-text-decoration-skip-ink: none;
  text-decoration-skip-ink: none; }

address {
  margin-bottom: 1rem;
  font-style: normal;
  line-height: inherit; }

ol,
ul,
dl {
  margin-top: 0;
  margin-bottom: 1rem; }

ol ol,
ul ul,
ol ul,
ul ol {
  margin-bottom: 0; }

dt {
  font-weight: 700; }

dd {
  margin-bottom: .5rem;
  margin-left: 0; }

blockquote {
  margin: 0 0 1rem; }

b,
strong {
  font-weight: bolder; }

small {
  font-size: 80%; }

sub,
sup {
  position: relative;
  font-size: 75%;
  line-height: 0;
  vertical-align: baseline; }

sub {
  bottom: -.25em; }

sup {
  top: -.5em; }

a {
  color: #4A90E2;
  text-decoration: none;
  background-color: transparent; }
a:hover {
  color: #3970B0;
  text-decoration: none; }

a:not([href]) {
  color: inherit;
  text-decoration: none; }
a:not([href]):hover {
  color: inherit;
  text-decoration: none; }

pre,
code,
kbd,
samp {
  font-family: "Menlo", monospace;
  font-size: 1em; }

pre {
  margin-top: 0;
  margin-bottom: 1rem;
  overflow: auto;
  -ms-overflow-style: scrollbar; }

figure {
  margin: 0 0 1rem; }

img {
  vertical-align: middle;
  border-style: none; }

svg {
  overflow: hidden;
  vertical-align: middle; }

table {
  border-collapse: collapse; }

caption {
  padding-top: 0.75rem;
  padding-bottom: 0.75rem;
  color: #999;
  text-align: left;
  caption-side: bottom; }

th {
  text-align: inherit; }

label {
  display: inline-block;
  margin-bottom: 0.5rem; }

button {
  border-radius: 0; }

button:focus {
  outline: 1px dotted;
  outline: 5px auto -webkit-focus-ring-color; }

input,
button,
select,
optgroup,
textarea {
  margin: 0;
  font-family: inherit;
  font-size: inherit;
  line-height: inherit; }

button,
input {
  overflow: visible; }

button,
select {
  text-transform: none; }

[role="button"] {
  cursor: pointer; }

select {
  word-wrap: normal; }

button,
[type="button"],
[type="reset"],
[type="submit"] {
  -webkit-appearance: button; }

button:not(:disabled),
[type="button"]:not(:disabled),
[type="reset"]:not(:disabled),
[type="submit"]:not(:disabled) {
  cursor: pointer; }

button::-moz-focus-inner,
[type="button"]::-moz-focus-inner,
[type="reset"]::-moz-focus-inner,
[type="submit"]::-moz-focus-inner {
  padding: 0;
  border-style: none; }

input[type="radio"],
input[type="checkbox"] {
  -webkit-box-sizing: border-box;
  box-sizing: border-box;
  padding: 0; }

textarea {
  overflow: auto;
  resize: vertical; }

fieldset {
  min-width: 0;
  padding: 0;
  margin: 0;
  border: 0; }

legend {
  display: block;
  width: 100%;
  max-width: 100%;
  padding: 0;
  margin-bottom: .5rem;
  font-size: 1.5rem;
  line-height: inherit;
  color: inherit;
  white-space: normal; }

progress {
  vertical-align: baseline; }

[type="number"]::-webkit-inner-spin-button,
[type="number"]::-webkit-outer-spin-button {
  height: auto; }

[type="search"] {
  outline-offset: -2px;
  -webkit-appearance: none; }

[type="search"]::-webkit-search-decoration {
  -webkit-appearance: none; }

::-webkit-file-upload-button {
  font: inherit;
  -webkit-appearance: button; }

output {
  display: inline-block; }

summary {
  display: list-item;
  cursor: pointer; }

template {
  display: none; }

[hidden] {
  display: none !important; }

h1, h2, h3, h4, h5, h6,
.h1, .h2, .h3, .h4, .h5, .h6 {
  margin-bottom: 12px;
  font-weight: 500;
  line-height: 1.2; }

h1, .h1 {
  font-size: 2.5rem; }

h2, .h2 {
  font-size: 2rem; }

h3, .h3 {
  font-size: 1.75rem; }

h4, .h4 {
  font-size: 1.5rem; }

h5, .h5 {
  font-size: 1.25rem; }

h6, .h6 {
  font-size: 1rem; }

.lead {
  font-size: 1.25rem;
  font-weight: 300; }

.display-1 {
  font-size: 6rem;
  font-weight: 300;
  line-height: 1.2; }

.display-2 {
  font-size: 5.5rem;
  font-weight: 300;
  line-height: 1.2; }

.display-3 {
  font-size: 4.5rem;
  font-weight: 300;
  line-height: 1.2; }

.display-4 {
  font-size: 3.5rem;
  font-weight: 300;
  line-height: 1.2; }

hr {
  margin-top: 24px;
  margin-bottom: 24px;
  border: 0;
  border-top: 1px solid #EAEDF3; }

small,
.small {
  font-size: 0.875rem;
  font-weight: 400; }

mark,
.mark {
  padding: 0.2em;
  background-color: #fcf8e3; }

.list-unstyled {
  padding-left: 0;
  list-style: none; }

.list-inline {
  padding-left: 0;
  list-style: none; }

.list-inline-item {
  display: inline-block; }
.list-inline-item:not(:last-child) {
  margin-right: 0.5rem; }

.initialism {
  font-size: 90%;
  text-transform: uppercase; }

.blockquote {
  margin-bottom: 24px;
  font-size: 1.25rem; }

.blockquote-footer {
  display: block;
  font-size: 0.875rem;
  color: #6c757d; }
.blockquote-footer::before {
  content: "\2014\00A0"; }

.img-fluid {
  max-width: 100%;
  height: auto; }

.img-thumbnail {
  padding: 0.25rem;
  background-color: #fafafa;
  border: 1px solid #dee2e6;
  border-radius: 4px;
  max-width: 100%;
  height: auto; }

.figure {
  display: inline-block; }

.figure-img {
  margin-bottom: 12px;
  line-height: 1; }

.figure-caption {
  font-size: 90%;
  color: #6c757d; }

code {
  font-size: 87.5%;
  color: #e83e8c;
  word-wrap: break-word; }
a > code {
  color: inherit; }

kbd {
  padding: 0.2rem 0.4rem;
  font-size: 87.5%;
  color: #FFFFFF;
  background-color: #212529;
  border-radius: 0.2rem; }
kbd kbd {
  padding: 0;
  font-size: 100%;
  font-weight: 700; }

pre {
  display: block;
  font-size: 87.5%;
  color: #212529; }
pre code {
  font-size: inherit;
  color: inherit;
  word-break: normal; }

.pre-scrollable {
  max-height: 340px;
  overflow-y: scroll; }

.container {
  width: 100%;
  padding-right: 15px;
  padding-left: 15px;
  margin-right: auto;
  margin-left: auto; }
@media (min-width: 576px) {
  .container {
    max-width: 540px; } }
@media (min-width: 769px) {
  .container {
    max-width: 720px; } }
@media (min-width: 1023px) {
  .container {
    max-width: 960px; } }
@media (min-width: 1200px) {
  .container {
    max-width: 1140px; } }

.container-fluid, .container-sm, .container-md, .container-lg, .container-xl {
  width: 100%;
  padding-right: 15px;
  padding-left: 15px;
  margin-right: auto;
  margin-left: auto; }

@media (min-width: 576px) {
  .container, .container-sm {
    max-width: 540px; } }

@media (min-width: 769px) {
  .container, .container-sm, .container-md {
    max-width: 720px; } }

@media (min-width: 1023px) {
  .container, .container-sm, .container-md, .container-lg {
    max-width: 960px; } }

@media (min-width: 1200px) {
  .container, .container-sm, .container-md, .container-lg, .container-xl {
    max-width: 1140px; } }

.row {
  display: -webkit-box;
  display: -webkit-flex;
  display: -ms-flexbox;
  display: flex;
  -webkit-flex-wrap: wrap;
  -ms-flex-wrap: wrap;
  flex-wrap: wrap;
  margin-right: -15px;
  margin-left: -15px; }

.no-gutters {
  margin-right: 0;
  margin-left: 0; }
.no-gutters > .col,
.no-gutters > [class*="col-"] {
  padding-right: 0;
  padding-left: 0; }

.col-1, .col-2, .col-3, .col-4, .col-5, .col-6, .col-7, .col-8, .col-9, .col-10, .col-11, .col-12, .col,
.col-auto, .col-sm-1, .col-sm-2, .col-sm-3, .col-sm-4, .col-sm-5, .col-sm-6, .col-sm-7, .col-sm-8, .col-sm-9, .col-sm-10, .col-sm-11, .col-sm-12, .col-sm,
.col-sm-auto, .col-md-1, .col-md-2, .col-md-3, .col-md-4, .col-md-5, .col-md-6, .col-md-7, .col-md-8, .col-md-9, .col-md-10, .col-md-11, .col-md-12, .col-md,
.col-md-auto, .col-lg-1, .col-lg-2, .col-lg-3, .col-lg-4, .col-lg-5, .col-lg-6, .col-lg-7, .col-lg-8, .col-lg-9, .col-lg-10, .col-lg-11, .col-lg-12, .col-lg,
.col-lg-auto, .col-xl-1, .col-xl-2, .col-xl-3, .col-xl-4, .col-xl-5, .col-xl-6, .col-xl-7, .col-xl-8, .col-xl-9, .col-xl-10, .col-xl-11, .col-xl-12, .col-xl,
.col-xl-auto {
  position: relative;
  width: 100%;
  padding-right: 15px;
  padding-left: 15px; }

.col {
  -webkit-flex-basis: 0;
  -ms-flex-preferred-size: 0;
  flex-basis: 0;
  -webkit-box-flex: 1;
  -webkit-flex-grow: 1;
  -ms-flex-positive: 1;
  flex-grow: 1;
  min-width: 0;
  max-width: 100%; }

.row-cols-1 > * {
  -webkit-box-flex: 0;
  -webkit-flex: 0 0 100%;
  -ms-flex: 0 0 100%;
  flex: 0 0 100%;
  max-width: 100%; }

.row-cols-2 > * {
  -webkit-box-flex: 0;
  -webkit-flex: 0 0 50%;
  -ms-flex: 0 0 50%;
  flex: 0 0 50%;
  max-width: 50%; }

.row-cols-3 > * {
  -webkit-box-flex: 0;
  -webkit-flex: 0 0 33.33333%;
  -ms-flex: 0 0 33.33333%;
  flex: 0 0 33.33333%;
  max-width: 33.33333%; }

.row-cols-4 > * {
  -webkit-box-flex: 0;
  -webkit-flex: 0 0 25%;
  -ms-flex: 0 0 25%;
  flex: 0 0 25%;
  max-width: 25%; }

.row-cols-5 > * {
  -webkit-box-flex: 0;
  -webkit-flex: 0 0 20%;
  -ms-flex: 0 0 20%;
  flex: 0 0 20%;
  max-width: 20%; }

.row-cols-6 > * {
  -webkit-box-flex: 0;
  -webkit-flex: 0 0 16.66667%;
  -ms-flex: 0 0 16.66667%;
  flex: 0 0 16.66667%;
  max-width: 16.66667%; }

.col-auto {
  -webkit-box-flex: 0;
  -webkit-flex: 0 0 auto;
  -ms-flex: 0 0 auto;
  flex: 0 0 auto;
  width: auto;
  max-width: 100%; }

.col-1 {
  -webkit-box-flex: 0;
  -webkit-flex: 0 0 8.33333%;
  -ms-flex: 0 0 8.33333%;
  flex: 0 0 8.33333%;
  max-width: 8.33333%; }

.col-2 {
  -webkit-box-flex: 0;
  -webkit-flex: 0 0 16.66667%;
  -ms-flex: 0 0 16.66667%;
  flex: 0 0 16.66667%;
  max-width: 16.66667%; }

.col-3 {
  -webkit-box-flex: 0;
  -webkit-flex: 0 0 25%;
  -ms-flex: 0 0 25%;
  flex: 0 0 25%;
  max-width: 25%; }

.col-4 {
  -webkit-box-flex: 0;
  -webkit-flex: 0 0 33.33333%;
  -ms-flex: 0 0 33.33333%;
  flex: 0 0 33.33333%;
  max-width: 33.33333%; }

.col-5 {
  -webkit-box-flex: 0;
  -webkit-flex: 0 0 41.66667%;
  -ms-flex: 0 0 41.66667%;
  flex: 0 0 41.66667%;
  max-width: 41.66667%; }

.col-6 {
  -webkit-box-flex: 0;
  -webkit-flex: 0 0 50%;
  -ms-flex: 0 0 50%;
  flex: 0 0 50%;
  max-width: 50%; }

.col-7 {
  -webkit-box-flex: 0;
  -webkit-flex: 0 0 58.33333%;
  -ms-flex: 0 0 58.33333%;
  flex: 0 0 58.33333%;
  max-width: 58.33333%; }

.col-8 {
  -webkit-box-flex: 0;
  -webkit-flex: 0 0 66.66667%;
  -ms-flex: 0 0 66.66667%;
  flex: 0 0 66.66667%;
  max-width: 66.66667%; }

.col-9 {
  -webkit-box-flex: 0;
  -webkit-flex: 0 0 75%;
  -ms-flex: 0 0 75%;
  flex: 0 0 75%;
  max-width: 75%; }

.col-10 {
  -webkit-box-flex: 0;
  -webkit-flex: 0 0 83.33333%;
  -ms-flex: 0 0 83.33333%;
  flex: 0 0 83.33333%;
  max-width: 83.33333%; }

.col-11 {
  -webkit-box-flex: 0;
  -webkit-flex: 0 0 91.66667%;
  -ms-flex: 0 0 91.66667%;
  flex: 0 0 91.66667%;
  max-width: 91.66667%; }

.col-12 {
  -webkit-box-flex: 0;
  -webkit-flex: 0 0 100%;
  -ms-flex: 0 0 100%;
  flex: 0 0 100%;
  max-width: 100%; }

.order-first {
  -webkit-box-ordinal-group: 0;
  -webkit-order: -1;
  -ms-flex-order: -1;
  order: -1; }

.order-last {
  -webkit-box-ordinal-group: 14;
  -webkit-order: 13;
  -ms-flex-order: 13;
  order: 13; }

.order-0 {
  -webkit-box-ordinal-group: 1;
  -webkit-order: 0;
  -ms-flex-order: 0;
  order: 0; }

.order-1 {
  -webkit-box-ordinal-group: 2;
  -webkit-order: 1;
  -ms-flex-order: 1;
  order: 1; }

.order-2 {
  -webkit-box-ordinal-group: 3;
  -webkit-order: 2;
  -ms-flex-order: 2;
  order: 2; }

.order-3 {
  -webkit-box-ordinal-group: 4;
  -webkit-order: 3;
  -ms-flex-order: 3;
  order: 3; }

.order-4 {
  -webkit-box-ordinal-group: 5;
  -webkit-order: 4;
  -ms-flex-order: 4;
  order: 4; }

.order-5 {
  -webkit-box-ordinal-group: 6;
  -webkit-order: 5;
  -ms-flex-order: 5;
  order: 5; }

.order-6 {
  -webkit-box-ordinal-group: 7;
  -webkit-order: 6;
  -ms-flex-order: 6;
  order: 6; }

.order-7 {
  -webkit-box-ordinal-group: 8;
  -webkit-order: 7;
  -ms-flex-order: 7;
  order: 7; }

.order-8 {
  -webkit-box-ordinal-group: 9;
  -webkit-order: 8;
  -ms-flex-order: 8;
  order: 8; }

.order-9 {
  -webkit-box-ordinal-group: 10;
  -webkit-order: 9;
  -ms-flex-order: 9;
  order: 9; }

.order-10 {
  -webkit-box-ordinal-group: 11;
  -webkit-order: 10;
  -ms-flex-order: 10;
  order: 10; }

.order-11 {
  -webkit-box-ordinal-group: 12;
  -webkit-order: 11;
  -ms-flex-order: 11;
  order: 11; }

.order-12 {
  -webkit-box-ordinal-group: 13;
  -webkit-order: 12;
  -ms-flex-order: 12;
  order: 12; }

.offset-1 {
  margin-left: 8.33333%; }

.offset-2 {
  margin-left: 16.66667%; }

.offset-3 {
  margin-left: 25%; }

.offset-4 {
  margin-left: 33.33333%; }

.offset-5 {
  margin-left: 41.66667%; }

.offset-6 {
  margin-left: 50%; }

.offset-7 {
  margin-left: 58.33333%; }

.offset-8 {
  margin-left: 66.66667%; }

.offset-9 {
  margin-left: 75%; }

.offset-10 {
  margin-left: 83.33333%; }

.offset-11 {
  margin-left: 91.66667%; }

@media (min-width: 576px) {
  .col-sm {
    -webkit-flex-basis: 0;
    -ms-flex-preferred-size: 0;
    flex-basis: 0;
    -webkit-box-flex: 1;
    -webkit-flex-grow: 1;
    -ms-flex-positive: 1;
    flex-grow: 1;
    min-width: 0;
    max-width: 100%; }
  .row-cols-sm-1 > * {
    -webkit-box-flex: 0;
    -webkit-flex: 0 0 100%;
    -ms-flex: 0 0 100%;
    flex: 0 0 100%;
    max-width: 100%; }
  .row-cols-sm-2 > * {
    -webkit-box-flex: 0;
    -webkit-flex: 0 0 50%;
    -ms-flex: 0 0 50%;
    flex: 0 0 50%;
    max-width: 50%; }
  .row-cols-sm-3 > * {
    -webkit-box-flex: 0;
    -webkit-flex: 0 0 33.33333%;
    -ms-flex: 0 0 33.33333%;
    flex: 0 0 33.33333%;
    max-width: 33.33333%; }
  .row-cols-sm-4 > * {
    -webkit-box-flex: 0;
    -webkit-flex: 0 0 25%;
    -ms-flex: 0 0 25%;
    flex: 0 0 25%;
    max-width: 25%; }
  .row-cols-sm-5 > * {
    -webkit-box-flex: 0;
    -webkit-flex: 0 0 20%;
    -ms-flex: 0 0 20%;
    flex: 0 0 20%;
    max-width: 20%; }
  .row-cols-sm-6 > * {
    -webkit-box-flex: 0;
    -webkit-flex: 0 0 16.66667%;
    -ms-flex: 0 0 16.66667%;
    flex: 0 0 16.66667%;
    max-width: 16.66667%; }
  .col-sm-auto {
    -webkit-box-flex: 0;
    -webkit-flex: 0 0 auto;
    -ms-flex: 0 0 auto;
    flex: 0 0 auto;
    width: auto;
    max-width: 100%; }
  .col-sm-1 {
    -webkit-box-flex: 0;
    -webkit-flex: 0 0 8.33333%;
    -ms-flex: 0 0 8.33333%;
    flex: 0 0 8.33333%;
    max-width: 8.33333%; }
  .col-sm-2 {
    -webkit-box-flex: 0;
    -webkit-flex: 0 0 16.66667%;
    -ms-flex: 0 0 16.66667%;
    flex: 0 0 16.66667%;
    max-width: 16.66667%; }
  .col-sm-3 {
    -webkit-box-flex: 0;
    -webkit-flex: 0 0 25%;
    -ms-flex: 0 0 25%;
    flex: 0 0 25%;
    max-width: 25%; }
  .col-sm-4 {
    -webkit-box-flex: 0;
    -webkit-flex: 0 0 33.33333%;
    -ms-flex: 0 0 33.33333%;
    flex: 0 0 33.33333%;
    max-width: 33.33333%; }
  .col-sm-5 {
    -webkit-box-flex: 0;
    -webkit-flex: 0 0 41.66667%;
    -ms-flex: 0 0 41.66667%;
    flex: 0 0 41.66667%;
    max-width: 41.66667%; }
  .col-sm-6 {
    -webkit-box-flex: 0;
    -webkit-flex: 0 0 50%;
    -ms-flex: 0 0 50%;
    flex: 0 0 50%;
    max-width: 50%; }
  .col-sm-7 {
    -webkit-box-flex: 0;
    -webkit-flex: 0 0 58.33333%;
    -ms-flex: 0 0 58.33333%;
    flex: 0 0 58.33333%;
    max-width: 58.33333%; }
  .col-sm-8 {
    -webkit-box-flex: 0;
    -webkit-flex: 0 0 66.66667%;
    -ms-flex: 0 0 66.66667%;
    flex: 0 0 66.66667%;
    max-width: 66.66667%; }
  .col-sm-9 {
    -webkit-box-flex: 0;
    -webkit-flex: 0 0 75%;
    -ms-flex: 0 0 75%;
    flex: 0 0 75%;
    max-width: 75%; }
  .col-sm-10 {
    -webkit-box-flex: 0;
    -webkit-flex: 0 0 83.33333%;
    -ms-flex: 0 0 83.33333%;
    flex: 0 0 83.33333%;
    max-width: 83.33333%; }
  .col-sm-11 {
    -webkit-box-flex: 0;
    -webkit-flex: 0 0 91.66667%;
    -ms-flex: 0 0 91.66667%;
    flex: 0 0 91.66667%;
    max-width: 91.66667%; }
  .col-sm-12 {
    -webkit-box-flex: 0;
    -webkit-flex: 0 0 100%;
    -ms-flex: 0 0 100%;
    flex: 0 0 100%;
    max-width: 100%; }
  .order-sm-first {
    -webkit-box-ordinal-group: 0;
    -webkit-order: -1;
    -ms-flex-order: -1;
    order: -1; }
  .order-sm-last {
    -webkit-box-ordinal-group: 14;
    -webkit-order: 13;
    -ms-flex-order: 13;
    order: 13; }
  .order-sm-0 {
    -webkit-box-ordinal-group: 1;
    -webkit-order: 0;
    -ms-flex-order: 0;
    order: 0; }
  .order-sm-1 {
    -webkit-box-ordinal-group: 2;
    -webkit-order: 1;
    -ms-flex-order: 1;
    order: 1; }
  .order-sm-2 {
    -webkit-box-ordinal-group: 3;
    -webkit-order: 2;
    -ms-flex-order: 2;
    order: 2; }
  .order-sm-3 {
    -webkit-box-ordinal-group: 4;
    -webkit-order: 3;
    -ms-flex-order: 3;
    order: 3; }
  .order-sm-4 {
    -webkit-box-ordinal-group: 5;
    -webkit-order: 4;
    -ms-flex-order: 4;
    order: 4; }
  .order-sm-5 {
    -webkit-box-ordinal-group: 6;
    -webkit-order: 5;
    -ms-flex-order: 5;
    order: 5; }
  .order-sm-6 {
    -webkit-box-ordinal-group: 7;
    -webkit-order: 6;
    -ms-flex-order: 6;
    order: 6; }
  .order-sm-7 {
    -webkit-box-ordinal-group: 8;
    -webkit-order: 7;
    -ms-flex-order: 7;
    order: 7; }
  .order-sm-8 {
    -webkit-box-ordinal-group: 9;
    -webkit-order: 8;
    -ms-flex-order: 8;
    order: 8; }
  .order-sm-9 {
    -webkit-box-ordinal-group: 10;
    -webkit-order: 9;
    -ms-flex-order: 9;
    order: 9; }
  .order-sm-10 {
    -webkit-box-ordinal-group: 11;
    -webkit-order: 10;
    -ms-flex-order: 10;
    order: 10; }
  .order-sm-11 {
    -webkit-box-ordinal-group: 12;
    -webkit-order: 11;
    -ms-flex-order: 11;
    order: 11; }
  .order-sm-12 {
    -webkit-box-ordinal-group: 13;
    -webkit-order: 12;
    -ms-flex-order: 12;
    order: 12; }
  .offset-sm-0 {
    margin-left: 0; }
  .offset-sm-1 {
    margin-left: 8.33333%; }
  .offset-sm-2 {
    margin-left: 16.66667%; }
  .offset-sm-3 {
    margin-left: 25%; }
  .offset-sm-4 {
    margin-left: 33.33333%; }
  .offset-sm-5 {
    margin-left: 41.66667%; }
  .offset-sm-6 {
    margin-left: 50%; }
  .offset-sm-7 {
    margin-left: 58.33333%; }
  .offset-sm-8 {
    margin-left: 66.66667%; }
  .offset-sm-9 {
    margin-left: 75%; }
  .offset-sm-10 {
    margin-left: 83.33333%; }
  .offset-sm-11 {
    margin-left: 91.66667%; } }

@media (min-width: 769px) {
  .col-md {
    -webkit-flex-basis: 0;
    -ms-flex-preferred-size: 0;
    flex-basis: 0;
    -webkit-box-flex: 1;
    -webkit-flex-grow: 1;
    -ms-flex-positive: 1;
    flex-grow: 1;
    min-width: 0;
    max-width: 100%; }
  .row-cols-md-1 > * {
    -webkit-box-flex: 0;
    -webkit-flex: 0 0 100%;
    -ms-flex: 0 0 100%;
    flex: 0 0 100%;
    max-width: 100%; }
  .row-cols-md-2 > * {
    -webkit-box-flex: 0;
    -webkit-flex: 0 0 50%;
    -ms-flex: 0 0 50%;
    flex: 0 0 50%;
    max-width: 50%; }
  .row-cols-md-3 > * {
    -webkit-box-flex: 0;
    -webkit-flex: 0 0 33.33333%;
    -ms-flex: 0 0 33.33333%;
    flex: 0 0 33.33333%;
    max-width: 33.33333%; }
  .row-cols-md-4 > * {
    -webkit-box-flex: 0;
    -webkit-flex: 0 0 25%;
    -ms-flex: 0 0 25%;
    flex: 0 0 25%;
    max-width: 25%; }
  .row-cols-md-5 > * {
    -webkit-box-flex: 0;
    -webkit-flex: 0 0 20%;
    -ms-flex: 0 0 20%;
    flex: 0 0 20%;
    max-width: 20%; }
  .row-cols-md-6 > * {
    -webkit-box-flex: 0;
    -webkit-flex: 0 0 16.66667%;
    -ms-flex: 0 0 16.66667%;
    flex: 0 0 16.66667%;
    max-width: 16.66667%; }
  .col-md-auto {
    -webkit-box-flex: 0;
    -webkit-flex: 0 0 auto;
    -ms-flex: 0 0 auto;
    flex: 0 0 auto;
    width: auto;
    max-width: 100%; }
  .col-md-1 {
    -webkit-box-flex: 0;
    -webkit-flex: 0 0 8.33333%;
    -ms-flex: 0 0 8.33333%;
    flex: 0 0 8.33333%;
    max-width: 8.33333%; }
  .col-md-2 {
    -webkit-box-flex: 0;
    -webkit-flex: 0 0 16.66667%;
    -ms-flex: 0 0 16.66667%;
    flex: 0 0 16.66667%;
    max-width: 16.66667%; }
  .col-md-3 {
    -webkit-box-flex: 0;
    -webkit-flex: 0 0 25%;
    -ms-flex: 0 0 25%;
    flex: 0 0 25%;
    max-width: 25%; }
  .col-md-4 {
    -webkit-box-flex: 0;
    -webkit-flex: 0 0 33.33333%;
    -ms-flex: 0 0 33.33333%;
    flex: 0 0 33.33333%;
    max-width: 33.33333%; }
  .col-md-5 {
    -webkit-box-flex: 0;
    -webkit-flex: 0 0 41.66667%;
    -ms-flex: 0 0 41.66667%;
    flex: 0 0 41.66667%;
    max-width: 41.66667%; }
  .col-md-6 {
    -webkit-box-flex: 0;
    -webkit-flex: 0 0 50%;
    -ms-flex: 0 0 50%;
    flex: 0 0 50%;
    max-width: 50%; }
  .col-md-7 {
    -webkit-box-flex: 0;
    -webkit-flex: 0 0 58.33333%;
    -ms-flex: 0 0 58.33333%;
    flex: 0 0 58.33333%;
    max-width: 58.33333%; }
  .col-md-8 {
    -webkit-box-flex: 0;
    -webkit-flex: 0 0 66.66667%;
    -ms-flex: 0 0 66.66667%;
    flex: 0 0 66.66667%;
    max-width: 66.66667%; }
  .col-md-9 {
    -webkit-box-flex: 0;
    -webkit-flex: 0 0 75%;
    -ms-flex: 0 0 75%;
    flex: 0 0 75%;
    max-width: 75%; }
  .col-md-10 {
    -webkit-box-flex: 0;
    -webkit-flex: 0 0 83.33333%;
    -ms-flex: 0 0 83.33333%;
    flex: 0 0 83.33333%;
    max-width: 83.33333%; }
  .col-md-11 {
    -webkit-box-flex: 0;
    -webkit-flex: 0 0 91.66667%;
    -ms-flex: 0 0 91.66667%;
    flex: 0 0 91.66667%;
    max-width: 91.66667%; }
  .col-md-12 {
    -webkit-box-flex: 0;
    -webkit-flex: 0 0 100%;
    -ms-flex: 0 0 100%;
    flex: 0 0 100%;
    max-width: 100%; }
  .order-md-first {
    -webkit-box-ordinal-group: 0;
    -webkit-order: -1;
    -ms-flex-order: -1;
    order: -1; }
  .order-md-last {
    -webkit-box-ordinal-group: 14;
    -webkit-order: 13;
    -ms-flex-order: 13;
    order: 13; }
  .order-md-0 {
    -webkit-box-ordinal-group: 1;
    -webkit-order: 0;
    -ms-flex-order: 0;
    order: 0; }
  .order-md-1 {
    -webkit-box-ordinal-group: 2;
    -webkit-order: 1;
    -ms-flex-order: 1;
    order: 1; }
  .order-md-2 {
    -webkit-box-ordinal-group: 3;
    -webkit-order: 2;
    -ms-flex-order: 2;
    order: 2; }
  .order-md-3 {
    -webkit-box-ordinal-group: 4;
    -webkit-order: 3;
    -ms-flex-order: 3;
    order: 3; }
  .order-md-4 {
    -webkit-box-ordinal-group: 5;
    -webkit-order: 4;
    -ms-flex-order: 4;
    order: 4; }
  .order-md-5 {
    -webkit-box-ordinal-group: 6;
    -webkit-order: 5;
    -ms-flex-order: 5;
    order: 5; }
  .order-md-6 {
    -webkit-box-ordinal-group: 7;
    -webkit-order: 6;
    -ms-flex-order: 6;
    order: 6; }
  .order-md-7 {
    -webkit-box-ordinal-group: 8;
    -webkit-order: 7;
    -ms-flex-order: 7;
    order: 7; }
  .order-md-8 {
    -webkit-box-ordinal-group: 9;
    -webkit-order: 8;
    -ms-flex-order: 8;
    order: 8; }
  .order-md-9 {
    -webkit-box-ordinal-group: 10;
    -webkit-order: 9;
    -ms-flex-order: 9;
    order: 9; }
  .order-md-10 {
    -webkit-box-ordinal-group: 11;
    -webkit-order: 10;
    -ms-flex-order: 10;
    order: 10; }
  .order-md-11 {
    -webkit-box-ordinal-group: 12;
    -webkit-order: 11;
    -ms-flex-order: 11;
    order: 11; }
  .order-md-12 {
    -webkit-box-ordinal-group: 13;
    -webkit-order: 12;
    -ms-flex-order: 12;
    order: 12; }
  .offset-md-0 {
    margin-left: 0; }
  .offset-md-1 {
    margin-left: 8.33333%; }
  .offset-md-2 {
    margin-left: 16.66667%; }
  .offset-md-3 {
    margin-left: 25%; }
  .offset-md-4 {
    margin-left: 33.33333%; }
  .offset-md-5 {
    margin-left: 41.66667%; }
  .offset-md-6 {
    margin-left: 50%; }
  .offset-md-7 {
    margin-left: 58.33333%; }
  .offset-md-8 {
    margin-left: 66.66667%; }
  .offset-md-9 {
    margin-left: 75%; }
  .offset-md-10 {
    margin-left: 83.33333%; }
  .offset-md-11 {
    margin-left: 91.66667%; } }

@media (min-width: 1023px) {
  .col-lg {
    -webkit-flex-basis: 0;
    -ms-flex-preferred-size: 0;
    flex-basis: 0;
    -webkit-box-flex: 1;
    -webkit-flex-grow: 1;
    -ms-flex-positive: 1;
    flex-grow: 1;
    min-width: 0;
    max-width: 100%; }
  .row-cols-lg-1 > * {
    -webkit-box-flex: 0;
    -webkit-flex: 0 0 100%;
    -ms-flex: 0 0 100%;
    flex: 0 0 100%;
    max-width: 100%; }
  .row-cols-lg-2 > * {
    -webkit-box-flex: 0;
    -webkit-flex: 0 0 50%;
    -ms-flex: 0 0 50%;
    flex: 0 0 50%;
    max-width: 50%; }
  .row-cols-lg-3 > * {
    -webkit-box-flex: 0;
    -webkit-flex: 0 0 33.33333%;
    -ms-flex: 0 0 33.33333%;
    flex: 0 0 33.33333%;
    max-width: 33.33333%; }
  .row-cols-lg-4 > * {
    -webkit-box-flex: 0;
    -webkit-flex: 0 0 25%;
    -ms-flex: 0 0 25%;
    flex: 0 0 25%;
    max-width: 25%; }
  .row-cols-lg-5 > * {
    -webkit-box-flex: 0;
    -webkit-flex: 0 0 20%;
    -ms-flex: 0 0 20%;
    flex: 0 0 20%;
    max-width: 20%; }
  .row-cols-lg-6 > * {
    -webkit-box-flex: 0;
    -webkit-flex: 0 0 16.66667%;
    -ms-flex: 0 0 16.66667%;
    flex: 0 0 16.66667%;
    max-width: 16.66667%; }
  .col-lg-auto {
    -webkit-box-flex: 0;
    -webkit-flex: 0 0 auto;
    -ms-flex: 0 0 auto;
    flex: 0 0 auto;
    width: auto;
    max-width: 100%; }
  .col-lg-1 {
    -webkit-box-flex: 0;
    -webkit-flex: 0 0 8.33333%;
    -ms-flex: 0 0 8.33333%;
    flex: 0 0 8.33333%;
    max-width: 8.33333%; }
  .col-lg-2 {
    -webkit-box-flex: 0;
    -webkit-flex: 0 0 16.66667%;
    -ms-flex: 0 0 16.66667%;
    flex: 0 0 16.66667%;
    max-width: 16.66667%; }
  .col-lg-3 {
    -webkit-box-flex: 0;
    -webkit-flex: 0 0 25%;
    -ms-flex: 0 0 25%;
    flex: 0 0 25%;
    max-width: 25%; }
  .col-lg-4 {
    -webkit-box-flex: 0;
    -webkit-flex: 0 0 33.33333%;
    -ms-flex: 0 0 33.33333%;
    flex: 0 0 33.33333%;
    max-width: 33.33333%; }
  .col-lg-5 {
    -webkit-box-flex: 0;
    -webkit-flex: 0 0 41.66667%;
    -ms-flex: 0 0 41.66667%;
    flex: 0 0 41.66667%;
    max-width: 41.66667%; }
  .col-lg-6 {
    -webkit-box-flex: 0;
    -webkit-flex: 0 0 50%;
    -ms-flex: 0 0 50%;
    flex: 0 0 50%;
    max-width: 50%; }
  .col-lg-7 {
    -webkit-box-flex: 0;
    -webkit-flex: 0 0 58.33333%;
    -ms-flex: 0 0 58.33333%;
    flex: 0 0 58.33333%;
    max-width: 58.33333%; }
  .col-lg-8 {
    -webkit-box-flex: 0;
    -webkit-flex: 0 0 66.66667%;
    -ms-flex: 0 0 66.66667%;
    flex: 0 0 66.66667%;
    max-width: 66.66667%; }
  .col-lg-9 {
    -webkit-box-flex: 0;
    -webkit-flex: 0 0 75%;
    -ms-flex: 0 0 75%;
    flex: 0 0 75%;
    max-width: 75%; }
  .col-lg-10 {
    -webkit-box-flex: 0;
    -webkit-flex: 0 0 83.33333%;
    -ms-flex: 0 0 83.33333%;
    flex: 0 0 83.33333%;
    max-width: 83.33333%; }
  .col-lg-11 {
    -webkit-box-flex: 0;
    -webkit-flex: 0 0 91.66667%;
    -ms-flex: 0 0 91.66667%;
    flex: 0 0 91.66667%;
    max-width: 91.66667%; }
  .col-lg-12 {
    -webkit-box-flex: 0;
    -webkit-flex: 0 0 100%;
    -ms-flex: 0 0 100%;
    flex: 0 0 100%;
    max-width: 100%; }
  .order-lg-first {
    -webkit-box-ordinal-group: 0;
    -webkit-order: -1;
    -ms-flex-order: -1;
    order: -1; }
  .order-lg-last {
    -webkit-box-ordinal-group: 14;
    -webkit-order: 13;
    -ms-flex-order: 13;
    order: 13; }
  .order-lg-0 {
    -webkit-box-ordinal-group: 1;
    -webkit-order: 0;
    -ms-flex-order: 0;
    order: 0; }
  .order-lg-1 {
    -webkit-box-ordinal-group: 2;
    -webkit-order: 1;
    -ms-flex-order: 1;
    order: 1; }
  .order-lg-2 {
    -webkit-box-ordinal-group: 3;
    -webkit-order: 2;
    -ms-flex-order: 2;
    order: 2; }
  .order-lg-3 {
    -webkit-box-ordinal-group: 4;
    -webkit-order: 3;
    -ms-flex-order: 3;
    order: 3; }
  .order-lg-4 {
    -webkit-box-ordinal-group: 5;
    -webkit-order: 4;
    -ms-flex-order: 4;
    order: 4; }
  .order-lg-5 {
    -webkit-box-ordinal-group: 6;
    -webkit-order: 5;
    -ms-flex-order: 5;
    order: 5; }
  .order-lg-6 {
    -webkit-box-ordinal-group: 7;
    -webkit-order: 6;
    -ms-flex-order: 6;
    order: 6; }
  .order-lg-7 {
    -webkit-box-ordinal-group: 8;
    -webkit-order: 7;
    -ms-flex-order: 7;
    order: 7; }
  .order-lg-8 {
    -webkit-box-ordinal-group: 9;
    -webkit-order: 8;
    -ms-flex-order: 8;
    order: 8; }
  .order-lg-9 {
    -webkit-box-ordinal-group: 10;
    -webkit-order: 9;
    -ms-flex-order: 9;
    order: 9; }
  .order-lg-10 {
    -webkit-box-ordinal-group: 11;
    -webkit-order: 10;
    -ms-flex-order: 10;
    order: 10; }
  .order-lg-11 {
    -webkit-box-ordinal-group: 12;
    -webkit-order: 11;
    -ms-flex-order: 11;
    order: 11; }
  .order-lg-12 {
    -webkit-box-ordinal-group: 13;
    -webkit-order: 12;
    -ms-flex-order: 12;
    order: 12; }
  .offset-lg-0 {
    margin-left: 0; }
  .offset-lg-1 {
    margin-left: 8.33333%; }
  .offset-lg-2 {
    margin-left: 16.66667%; }
  .offset-lg-3 {
    margin-left: 25%; }
  .offset-lg-4 {
    margin-left: 33.33333%; }
  .offset-lg-5 {
    margin-left: 41.66667%; }
  .offset-lg-6 {
    margin-left: 50%; }
  .offset-lg-7 {
    margin-left: 58.33333%; }
  .offset-lg-8 {
    margin-left: 66.66667%; }
  .offset-lg-9 {
    margin-left: 75%; }
  .offset-lg-10 {
    margin-left: 83.33333%; }
  .offset-lg-11 {
    margin-left: 91.66667%; } }

@media (min-width: 1200px) {
  .col-xl {
    -webkit-flex-basis: 0;
    -ms-flex-preferred-size: 0;
    flex-basis: 0;
    -webkit-box-flex: 1;
    -webkit-flex-grow: 1;
    -ms-flex-positive: 1;
    flex-grow: 1;
    min-width: 0;
    max-width: 100%; }
  .row-cols-xl-1 > * {
    -webkit-box-flex: 0;
    -webkit-flex: 0 0 100%;
    -ms-flex: 0 0 100%;
    flex: 0 0 100%;
    max-width: 100%; }
  .row-cols-xl-2 > * {
    -webkit-box-flex: 0;
    -webkit-flex: 0 0 50%;
    -ms-flex: 0 0 50%;
    flex: 0 0 50%;
    max-width: 50%; }
  .row-cols-xl-3 > * {
    -webkit-box-flex: 0;
    -webkit-flex: 0 0 33.33333%;
    -ms-flex: 0 0 33.33333%;
    flex: 0 0 33.33333%;
    max-width: 33.33333%; }
  .row-cols-xl-4 > * {
    -webkit-box-flex: 0;
    -webkit-flex: 0 0 25%;
    -ms-flex: 0 0 25%;
    flex: 0 0 25%;
    max-width: 25%; }
  .row-cols-xl-5 > * {
    -webkit-box-flex: 0;
    -webkit-flex: 0 0 20%;
    -ms-flex: 0 0 20%;
    flex: 0 0 20%;
    max-width: 20%; }
  .row-cols-xl-6 > * {
    -webkit-box-flex: 0;
    -webkit-flex: 0 0 16.66667%;
    -ms-flex: 0 0 16.66667%;
    flex: 0 0 16.66667%;
    max-width: 16.66667%; }
  .col-xl-auto {
    -webkit-box-flex: 0;
    -webkit-flex: 0 0 auto;
    -ms-flex: 0 0 auto;
    flex: 0 0 auto;
    width: auto;
    max-width: 100%; }
  .col-xl-1 {
    -webkit-box-flex: 0;
    -webkit-flex: 0 0 8.33333%;
    -ms-flex: 0 0 8.33333%;
    flex: 0 0 8.33333%;
    max-width: 8.33333%; }
  .col-xl-2 {
    -webkit-box-flex: 0;
    -webkit-flex: 0 0 16.66667%;
    -ms-flex: 0 0 16.66667%;
    flex: 0 0 16.66667%;
    max-width: 16.66667%; }
  .col-xl-3 {
    -webkit-box-flex: 0;
    -webkit-flex: 0 0 25%;
    -ms-flex: 0 0 25%;
    flex: 0 0 25%;
    max-width: 25%; }
  .col-xl-4 {
    -webkit-box-flex: 0;
    -webkit-flex: 0 0 33.33333%;
    -ms-flex: 0 0 33.33333%;
    flex: 0 0 33.33333%;
    max-width: 33.33333%; }
  .col-xl-5 {
    -webkit-box-flex: 0;
    -webkit-flex: 0 0 41.66667%;
    -ms-flex: 0 0 41.66667%;
    flex: 0 0 41.66667%;
    max-width: 41.66667%; }
  .col-xl-6 {
    -webkit-box-flex: 0;
    -webkit-flex: 0 0 50%;
    -ms-flex: 0 0 50%;
    flex: 0 0 50%;
    max-width: 50%; }
  .col-xl-7 {
    -webkit-box-flex: 0;
    -webkit-flex: 0 0 58.33333%;
    -ms-flex: 0 0 58.33333%;
    flex: 0 0 58.33333%;
    max-width: 58.33333%; }
  .col-xl-8 {
    -webkit-box-flex: 0;
    -webkit-flex: 0 0 66.66667%;
    -ms-flex: 0 0 66.66667%;
    flex: 0 0 66.66667%;
    max-width: 66.66667%; }
  .col-xl-9 {
    -webkit-box-flex: 0;
    -webkit-flex: 0 0 75%;
    -ms-flex: 0 0 75%;
    flex: 0 0 75%;
    max-width: 75%; }
  .col-xl-10 {
    -webkit-box-flex: 0;
    -webkit-flex: 0 0 83.33333%;
    -ms-flex: 0 0 83.33333%;
    flex: 0 0 83.33333%;
    max-width: 83.33333%; }
  .col-xl-11 {
    -webkit-box-flex: 0;
    -webkit-flex: 0 0 91.66667%;
    -ms-flex: 0 0 91.66667%;
    flex: 0 0 91.66667%;
    max-width: 91.66667%; }
  .col-xl-12 {
    -webkit-box-flex: 0;
    -webkit-flex: 0 0 100%;
    -ms-flex: 0 0 100%;
    flex: 0 0 100%;
    max-width: 100%; }
  .order-xl-first {
    -webkit-box-ordinal-group: 0;
    -webkit-order: -1;
    -ms-flex-order: -1;
    order: -1; }
  .order-xl-last {
    -webkit-box-ordinal-group: 14;
    -webkit-order: 13;
    -ms-flex-order: 13;
    order: 13; }
  .order-xl-0 {
    -webkit-box-ordinal-group: 1;
    -webkit-order: 0;
    -ms-flex-order: 0;
    order: 0; }
  .order-xl-1 {
    -webkit-box-ordinal-group: 2;
    -webkit-order: 1;
    -ms-flex-order: 1;
    order: 1; }
  .order-xl-2 {
    -webkit-box-ordinal-group: 3;
    -webkit-order: 2;
    -ms-flex-order: 2;
    order: 2; }
  .order-xl-3 {
    -webkit-box-ordinal-group: 4;
    -webkit-order: 3;
    -ms-flex-order: 3;
    order: 3; }
  .order-xl-4 {
    -webkit-box-ordinal-group: 5;
    -webkit-order: 4;
    -ms-flex-order: 4;
    order: 4; }
  .order-xl-5 {
    -webkit-box-ordinal-group: 6;
    -webkit-order: 5;
    -ms-flex-order: 5;
    order: 5; }
  .order-xl-6 {
    -webkit-box-ordinal-group: 7;
    -webkit-order: 6;
    -ms-flex-order: 6;
    order: 6; }
  .order-xl-7 {
    -webkit-box-ordinal-group: 8;
    -webkit-order: 7;
    -ms-flex-order: 7;
    order: 7; }
  .order-xl-8 {
    -webkit-box-ordinal-group: 9;
    -webkit-order: 8;
    -ms-flex-order: 8;
    order: 8; }
  .order-xl-9 {
    -webkit-box-ordinal-group: 10;
    -webkit-order: 9;
    -ms-flex-order: 9;
    order: 9; }
  .order-xl-10 {
    -webkit-box-ordinal-group: 11;
    -webkit-order: 10;
    -ms-flex-order: 10;
    order: 10; }
  .order-xl-11 {
    -webkit-box-ordinal-group: 12;
    -webkit-order: 11;
    -ms-flex-order: 11;
    order: 11; }
  .order-xl-12 {
    -webkit-box-ordinal-group: 13;
    -webkit-order: 12;
    -ms-flex-order: 12;
    order: 12; }
  .offset-xl-0 {
    margin-left: 0; }
  .offset-xl-1 {
    margin-left: 8.33333%; }
  .offset-xl-2 {
    margin-left: 16.66667%; }
  .offset-xl-3 {
    margin-left: 25%; }
  .offset-xl-4 {
    margin-left: 33.33333%; }
  .offset-xl-5 {
    margin-left: 41.66667%; }
  .offset-xl-6 {
    margin-left: 50%; }
  .offset-xl-7 {
    margin-left: 58.33333%; }
  .offset-xl-8 {
    margin-left: 66.66667%; }
  .offset-xl-9 {
    margin-left: 75%; }
  .offset-xl-10 {
    margin-left: 83.33333%; }
  .offset-xl-11 {
    margin-left: 91.66667%; } }

.table {
  width: 100%;
  margin-bottom: 24px;
  color: #484B4A; }
.table th,
.table td {
  padding: 0.75rem;
  vertical-align: top;
  border-top: 1px solid #dee2e6; }
.table thead th {
  vertical-align: bottom;
  border-bottom: 2px solid #dee2e6; }
.table tbody + tbody {
  border-top: 2px solid #dee2e6; }

.table-sm th,
.table-sm td {
  padding: 0.3rem; }

.table-bordered {
  border: 1px solid #dee2e6; }
.table-bordered th,
.table-bordered td {
  border: 1px solid #dee2e6; }
.table-bordered thead th,
.table-bordered thead td {
  border-bottom-width: 2px; }

.table-borderless th,
.table-borderless td,
.table-borderless thead th,
.table-borderless tbody + tbody {
  border: 0; }

.table-striped tbody tr:nth-of-type(odd) {
  background-color: rgba(0, 0, 0, 0.05); }

.table-hover tbody tr:hover {
  color: #484B4A;
  background-color: rgba(0, 0, 0, 0.075); }

.table-primary,
.table-primary > th,
.table-primary > td {
  background-color: #cce0f7; }

.table-primary th,
.table-primary td,
.table-primary thead th,
.table-primary tbody + tbody {
  border-color: #a1c5f0; }

.table-hover .table-primary:hover {
  background-color: #b6d3f4; }
.table-hover .table-primary:hover > td,
.table-hover .table-primary:hover > th {
  background-color: #b6d3f4; }

.table-secondary,
.table-secondary > th,
.table-secondary > td {
  background-color: #cad3e2; }

.table-secondary th,
.table-secondary td,
.table-secondary thead th,
.table-secondary tbody + tbody {
  border-color: #9dadc8; }

.table-hover .table-secondary:hover {
  background-color: #bac5d9; }
.table-hover .table-secondary:hover > td,
.table-hover .table-secondary:hover > th {
  background-color: #bac5d9; }

.table-success,
.table-success > th,
.table-success > td {
  background-color: #c4f1d7; }

.table-success th,
.table-success td,
.table-success thead th,
.table-success tbody + tbody {
  border-color: #92e4b5; }

.table-hover .table-success:hover {
  background-color: #afecc9; }
.table-hover .table-success:hover > td,
.table-hover .table-success:hover > th {
  background-color: #afecc9; }

.table-info,
.table-info > th,
.table-info > td {
  background-color: #bee5eb; }

.table-info th,
.table-info td,
.table-info thead th,
.table-info tbody + tbody {
  border-color: #86cfda; }

.table-hover .table-info:hover {
  background-color: #abdde5; }
.table-hover .table-info:hover > td,
.table-hover .table-info:hover > th {
  background-color: #abdde5; }

.table-warning,
.table-warning > th,
.table-warning > td {
  background-color: #ffeeba; }

.table-warning th,
.table-warning td,
.table-warning thead th,
.table-warning tbody + tbody {
  border-color: #ffdf7e; }

.table-hover .table-warning:hover {
  background-color: #ffe8a1; }
.table-hover .table-warning:hover > td,
.table-hover .table-warning:hover > th {
  background-color: #ffe8a1; }

.table-danger,
.table-danger > th,
.table-danger > td {
  background-color: #f5c6cb; }

.table-danger th,
.table-danger td,
.table-danger thead th,
.table-danger tbody + tbody {
  border-color: #ed969e; }

.table-hover .table-danger:hover {
  background-color: #f1b0b7; }
.table-hover .table-danger:hover > td,
.table-hover .table-danger:hover > th {
  background-color: #f1b0b7; }

.table-light,
.table-light > th,
.table-light > td {
  background-color: #fdfdfe; }

.table-light th,
.table-light td,
.table-light thead th,
.table-light tbody + tbody {
  border-color: #fbfcfc; }

.table-hover .table-light:hover {
  background-color: #ececf6; }
.table-hover .table-light:hover > td,
.table-hover .table-light:hover > th {
  background-color: #ececf6; }

.table-dark,
.table-dark > th,
.table-dark > td {
  background-color: #c6c8ca; }

.table-dark th,
.table-dark td,
.table-dark thead th,
.table-dark tbody + tbody {
  border-color: #95999c; }

.table-hover .table-dark:hover {
  background-color: #b9bbbe; }
.table-hover .table-dark:hover > td,
.table-hover .table-dark:hover > th {
  background-color: #b9bbbe; }

.table-active,
.table-active > th,
.table-active > td {
  background-color: rgba(0, 0, 0, 0.075); }

.table-hover .table-active:hover {
  background-color: rgba(0, 0, 0, 0.075); }
.table-hover .table-active:hover > td,
.table-hover .table-active:hover > th {
  background-color: rgba(0, 0, 0, 0.075); }

.table .thead-dark th {
  color: #FFFFFF;
  background-color: #343a40;
  border-color: #454d55; }

.table .thead-light th {
  color: #495057;
  background-color: #e9ecef;
  border-color: #dee2e6; }

.table-dark {
  color: #FFFFFF;
  background-color: #343a40; }
.table-dark th,
.table-dark td,
.table-dark thead th {
  border-color: #454d55; }
.table-dark.table-bordered {
  border: 0; }
.table-dark.table-striped tbody tr:nth-of-type(odd) {
  background-color: rgba(255, 255, 255, 0.05); }
.table-dark.table-hover tbody tr:hover {
  color: #FFFFFF;
  background-color: rgba(255, 255, 255, 0.075); }

@media (max-width: 575.98px) {
  .table-responsive-sm {
    display: block;
    width: 100%;
    overflow-x: auto;
    -webkit-overflow-scrolling: touch; }
  .table-responsive-sm > .table-bordered {
    border: 0; } }

@media (max-width: 768.98px) {
  .table-responsive-md {
    display: block;
    width: 100%;
    overflow-x: auto;
    -webkit-overflow-scrolling: touch; }
  .table-responsive-md > .table-bordered {
    border: 0; } }

@media (max-width: 1022.98px) {
  .table-responsive-lg {
    display: block;
    width: 100%;
    overflow-x: auto;
    -webkit-overflow-scrolling: touch; }
  .table-responsive-lg > .table-bordered {
    border: 0; } }

@media (max-width: 1199.98px) {
  .table-responsive-xl {
    display: block;
    width: 100%;
    overflow-x: auto;
    -webkit-overflow-scrolling: touch; }
  .table-responsive-xl > .table-bordered {
    border: 0; } }

.table-responsive {
  display: block;
  width: 100%;
  overflow-x: auto;
  -webkit-overflow-scrolling: touch; }
.table-responsive > .table-bordered {
  border: 0; }

.form-control {
  display: block;
  width: 100%;
  height: 48px;
  padding: 6px 16px;
  font-size: 1rem;
  font-weight: 400;
  line-height: 1.5;
  color: #495057;
  background-color: #FFFFFF;
  background-clip: padding-box;
  border: 1px solid #D8DCE6;
  border-radius: 4px;
  -webkit-transition: border-color 0.15s ease-in-out, -webkit-box-shadow 0.15s ease-in-out;
  transition: border-color 0.15s ease-in-out, -webkit-box-shadow 0.15s ease-in-out;
  -o-transition: border-color 0.15s ease-in-out, box-shadow 0.15s ease-in-out;
  transition: border-color 0.15s ease-in-out, box-shadow 0.15s ease-in-out;
  transition: border-color 0.15s ease-in-out, box-shadow 0.15s ease-in-out, -webkit-box-shadow 0.15s ease-in-out; }
@media (prefers-reduced-motion: reduce) {
  .form-control {
    -webkit-transition: none;
    -o-transition: none;
    transition: none; } }
.form-control::-ms-expand {
  background-color: transparent;
  border: 0; }
.form-control:-moz-focusring {
  color: transparent;
  text-shadow: 0 0 0 #495057; }
.form-control:focus {
  color: #495057;
  background-color: #FFFFFF;
  border-color: #b8d3f4;
  outline: 0;
  -webkit-box-shadow: 0 0 0 0.2rem rgba(74, 144, 226, 0.25);
  box-shadow: 0 0 0 0.2rem rgba(74, 144, 226, 0.25); }
.form-control::-webkit-input-placeholder {
  color: #B3B3B3;
  opacity: 1; }
.form-control::-moz-placeholder {
  color: #B3B3B3;
  opacity: 1; }
.form-control:-ms-input-placeholder {
  color: #B3B3B3;
  opacity: 1; }
.form-control::-ms-input-placeholder {
  color: #B3B3B3;
  opacity: 1; }
.form-control::placeholder {
  color: #B3B3B3;
  opacity: 1; }
.form-control:disabled, .form-control[readonly] {
  background-color: #FAFAFA;
  opacity: 1; }

input[type="date"].form-control,
input[type="time"].form-control,
input[type="datetime-local"].form-control,
input[type="month"].form-control {
  -webkit-appearance: none;
  -moz-appearance: none;
  appearance: none; }

select.form-control:focus::-ms-value {
  color: #495057;
  background-color: #FFFFFF; }

.form-control-file,
.form-control-range {
  display: block;
  width: 100%; }

.col-form-label {
  padding-top: 7px;
  padding-bottom: 7px;
  margin-bottom: 0;
  font-size: inherit;
  line-height: 1.5; }

.col-form-label-lg {
  padding-top: calc(0.5rem + 1px);
  padding-bottom: calc(0.5rem + 1px);
  font-size: 1.25rem;
  line-height: 1.5; }

.col-form-label-sm {
  padding-top: calc(0.25rem + 1px);
  padding-bottom: calc(0.25rem + 1px);
  font-size: 0.875rem;
  line-height: 1.5; }

.form-control-plaintext {
  display: block;
  width: 100%;
  padding: 6px 0;
  margin-bottom: 0;
  font-size: 1rem;
  line-height: 1.5;
  color: #484B4A;
  background-color: transparent;
  border: solid transparent;
  border-width: 1px 0; }
.form-control-plaintext.form-control-sm, .form-control-plaintext.form-control-lg {
  padding-right: 0;
  padding-left: 0; }

.form-control-sm {
  height: calc(1.5em + 0.5rem + 2px);
  padding: 0.25rem 0.5rem;
  font-size: 0.875rem;
  line-height: 1.5;
  border-radius: 0.2rem; }

.form-control-lg {
  height: calc(1.5em + 1rem + 2px);
  padding: 0.5rem 1rem;
  font-size: 1.25rem;
  line-height: 1.5;
  border-radius: 0.3rem; }

select.form-control[size], select.form-control[multiple] {
  height: auto; }

textarea.form-control {
  height: auto; }

.form-group {
  margin-bottom: 1rem; }

.form-text {
  display: block;
  margin-top: 0.25rem; }

.form-row {
  display: -webkit-box;
  display: -webkit-flex;
  display: -ms-flexbox;
  display: flex;
  -webkit-flex-wrap: wrap;
  -ms-flex-wrap: wrap;
  flex-wrap: wrap;
  margin-right: -5px;
  margin-left: -5px; }
.form-row > .col,
.form-row > [class*="col-"] {
  padding-right: 5px;
  padding-left: 5px; }

.form-check {
  position: relative;
  display: block;
  padding-left: 1.25rem; }

.form-check-input {
  position: absolute;
  margin-top: 0.3rem;
  margin-left: -1.25rem; }
.form-check-input[disabled] ~ .form-check-label,
.form-check-input:disabled ~ .form-check-label {
  color: #999; }

.form-check-label {
  margin-bottom: 0; }

.form-check-inline {
  display: -webkit-inline-box;
  display: -webkit-inline-flex;
  display: -ms-inline-flexbox;
  display: inline-flex;
  -webkit-box-align: center;
  -webkit-align-items: center;
  -ms-flex-align: center;
  align-items: center;
  padding-left: 0;
  margin-right: 0.75rem; }
.form-check-inline .form-check-input {
  position: static;
  margin-top: 0;
  margin-right: 8px;
  margin-left: 0; }

.valid-feedback {
  display: none;
  width: 100%;
  margin-top: 0.25rem;
  font-size: 0.875rem;
  color: #2ECC71; }

.valid-tooltip {
  position: absolute;
  top: 100%;
  z-index: 5;
  display: none;
  max-width: 100%;
  padding: 0.25rem 0.5rem;
  margin-top: .1rem;
  font-size: 0.875rem;
  line-height: 1.5;
  color: #FFFFFF;
  background-color: rgba(46, 204, 113, 0.9);
  border-radius: 4px; }

.was-validated :valid ~ .valid-feedback,
.was-validated :valid ~ .valid-tooltip,
.is-valid ~ .valid-feedback,
.is-valid ~ .valid-tooltip {
  display: block; }

.was-validated .form-control:valid, .form-control.is-valid {
  border-color: #2ECC71;
  padding-right: calc(1.5em + 12px);
  background-image: url("data:image/svg+xml,%3csvg xmlns='http://www.w3.org/2000/svg' width='8' height='8' viewBox='0 0 8 8'%3e%3cpath fill='%232ECC71' d='M2.3 6.73L.6 4.53c-.4-1.04.46-1.4 1.1-.8l1.1 1.4 3.4-3.8c.6-.63 1.6-.27 1.2.7l-4 4.6c-.43.5-.8.4-1.1.1z'/%3e%3c/svg%3e");
  background-repeat: no-repeat;
  background-position: right calc(0.375em + 3px) center;
  -webkit-background-size: calc(0.75em + 6px) calc(0.75em + 6px);
  background-size: calc(0.75em + 6px) calc(0.75em + 6px); }
.was-validated .form-control:valid:focus, .form-control.is-valid:focus {
  border-color: #2ECC71;
  -webkit-box-shadow: 0 0 0 0.2rem rgba(46, 204, 113, 0.25);
  box-shadow: 0 0 0 0.2rem rgba(46, 204, 113, 0.25); }

.was-validated textarea.form-control:valid, textarea.form-control.is-valid {
  padding-right: calc(1.5em + 12px);
  background-position: top calc(0.375em + 3px) right calc(0.375em + 3px); }

.was-validated .custom-select:valid, .custom-select.is-valid {
  border-color: #2ECC71;
  padding-right: calc(0.75em + 41px);
  background: url("data:image/svg+xml,%3csvg xmlns='http://www.w3.org/2000/svg' width='4' height='5' viewBox='0 0 4 5'%3e%3cpath fill='%23343a40' d='M2 0L0 2h4zm0 5L0 3h4z'/%3e%3c/svg%3e") no-repeat right 16px center/8px 10px, url("data:image/svg+xml,%3csvg xmlns='http://www.w3.org/2000/svg' width='8' height='8' viewBox='0 0 8 8'%3e%3cpath fill='%232ECC71' d='M2.3 6.73L.6 4.53c-.4-1.04.46-1.4 1.1-.8l1.1 1.4 3.4-3.8c.6-.63 1.6-.27 1.2.7l-4 4.6c-.43.5-.8.4-1.1.1z'/%3e%3c/svg%3e") #FFFFFF no-repeat center right 32px/calc(0.75em + 6px) calc(0.75em + 6px); }
.was-validated .custom-select:valid:focus, .custom-select.is-valid:focus {
  border-color: #2ECC71;
  -webkit-box-shadow: 0 0 0 0.2rem rgba(46, 204, 113, 0.25);
  box-shadow: 0 0 0 0.2rem rgba(46, 204, 113, 0.25); }

.was-validated .form-check-input:valid ~ .form-check-label, .form-check-input.is-valid ~ .form-check-label {
  color: #2ECC71; }

.was-validated .form-check-input:valid ~ .valid-feedback,
.was-validated .form-check-input:valid ~ .valid-tooltip, .form-check-input.is-valid ~ .valid-feedback,
.form-check-input.is-valid ~ .valid-tooltip {
  display: block; }

.was-validated .custom-control-input:valid ~ .custom-control-label, .custom-control-input.is-valid ~ .custom-control-label {
  color: #2ECC71; }
.was-validated .custom-control-input:valid ~ .custom-control-label::before, .custom-control-input.is-valid ~ .custom-control-label::before {
  border-color: #2ECC71; }

.was-validated .custom-control-input:valid:checked ~ .custom-control-label::before, .custom-control-input.is-valid:checked ~ .custom-control-label::before {
  border-color: #54d98c;
  background-color: #54d98c; }

.was-validated .custom-control-input:valid:focus ~ .custom-control-label::before, .custom-control-input.is-valid:focus ~ .custom-control-label::before {
  -webkit-box-shadow: 0 0 0 0.2rem rgba(46, 204, 113, 0.25);
  box-shadow: 0 0 0 0.2rem rgba(46, 204, 113, 0.25); }

.was-validated .custom-control-input:valid:focus:not(:checked) ~ .custom-control-label::before, .custom-control-input.is-valid:focus:not(:checked) ~ .custom-control-label::before {
  border-color: #2ECC71; }

.was-validated .custom-file-input:valid ~ .custom-file-label, .custom-file-input.is-valid ~ .custom-file-label {
  border-color: #2ECC71; }

.was-validated .custom-file-input:valid:focus ~ .custom-file-label, .custom-file-input.is-valid:focus ~ .custom-file-label {
  border-color: #2ECC71;
  -webkit-box-shadow: 0 0 0 0.2rem rgba(46, 204, 113, 0.25);
  box-shadow: 0 0 0 0.2rem rgba(46, 204, 113, 0.25); }

.invalid-feedback {
  display: none;
  width: 100%;
  margin-top: 0.25rem;
  font-size: 0.875rem;
  color: #dc3545; }

.invalid-tooltip {
  position: absolute;
  top: 100%;
  z-index: 5;
  display: none;
  max-width: 100%;
  padding: 0.25rem 0.5rem;
  margin-top: .1rem;
  font-size: 0.875rem;
  line-height: 1.5;
  color: #FFFFFF;
  background-color: rgba(220, 53, 69, 0.9);
  border-radius: 4px; }

.was-validated :invalid ~ .invalid-feedback,
.was-validated :invalid ~ .invalid-tooltip,
.is-invalid ~ .invalid-feedback,
.is-invalid ~ .invalid-tooltip {
  display: block; }

.was-validated .form-control:invalid, .form-control.is-invalid {
  border-color: #dc3545;
  padding-right: calc(1.5em + 12px);
  background-image: url("data:image/svg+xml,%3csvg xmlns='http://www.w3.org/2000/svg' width='12' height='12' fill='none' stroke='%23dc3545' viewBox='0 0 12 12'%3e%3ccircle cx='6' cy='6' r='4.5'/%3e%3cpath stroke-linejoin='round' d='M5.8 3.6h.4L6 6.5z'/%3e%3ccircle cx='6' cy='8.2' r='.6' fill='%23dc3545' stroke='none'/%3e%3c/svg%3e");
  background-repeat: no-repeat;
  background-position: right calc(0.375em + 3px) center;
  -webkit-background-size: calc(0.75em + 6px) calc(0.75em + 6px);
  background-size: calc(0.75em + 6px) calc(0.75em + 6px); }
.was-validated .form-control:invalid:focus, .form-control.is-invalid:focus {
  border-color: #dc3545;
  -webkit-box-shadow: 0 0 0 0.2rem rgba(220, 53, 69, 0.25);
  box-shadow: 0 0 0 0.2rem rgba(220, 53, 69, 0.25); }

.was-validated textarea.form-control:invalid, textarea.form-control.is-invalid {
  padding-right: calc(1.5em + 12px);
  background-position: top calc(0.375em + 3px) right calc(0.375em + 3px); }

.was-validated .custom-select:invalid, .custom-select.is-invalid {
  border-color: #dc3545;
  padding-right: calc(0.75em + 41px);
  background: url("data:image/svg+xml,%3csvg xmlns='http://www.w3.org/2000/svg' width='4' height='5' viewBox='0 0 4 5'%3e%3cpath fill='%23343a40' d='M2 0L0 2h4zm0 5L0 3h4z'/%3e%3c/svg%3e") no-repeat right 16px center/8px 10px, url("data:image/svg+xml,%3csvg xmlns='http://www.w3.org/2000/svg' width='12' height='12' fill='none' stroke='%23dc3545' viewBox='0 0 12 12'%3e%3ccircle cx='6' cy='6' r='4.5'/%3e%3cpath stroke-linejoin='round' d='M5.8 3.6h.4L6 6.5z'/%3e%3ccircle cx='6' cy='8.2' r='.6' fill='%23dc3545' stroke='none'/%3e%3c/svg%3e") #FFFFFF no-repeat center right 32px/calc(0.75em + 6px) calc(0.75em + 6px); }
.was-validated .custom-select:invalid:focus, .custom-select.is-invalid:focus {
  border-color: #dc3545;
  -webkit-box-shadow: 0 0 0 0.2rem rgba(220, 53, 69, 0.25);
  box-shadow: 0 0 0 0.2rem rgba(220, 53, 69, 0.25); }

.was-validated .form-check-input:invalid ~ .form-check-label, .form-check-input.is-invalid ~ .form-check-label {
  color: #dc3545; }

.was-validated .form-check-input:invalid ~ .invalid-feedback,
.was-validated .form-check-input:invalid ~ .invalid-tooltip, .form-check-input.is-invalid ~ .invalid-feedback,
.form-check-input.is-invalid ~ .invalid-tooltip {
  display: block; }

.was-validated .custom-control-input:invalid ~ .custom-control-label, .custom-control-input.is-invalid ~ .custom-control-label {
  color: #dc3545; }
.was-validated .custom-control-input:invalid ~ .custom-control-label::before, .custom-control-input.is-invalid ~ .custom-control-label::before {
  border-color: #dc3545; }

.was-validated .custom-control-input:invalid:checked ~ .custom-control-label::before, .custom-control-input.is-invalid:checked ~ .custom-control-label::before {
  border-color: #e4606d;
  background-color: #e4606d; }

.was-validated .custom-control-input:invalid:focus ~ .custom-control-label::before, .custom-control-input.is-invalid:focus ~ .custom-control-label::before {
  -webkit-box-shadow: 0 0 0 0.2rem rgba(220, 53, 69, 0.25);
  box-shadow: 0 0 0 0.2rem rgba(220, 53, 69, 0.25); }

.was-validated .custom-control-input:invalid:focus:not(:checked) ~ .custom-control-label::before, .custom-control-input.is-invalid:focus:not(:checked) ~ .custom-control-label::before {
  border-color: #dc3545; }

.was-validated .custom-file-input:invalid ~ .custom-file-label, .custom-file-input.is-invalid ~ .custom-file-label {
  border-color: #dc3545; }

.was-validated .custom-file-input:invalid:focus ~ .custom-file-label, .custom-file-input.is-invalid:focus ~ .custom-file-label {
  border-color: #dc3545;
  -webkit-box-shadow: 0 0 0 0.2rem rgba(220, 53, 69, 0.25);
  box-shadow: 0 0 0 0.2rem rgba(220, 53, 69, 0.25); }

.form-inline {
  display: -webkit-box;
  display: -webkit-flex;
  display: -ms-flexbox;
  display: flex;
  -webkit-box-orient: horizontal;
  -webkit-box-direction: normal;
  -webkit-flex-flow: row wrap;
  -ms-flex-flow: row wrap;
  flex-flow: row wrap;
  -webkit-box-align: center;
  -webkit-align-items: center;
  -ms-flex-align: center;
  align-items: center; }
.form-inline .form-check {
  width: 100%; }
@media (min-width: 576px) {
  .form-inline label {
    display: -webkit-box;
    display: -webkit-flex;
    display: -ms-flexbox;
    display: flex;
    -webkit-box-align: center;
    -webkit-align-items: center;
    -ms-flex-align: center;
    align-items: center;
    -webkit-box-pack: center;
    -webkit-justify-content: center;
    -ms-flex-pack: center;
    justify-content: center;
    margin-bottom: 0; }
  .form-inline .form-group {
    display: -webkit-box;
    display: -webkit-flex;
    display: -ms-flexbox;
    display: flex;
    -webkit-box-flex: 0;
    -webkit-flex: 0 0 auto;
    -ms-flex: 0 0 auto;
    flex: 0 0 auto;
    -webkit-box-orient: horizontal;
    -webkit-box-direction: normal;
    -webkit-flex-flow: row wrap;
    -ms-flex-flow: row wrap;
    flex-flow: row wrap;
    -webkit-box-align: center;
    -webkit-align-items: center;
    -ms-flex-align: center;
    align-items: center;
    margin-bottom: 0; }
  .form-inline .form-control {
    display: inline-block;
    width: auto;
    vertical-align: middle; }
  .form-inline .form-control-plaintext {
    display: inline-block; }
  .form-inline .input-group,
  .form-inline .custom-select {
    width: auto; }
  .form-inline .form-check {
    display: -webkit-box;
    display: -webkit-flex;
    display: -ms-flexbox;
    display: flex;
    -webkit-box-align: center;
    -webkit-align-items: center;
    -ms-flex-align: center;
    align-items: center;
    -webkit-box-pack: center;
    -webkit-justify-content: center;
    -ms-flex-pack: center;
    justify-content: center;
    width: auto;
    padding-left: 0; }
  .form-inline .form-check-input {
    position: relative;
    -webkit-flex-shrink: 0;
    -ms-flex-negative: 0;
    flex-shrink: 0;
    margin-top: 0;
    margin-right: 0.25rem;
    margin-left: 0; }
  .form-inline .custom-control {
    -webkit-box-align: center;
    -webkit-align-items: center;
    -ms-flex-align: center;
    align-items: center;
    -webkit-box-pack: center;
    -webkit-justify-content: center;
    -ms-flex-pack: center;
    justify-content: center; }
  .form-inline .custom-control-label {
    margin-bottom: 0; } }

.btn {
  display: inline-block;
  font-weight: 500;
  color: #484B4A;
  text-align: center;
  vertical-align: middle;
  -webkit-user-select: none;
  -moz-user-select: none;
  -ms-user-select: none;
  user-select: none;
  background-color: transparent;
  border: 1px solid transparent;
  padding: 6px 30px;
  font-size: 1rem;
  line-height: 1.5;
  border-radius: 4px;
  -webkit-transition: all 100ms ease-out;
  -o-transition: all 100ms ease-out;
  transition: all 100ms ease-out; }
@media (prefers-reduced-motion: reduce) {
  .btn {
    -webkit-transition: none;
    -o-transition: none;
    transition: none; } }
.btn:hover {
  color: #484B4A;
  text-decoration: none; }
.btn:focus, .btn.focus {
  outline: 0;
  -webkit-box-shadow: 0 0 0 0.2rem rgba(74, 144, 226, 0.25);
  box-shadow: 0 0 0 0.2rem rgba(74, 144, 226, 0.25); }
.btn.disabled, .btn:disabled {
  opacity: 0.65; }
.btn:not(:disabled):not(.disabled) {
  cursor: pointer; }

a.btn.disabled,
fieldset:disabled a.btn {
  pointer-events: none; }

.btn-primary {
  color: #FFFFFF;
  background-color: #4A90E2;
  border-color: #4A90E2; }
.btn-primary:hover {
  color: #FFFFFF;
  background-color: #297cdd;
  border-color: #2275d7; }
.btn-primary:focus, .btn-primary.focus {
  color: #FFFFFF;
  background-color: #297cdd;
  border-color: #2275d7;
  -webkit-box-shadow: 0 0 0 0.2rem rgba(101, 161, 230, 0.5);
  box-shadow: 0 0 0 0.2rem rgba(101, 161, 230, 0.5); }
.btn-primary.disabled, .btn-primary:disabled {
  color: #FFFFFF;
  background-color: #4A90E2;
  border-color: #4A90E2; }
.btn-primary:not(:disabled):not(.disabled):active, .btn-primary:not(:disabled):not(.disabled).active,
.show > .btn-primary.dropdown-toggle {
  color: #FFFFFF;
  background-color: #2275d7;
  border-color: #216fcc; }
.btn-primary:not(:disabled):not(.disabled):active:focus, .btn-primary:not(:disabled):not(.disabled).active:focus,
.show > .btn-primary.dropdown-toggle:focus {
  -webkit-box-shadow: 0 0 0 0.2rem rgba(101, 161, 230, 0.5);
  box-shadow: 0 0 0 0.2rem rgba(101, 161, 230, 0.5); }

.btn-secondary {
  color: #FFFFFF;
  background-color: #436296;
  border-color: #436296; }
.btn-secondary:hover {
  color: #FFFFFF;
  background-color: #37517c;
  border-color: #334b73; }
.btn-secondary:focus, .btn-secondary.focus {
  color: #FFFFFF;
  background-color: #37517c;
  border-color: #334b73;
  -webkit-box-shadow: 0 0 0 0.2rem rgba(95, 122, 166, 0.5);
  box-shadow: 0 0 0 0.2rem rgba(95, 122, 166, 0.5); }
.btn-secondary.disabled, .btn-secondary:disabled {
  color: #FFFFFF;
  background-color: #436296;
  border-color: #436296; }
.btn-secondary:not(:disabled):not(.disabled):active, .btn-secondary:not(:disabled):not(.disabled).active,
.show > .btn-secondary.dropdown-toggle {
  color: #FFFFFF;
  background-color: #334b73;
  border-color: #2f456a; }
.btn-secondary:not(:disabled):not(.disabled):active:focus, .btn-secondary:not(:disabled):not(.disabled).active:focus,
.show > .btn-secondary.dropdown-toggle:focus {
  -webkit-box-shadow: 0 0 0 0.2rem rgba(95, 122, 166, 0.5);
  box-shadow: 0 0 0 0.2rem rgba(95, 122, 166, 0.5); }

.btn-success {
  color: #FFFFFF;
  background-color: #2ECC71;
  border-color: #2ECC71; }
.btn-success:hover {
  color: #FFFFFF;
  background-color: #27ad60;
  border-color: #25a25a; }
.btn-success:focus, .btn-success.focus {
  color: #FFFFFF;
  background-color: #27ad60;
  border-color: #25a25a;
  -webkit-box-shadow: 0 0 0 0.2rem rgba(77, 212, 134, 0.5);
  box-shadow: 0 0 0 0.2rem rgba(77, 212, 134, 0.5); }
.btn-success.disabled, .btn-success:disabled {
  color: #FFFFFF;
  background-color: #2ECC71;
  border-color: #2ECC71; }
.btn-success:not(:disabled):not(.disabled):active, .btn-success:not(:disabled):not(.disabled).active,
.show > .btn-success.dropdown-toggle {
  color: #FFFFFF;
  background-color: #25a25a;
  border-color: #229854; }
.btn-success:not(:disabled):not(.disabled):active:focus, .btn-success:not(:disabled):not(.disabled).active:focus,
.show > .btn-success.dropdown-toggle:focus {
  -webkit-box-shadow: 0 0 0 0.2rem rgba(77, 212, 134, 0.5);
  box-shadow: 0 0 0 0.2rem rgba(77, 212, 134, 0.5); }

.btn-info {
  color: #FFFFFF;
  background-color: #17a2b8;
  border-color: #17a2b8; }
.btn-info:hover {
  color: #FFFFFF;
  background-color: #138496;
  border-color: #117a8b; }
.btn-info:focus, .btn-info.focus {
  color: #FFFFFF;
  background-color: #138496;
  border-color: #117a8b;
  -webkit-box-shadow: 0 0 0 0.2rem rgba(58, 176, 195, 0.5);
  box-shadow: 0 0 0 0.2rem rgba(58, 176, 195, 0.5); }
.btn-info.disabled, .btn-info:disabled {
  color: #FFFFFF;
  background-color: #17a2b8;
  border-color: #17a2b8; }
.btn-info:not(:disabled):not(.disabled):active, .btn-info:not(:disabled):not(.disabled).active,
.show > .btn-info.dropdown-toggle {
  color: #FFFFFF;
  background-color: #117a8b;
  border-color: #10707f; }
.btn-info:not(:disabled):not(.disabled):active:focus, .btn-info:not(:disabled):not(.disabled).active:focus,
.show > .btn-info.dropdown-toggle:focus {
  -webkit-box-shadow: 0 0 0 0.2rem rgba(58, 176, 195, 0.5);
  box-shadow: 0 0 0 0.2rem rgba(58, 176, 195, 0.5); }

.btn-warning {
  color: #212529;
  background-color: #ffc107;
  border-color: #ffc107; }
.btn-warning:hover {
  color: #212529;
  background-color: #e0a800;
  border-color: #d39e00; }
.btn-warning:focus, .btn-warning.focus {
  color: #212529;
  background-color: #e0a800;
  border-color: #d39e00;
  -webkit-box-shadow: 0 0 0 0.2rem rgba(222, 170, 12, 0.5);
  box-shadow: 0 0 0 0.2rem rgba(222, 170, 12, 0.5); }
.btn-warning.disabled, .btn-warning:disabled {
  color: #212529;
  background-color: #ffc107;
  border-color: #ffc107; }
.btn-warning:not(:disabled):not(.disabled):active, .btn-warning:not(:disabled):not(.disabled).active,
.show > .btn-warning.dropdown-toggle {
  color: #212529;
  background-color: #d39e00;
  border-color: #c69500; }
.btn-warning:not(:disabled):not(.disabled):active:focus, .btn-warning:not(:disabled):not(.disabled).active:focus,
.show > .btn-warning.dropdown-toggle:focus {
  -webkit-box-shadow: 0 0 0 0.2rem rgba(222, 170, 12, 0.5);
  box-shadow: 0 0 0 0.2rem rgba(222, 170, 12, 0.5); }

.btn-danger {
  color: #FFFFFF;
  background-color: #dc3545;
  border-color: #dc3545; }
.btn-danger:hover {
  color: #FFFFFF;
  background-color: #c82333;
  border-color: #bd2130; }
.btn-danger:focus, .btn-danger.focus {
  color: #FFFFFF;
  background-color: #c82333;
  border-color: #bd2130;
  -webkit-box-shadow: 0 0 0 0.2rem rgba(225, 83, 97, 0.5);
  box-shadow: 0 0 0 0.2rem rgba(225, 83, 97, 0.5); }
.btn-danger.disabled, .btn-danger:disabled {
  color: #FFFFFF;
  background-color: #dc3545;
  border-color: #dc3545; }
.btn-danger:not(:disabled):not(.disabled):active, .btn-danger:not(:disabled):not(.disabled).active,
.show > .btn-danger.dropdown-toggle {
  color: #FFFFFF;
  background-color: #bd2130;
  border-color: #b21f2d; }
.btn-danger:not(:disabled):not(.disabled):active:focus, .btn-danger:not(:disabled):not(.disabled).active:focus,
.show > .btn-danger.dropdown-toggle:focus {
  -webkit-box-shadow: 0 0 0 0.2rem rgba(225, 83, 97, 0.5);
  box-shadow: 0 0 0 0.2rem rgba(225, 83, 97, 0.5); }

.btn-light {
  color: #212529;
  background-color: #f8f9fa;
  border-color: #f8f9fa; }
.btn-light:hover {
  color: #212529;
  background-color: #e2e6ea;
  border-color: #dae0e5; }
.btn-light:focus, .btn-light.focus {
  color: #212529;
  background-color: #e2e6ea;
  border-color: #dae0e5;
  -webkit-box-shadow: 0 0 0 0.2rem rgba(216, 217, 219, 0.5);
  box-shadow: 0 0 0 0.2rem rgba(216, 217, 219, 0.5); }
.btn-light.disabled, .btn-light:disabled {
  color: #212529;
  background-color: #f8f9fa;
  border-color: #f8f9fa; }
.btn-light:not(:disabled):not(.disabled):active, .btn-light:not(:disabled):not(.disabled).active,
.show > .btn-light.dropdown-toggle {
  color: #212529;
  background-color: #dae0e5;
  border-color: #d3d9df; }
.btn-light:not(:disabled):not(.disabled):active:focus, .btn-light:not(:disabled):not(.disabled).active:focus,
.show > .btn-light.dropdown-toggle:focus {
  -webkit-box-shadow: 0 0 0 0.2rem rgba(216, 217, 219, 0.5);
  box-shadow: 0 0 0 0.2rem rgba(216, 217, 219, 0.5); }

.btn-dark {
  color: #FFFFFF;
  background-color: #343a40;
  border-color: #343a40; }
.btn-dark:hover {
  color: #FFFFFF;
  background-color: #23272b;
  border-color: #1d2124; }
.btn-dark:focus, .btn-dark.focus {
  color: #FFFFFF;
  background-color: #23272b;
  border-color: #1d2124;
  -webkit-box-shadow: 0 0 0 0.2rem rgba(82, 88, 93, 0.5);
  box-shadow: 0 0 0 0.2rem rgba(82, 88, 93, 0.5); }
.btn-dark.disabled, .btn-dark:disabled {
  color: #FFFFFF;
  background-color: #343a40;
  border-color: #343a40; }
.btn-dark:not(:disabled):not(.disabled):active, .btn-dark:not(:disabled):not(.disabled).active,
.show > .btn-dark.dropdown-toggle {
  color: #FFFFFF;
  background-color: #1d2124;
  border-color: #171a1d; }
.btn-dark:not(:disabled):not(.disabled):active:focus, .btn-dark:not(:disabled):not(.disabled).active:focus,
.show > .btn-dark.dropdown-toggle:focus {
  -webkit-box-shadow: 0 0 0 0.2rem rgba(82, 88, 93, 0.5);
  box-shadow: 0 0 0 0.2rem rgba(82, 88, 93, 0.5); }

.btn-outline-primary {
  color: #4A90E2;
  border-color: #4A90E2; }
.btn-outline-primary:hover {
  color: #FFFFFF;
  background-color: #4A90E2;
  border-color: #4A90E2; }
.btn-outline-primary:focus, .btn-outline-primary.focus {
  -webkit-box-shadow: 0 0 0 0.2rem rgba(74, 144, 226, 0.5);
  box-shadow: 0 0 0 0.2rem rgba(74, 144, 226, 0.5); }
.btn-outline-primary.disabled, .btn-outline-primary:disabled {
  color: #4A90E2;
  background-color: transparent; }
.btn-outline-primary:not(:disabled):not(.disabled):active, .btn-outline-primary:not(:disabled):not(.disabled).active,
.show > .btn-outline-primary.dropdown-toggle {
  color: #FFFFFF;
  background-color: #4A90E2;
  border-color: #4A90E2; }
.btn-outline-primary:not(:disabled):not(.disabled):active:focus, .btn-outline-primary:not(:disabled):not(.disabled).active:focus,
.show > .btn-outline-primary.dropdown-toggle:focus {
  -webkit-box-shadow: 0 0 0 0.2rem rgba(74, 144, 226, 0.5);
  box-shadow: 0 0 0 0.2rem rgba(74, 144, 226, 0.5); }

.btn-outline-secondary {
  color: #436296;
  border-color: #436296; }
.btn-outline-secondary:hover {
  color: #FFFFFF;
  background-color: #436296;
  border-color: #436296; }
.btn-outline-secondary:focus, .btn-outline-secondary.focus {
  -webkit-box-shadow: 0 0 0 0.2rem rgba(67, 98, 150, 0.5);
  box-shadow: 0 0 0 0.2rem rgba(67, 98, 150, 0.5); }
.btn-outline-secondary.disabled, .btn-outline-secondary:disabled {
  color: #436296;
  background-color: transparent; }
.btn-outline-secondary:not(:disabled):not(.disabled):active, .btn-outline-secondary:not(:disabled):not(.disabled).active,
.show > .btn-outline-secondary.dropdown-toggle {
  color: #FFFFFF;
  background-color: #436296;
  border-color: #436296; }
.btn-outline-secondary:not(:disabled):not(.disabled):active:focus, .btn-outline-secondary:not(:disabled):not(.disabled).active:focus,
.show > .btn-outline-secondary.dropdown-toggle:focus {
  -webkit-box-shadow: 0 0 0 0.2rem rgba(67, 98, 150, 0.5);
  box-shadow: 0 0 0 0.2rem rgba(67, 98, 150, 0.5); }

.btn-outline-success {
  color: #2ECC71;
  border-color: #2ECC71; }
.btn-outline-success:hover {
  color: #FFFFFF;
  background-color: #2ECC71;
  border-color: #2ECC71; }
.btn-outline-success:focus, .btn-outline-success.focus {
  -webkit-box-shadow: 0 0 0 0.2rem rgba(46, 204, 113, 0.5);
  box-shadow: 0 0 0 0.2rem rgba(46, 204, 113, 0.5); }
.btn-outline-success.disabled, .btn-outline-success:disabled {
  color: #2ECC71;
  background-color: transparent; }
.btn-outline-success:not(:disabled):not(.disabled):active, .btn-outline-success:not(:disabled):not(.disabled).active,
.show > .btn-outline-success.dropdown-toggle {
  color: #FFFFFF;
  background-color: #2ECC71;
  border-color: #2ECC71; }
.btn-outline-success:not(:disabled):not(.disabled):active:focus, .btn-outline-success:not(:disabled):not(.disabled).active:focus,
.show > .btn-outline-success.dropdown-toggle:focus {
  -webkit-box-shadow: 0 0 0 0.2rem rgba(46, 204, 113, 0.5);
  box-shadow: 0 0 0 0.2rem rgba(46, 204, 113, 0.5); }

.btn-outline-info {
  color: #17a2b8;
  border-color: #17a2b8; }
.btn-outline-info:hover {
  color: #FFFFFF;
  background-color: #17a2b8;
  border-color: #17a2b8; }
.btn-outline-info:focus, .btn-outline-info.focus {
  -webkit-box-shadow: 0 0 0 0.2rem rgba(23, 162, 184, 0.5);
  box-shadow: 0 0 0 0.2rem rgba(23, 162, 184, 0.5); }
.btn-outline-info.disabled, .btn-outline-info:disabled {
  color: #17a2b8;
  background-color: transparent; }
.btn-outline-info:not(:disabled):not(.disabled):active, .btn-outline-info:not(:disabled):not(.disabled).active,
.show > .btn-outline-info.dropdown-toggle {
  color: #FFFFFF;
  background-color: #17a2b8;
  border-color: #17a2b8; }
.btn-outline-info:not(:disabled):not(.disabled):active:focus, .btn-outline-info:not(:disabled):not(.disabled).active:focus,
.show > .btn-outline-info.dropdown-toggle:focus {
  -webkit-box-shadow: 0 0 0 0.2rem rgba(23, 162, 184, 0.5);
  box-shadow: 0 0 0 0.2rem rgba(23, 162, 184, 0.5); }

.btn-outline-warning {
  color: #ffc107;
  border-color: #ffc107; }
.btn-outline-warning:hover {
  color: #212529;
  background-color: #ffc107;
  border-color: #ffc107; }
.btn-outline-warning:focus, .btn-outline-warning.focus {
  -webkit-box-shadow: 0 0 0 0.2rem rgba(255, 193, 7, 0.5);
  box-shadow: 0 0 0 0.2rem rgba(255, 193, 7, 0.5); }
.btn-outline-warning.disabled, .btn-outline-warning:disabled {
  color: #ffc107;
  background-color: transparent; }
.btn-outline-warning:not(:disabled):not(.disabled):active, .btn-outline-warning:not(:disabled):not(.disabled).active,
.show > .btn-outline-warning.dropdown-toggle {
  color: #212529;
  background-color: #ffc107;
  border-color: #ffc107; }
.btn-outline-warning:not(:disabled):not(.disabled):active:focus, .btn-outline-warning:not(:disabled):not(.disabled).active:focus,
.show > .btn-outline-warning.dropdown-toggle:focus {
  -webkit-box-shadow: 0 0 0 0.2rem rgba(255, 193, 7, 0.5);
  box-shadow: 0 0 0 0.2rem rgba(255, 193, 7, 0.5); }

.btn-outline-danger {
  color: #dc3545;
  border-color: #dc3545; }
.btn-outline-danger:hover {
  color: #FFFFFF;
  background-color: #dc3545;
  border-color: #dc3545; }
.btn-outline-danger:focus, .btn-outline-danger.focus {
  -webkit-box-shadow: 0 0 0 0.2rem rgba(220, 53, 69, 0.5);
  box-shadow: 0 0 0 0.2rem rgba(220, 53, 69, 0.5); }
.btn-outline-danger.disabled, .btn-outline-danger:disabled {
  color: #dc3545;
  background-color: transparent; }
.btn-outline-danger:not(:disabled):not(.disabled):active, .btn-outline-danger:not(:disabled):not(.disabled).active,
.show > .btn-outline-danger.dropdown-toggle {
  color: #FFFFFF;
  background-color: #dc3545;
  border-color: #dc3545; }
.btn-outline-danger:not(:disabled):not(.disabled):active:focus, .btn-outline-danger:not(:disabled):not(.disabled).active:focus,
.show > .btn-outline-danger.dropdown-toggle:focus {
  -webkit-box-shadow: 0 0 0 0.2rem rgba(220, 53, 69, 0.5);
  box-shadow: 0 0 0 0.2rem rgba(220, 53, 69, 0.5); }

.btn-outline-light {
  color: #f8f9fa;
  border-color: #f8f9fa; }
.btn-outline-light:hover {
  color: #212529;
  background-color: #f8f9fa;
  border-color: #f8f9fa; }
.btn-outline-light:focus, .btn-outline-light.focus {
  -webkit-box-shadow: 0 0 0 0.2rem rgba(248, 249, 250, 0.5);
  box-shadow: 0 0 0 0.2rem rgba(248, 249, 250, 0.5); }
.btn-outline-light.disabled, .btn-outline-light:disabled {
  color: #f8f9fa;
  background-color: transparent; }
.btn-outline-light:not(:disabled):not(.disabled):active, .btn-outline-light:not(:disabled):not(.disabled).active,
.show > .btn-outline-light.dropdown-toggle {
  color: #212529;
  background-color: #f8f9fa;
  border-color: #f8f9fa; }
.btn-outline-light:not(:disabled):not(.disabled):active:focus, .btn-outline-light:not(:disabled):not(.disabled).active:focus,
.show > .btn-outline-light.dropdown-toggle:focus {
  -webkit-box-shadow: 0 0 0 0.2rem rgba(248, 249, 250, 0.5);
  box-shadow: 0 0 0 0.2rem rgba(248, 249, 250, 0.5); }

.btn-outline-dark {
  color: #343a40;
  border-color: #343a40; }
.btn-outline-dark:hover {
  color: #FFFFFF;
  background-color: #343a40;
  border-color: #343a40; }
.btn-outline-dark:focus, .btn-outline-dark.focus {
  -webkit-box-shadow: 0 0 0 0.2rem rgba(52, 58, 64, 0.5);
  box-shadow: 0 0 0 0.2rem rgba(52, 58, 64, 0.5); }
.btn-outline-dark.disabled, .btn-outline-dark:disabled {
  color: #343a40;
  background-color: transparent; }
.btn-outline-dark:not(:disabled):not(.disabled):active, .btn-outline-dark:not(:disabled):not(.disabled).active,
.show > .btn-outline-dark.dropdown-toggle {
  color: #FFFFFF;
  background-color: #343a40;
  border-color: #343a40; }
.btn-outline-dark:not(:disabled):not(.disabled):active:focus, .btn-outline-dark:not(:disabled):not(.disabled).active:focus,
.show > .btn-outline-dark.dropdown-toggle:focus {
  -webkit-box-shadow: 0 0 0 0.2rem rgba(52, 58, 64, 0.5);
  box-shadow: 0 0 0 0.2rem rgba(52, 58, 64, 0.5); }

.btn-link {
  font-weight: 400;
  color: #4A90E2;
  text-decoration: none; }
.btn-link:hover {
  color: #3970B0;
  text-decoration: none; }
.btn-link:focus, .btn-link.focus {
  text-decoration: none; }
.btn-link:disabled, .btn-link.disabled {
  color: #6c757d;
  pointer-events: none; }

.btn-lg, .btn-group-lg > .btn {
  padding: 0.5rem 1rem;
  font-size: 1.25rem;
  line-height: 1.5;
  border-radius: 0.3rem; }

.btn-sm, .btn-group-sm > .btn {
  padding: 0.25rem 0.5rem;
  font-size: 0.875rem;
  line-height: 1.5;
  border-radius: 0.2rem; }

.btn-block {
  display: block;
  width: 100%; }
.btn-block + .btn-block {
  margin-top: 0.5rem; }

input[type="submit"].btn-block,
input[type="reset"].btn-block,
input[type="button"].btn-block {
  width: 100%; }

.fade {
  -webkit-transition: opacity 0.15s linear;
  -o-transition: opacity 0.15s linear;
  transition: opacity 0.15s linear; }
@media (prefers-reduced-motion: reduce) {
  .fade {
    -webkit-transition: none;
    -o-transition: none;
    transition: none; } }
.fade:not(.show) {
  opacity: 0; }

.collapse:not(.show) {
  display: none; }

.collapsing {
  position: relative;
  height: 0;
  overflow: hidden;
  -webkit-transition: height 0.35s ease;
  -o-transition: height 0.35s ease;
  transition: height 0.35s ease; }
@media (prefers-reduced-motion: reduce) {
  .collapsing {
    -webkit-transition: none;
    -o-transition: none;
    transition: none; } }

.dropup,
.dropright,
.dropdown,
.dropleft {
  position: relative; }

.dropdown-toggle {
  white-space: nowrap; }
.dropdown-toggle::after {
  display: inline-block;
  margin-left: 0.255em;
  vertical-align: 0.255em;
  content: "";
  border-top: 0.3em solid;
  border-right: 0.3em solid transparent;
  border-bottom: 0;
  border-left: 0.3em solid transparent; }
.dropdown-toggle:empty::after {
  margin-left: 0; }

.dropdown-menu {
  position: absolute;
  top: 100%;
  left: 0;
  z-index: 1000;
  display: none;
  float: left;
  min-width: 10rem;
  padding: 0.5rem 0;
  margin: 0.125rem 0 0;
  font-size: 1rem;
  color: #484B4A;
  text-align: left;
  list-style: none;
  background-color: #FFFFFF;
  background-clip: padding-box;
  border: 1px solid rgba(0, 0, 0, 0.15);
  border-radius: 4px; }

.dropdown-menu-left {
  right: auto;
  left: 0; }

.dropdown-menu-right {
  right: 0;
  left: auto; }

@media (min-width: 576px) {
  .dropdown-menu-sm-left {
    right: auto;
    left: 0; }
  .dropdown-menu-sm-right {
    right: 0;
    left: auto; } }

@media (min-width: 769px) {
  .dropdown-menu-md-left {
    right: auto;
    left: 0; }
  .dropdown-menu-md-right {
    right: 0;
    left: auto; } }

@media (min-width: 1023px) {
  .dropdown-menu-lg-left {
    right: auto;
    left: 0; }
  .dropdown-menu-lg-right {
    right: 0;
    left: auto; } }

@media (min-width: 1200px) {
  .dropdown-menu-xl-left {
    right: auto;
    left: 0; }
  .dropdown-menu-xl-right {
    right: 0;
    left: auto; } }

.dropup .dropdown-menu {
  top: auto;
  bottom: 100%;
  margin-top: 0;
  margin-bottom: 0.125rem; }

.dropup .dropdown-toggle::after {
  display: inline-block;
  margin-left: 0.255em;
  vertical-align: 0.255em;
  content: "";
  border-top: 0;
  border-right: 0.3em solid transparent;
  border-bottom: 0.3em solid;
  border-left: 0.3em solid transparent; }

.dropup .dropdown-toggle:empty::after {
  margin-left: 0; }

.dropright .dropdown-menu {
  top: 0;
  right: auto;
  left: 100%;
  margin-top: 0;
  margin-left: 0.125rem; }

.dropright .dropdown-toggle::after {
  display: inline-block;
  margin-left: 0.255em;
  vertical-align: 0.255em;
  content: "";
  border-top: 0.3em solid transparent;
  border-right: 0;
  border-bottom: 0.3em solid transparent;
  border-left: 0.3em solid; }

.dropright .dropdown-toggle:empty::after {
  margin-left: 0; }

.dropright .dropdown-toggle::after {
  vertical-align: 0; }

.dropleft .dropdown-menu {
  top: 0;
  right: 100%;
  left: auto;
  margin-top: 0;
  margin-right: 0.125rem; }

.dropleft .dropdown-toggle::after {
  display: inline-block;
  margin-left: 0.255em;
  vertical-align: 0.255em;
  content: ""; }

.dropleft .dropdown-toggle::after {
  display: none; }

.dropleft .dropdown-toggle::before {
  display: inline-block;
  margin-right: 0.255em;
  vertical-align: 0.255em;
  content: "";
  border-top: 0.3em solid transparent;
  border-right: 0.3em solid;
  border-bottom: 0.3em solid transparent; }

.dropleft .dropdown-toggle:empty::after {
  margin-left: 0; }

.dropleft .dropdown-toggle::before {
  vertical-align: 0; }

.dropdown-menu[x-placement^="top"], .dropdown-menu[x-placement^="right"], .dropdown-menu[x-placement^="bottom"], .dropdown-menu[x-placement^="left"] {
  right: auto;
  bottom: auto; }

.dropdown-divider {
  height: 0;
  margin: 12px 0;
  overflow: hidden;
  border-top: 1px solid #e9ecef; }

.dropdown-item {
  display: block;
  width: 100%;
  padding: 0.25rem 1.5rem;
  clear: both;
  font-weight: 400;
  color: #212529;
  text-align: inherit;
  white-space: nowrap;
  background-color: transparent;
  border: 0; }
.dropdown-item:hover, .dropdown-item:focus {
  color: #16181b;
  text-decoration: none;
  background-color: #f8f9fa; }
.dropdown-item.active, .dropdown-item:active {
  color: #FFFFFF;
  text-decoration: none;
  background-color: #4A90E2; }
.dropdown-item.disabled, .dropdown-item:disabled {
  color: #6c757d;
  pointer-events: none;
  background-color: transparent; }

.dropdown-menu.show {
  display: block; }

.dropdown-header {
  display: block;
  padding: 0.5rem 1.5rem;
  margin-bottom: 0;
  font-size: 0.875rem;
  color: #6c757d;
  white-space: nowrap; }

.dropdown-item-text {
  display: block;
  padding: 0.25rem 1.5rem;
  color: #212529; }

.btn-group,
.btn-group-vertical {
  position: relative;
  display: -webkit-inline-box;
  display: -webkit-inline-flex;
  display: -ms-inline-flexbox;
  display: inline-flex;
  vertical-align: middle; }
.btn-group > .btn,
.btn-group-vertical > .btn {
  position: relative;
  -webkit-box-flex: 1;
  -webkit-flex: 1 1 auto;
  -ms-flex: 1 1 auto;
  flex: 1 1 auto; }
.btn-group > .btn:hover,
.btn-group-vertical > .btn:hover {
  z-index: 1; }
.btn-group > .btn:focus, .btn-group > .btn:active, .btn-group > .btn.active,
.btn-group-vertical > .btn:focus,
.btn-group-vertical > .btn:active,
.btn-group-vertical > .btn.active {
  z-index: 1; }

.btn-toolbar {
  display: -webkit-box;
  display: -webkit-flex;
  display: -ms-flexbox;
  display: flex;
  -webkit-flex-wrap: wrap;
  -ms-flex-wrap: wrap;
  flex-wrap: wrap;
  -webkit-box-pack: start;
  -webkit-justify-content: flex-start;
  -ms-flex-pack: start;
  justify-content: flex-start; }
.btn-toolbar .input-group {
  width: auto; }

.btn-group > .btn:not(:first-child),
.btn-group > .btn-group:not(:first-child) {
  margin-left: -1px; }

.btn-group > .btn:not(:last-child):not(.dropdown-toggle),
.btn-group > .btn-group:not(:last-child) > .btn {
  border-top-right-radius: 0;
  border-bottom-right-radius: 0; }

.btn-group > .btn:not(:first-child),
.btn-group > .btn-group:not(:first-child) > .btn {
  border-top-left-radius: 0;
  border-bottom-left-radius: 0; }

.dropdown-toggle-split {
  padding-right: 22.5px;
  padding-left: 22.5px; }
.dropdown-toggle-split::after,
.dropup .dropdown-toggle-split::after,
.dropright .dropdown-toggle-split::after {
  margin-left: 0; }
.dropleft .dropdown-toggle-split::before {
  margin-right: 0; }

.btn-sm + .dropdown-toggle-split, .btn-group-sm > .btn + .dropdown-toggle-split {
  padding-right: 0.375rem;
  padding-left: 0.375rem; }

.btn-lg + .dropdown-toggle-split, .btn-group-lg > .btn + .dropdown-toggle-split {
  padding-right: 0.75rem;
  padding-left: 0.75rem; }

.btn-group-vertical {
  -webkit-box-orient: vertical;
  -webkit-box-direction: normal;
  -webkit-flex-direction: column;
  -ms-flex-direction: column;
  flex-direction: column;
  -webkit-box-align: start;
  -webkit-align-items: flex-start;
  -ms-flex-align: start;
  align-items: flex-start;
  -webkit-box-pack: center;
  -webkit-justify-content: center;
  -ms-flex-pack: center;
  justify-content: center; }
.btn-group-vertical > .btn,
.btn-group-vertical > .btn-group {
  width: 100%; }
.btn-group-vertical > .btn:not(:first-child),
.btn-group-vertical > .btn-group:not(:first-child) {
  margin-top: -1px; }
.btn-group-vertical > .btn:not(:last-child):not(.dropdown-toggle),
.btn-group-vertical > .btn-group:not(:last-child) > .btn {
  border-bottom-right-radius: 0;
  border-bottom-left-radius: 0; }
.btn-group-vertical > .btn:not(:first-child),
.btn-group-vertical > .btn-group:not(:first-child) > .btn {
  border-top-left-radius: 0;
  border-top-right-radius: 0; }

.btn-group-toggle > .btn,
.btn-group-toggle > .btn-group > .btn {
  margin-bottom: 0; }
.btn-group-toggle > .btn input[type="radio"],
.btn-group-toggle > .btn input[type="checkbox"],
.btn-group-toggle > .btn-group > .btn input[type="radio"],
.btn-group-toggle > .btn-group > .btn input[type="checkbox"] {
  position: absolute;
  clip: rect(0, 0, 0, 0);
  pointer-events: none; }

.input-group {
  position: relative;
  display: -webkit-box;
  display: -webkit-flex;
  display: -ms-flexbox;
  display: flex;
  -webkit-flex-wrap: wrap;
  -ms-flex-wrap: wrap;
  flex-wrap: wrap;
  -webkit-box-align: stretch;
  -webkit-align-items: stretch;
  -ms-flex-align: stretch;
  align-items: stretch;
  width: 100%; }
.input-group > .form-control,
.input-group > .form-control-plaintext,
.input-group > .custom-select,
.input-group > .custom-file {
  position: relative;
  -webkit-box-flex: 1;
  -webkit-flex: 1 1 auto;
  -ms-flex: 1 1 auto;
  flex: 1 1 auto;
  width: 1%;
  min-width: 0;
  margin-bottom: 0; }
.input-group > .form-control + .form-control,
.input-group > .form-control + .custom-select,
.input-group > .form-control + .custom-file,
.input-group > .form-control-plaintext + .form-control,
.input-group > .form-control-plaintext + .custom-select,
.input-group > .form-control-plaintext + .custom-file,
.input-group > .custom-select + .form-control,
.input-group > .custom-select + .custom-select,
.input-group > .custom-select + .custom-file,
.input-group > .custom-file + .form-control,
.input-group > .custom-file + .custom-select,
.input-group > .custom-file + .custom-file {
  margin-left: -1px; }
.input-group > .form-control:focus,
.input-group > .custom-select:focus,
.input-group > .custom-file .custom-file-input:focus ~ .custom-file-label {
  z-index: 3; }
.input-group > .custom-file .custom-file-input:focus {
  z-index: 4; }
.input-group > .form-control:not(:last-child),
.input-group > .custom-select:not(:last-child) {
  border-top-right-radius: 0;
  border-bottom-right-radius: 0; }
.input-group > .form-control:not(:first-child),
.input-group > .custom-select:not(:first-child) {
  border-top-left-radius: 0;
  border-bottom-left-radius: 0; }
.input-group > .custom-file {
  display: -webkit-box;
  display: -webkit-flex;
  display: -ms-flexbox;
  display: flex;
  -webkit-box-align: center;
  -webkit-align-items: center;
  -ms-flex-align: center;
  align-items: center; }
.input-group > .custom-file:not(:last-child) .custom-file-label,
.input-group > .custom-file:not(:last-child) .custom-file-label::after {
  border-top-right-radius: 0;
  border-bottom-right-radius: 0; }
.input-group > .custom-file:not(:first-child) .custom-file-label {
  border-top-left-radius: 0;
  border-bottom-left-radius: 0; }

.input-group-prepend,
.input-group-append {
  display: -webkit-box;
  display: -webkit-flex;
  display: -ms-flexbox;
  display: flex; }
.input-group-prepend .btn,
.input-group-append .btn {
  position: relative;
  z-index: 2; }
.input-group-prepend .btn:focus,
.input-group-append .btn:focus {
  z-index: 3; }
.input-group-prepend .btn + .btn,
.input-group-prepend .btn + .input-group-text,
.input-group-prepend .input-group-text + .input-group-text,
.input-group-prepend .input-group-text + .btn,
.input-group-append .btn + .btn,
.input-group-append .btn + .input-group-text,
.input-group-append .input-group-text + .input-group-text,
.input-group-append .input-group-text + .btn {
  margin-left: -1px; }

.input-group-prepend {
  margin-right: -1px; }

.input-group-append {
  margin-left: -1px; }

.input-group-text {
  display: -webkit-box;
  display: -webkit-flex;
  display: -ms-flexbox;
  display: flex;
  -webkit-box-align: center;
  -webkit-align-items: center;
  -ms-flex-align: center;
  align-items: center;
  padding: 6px 16px;
  margin-bottom: 0;
  font-size: 1rem;
  font-weight: 400;
  line-height: 1.5;
  color: #495057;
  text-align: center;
  white-space: nowrap;
  background-color: #e9ecef;
  border: 1px solid #D8DCE6;
  border-radius: 4px; }
.input-group-text input[type="radio"],
.input-group-text input[type="checkbox"] {
  margin-top: 0; }

.input-group-lg > .form-control:not(textarea),
.input-group-lg > .custom-select {
  height: calc(1.5em + 1rem + 2px); }

.input-group-lg > .form-control,
.input-group-lg > .custom-select,
.input-group-lg > .input-group-prepend > .input-group-text,
.input-group-lg > .input-group-append > .input-group-text,
.input-group-lg > .input-group-prepend > .btn,
.input-group-lg > .input-group-append > .btn {
  padding: 0.5rem 1rem;
  font-size: 1.25rem;
  line-height: 1.5;
  border-radius: 0.3rem; }

.input-group-sm > .form-control:not(textarea),
.input-group-sm > .custom-select {
  height: calc(1.5em + 0.5rem + 2px); }

.input-group-sm > .form-control,
.input-group-sm > .custom-select,
.input-group-sm > .input-group-prepend > .input-group-text,
.input-group-sm > .input-group-append > .input-group-text,
.input-group-sm > .input-group-prepend > .btn,
.input-group-sm > .input-group-append > .btn {
  padding: 0.25rem 0.5rem;
  font-size: 0.875rem;
  line-height: 1.5;
  border-radius: 0.2rem; }

.input-group-lg > .custom-select,
.input-group-sm > .custom-select {
  padding-right: 32px; }

.input-group > .input-group-prepend > .btn,
.input-group > .input-group-prepend > .input-group-text,
.input-group > .input-group-append:not(:last-child) > .btn,
.input-group > .input-group-append:not(:last-child) > .input-group-text,
.input-group > .input-group-append:last-child > .btn:not(:last-child):not(.dropdown-toggle),
.input-group > .input-group-append:last-child > .input-group-text:not(:last-child) {
  border-top-right-radius: 0;
  border-bottom-right-radius: 0; }

.input-group > .input-group-append > .btn,
.input-group > .input-group-append > .input-group-text,
.input-group > .input-group-prepend:not(:first-child) > .btn,
.input-group > .input-group-prepend:not(:first-child) > .input-group-text,
.input-group > .input-group-prepend:first-child > .btn:not(:first-child),
.input-group > .input-group-prepend:first-child > .input-group-text:not(:first-child) {
  border-top-left-radius: 0;
  border-bottom-left-radius: 0; }

.custom-control {
  position: relative;
  display: block;
  min-height: 1.5rem;
  padding-left: 1.5rem; }

.custom-control-inline {
  display: -webkit-inline-box;
  display: -webkit-inline-flex;
  display: -ms-inline-flexbox;
  display: inline-flex;
  margin-right: 1rem; }

.custom-control-input {
  position: absolute;
  left: 0;
  z-index: -1;
  width: 1rem;
  height: 1.25rem;
  opacity: 0; }
.custom-control-input:checked ~ .custom-control-label::before {
  color: #FFFFFF;
  border-color: #4A90E2;
  background-color: #4A90E2; }
.custom-control-input:focus ~ .custom-control-label::before {
  -webkit-box-shadow: 0 0 0 0.2rem rgba(74, 144, 226, 0.25);
  box-shadow: 0 0 0 0.2rem rgba(74, 144, 226, 0.25); }
.custom-control-input:focus:not(:checked) ~ .custom-control-label::before {
  border-color: #b8d3f4; }
.custom-control-input:not(:disabled):active ~ .custom-control-label::before {
  color: #FFFFFF;
  background-color: #e4eefb;
  border-color: #e4eefb; }
.custom-control-input[disabled] ~ .custom-control-label, .custom-control-input:disabled ~ .custom-control-label {
  color: #6c757d; }
.custom-control-input[disabled] ~ .custom-control-label::before, .custom-control-input:disabled ~ .custom-control-label::before {
  background-color: #FAFAFA; }

.custom-control-label {
  position: relative;
  margin-bottom: 0;
  vertical-align: top; }
.custom-control-label::before {
  position: absolute;
  top: 0.25rem;
  left: -1.5rem;
  display: block;
  width: 1rem;
  height: 1rem;
  pointer-events: none;
  content: "";
  background-color: #FFFFFF;
  border: #adb5bd solid 1px; }
.custom-control-label::after {
  position: absolute;
  top: 0.25rem;
  left: -1.5rem;
  display: block;
  width: 1rem;
  height: 1rem;
  content: "";
  background: no-repeat 50% / 50% 50%; }

.custom-checkbox .custom-control-label::before {
  border-radius: 4px; }

.custom-checkbox .custom-control-input:checked ~ .custom-control-label::after {
  background-image: url("data:image/svg+xml,%3csvg xmlns='http://www.w3.org/2000/svg' width='8' height='8' viewBox='0 0 8 8'%3e%3cpath fill='%23FFFFFF' d='M6.564.75l-3.59 3.612-1.538-1.55L0 4.26l2.974 2.99L8 2.193z'/%3e%3c/svg%3e"); }

.custom-checkbox .custom-control-input:indeterminate ~ .custom-control-label::before {
  border-color: #4A90E2;
  background-color: #4A90E2; }

.custom-checkbox .custom-control-input:indeterminate ~ .custom-control-label::after {
  background-image: url("data:image/svg+xml,%3csvg xmlns='http://www.w3.org/2000/svg' width='4' height='4' viewBox='0 0 4 4'%3e%3cpath stroke='%23FFFFFF' d='M0 2h4'/%3e%3c/svg%3e"); }

.custom-checkbox .custom-control-input:disabled:checked ~ .custom-control-label::before {
  background-color: rgba(74, 144, 226, 0.5); }

.custom-checkbox .custom-control-input:disabled:indeterminate ~ .custom-control-label::before {
  background-color: rgba(74, 144, 226, 0.5); }

.custom-radio .custom-control-label::before {
  border-radius: 50%; }

.custom-radio .custom-control-input:checked ~ .custom-control-label::after {
  background-image: url("data:image/svg+xml,%3csvg xmlns='http://www.w3.org/2000/svg' width='12' height='12' viewBox='-4 -4 8 8'%3e%3ccircle r='3' fill='%23FFFFFF'/%3e%3c/svg%3e"); }

.custom-radio .custom-control-input:disabled:checked ~ .custom-control-label::before {
  background-color: rgba(74, 144, 226, 0.5); }

.custom-switch {
  padding-left: 2.25rem; }
.custom-switch .custom-control-label::before {
  left: -2.25rem;
  width: 1.75rem;
  pointer-events: all;
  border-radius: 0.5rem; }
.custom-switch .custom-control-label::after {
  top: calc(0.25rem + 2px);
  left: calc(-2.25rem + 2px);
  width: calc(1rem - 4px);
  height: calc(1rem - 4px);
  background-color: #adb5bd;
  border-radius: 0.5rem;
  -webkit-transition: background-color 0.15s ease-in-out, border-color 0.15s ease-in-out, -webkit-transform 0.15s ease-in-out, -webkit-box-shadow 0.15s ease-in-out;
  transition: background-color 0.15s ease-in-out, border-color 0.15s ease-in-out, -webkit-transform 0.15s ease-in-out, -webkit-box-shadow 0.15s ease-in-out;
  -o-transition: background-color 0.15s ease-in-out, border-color 0.15s ease-in-out, box-shadow 0.15s ease-in-out, -o-transform 0.15s ease-in-out;
  transition: transform 0.15s ease-in-out, background-color 0.15s ease-in-out, border-color 0.15s ease-in-out, box-shadow 0.15s ease-in-out;
  transition: transform 0.15s ease-in-out, background-color 0.15s ease-in-out, border-color 0.15s ease-in-out, box-shadow 0.15s ease-in-out, -webkit-transform 0.15s ease-in-out, -o-transform 0.15s ease-in-out, -webkit-box-shadow 0.15s ease-in-out; }
@media (prefers-reduced-motion: reduce) {
  .custom-switch .custom-control-label::after {
    -webkit-transition: none;
    -o-transition: none;
    transition: none; } }
.custom-switch .custom-control-input:checked ~ .custom-control-label::after {
  background-color: #FFFFFF;
  -webkit-transform: translateX(0.75rem);
  -o-transform: translateX(0.75rem);
  transform: translateX(0.75rem); }
.custom-switch .custom-control-input:disabled:checked ~ .custom-control-label::before {
  background-color: rgba(74, 144, 226, 0.5); }

.custom-select {
  display: inline-block;
  width: 100%;
  height: 48px;
  padding: 6px 32px 6px 16px;
  font-size: 1rem;
  font-weight: 400;
  line-height: 1.5;
  color: #495057;
  vertical-align: middle;
  background: #FFFFFF url("data:image/svg+xml,%3csvg xmlns='http://www.w3.org/2000/svg' width='4' height='5' viewBox='0 0 4 5'%3e%3cpath fill='%23343a40' d='M2 0L0 2h4zm0 5L0 3h4z'/%3e%3c/svg%3e") no-repeat right 16px center/8px 10px;
  border: 1px solid #D8DCE6;
  border-radius: 4px;
  -webkit-appearance: none;
  -moz-appearance: none;
  appearance: none; }
.custom-select:focus {
  border-color: #b8d3f4;
  outline: 0;
  -webkit-box-shadow: 0 0 0 0.2rem rgba(74, 144, 226, 0.25);
  box-shadow: 0 0 0 0.2rem rgba(74, 144, 226, 0.25); }
.custom-select:focus::-ms-value {
  color: #495057;
  background-color: #FFFFFF; }
.custom-select[multiple], .custom-select[size]:not([size="1"]) {
  height: auto;
  padding-right: 16px;
  background-image: none; }
.custom-select:disabled {
  color: #6c757d;
  background-color: #e9ecef; }
.custom-select::-ms-expand {
  display: none; }
.custom-select:-moz-focusring {
  color: transparent;
  text-shadow: 0 0 0 #495057; }

.custom-select-sm {
  height: calc(1.5em + 0.5rem + 2px);
  padding-top: 0.25rem;
  padding-bottom: 0.25rem;
  padding-left: 0.5rem;
  font-size: 0.875rem; }

.custom-select-lg {
  height: calc(1.5em + 1rem + 2px);
  padding-top: 0.5rem;
  padding-bottom: 0.5rem;
  padding-left: 1rem;
  font-size: 1.25rem; }

.custom-file {
  position: relative;
  display: inline-block;
  width: 100%;
  height: 48px;
  margin-bottom: 0; }

.custom-file-input {
  position: relative;
  z-index: 2;
  width: 100%;
  height: 48px;
  margin: 0;
  opacity: 0; }
.custom-file-input:focus ~ .custom-file-label {
  border-color: #b8d3f4;
  -webkit-box-shadow: 0 0 0 0.2rem rgba(74, 144, 226, 0.25);
  box-shadow: 0 0 0 0.2rem rgba(74, 144, 226, 0.25); }
.custom-file-input[disabled] ~ .custom-file-label,
.custom-file-input:disabled ~ .custom-file-label {
  background-color: #FAFAFA; }
.custom-file-input:lang(en) ~ .custom-file-label::after {
  content: "Browse"; }
.custom-file-input ~ .custom-file-label[data-browse]::after {
  content: attr(data-browse); }

.custom-file-label {
  position: absolute;
  top: 0;
  right: 0;
  left: 0;
  z-index: 1;
  height: 48px;
  padding: 6px 16px;
  font-weight: 400;
  line-height: 1.5;
  color: #495057;
  background-color: #FFFFFF;
  border: 1px solid #D8DCE6;
  border-radius: 4px; }
.custom-file-label::after {
  position: absolute;
  top: 0;
  right: 0;
  bottom: 0;
  z-index: 3;
  display: block;
  height: calc(1.5em + 12px);
  padding: 6px 16px;
  line-height: 1.5;
  color: #495057;
  content: "Browse";
  background-color: #e9ecef;
  border-left: inherit;
  border-radius: 0 4px 4px 0; }

.custom-range {
  width: 100%;
  height: 1.4rem;
  padding: 0;
  background-color: transparent;
  -webkit-appearance: none;
  -moz-appearance: none;
  appearance: none; }
.custom-range:focus {
  outline: none; }
.custom-range:focus::-webkit-slider-thumb {
  -webkit-box-shadow: 0 0 0 1px #fafafa, 0 0 0 0.2rem rgba(74, 144, 226, 0.25);
  box-shadow: 0 0 0 1px #fafafa, 0 0 0 0.2rem rgba(74, 144, 226, 0.25); }
.custom-range:focus::-moz-range-thumb {
  box-shadow: 0 0 0 1px #fafafa, 0 0 0 0.2rem rgba(74, 144, 226, 0.25); }
.custom-range:focus::-ms-thumb {
  box-shadow: 0 0 0 1px #fafafa, 0 0 0 0.2rem rgba(74, 144, 226, 0.25); }
.custom-range::-moz-focus-outer {
  border: 0; }
.custom-range::-webkit-slider-thumb {
  width: 1rem;
  height: 1rem;
  margin-top: -0.25rem;
  background-color: #4A90E2;
  border: 0;
  border-radius: 1rem;
  -webkit-transition: background-color 0.15s ease-in-out, border-color 0.15s ease-in-out, -webkit-box-shadow 0.15s ease-in-out;
  transition: background-color 0.15s ease-in-out, border-color 0.15s ease-in-out, -webkit-box-shadow 0.15s ease-in-out;
  transition: background-color 0.15s ease-in-out, border-color 0.15s ease-in-out, box-shadow 0.15s ease-in-out;
  transition: background-color 0.15s ease-in-out, border-color 0.15s ease-in-out, box-shadow 0.15s ease-in-out, -webkit-box-shadow 0.15s ease-in-out;
  -webkit-appearance: none;
  appearance: none; }
@media (prefers-reduced-motion: reduce) {
  .custom-range::-webkit-slider-thumb {
    -webkit-transition: none;
    transition: none; } }
.custom-range::-webkit-slider-thumb:active {
  background-color: #e4eefb; }
.custom-range::-webkit-slider-runnable-track {
  width: 100%;
  height: 0.5rem;
  color: transparent;
  cursor: pointer;
  background-color: #dee2e6;
  border-color: transparent;
  border-radius: 1rem; }
.custom-range::-moz-range-thumb {
  width: 1rem;
  height: 1rem;
  background-color: #4A90E2;
  border: 0;
  border-radius: 1rem;
  -moz-transition: background-color 0.15s ease-in-out, border-color 0.15s ease-in-out, box-shadow 0.15s ease-in-out;
  transition: background-color 0.15s ease-in-out, border-color 0.15s ease-in-out, box-shadow 0.15s ease-in-out;
  -moz-appearance: none;
  appearance: none; }
@media (prefers-reduced-motion: reduce) {
  .custom-range::-moz-range-thumb {
    -moz-transition: none;
    transition: none; } }
.custom-range::-moz-range-thumb:active {
  background-color: #e4eefb; }
.custom-range::-moz-range-track {
  width: 100%;
  height: 0.5rem;
  color: transparent;
  cursor: pointer;
  background-color: #dee2e6;
  border-color: transparent;
  border-radius: 1rem; }
.custom-range::-ms-thumb {
  width: 1rem;
  height: 1rem;
  margin-top: 0;
  margin-right: 0.2rem;
  margin-left: 0.2rem;
  background-color: #4A90E2;
  border: 0;
  border-radius: 1rem;
  -ms-transition: background-color 0.15s ease-in-out, border-color 0.15s ease-in-out, box-shadow 0.15s ease-in-out;
  transition: background-color 0.15s ease-in-out, border-color 0.15s ease-in-out, box-shadow 0.15s ease-in-out;
  appearance: none; }
@media (prefers-reduced-motion: reduce) {
  .custom-range::-ms-thumb {
    -ms-transition: none;
    transition: none; } }
.custom-range::-ms-thumb:active {
  background-color: #e4eefb; }
.custom-range::-ms-track {
  width: 100%;
  height: 0.5rem;
  color: transparent;
  cursor: pointer;
  background-color: transparent;
  border-color: transparent;
  border-width: 0.5rem; }
.custom-range::-ms-fill-lower {
  background-color: #dee2e6;
  border-radius: 1rem; }
.custom-range::-ms-fill-upper {
  margin-right: 15px;
  background-color: #dee2e6;
  border-radius: 1rem; }
.custom-range:disabled::-webkit-slider-thumb {
  background-color: #adb5bd; }
.custom-range:disabled::-webkit-slider-runnable-track {
  cursor: default; }
.custom-range:disabled::-moz-range-thumb {
  background-color: #adb5bd; }
.custom-range:disabled::-moz-range-track {
  cursor: default; }
.custom-range:disabled::-ms-thumb {
  background-color: #adb5bd; }

.custom-control-label::before,
.custom-file-label,
.custom-select {
  -webkit-transition: background-color 0.15s ease-in-out, border-color 0.15s ease-in-out, -webkit-box-shadow 0.15s ease-in-out;
  transition: background-color 0.15s ease-in-out, border-color 0.15s ease-in-out, -webkit-box-shadow 0.15s ease-in-out;
  -o-transition: background-color 0.15s ease-in-out, border-color 0.15s ease-in-out, box-shadow 0.15s ease-in-out;
  transition: background-color 0.15s ease-in-out, border-color 0.15s ease-in-out, box-shadow 0.15s ease-in-out;
  transition: background-color 0.15s ease-in-out, border-color 0.15s ease-in-out, box-shadow 0.15s ease-in-out, -webkit-box-shadow 0.15s ease-in-out; }
@media (prefers-reduced-motion: reduce) {
  .custom-control-label::before,
  .custom-file-label,
  .custom-select {
    -webkit-transition: none;
    -o-transition: none;
    transition: none; } }

.nav {
  display: -webkit-box;
  display: -webkit-flex;
  display: -ms-flexbox;
  display: flex;
  -webkit-flex-wrap: wrap;
  -ms-flex-wrap: wrap;
  flex-wrap: wrap;
  padding-left: 0;
  margin-bottom: 0;
  list-style: none; }

.nav-link {
  display: block;
  padding: 0.5rem 1rem; }
.nav-link:hover, .nav-link:focus {
  text-decoration: none; }
.nav-link.disabled {
  color: #6c757d;
  pointer-events: none;
  cursor: default; }

.nav-tabs {
  border-bottom: 1px solid #dee2e6; }
.nav-tabs .nav-item {
  margin-bottom: -1px; }
.nav-tabs .nav-link {
  border: 1px solid transparent;
  border-top-left-radius: 4px;
  border-top-right-radius: 4px; }
.nav-tabs .nav-link:hover, .nav-tabs .nav-link:focus {
  border-color: #e9ecef #e9ecef #dee2e6; }
.nav-tabs .nav-link.disabled {
  color: #6c757d;
  background-color: transparent;
  border-color: transparent; }
.nav-tabs .nav-link.active,
.nav-tabs .nav-item.show .nav-link {
  color: #495057;
  background-color: #fafafa;
  border-color: #dee2e6 #dee2e6 #fafafa; }
.nav-tabs .dropdown-menu {
  margin-top: -1px;
  border-top-left-radius: 0;
  border-top-right-radius: 0; }

.nav-pills .nav-link {
  border-radius: 4px; }

.nav-pills .nav-link.active,
.nav-pills .show > .nav-link {
  color: #FFFFFF;
  background-color: #4A90E2; }

.nav-fill .nav-item {
  -webkit-box-flex: 1;
  -webkit-flex: 1 1 auto;
  -ms-flex: 1 1 auto;
  flex: 1 1 auto;
  text-align: center; }

.nav-justified .nav-item {
  -webkit-flex-basis: 0;
  -ms-flex-preferred-size: 0;
  flex-basis: 0;
  -webkit-box-flex: 1;
  -webkit-flex-grow: 1;
  -ms-flex-positive: 1;
  flex-grow: 1;
  text-align: center; }

.tab-content > .tab-pane {
  display: none; }

.tab-content > .active {
  display: block; }

.navbar {
  position: relative;
  display: -webkit-box;
  display: -webkit-flex;
  display: -ms-flexbox;
  display: flex;
  -webkit-flex-wrap: wrap;
  -ms-flex-wrap: wrap;
  flex-wrap: wrap;
  -webkit-box-align: center;
  -webkit-align-items: center;
  -ms-flex-align: center;
  align-items: center;
  -webkit-box-pack: justify;
  -webkit-justify-content: space-between;
  -ms-flex-pack: justify;
  justify-content: space-between;
  padding: 12px 24px; }
.navbar .container,
.navbar .container-fluid, .navbar .container-sm, .navbar .container-md, .navbar .container-lg, .navbar .container-xl {
  display: -webkit-box;
  display: -webkit-flex;
  display: -ms-flexbox;
  display: flex;
  -webkit-flex-wrap: wrap;
  -ms-flex-wrap: wrap;
  flex-wrap: wrap;
  -webkit-box-align: center;
  -webkit-align-items: center;
  -ms-flex-align: center;
  align-items: center;
  -webkit-box-pack: justify;
  -webkit-justify-content: space-between;
  -ms-flex-pack: justify;
  justify-content: space-between; }

.navbar-brand {
  display: inline-block;
  padding-top: 0.3125rem;
  padding-bottom: 0.3125rem;
  margin-right: 24px;
  font-size: 1.25rem;
  line-height: inherit;
  white-space: nowrap; }
.navbar-brand:hover, .navbar-brand:focus {
  text-decoration: none; }

.navbar-nav {
  display: -webkit-box;
  display: -webkit-flex;
  display: -ms-flexbox;
  display: flex;
  -webkit-box-orient: vertical;
  -webkit-box-direction: normal;
  -webkit-flex-direction: column;
  -ms-flex-direction: column;
  flex-direction: column;
  padding-left: 0;
  margin-bottom: 0;
  list-style: none; }
.navbar-nav .nav-link {
  padding-right: 0;
  padding-left: 0; }
.navbar-nav .dropdown-menu {
  position: static;
  float: none; }

.navbar-text {
  display: inline-block;
  padding-top: 0.5rem;
  padding-bottom: 0.5rem; }

.navbar-collapse {
  -webkit-flex-basis: 100%;
  -ms-flex-preferred-size: 100%;
  flex-basis: 100%;
  -webkit-box-flex: 1;
  -webkit-flex-grow: 1;
  -ms-flex-positive: 1;
  flex-grow: 1;
  -webkit-box-align: center;
  -webkit-align-items: center;
  -ms-flex-align: center;
  align-items: center; }

.navbar-toggler {
  padding: 0.25rem 0.75rem;
  font-size: 1.25rem;
  line-height: 1;
  background-color: transparent;
  border: 1px solid transparent;
  border-radius: 4px; }
.navbar-toggler:hover, .navbar-toggler:focus {
  text-decoration: none; }

.navbar-toggler-icon {
  display: inline-block;
  width: 1.5em;
  height: 1.5em;
  vertical-align: middle;
  content: "";
  background: no-repeat center center;
  -webkit-background-size: 100% 100%;
  background-size: 100% 100%; }

@media (max-width: 575.98px) {
  .navbar-expand-sm > .container,
  .navbar-expand-sm > .container-fluid, .navbar-expand-sm > .container-sm, .navbar-expand-sm > .container-md, .navbar-expand-sm > .container-lg, .navbar-expand-sm > .container-xl {
    padding-right: 0;
    padding-left: 0; } }

@media (min-width: 576px) {
  .navbar-expand-sm {
    -webkit-box-orient: horizontal;
    -webkit-box-direction: normal;
    -webkit-flex-flow: row nowrap;
    -ms-flex-flow: row nowrap;
    flex-flow: row nowrap;
    -webkit-box-pack: start;
    -webkit-justify-content: flex-start;
    -ms-flex-pack: start;
    justify-content: flex-start; }
  .navbar-expand-sm .navbar-nav {
    -webkit-box-orient: horizontal;
    -webkit-box-direction: normal;
    -webkit-flex-direction: row;
    -ms-flex-direction: row;
    flex-direction: row; }
  .navbar-expand-sm .navbar-nav .dropdown-menu {
    position: absolute; }
  .navbar-expand-sm .navbar-nav .nav-link {
    padding-right: 0.5rem;
    padding-left: 0.5rem; }
  .navbar-expand-sm > .container,
  .navbar-expand-sm > .container-fluid, .navbar-expand-sm > .container-sm, .navbar-expand-sm > .container-md, .navbar-expand-sm > .container-lg, .navbar-expand-sm > .container-xl {
    -webkit-flex-wrap: nowrap;
    -ms-flex-wrap: nowrap;
    flex-wrap: nowrap; }
  .navbar-expand-sm .navbar-collapse {
    display: -webkit-box !important;
    display: -webkit-flex !important;
    display: -ms-flexbox !important;
    display: flex !important;
    -webkit-flex-basis: auto;
    -ms-flex-preferred-size: auto;
    flex-basis: auto; }
  .navbar-expand-sm .navbar-toggler {
    display: none; } }

@media (max-width: 768.98px) {
  .navbar-expand-md > .container,
  .navbar-expand-md > .container-fluid, .navbar-expand-md > .container-sm, .navbar-expand-md > .container-md, .navbar-expand-md > .container-lg, .navbar-expand-md > .container-xl {
    padding-right: 0;
    padding-left: 0; } }

@media (min-width: 769px) {
  .navbar-expand-md {
    -webkit-box-orient: horizontal;
    -webkit-box-direction: normal;
    -webkit-flex-flow: row nowrap;
    -ms-flex-flow: row nowrap;
    flex-flow: row nowrap;
    -webkit-box-pack: start;
    -webkit-justify-content: flex-start;
    -ms-flex-pack: start;
    justify-content: flex-start; }
  .navbar-expand-md .navbar-nav {
    -webkit-box-orient: horizontal;
    -webkit-box-direction: normal;
    -webkit-flex-direction: row;
    -ms-flex-direction: row;
    flex-direction: row; }
  .navbar-expand-md .navbar-nav .dropdown-menu {
    position: absolute; }
  .navbar-expand-md .navbar-nav .nav-link {
    padding-right: 0.5rem;
    padding-left: 0.5rem; }
  .navbar-expand-md > .container,
  .navbar-expand-md > .container-fluid, .navbar-expand-md > .container-sm, .navbar-expand-md > .container-md, .navbar-expand-md > .container-lg, .navbar-expand-md > .container-xl {
    -webkit-flex-wrap: nowrap;
    -ms-flex-wrap: nowrap;
    flex-wrap: nowrap; }
  .navbar-expand-md .navbar-collapse {
    display: -webkit-box !important;
    display: -webkit-flex !important;
    display: -ms-flexbox !important;
    display: flex !important;
    -webkit-flex-basis: auto;
    -ms-flex-preferred-size: auto;
    flex-basis: auto; }
  .navbar-expand-md .navbar-toggler {
    display: none; } }

@media (max-width: 1022.98px) {
  .navbar-expand-lg > .container,
  .navbar-expand-lg > .container-fluid, .navbar-expand-lg > .container-sm, .navbar-expand-lg > .container-md, .navbar-expand-lg > .container-lg, .navbar-expand-lg > .container-xl {
    padding-right: 0;
    padding-left: 0; } }

@media (min-width: 1023px) {
  .navbar-expand-lg {
    -webkit-box-orient: horizontal;
    -webkit-box-direction: normal;
    -webkit-flex-flow: row nowrap;
    -ms-flex-flow: row nowrap;
    flex-flow: row nowrap;
    -webkit-box-pack: start;
    -webkit-justify-content: flex-start;
    -ms-flex-pack: start;
    justify-content: flex-start; }
  .navbar-expand-lg .navbar-nav {
    -webkit-box-orient: horizontal;
    -webkit-box-direction: normal;
    -webkit-flex-direction: row;
    -ms-flex-direction: row;
    flex-direction: row; }
  .navbar-expand-lg .navbar-nav .dropdown-menu {
    position: absolute; }
  .navbar-expand-lg .navbar-nav .nav-link {
    padding-right: 0.5rem;
    padding-left: 0.5rem; }
  .navbar-expand-lg > .container,
  .navbar-expand-lg > .container-fluid, .navbar-expand-lg > .container-sm, .navbar-expand-lg > .container-md, .navbar-expand-lg > .container-lg, .navbar-expand-lg > .container-xl {
    -webkit-flex-wrap: nowrap;
    -ms-flex-wrap: nowrap;
    flex-wrap: nowrap; }
  .navbar-expand-lg .navbar-collapse {
    display: -webkit-box !important;
    display: -webkit-flex !important;
    display: -ms-flexbox !important;
    display: flex !important;
    -webkit-flex-basis: auto;
    -ms-flex-preferred-size: auto;
    flex-basis: auto; }
  .navbar-expand-lg .navbar-toggler {
    display: none; } }

@media (max-width: 1199.98px) {
  .navbar-expand-xl > .container,
  .navbar-expand-xl > .container-fluid, .navbar-expand-xl > .container-sm, .navbar-expand-xl > .container-md, .navbar-expand-xl > .container-lg, .navbar-expand-xl > .container-xl {
    padding-right: 0;
    padding-left: 0; } }

@media (min-width: 1200px) {
  .navbar-expand-xl {
    -webkit-box-orient: horizontal;
    -webkit-box-direction: normal;
    -webkit-flex-flow: row nowrap;
    -ms-flex-flow: row nowrap;
    flex-flow: row nowrap;
    -webkit-box-pack: start;
    -webkit-justify-content: flex-start;
    -ms-flex-pack: start;
    justify-content: flex-start; }
  .navbar-expand-xl .navbar-nav {
    -webkit-box-orient: horizontal;
    -webkit-box-direction: normal;
    -webkit-flex-direction: row;
    -ms-flex-direction: row;
    flex-direction: row; }
  .navbar-expand-xl .navbar-nav .dropdown-menu {
    position: absolute; }
  .navbar-expand-xl .navbar-nav .nav-link {
    padding-right: 0.5rem;
    padding-left: 0.5rem; }
  .navbar-expand-xl > .container,
  .navbar-expand-xl > .container-fluid, .navbar-expand-xl > .container-sm, .navbar-expand-xl > .container-md, .navbar-expand-xl > .container-lg, .navbar-expand-xl > .container-xl {
    -webkit-flex-wrap: nowrap;
    -ms-flex-wrap: nowrap;
    flex-wrap: nowrap; }
  .navbar-expand-xl .navbar-collapse {
    display: -webkit-box !important;
    display: -webkit-flex !important;
    display: -ms-flexbox !important;
    display: flex !important;
    -webkit-flex-basis: auto;
    -ms-flex-preferred-size: auto;
    flex-basis: auto; }
  .navbar-expand-xl .navbar-toggler {
    display: none; } }

.navbar-expand {
  -webkit-box-orient: horizontal;
  -webkit-box-direction: normal;
  -webkit-flex-flow: row nowrap;
  -ms-flex-flow: row nowrap;
  flex-flow: row nowrap;
  -webkit-box-pack: start;
  -webkit-justify-content: flex-start;
  -ms-flex-pack: start;
  justify-content: flex-start; }
.navbar-expand > .container,
.navbar-expand > .container-fluid, .navbar-expand > .container-sm, .navbar-expand > .container-md, .navbar-expand > .container-lg, .navbar-expand > .container-xl {
  padding-right: 0;
  padding-left: 0; }
.navbar-expand .navbar-nav {
  -webkit-box-orient: horizontal;
  -webkit-box-direction: normal;
  -webkit-flex-direction: row;
  -ms-flex-direction: row;
  flex-direction: row; }
.navbar-expand .navbar-nav .dropdown-menu {
  position: absolute; }
.navbar-expand .navbar-nav .nav-link {
  padding-right: 0.5rem;
  padding-left: 0.5rem; }
.navbar-expand > .container,
.navbar-expand > .container-fluid, .navbar-expand > .container-sm, .navbar-expand > .container-md, .navbar-expand > .container-lg, .navbar-expand > .container-xl {
  -webkit-flex-wrap: nowrap;
  -ms-flex-wrap: nowrap;
  flex-wrap: nowrap; }
.navbar-expand .navbar-collapse {
  display: -webkit-box !important;
  display: -webkit-flex !important;
  display: -ms-flexbox !important;
  display: flex !important;
  -webkit-flex-basis: auto;
  -ms-flex-preferred-size: auto;
  flex-basis: auto; }
.navbar-expand .navbar-toggler {
  display: none; }

.navbar-light .navbar-brand {
  color: rgba(0, 0, 0, 0.9); }
.navbar-light .navbar-brand:hover, .navbar-light .navbar-brand:focus {
  color: rgba(0, 0, 0, 0.9); }

.navbar-light .navbar-nav .nav-link {
  color: rgba(0, 0, 0, 0.5); }
.navbar-light .navbar-nav .nav-link:hover, .navbar-light .navbar-nav .nav-link:focus {
  color: rgba(0, 0, 0, 0.7); }
.navbar-light .navbar-nav .nav-link.disabled {
  color: rgba(0, 0, 0, 0.3); }

.navbar-light .navbar-nav .show > .nav-link,
.navbar-light .navbar-nav .active > .nav-link,
.navbar-light .navbar-nav .nav-link.show,
.navbar-light .navbar-nav .nav-link.active {
  color: rgba(0, 0, 0, 0.9); }

.navbar-light .navbar-toggler {
  color: rgba(0, 0, 0, 0.5);
  border-color: rgba(0, 0, 0, 0.1); }

.navbar-light .navbar-toggler-icon {
  background-image: url("data:image/svg+xml,%3csvg xmlns='http://www.w3.org/2000/svg' width='30' height='30' viewBox='0 0 30 30'%3e%3cpath stroke='rgba%280, 0, 0, 0.5%29' stroke-linecap='round' stroke-miterlimit='10' stroke-width='2' d='M4 7h22M4 15h22M4 23h22'/%3e%3c/svg%3e"); }

.navbar-light .navbar-text {
  color: rgba(0, 0, 0, 0.5); }
.navbar-light .navbar-text a {
  color: rgba(0, 0, 0, 0.9); }
.navbar-light .navbar-text a:hover, .navbar-light .navbar-text a:focus {
  color: rgba(0, 0, 0, 0.9); }

.navbar-dark .navbar-brand {
  color: #FFFFFF; }
.navbar-dark .navbar-brand:hover, .navbar-dark .navbar-brand:focus {
  color: #FFFFFF; }

.navbar-dark .navbar-nav .nav-link {
  color: rgba(255, 255, 255, 0.5); }
.navbar-dark .navbar-nav .nav-link:hover, .navbar-dark .navbar-nav .nav-link:focus {
  color: rgba(255, 255, 255, 0.75); }
.navbar-dark .navbar-nav .nav-link.disabled {
  color: rgba(255, 255, 255, 0.25); }

.navbar-dark .navbar-nav .show > .nav-link,
.navbar-dark .navbar-nav .active > .nav-link,
.navbar-dark .navbar-nav .nav-link.show,
.navbar-dark .navbar-nav .nav-link.active {
  color: #FFFFFF; }

.navbar-dark .navbar-toggler {
  color: rgba(255, 255, 255, 0.5);
  border-color: rgba(255, 255, 255, 0.1); }

.navbar-dark .navbar-toggler-icon {
  background-image: url("data:image/svg+xml,%3csvg xmlns='http://www.w3.org/2000/svg' width='30' height='30' viewBox='0 0 30 30'%3e%3cpath stroke='rgba%28255, 255, 255, 0.5%29' stroke-linecap='round' stroke-miterlimit='10' stroke-width='2' d='M4 7h22M4 15h22M4 23h22'/%3e%3c/svg%3e"); }

.navbar-dark .navbar-text {
  color: rgba(255, 255, 255, 0.5); }
.navbar-dark .navbar-text a {
  color: #FFFFFF; }
.navbar-dark .navbar-text a:hover, .navbar-dark .navbar-text a:focus {
  color: #FFFFFF; }

.card {
  position: relative;
  display: -webkit-box;
  display: -webkit-flex;
  display: -ms-flexbox;
  display: flex;
  -webkit-box-orient: vertical;
  -webkit-box-direction: normal;
  -webkit-flex-direction: column;
  -ms-flex-direction: column;
  flex-direction: column;
  min-width: 0;
  word-wrap: break-word;
  background-color: #FFFFFF;
  background-clip: border-box;
  border: 1px solid #EAEDF3;
  border-radius: 4px; }
.card > hr {
  margin-right: 0;
  margin-left: 0; }
.card > .list-group {
  border-top: inherit;
  border-bottom: inherit; }
.card > .list-group:first-child {
  border-top-width: 0;
  border-top-left-radius: 3px;
  border-top-right-radius: 3px; }
.card > .list-group:last-child {
  border-bottom-width: 0;
  border-bottom-right-radius: 3px;
  border-bottom-left-radius: 3px; }

.card-body {
  -webkit-box-flex: 1;
  -webkit-flex: 1 1 auto;
  -ms-flex: 1 1 auto;
  flex: 1 1 auto;
  min-height: 1px;
  padding: 1.25rem; }

.card-title {
  margin-bottom: 0.75rem; }

.card-subtitle {
  margin-top: -0.375rem;
  margin-bottom: 0; }

.card-text:last-child {
  margin-bottom: 0; }

.card-link:hover {
  text-decoration: none; }

.card-link + .card-link {
  margin-left: 1.25rem; }

.card-header {
  padding: 0.75rem 1.25rem;
  margin-bottom: 0;
  background-color: rgba(0, 0, 0, 0.03);
  border-bottom: 1px solid #EAEDF3; }
.card-header:first-child {
  border-radius: 3px 3px 0 0; }
.card-header + .list-group .list-group-item:first-child {
  border-top: 0; }

.card-footer {
  padding: 0.75rem 1.25rem;
  background-color: rgba(0, 0, 0, 0.03);
  border-top: 1px solid #EAEDF3; }
.card-footer:last-child {
  border-radius: 0 0 3px 3px; }

.card-header-tabs {
  margin-right: -0.625rem;
  margin-bottom: -0.75rem;
  margin-left: -0.625rem;
  border-bottom: 0; }

.card-header-pills {
  margin-right: -0.625rem;
  margin-left: -0.625rem; }

.card-img-overlay {
  position: absolute;
  top: 0;
  right: 0;
  bottom: 0;
  left: 0;
  padding: 1.25rem; }

.card-img,
.card-img-top,
.card-img-bottom {
  -webkit-flex-shrink: 0;
  -ms-flex-negative: 0;
  flex-shrink: 0;
  width: 100%; }

.card-img,
.card-img-top {
  border-top-left-radius: 3px;
  border-top-right-radius: 3px; }

.card-img,
.card-img-bottom {
  border-bottom-right-radius: 3px;
  border-bottom-left-radius: 3px; }

.card-deck .card {
  margin-bottom: 15px; }

@media (min-width: 576px) {
  .card-deck {
    display: -webkit-box;
    display: -webkit-flex;
    display: -ms-flexbox;
    display: flex;
    -webkit-box-orient: horizontal;
    -webkit-box-direction: normal;
    -webkit-flex-flow: row wrap;
    -ms-flex-flow: row wrap;
    flex-flow: row wrap;
    margin-right: -15px;
    margin-left: -15px; }
  .card-deck .card {
    -webkit-box-flex: 1;
    -webkit-flex: 1 0 0%;
    -ms-flex: 1 0 0%;
    flex: 1 0 0%;
    margin-right: 15px;
    margin-bottom: 0;
    margin-left: 15px; } }

.card-group > .card {
  margin-bottom: 15px; }

@media (min-width: 576px) {
  .card-group {
    display: -webkit-box;
    display: -webkit-flex;
    display: -ms-flexbox;
    display: flex;
    -webkit-box-orient: horizontal;
    -webkit-box-direction: normal;
    -webkit-flex-flow: row wrap;
    -ms-flex-flow: row wrap;
    flex-flow: row wrap; }
  .card-group > .card {
    -webkit-box-flex: 1;
    -webkit-flex: 1 0 0%;
    -ms-flex: 1 0 0%;
    flex: 1 0 0%;
    margin-bottom: 0; }
  .card-group > .card + .card {
    margin-left: 0;
    border-left: 0; }
  .card-group > .card:not(:last-child) {
    border-top-right-radius: 0;
    border-bottom-right-radius: 0; }
  .card-group > .card:not(:last-child) .card-img-top,
  .card-group > .card:not(:last-child) .card-header {
    border-top-right-radius: 0; }
  .card-group > .card:not(:last-child) .card-img-bottom,
  .card-group > .card:not(:last-child) .card-footer {
    border-bottom-right-radius: 0; }
  .card-group > .card:not(:first-child) {
    border-top-left-radius: 0;
    border-bottom-left-radius: 0; }
  .card-group > .card:not(:first-child) .card-img-top,
  .card-group > .card:not(:first-child) .card-header {
    border-top-left-radius: 0; }
  .card-group > .card:not(:first-child) .card-img-bottom,
  .card-group > .card:not(:first-child) .card-footer {
    border-bottom-left-radius: 0; } }

.card-columns .card {
  margin-bottom: 0.75rem; }

@media (min-width: 576px) {
  .card-columns {
    -webkit-column-count: 3;
    -moz-column-count: 3;
    column-count: 3;
    -webkit-column-gap: 1.25rem;
    -moz-column-gap: 1.25rem;
    column-gap: 1.25rem;
    orphans: 1;
    widows: 1; }
  .card-columns .card {
    display: inline-block;
    width: 100%; } }

.accordion > .card {
  overflow: hidden; }
.accordion > .card:not(:last-of-type) {
  border-bottom: 0;
  border-bottom-right-radius: 0;
  border-bottom-left-radius: 0; }
.accordion > .card:not(:first-of-type) {
  border-top-left-radius: 0;
  border-top-right-radius: 0; }
.accordion > .card > .card-header {
  border-radius: 0;
  margin-bottom: -1px; }

.breadcrumb {
  display: -webkit-box;
  display: -webkit-flex;
  display: -ms-flexbox;
  display: flex;
  -webkit-flex-wrap: wrap;
  -ms-flex-wrap: wrap;
  flex-wrap: wrap;
  padding: 0.75rem 1rem;
  margin-bottom: 1rem;
  list-style: none;
  background-color: #e9ecef;
  border-radius: 4px; }

.breadcrumb-item {
  display: -webkit-box;
  display: -webkit-flex;
  display: -ms-flexbox;
  display: flex; }
.breadcrumb-item + .breadcrumb-item {
  padding-left: 0.5rem; }
.breadcrumb-item + .breadcrumb-item::before {
  display: inline-block;
  padding-right: 0.5rem;
  color: #6c757d;
  content: "/"; }
.breadcrumb-item + .breadcrumb-item:hover::before {
  text-decoration: underline; }
.breadcrumb-item + .breadcrumb-item:hover::before {
  text-decoration: none; }
.breadcrumb-item.active {
  color: #6c757d; }

.pagination {
  display: -webkit-box;
  display: -webkit-flex;
  display: -ms-flexbox;
  display: flex;
  padding-left: 0;
  list-style: none;
  border-radius: 4px; }

.page-link {
  position: relative;
  display: block;
  padding: 0.5rem 0.75rem;
  margin-left: -1px;
  line-height: 1.25;
  color: #4A90E2;
  background-color: #FFFFFF;
  border: 1px solid #dee2e6; }
.page-link:hover {
  z-index: 2;
  color: #3970B0;
  text-decoration: none;
  background-color: #e9ecef;
  border-color: #dee2e6; }
.page-link:focus {
  z-index: 3;
  outline: 0;
  -webkit-box-shadow: 0 0 0 0.2rem rgba(74, 144, 226, 0.25);
  box-shadow: 0 0 0 0.2rem rgba(74, 144, 226, 0.25); }

.page-item:first-child .page-link {
  margin-left: 0;
  border-top-left-radius: 4px;
  border-bottom-left-radius: 4px; }

.page-item:last-child .page-link {
  border-top-right-radius: 4px;
  border-bottom-right-radius: 4px; }

.page-item.active .page-link {
  z-index: 3;
  color: #FFFFFF;
  background-color: #4A90E2;
  border-color: #4A90E2; }

.page-item.disabled .page-link {
  color: #6c757d;
  pointer-events: none;
  cursor: auto;
  background-color: #FFFFFF;
  border-color: #dee2e6; }

.pagination-lg .page-link {
  padding: 0.75rem 1.5rem;
  font-size: 1.25rem;
  line-height: 1.5; }

.pagination-lg .page-item:first-child .page-link {
  border-top-left-radius: 0.3rem;
  border-bottom-left-radius: 0.3rem; }

.pagination-lg .page-item:last-child .page-link {
  border-top-right-radius: 0.3rem;
  border-bottom-right-radius: 0.3rem; }

.pagination-sm .page-link {
  padding: 0.25rem 0.5rem;
  font-size: 0.875rem;
  line-height: 1.5; }

.pagination-sm .page-item:first-child .page-link {
  border-top-left-radius: 0.2rem;
  border-bottom-left-radius: 0.2rem; }

.pagination-sm .page-item:last-child .page-link {
  border-top-right-radius: 0.2rem;
  border-bottom-right-radius: 0.2rem; }

.badge {
  display: inline-block;
  padding: 0.25em 0.4em;
  font-size: 75%;
  font-weight: 700;
  line-height: 1;
  text-align: center;
  white-space: nowrap;
  vertical-align: baseline;
  border-radius: 4px;
  -webkit-transition: all 100ms ease-out;
  -o-transition: all 100ms ease-out;
  transition: all 100ms ease-out; }
@media (prefers-reduced-motion: reduce) {
  .badge {
    -webkit-transition: none;
    -o-transition: none;
    transition: none; } }
a.badge:hover, a.badge:focus {
  text-decoration: none; }
.badge:empty {
  display: none; }

.btn .badge {
  position: relative;
  top: -1px; }

.badge-pill {
  padding-right: 0.6em;
  padding-left: 0.6em;
  border-radius: 10rem; }

.badge-primary {
  color: #FFFFFF;
  background-color: #4A90E2; }
a.badge-primary:hover, a.badge-primary:focus {
  color: #FFFFFF;
  background-color: #2275d7; }
a.badge-primary:focus, a.badge-primary.focus {
  outline: 0;
  -webkit-box-shadow: 0 0 0 0.2rem rgba(74, 144, 226, 0.5);
  box-shadow: 0 0 0 0.2rem rgba(74, 144, 226, 0.5); }

.badge-secondary {
  color: #FFFFFF;
  background-color: #436296; }
a.badge-secondary:hover, a.badge-secondary:focus {
  color: #FFFFFF;
  background-color: #334b73; }
a.badge-secondary:focus, a.badge-secondary.focus {
  outline: 0;
  -webkit-box-shadow: 0 0 0 0.2rem rgba(67, 98, 150, 0.5);
  box-shadow: 0 0 0 0.2rem rgba(67, 98, 150, 0.5); }

.badge-success {
  color: #FFFFFF;
  background-color: #2ECC71; }
a.badge-success:hover, a.badge-success:focus {
  color: #FFFFFF;
  background-color: #25a25a; }
a.badge-success:focus, a.badge-success.focus {
  outline: 0;
  -webkit-box-shadow: 0 0 0 0.2rem rgba(46, 204, 113, 0.5);
  box-shadow: 0 0 0 0.2rem rgba(46, 204, 113, 0.5); }

.badge-info {
  color: #FFFFFF;
  background-color: #17a2b8; }
a.badge-info:hover, a.badge-info:focus {
  color: #FFFFFF;
  background-color: #117a8b; }
a.badge-info:focus, a.badge-info.focus {
  outline: 0;
  -webkit-box-shadow: 0 0 0 0.2rem rgba(23, 162, 184, 0.5);
  box-shadow: 0 0 0 0.2rem rgba(23, 162, 184, 0.5); }

.badge-warning {
  color: #212529;
  background-color: #ffc107; }
a.badge-warning:hover, a.badge-warning:focus {
  color: #212529;
  background-color: #d39e00; }
a.badge-warning:focus, a.badge-warning.focus {
  outline: 0;
  -webkit-box-shadow: 0 0 0 0.2rem rgba(255, 193, 7, 0.5);
  box-shadow: 0 0 0 0.2rem rgba(255, 193, 7, 0.5); }

.badge-danger {
  color: #FFFFFF;
  background-color: #dc3545; }
a.badge-danger:hover, a.badge-danger:focus {
  color: #FFFFFF;
  background-color: #bd2130; }
a.badge-danger:focus, a.badge-danger.focus {
  outline: 0;
  -webkit-box-shadow: 0 0 0 0.2rem rgba(220, 53, 69, 0.5);
  box-shadow: 0 0 0 0.2rem rgba(220, 53, 69, 0.5); }

.badge-light {
  color: #212529;
  background-color: #f8f9fa; }
a.badge-light:hover, a.badge-light:focus {
  color: #212529;
  background-color: #dae0e5; }
a.badge-light:focus, a.badge-light.focus {
  outline: 0;
  -webkit-box-shadow: 0 0 0 0.2rem rgba(248, 249, 250, 0.5);
  box-shadow: 0 0 0 0.2rem rgba(248, 249, 250, 0.5); }

.badge-dark {
  color: #FFFFFF;
  background-color: #343a40; }
a.badge-dark:hover, a.badge-dark:focus {
  color: #FFFFFF;
  background-color: #1d2124; }
a.badge-dark:focus, a.badge-dark.focus {
  outline: 0;
  -webkit-box-shadow: 0 0 0 0.2rem rgba(52, 58, 64, 0.5);
  box-shadow: 0 0 0 0.2rem rgba(52, 58, 64, 0.5); }

.jumbotron {
  padding: 2rem 1rem;
  margin-bottom: 2rem;
  background-color: #e9ecef;
  border-radius: 0.3rem; }
@media (min-width: 576px) {
  .jumbotron {
    padding: 4rem 2rem; } }

.jumbotron-fluid {
  padding-right: 0;
  padding-left: 0;
  border-radius: 0; }

.alert {
  position: relative;
  padding: 0.75rem 1.25rem;
  margin-bottom: 1rem;
  border: 1px solid transparent;
  border-radius: 4px; }

.alert-heading {
  color: inherit; }

.alert-link {
  font-weight: 700; }

.alert-dismissible {
  padding-right: 4rem; }
.alert-dismissible .close {
  position: absolute;
  top: 0;
  right: 0;
  padding: 0.75rem 1.25rem;
  color: inherit; }

.alert-primary {
  color: #264b76;
  background-color: #dbe9f9;
  border-color: #cce0f7; }
.alert-primary hr {
  border-top-color: #b6d3f4; }
.alert-primary .alert-link {
  color: #1a324f; }

.alert-secondary {
  color: #23334e;
  background-color: #d9e0ea;
  border-color: #cad3e2; }
.alert-secondary hr {
  border-top-color: #bac5d9; }
.alert-secondary .alert-link {
  color: #131c2b; }

.alert-success {
  color: #186a3b;
  background-color: #d5f5e3;
  border-color: #c4f1d7; }
.alert-success hr {
  border-top-color: #afecc9; }
.alert-success .alert-link {
  color: #0f4024; }

.alert-info {
  color: #0c5460;
  background-color: #d1ecf1;
  border-color: #bee5eb; }
.alert-info hr {
  border-top-color: #abdde5; }
.alert-info .alert-link {
  color: #062c33; }

.alert-warning {
  color: #856404;
  background-color: #fff3cd;
  border-color: #ffeeba; }
.alert-warning hr {
  border-top-color: #ffe8a1; }
.alert-warning .alert-link {
  color: #533f03; }

.alert-danger {
  color: #721c24;
  background-color: #f8d7da;
  border-color: #f5c6cb; }
.alert-danger hr {
  border-top-color: #f1b0b7; }
.alert-danger .alert-link {
  color: #491217; }

.alert-light {
  color: #818182;
  background-color: #fefefe;
  border-color: #fdfdfe; }
.alert-light hr {
  border-top-color: #ececf6; }
.alert-light .alert-link {
  color: #686868; }

.alert-dark {
  color: #1b1e21;
  background-color: #d6d8d9;
  border-color: #c6c8ca; }
.alert-dark hr {
  border-top-color: #b9bbbe; }
.alert-dark .alert-link {
  color: #040505; }

@-webkit-keyframes progress-bar-stripes {
  from {
    background-position: 1rem 0; }
  to {
    background-position: 0 0; } }

@-o-keyframes progress-bar-stripes {
  from {
    background-position: 1rem 0; }
  to {
    background-position: 0 0; } }

@keyframes progress-bar-stripes {
  from {
    background-position: 1rem 0; }
  to {
    background-position: 0 0; } }

.progress {
  display: -webkit-box;
  display: -webkit-flex;
  display: -ms-flexbox;
  display: flex;
  height: 1rem;
  overflow: hidden;
  line-height: 0;
  font-size: 0.75rem;
  background-color: #e9ecef;
  border-radius: 4px; }

.progress-bar {
  display: -webkit-box;
  display: -webkit-flex;
  display: -ms-flexbox;
  display: flex;
  -webkit-box-orient: vertical;
  -webkit-box-direction: normal;
  -webkit-flex-direction: column;
  -ms-flex-direction: column;
  flex-direction: column;
  -webkit-box-pack: center;
  -webkit-justify-content: center;
  -ms-flex-pack: center;
  justify-content: center;
  overflow: hidden;
  color: #FFFFFF;
  text-align: center;
  white-space: nowrap;
  background-color: #4A90E2;
  -webkit-transition: width 0.6s ease;
  -o-transition: width 0.6s ease;
  transition: width 0.6s ease; }
@media (prefers-reduced-motion: reduce) {
  .progress-bar {
    -webkit-transition: none;
    -o-transition: none;
    transition: none; } }

.progress-bar-striped {
  background-image: -webkit-linear-gradient(45deg, rgba(255, 255, 255, 0.15) 25%, transparent 25%, transparent 50%, rgba(255, 255, 255, 0.15) 50%, rgba(255, 255, 255, 0.15) 75%, transparent 75%, transparent);
  background-image: -o-linear-gradient(45deg, rgba(255, 255, 255, 0.15) 25%, transparent 25%, transparent 50%, rgba(255, 255, 255, 0.15) 50%, rgba(255, 255, 255, 0.15) 75%, transparent 75%, transparent);
  background-image: linear-gradient(45deg, rgba(255, 255, 255, 0.15) 25%, transparent 25%, transparent 50%, rgba(255, 255, 255, 0.15) 50%, rgba(255, 255, 255, 0.15) 75%, transparent 75%, transparent);
  -webkit-background-size: 1rem 1rem;
  background-size: 1rem 1rem; }

.progress-bar-animated {
  -webkit-animation: progress-bar-stripes 1s linear infinite;
  -o-animation: progress-bar-stripes 1s linear infinite;
  animation: progress-bar-stripes 1s linear infinite; }
@media (prefers-reduced-motion: reduce) {
  .progress-bar-animated {
    -webkit-animation: none;
    -o-animation: none;
    animation: none; } }

.media {
  display: -webkit-box;
  display: -webkit-flex;
  display: -ms-flexbox;
  display: flex;
  -webkit-box-align: start;
  -webkit-align-items: flex-start;
  -ms-flex-align: start;
  align-items: flex-start; }

.media-body {
  -webkit-box-flex: 1;
  -webkit-flex: 1;
  -ms-flex: 1;
  flex: 1; }

.list-group {
  display: -webkit-box;
  display: -webkit-flex;
  display: -ms-flexbox;
  display: flex;
  -webkit-box-orient: vertical;
  -webkit-box-direction: normal;
  -webkit-flex-direction: column;
  -ms-flex-direction: column;
  flex-direction: column;
  padding-left: 0;
  margin-bottom: 0;
  border-radius: 4px; }

.list-group-item-action {
  width: 100%;
  color: #495057;
  text-align: inherit; }
.list-group-item-action:hover, .list-group-item-action:focus {
  z-index: 1;
  color: #495057;
  text-decoration: none;
  background-color: #f8f9fa; }
.list-group-item-action:active {
  color: #484B4A;
  background-color: #e9ecef; }

.list-group-item {
  position: relative;
  display: block;
  padding: 0.75rem 1.25rem;
  background-color: #FFFFFF;
  border: 1px solid rgba(0, 0, 0, 0.125); }
.list-group-item:first-child {
  border-top-left-radius: inherit;
  border-top-right-radius: inherit; }
.list-group-item:last-child {
  border-bottom-right-radius: inherit;
  border-bottom-left-radius: inherit; }
.list-group-item.disabled, .list-group-item:disabled {
  color: #6c757d;
  pointer-events: none;
  background-color: #FFFFFF; }
.list-group-item.active {
  z-index: 2;
  color: #FFFFFF;
  background-color: #4A90E2;
  border-color: #4A90E2; }
.list-group-item + .list-group-item {
  border-top-width: 0; }
.list-group-item + .list-group-item.active {
  margin-top: -1px;
  border-top-width: 1px; }

.list-group-horizontal {
  -webkit-box-orient: horizontal;
  -webkit-box-direction: normal;
  -webkit-flex-direction: row;
  -ms-flex-direction: row;
  flex-direction: row; }
.list-group-horizontal > .list-group-item:first-child {
  border-bottom-left-radius: 4px;
  border-top-right-radius: 0; }
.list-group-horizontal > .list-group-item:last-child {
  border-top-right-radius: 4px;
  border-bottom-left-radius: 0; }
.list-group-horizontal > .list-group-item.active {
  margin-top: 0; }
.list-group-horizontal > .list-group-item + .list-group-item {
  border-top-width: 1px;
  border-left-width: 0; }
.list-group-horizontal > .list-group-item + .list-group-item.active {
  margin-left: -1px;
  border-left-width: 1px; }

@media (min-width: 576px) {
  .list-group-horizontal-sm {
    -webkit-box-orient: horizontal;
    -webkit-box-direction: normal;
    -webkit-flex-direction: row;
    -ms-flex-direction: row;
    flex-direction: row; }
  .list-group-horizontal-sm > .list-group-item:first-child {
    border-bottom-left-radius: 4px;
    border-top-right-radius: 0; }
  .list-group-horizontal-sm > .list-group-item:last-child {
    border-top-right-radius: 4px;
    border-bottom-left-radius: 0; }
  .list-group-horizontal-sm > .list-group-item.active {
    margin-top: 0; }
  .list-group-horizontal-sm > .list-group-item + .list-group-item {
    border-top-width: 1px;
    border-left-width: 0; }
  .list-group-horizontal-sm > .list-group-item + .list-group-item.active {
    margin-left: -1px;
    border-left-width: 1px; } }

@media (min-width: 769px) {
  .list-group-horizontal-md {
    -webkit-box-orient: horizontal;
    -webkit-box-direction: normal;
    -webkit-flex-direction: row;
    -ms-flex-direction: row;
    flex-direction: row; }
  .list-group-horizontal-md > .list-group-item:first-child {
    border-bottom-left-radius: 4px;
    border-top-right-radius: 0; }
  .list-group-horizontal-md > .list-group-item:last-child {
    border-top-right-radius: 4px;
    border-bottom-left-radius: 0; }
  .list-group-horizontal-md > .list-group-item.active {
    margin-top: 0; }
  .list-group-horizontal-md > .list-group-item + .list-group-item {
    border-top-width: 1px;
    border-left-width: 0; }
  .list-group-horizontal-md > .list-group-item + .list-group-item.active {
    margin-left: -1px;
    border-left-width: 1px; } }

@media (min-width: 1023px) {
  .list-group-horizontal-lg {
    -webkit-box-orient: horizontal;
    -webkit-box-direction: normal;
    -webkit-flex-direction: row;
    -ms-flex-direction: row;
    flex-direction: row; }
  .list-group-horizontal-lg > .list-group-item:first-child {
    border-bottom-left-radius: 4px;
    border-top-right-radius: 0; }
  .list-group-horizontal-lg > .list-group-item:last-child {
    border-top-right-radius: 4px;
    border-bottom-left-radius: 0; }
  .list-group-horizontal-lg > .list-group-item.active {
    margin-top: 0; }
  .list-group-horizontal-lg > .list-group-item + .list-group-item {
    border-top-width: 1px;
    border-left-width: 0; }
  .list-group-horizontal-lg > .list-group-item + .list-group-item.active {
    margin-left: -1px;
    border-left-width: 1px; } }

@media (min-width: 1200px) {
  .list-group-horizontal-xl {
    -webkit-box-orient: horizontal;
    -webkit-box-direction: normal;
    -webkit-flex-direction: row;
    -ms-flex-direction: row;
    flex-direction: row; }
  .list-group-horizontal-xl > .list-group-item:first-child {
    border-bottom-left-radius: 4px;
    border-top-right-radius: 0; }
  .list-group-horizontal-xl > .list-group-item:last-child {
    border-top-right-radius: 4px;
    border-bottom-left-radius: 0; }
  .list-group-horizontal-xl > .list-group-item.active {
    margin-top: 0; }
  .list-group-horizontal-xl > .list-group-item + .list-group-item {
    border-top-width: 1px;
    border-left-width: 0; }
  .list-group-horizontal-xl > .list-group-item + .list-group-item.active {
    margin-left: -1px;
    border-left-width: 1px; } }

.list-group-flush {
  border-radius: 0; }
.list-group-flush > .list-group-item {
  border-width: 0 0 1px; }
.list-group-flush > .list-group-item:last-child {
  border-bottom-width: 0; }

.list-group-item-primary {
  color: #264b76;
  background-color: #cce0f7; }
.list-group-item-primary.list-group-item-action:hover, .list-group-item-primary.list-group-item-action:focus {
  color: #264b76;
  background-color: #b6d3f4; }
.list-group-item-primary.list-group-item-action.active {
  color: #FFFFFF;
  background-color: #264b76;
  border-color: #264b76; }

.list-group-item-secondary {
  color: #23334e;
  background-color: #cad3e2; }
.list-group-item-secondary.list-group-item-action:hover, .list-group-item-secondary.list-group-item-action:focus {
  color: #23334e;
  background-color: #bac5d9; }
.list-group-item-secondary.list-group-item-action.active {
  color: #FFFFFF;
  background-color: #23334e;
  border-color: #23334e; }

.list-group-item-success {
  color: #186a3b;
  background-color: #c4f1d7; }
.list-group-item-success.list-group-item-action:hover, .list-group-item-success.list-group-item-action:focus {
  color: #186a3b;
  background-color: #afecc9; }
.list-group-item-success.list-group-item-action.active {
  color: #FFFFFF;
  background-color: #186a3b;
  border-color: #186a3b; }

.list-group-item-info {
  color: #0c5460;
  background-color: #bee5eb; }
.list-group-item-info.list-group-item-action:hover, .list-group-item-info.list-group-item-action:focus {
  color: #0c5460;
  background-color: #abdde5; }
.list-group-item-info.list-group-item-action.active {
  color: #FFFFFF;
  background-color: #0c5460;
  border-color: #0c5460; }

.list-group-item-warning {
  color: #856404;
  background-color: #ffeeba; }
.list-group-item-warning.list-group-item-action:hover, .list-group-item-warning.list-group-item-action:focus {
  color: #856404;
  background-color: #ffe8a1; }
.list-group-item-warning.list-group-item-action.active {
  color: #FFFFFF;
  background-color: #856404;
  border-color: #856404; }

.list-group-item-danger {
  color: #721c24;
  background-color: #f5c6cb; }
.list-group-item-danger.list-group-item-action:hover, .list-group-item-danger.list-group-item-action:focus {
  color: #721c24;
  background-color: #f1b0b7; }
.list-group-item-danger.list-group-item-action.active {
  color: #FFFFFF;
  background-color: #721c24;
  border-color: #721c24; }

.list-group-item-light {
  color: #818182;
  background-color: #fdfdfe; }
.list-group-item-light.list-group-item-action:hover, .list-group-item-light.list-group-item-action:focus {
  color: #818182;
  background-color: #ececf6; }
.list-group-item-light.list-group-item-action.active {
  color: #FFFFFF;
  background-color: #818182;
  border-color: #818182; }

.list-group-item-dark {
  color: #1b1e21;
  background-color: #c6c8ca; }
.list-group-item-dark.list-group-item-action:hover, .list-group-item-dark.list-group-item-action:focus {
  color: #1b1e21;
  background-color: #b9bbbe; }
.list-group-item-dark.list-group-item-action.active {
  color: #FFFFFF;
  background-color: #1b1e21;
  border-color: #1b1e21; }

.close {
  float: right;
  font-size: 1.5rem;
  font-weight: 700;
  line-height: 1;
  color: #000;
  text-shadow: 0 1px 0 #FFFFFF;
  opacity: .5; }
.close:hover {
  color: #000;
  text-decoration: none; }
.close:not(:disabled):not(.disabled):hover, .close:not(:disabled):not(.disabled):focus {
  opacity: .75; }

button.close {
  padding: 0;
  background-color: transparent;
  border: 0; }

a.close.disabled {
  pointer-events: none; }

.toast {
  max-width: 350px;
  overflow: hidden;
  font-size: 0.875rem;
  background-color: rgba(255, 255, 255, 0.85);
  background-clip: padding-box;
  border: 1px solid rgba(0, 0, 0, 0.1);
  -webkit-box-shadow: 0 0.25rem 0.75rem rgba(0, 0, 0, 0.1);
  box-shadow: 0 0.25rem 0.75rem rgba(0, 0, 0, 0.1);
  -webkit-backdrop-filter: blur(10px);
  backdrop-filter: blur(10px);
  opacity: 0;
  border-radius: 0.25rem; }
.toast:not(:last-child) {
  margin-bottom: 0.75rem; }
.toast.showing {
  opacity: 1; }
.toast.show {
  display: block;
  opacity: 1; }
.toast.hide {
  display: none; }

.toast-header {
  display: -webkit-box;
  display: -webkit-flex;
  display: -ms-flexbox;
  display: flex;
  -webkit-box-align: center;
  -webkit-align-items: center;
  -ms-flex-align: center;
  align-items: center;
  padding: 0.25rem 0.75rem;
  color: #6c757d;
  background-color: rgba(255, 255, 255, 0.85);
  background-clip: padding-box;
  border-bottom: 1px solid rgba(0, 0, 0, 0.05); }

.toast-body {
  padding: 0.75rem; }

.modal-open {
  overflow: hidden; }
.modal-open .modal {
  overflow-x: hidden;
  overflow-y: auto; }

.modal {
  position: fixed;
  top: 0;
  left: 0;
  z-index: 1050;
  display: none;
  width: 100%;
  height: 100%;
  overflow: hidden;
  outline: 0; }

.modal-dialog {
  position: relative;
  width: auto;
  margin: 0.5rem;
  pointer-events: none; }
.modal.fade .modal-dialog {
  -webkit-transition: -webkit-transform 0.05s ease-out;
  transition: -webkit-transform 0.05s ease-out;
  -o-transition: -o-transform 0.05s ease-out;
  transition: transform 0.05s ease-out;
  transition: transform 0.05s ease-out, -webkit-transform 0.05s ease-out, -o-transform 0.05s ease-out;
  -webkit-transform: translate(0, -50px);
  -o-transform: translate(0, -50px);
  transform: translate(0, -50px); }
@media (prefers-reduced-motion: reduce) {
  .modal.fade .modal-dialog {
    -webkit-transition: none;
    -o-transition: none;
    transition: none; } }
.modal.show .modal-dialog {
  -webkit-transform: none;
  -o-transform: none;
  transform: none; }
.modal.modal-static .modal-dialog {
  -webkit-transform: scale(1.02);
  -o-transform: scale(1.02);
  transform: scale(1.02); }

.modal-dialog-scrollable {
  display: -webkit-box;
  display: -webkit-flex;
  display: -ms-flexbox;
  display: flex;
  max-height: calc(100% - 1rem); }
.modal-dialog-scrollable .modal-content {
  max-height: calc(100vh - 1rem);
  overflow: hidden; }
.modal-dialog-scrollable .modal-header,
.modal-dialog-scrollable .modal-footer {
  -webkit-flex-shrink: 0;
  -ms-flex-negative: 0;
  flex-shrink: 0; }
.modal-dialog-scrollable .modal-body {
  overflow-y: auto; }

.modal-dialog-centered {
  display: -webkit-box;
  display: -webkit-flex;
  display: -ms-flexbox;
  display: flex;
  -webkit-box-align: center;
  -webkit-align-items: center;
  -ms-flex-align: center;
  align-items: center;
  min-height: calc(100% - 1rem); }
.modal-dialog-centered::before {
  display: block;
  height: calc(100vh - 1rem);
  height: -webkit-min-content;
  height: -moz-min-content;
  height: min-content;
  content: ""; }
.modal-dialog-centered.modal-dialog-scrollable {
  -webkit-box-orient: vertical;
  -webkit-box-direction: normal;
  -webkit-flex-direction: column;
  -ms-flex-direction: column;
  flex-direction: column;
  -webkit-box-pack: center;
  -webkit-justify-content: center;
  -ms-flex-pack: center;
  justify-content: center;
  height: 100%; }
.modal-dialog-centered.modal-dialog-scrollable .modal-content {
  max-height: none; }
.modal-dialog-centered.modal-dialog-scrollable::before {
  content: none; }

.modal-content {
  position: relative;
  display: -webkit-box;
  display: -webkit-flex;
  display: -ms-flexbox;
  display: flex;
  -webkit-box-orient: vertical;
  -webkit-box-direction: normal;
  -webkit-flex-direction: column;
  -ms-flex-direction: column;
  flex-direction: column;
  width: 100%;
  pointer-events: auto;
  background-color: #FFFFFF;
  background-clip: padding-box;
  border: 1px solid rgba(0, 0, 0, 0.2);
  border-radius: 0.3rem;
  outline: 0; }

.modal-backdrop {
  position: fixed;
  top: 0;
  left: 0;
  z-index: 1040;
  width: 100vw;
  height: 100vh;
  background-color: #000; }
.modal-backdrop.fade {
  opacity: 0; }
.modal-backdrop.show {
  opacity: 0.6; }

.modal-header {
  display: -webkit-box;
  display: -webkit-flex;
  display: -ms-flexbox;
  display: flex;
  -webkit-box-align: start;
  -webkit-align-items: flex-start;
  -ms-flex-align: start;
  align-items: flex-start;
  -webkit-box-pack: justify;
  -webkit-justify-content: space-between;
  -ms-flex-pack: justify;
  justify-content: space-between;
  padding: 1rem 1rem;
  border-bottom: 1px solid #dee2e6;
  border-top-left-radius: calc(0.3rem - 1px);
  border-top-right-radius: calc(0.3rem - 1px); }
.modal-header .close {
  padding: 1rem 1rem;
  margin: -1rem -1rem -1rem auto; }

.modal-title {
  margin-bottom: 0;
  line-height: 1.5; }

.modal-body {
  position: relative;
  -webkit-box-flex: 1;
  -webkit-flex: 1 1 auto;
  -ms-flex: 1 1 auto;
  flex: 1 1 auto;
  padding: 1rem; }

.modal-footer {
  display: -webkit-box;
  display: -webkit-flex;
  display: -ms-flexbox;
  display: flex;
  -webkit-flex-wrap: wrap;
  -ms-flex-wrap: wrap;
  flex-wrap: wrap;
  -webkit-box-align: center;
  -webkit-align-items: center;
  -ms-flex-align: center;
  align-items: center;
  -webkit-box-pack: end;
  -webkit-justify-content: flex-end;
  -ms-flex-pack: end;
  justify-content: flex-end;
  padding: 0.75rem;
  border-top: 1px solid #dee2e6;
  border-bottom-right-radius: calc(0.3rem - 1px);
  border-bottom-left-radius: calc(0.3rem - 1px); }
.modal-footer > * {
  margin: 0.25rem; }

.modal-scrollbar-measure {
  position: absolute;
  top: -9999px;
  width: 50px;
  height: 50px;
  overflow: scroll; }

@media (min-width: 576px) {
  .modal-dialog {
    max-width: 600px;
    margin: 1.75rem auto; }
  .modal-dialog-scrollable {
    max-height: calc(100% - 3.5rem); }
  .modal-dialog-scrollable .modal-content {
    max-height: calc(100vh - 3.5rem); }
  .modal-dialog-centered {
    min-height: calc(100% - 3.5rem); }
  .modal-dialog-centered::before {
    height: calc(100vh - 3.5rem);
    height: -webkit-min-content;
    height: -moz-min-content;
    height: min-content; }
  .modal-sm {
    max-width: 300px; } }

@media (min-width: 1023px) {
  .modal-lg,
  .modal-xl {
    max-width: 800px; } }

@media (min-width: 1200px) {
  .modal-xl {
    max-width: 1140px; } }

.tooltip {
  position: absolute;
  z-index: 1070;
  display: block;
  margin: 0;
  font-family: "proxima_soft", Helvetica, Arial;
  font-style: normal;
  font-weight: 400;
  line-height: 1.5;
  text-align: left;
  text-align: start;
  text-decoration: none;
  text-shadow: none;
  text-transform: none;
  letter-spacing: normal;
  word-break: normal;
  word-spacing: normal;
  white-space: normal;
  line-break: auto;
  font-size: 0.875rem;
  word-wrap: break-word;
  opacity: 0; }
.tooltip.show {
  opacity: 0.9; }
.tooltip .arrow {
  position: absolute;
  display: block;
  width: 0.8rem;
  height: 0.4rem; }
.tooltip .arrow::before {
  position: absolute;
  content: "";
  border-color: transparent;
  border-style: solid; }

.bs-tooltip-top, .bs-tooltip-auto[x-placement^="top"] {
  padding: 0.4rem 0; }
.bs-tooltip-top .arrow, .bs-tooltip-auto[x-placement^="top"] .arrow {
  bottom: 0; }
.bs-tooltip-top .arrow::before, .bs-tooltip-auto[x-placement^="top"] .arrow::before {
  top: 0;
  border-width: 0.4rem 0.4rem 0;
  border-top-color: #000; }

.bs-tooltip-right, .bs-tooltip-auto[x-placement^="right"] {
  padding: 0 0.4rem; }
.bs-tooltip-right .arrow, .bs-tooltip-auto[x-placement^="right"] .arrow {
  left: 0;
  width: 0.4rem;
  height: 0.8rem; }
.bs-tooltip-right .arrow::before, .bs-tooltip-auto[x-placement^="right"] .arrow::before {
  right: 0;
  border-width: 0.4rem 0.4rem 0.4rem 0;
  border-right-color: #000; }

.bs-tooltip-bottom, .bs-tooltip-auto[x-placement^="bottom"] {
  padding: 0.4rem 0; }
.bs-tooltip-bottom .arrow, .bs-tooltip-auto[x-placement^="bottom"] .arrow {
  top: 0; }
.bs-tooltip-bottom .arrow::before, .bs-tooltip-auto[x-placement^="bottom"] .arrow::before {
  bottom: 0;
  border-width: 0 0.4rem 0.4rem;
  border-bottom-color: #000; }

.bs-tooltip-left, .bs-tooltip-auto[x-placement^="left"] {
  padding: 0 0.4rem; }
.bs-tooltip-left .arrow, .bs-tooltip-auto[x-placement^="left"] .arrow {
  right: 0;
  width: 0.4rem;
  height: 0.8rem; }
.bs-tooltip-left .arrow::before, .bs-tooltip-auto[x-placement^="left"] .arrow::before {
  left: 0;
  border-width: 0.4rem 0 0.4rem 0.4rem;
  border-left-color: #000; }

.tooltip-inner {
  max-width: 200px;
  padding: 0.25rem 0.5rem;
  color: #FFFFFF;
  text-align: center;
  background-color: #000;
  border-radius: 4px; }

.popover {
  position: absolute;
  top: 0;
  left: 0;
  z-index: 1060;
  display: block;
  max-width: 276px;
  font-family: "proxima_soft", Helvetica, Arial;
  font-style: normal;
  font-weight: 400;
  line-height: 1.5;
  text-align: left;
  text-align: start;
  text-decoration: none;
  text-shadow: none;
  text-transform: none;
  letter-spacing: normal;
  word-break: normal;
  word-spacing: normal;
  white-space: normal;
  line-break: auto;
  font-size: 0.875rem;
  word-wrap: break-word;
  background-color: #FFFFFF;
  background-clip: padding-box;
  border: 1px solid rgba(0, 0, 0, 0.2);
  border-radius: 0.3rem; }
.popover .arrow {
  position: absolute;
  display: block;
  width: 1rem;
  height: 0.5rem;
  margin: 0 0.3rem; }
.popover .arrow::before, .popover .arrow::after {
  position: absolute;
  display: block;
  content: "";
  border-color: transparent;
  border-style: solid; }

.bs-popover-top, .bs-popover-auto[x-placement^="top"] {
  margin-bottom: 0.5rem; }
.bs-popover-top > .arrow, .bs-popover-auto[x-placement^="top"] > .arrow {
  bottom: calc(-0.5rem - 1px); }
.bs-popover-top > .arrow::before, .bs-popover-auto[x-placement^="top"] > .arrow::before {
  bottom: 0;
  border-width: 0.5rem 0.5rem 0;
  border-top-color: rgba(0, 0, 0, 0.25); }
.bs-popover-top > .arrow::after, .bs-popover-auto[x-placement^="top"] > .arrow::after {
  bottom: 1px;
  border-width: 0.5rem 0.5rem 0;
  border-top-color: #FFFFFF; }

.bs-popover-right, .bs-popover-auto[x-placement^="right"] {
  margin-left: 0.5rem; }
.bs-popover-right > .arrow, .bs-popover-auto[x-placement^="right"] > .arrow {
  left: calc(-0.5rem - 1px);
  width: 0.5rem;
  height: 1rem;
  margin: 0.3rem 0; }
.bs-popover-right > .arrow::before, .bs-popover-auto[x-placement^="right"] > .arrow::before {
  left: 0;
  border-width: 0.5rem 0.5rem 0.5rem 0;
  border-right-color: rgba(0, 0, 0, 0.25); }
.bs-popover-right > .arrow::after, .bs-popover-auto[x-placement^="right"] > .arrow::after {
  left: 1px;
  border-width: 0.5rem 0.5rem 0.5rem 0;
  border-right-color: #FFFFFF; }

.bs-popover-bottom, .bs-popover-auto[x-placement^="bottom"] {
  margin-top: 0.5rem; }
.bs-popover-bottom > .arrow, .bs-popover-auto[x-placement^="bottom"] > .arrow {
  top: calc(-0.5rem - 1px); }
.bs-popover-bottom > .arrow::before, .bs-popover-auto[x-placement^="bottom"] > .arrow::before {
  top: 0;
  border-width: 0 0.5rem 0.5rem 0.5rem;
  border-bottom-color: rgba(0, 0, 0, 0.25); }
.bs-popover-bottom > .arrow::after, .bs-popover-auto[x-placement^="bottom"] > .arrow::after {
  top: 1px;
  border-width: 0 0.5rem 0.5rem 0.5rem;
  border-bottom-color: #FFFFFF; }
.bs-popover-bottom .popover-header::before, .bs-popover-auto[x-placement^="bottom"] .popover-header::before {
  position: absolute;
  top: 0;
  left: 50%;
  display: block;
  width: 1rem;
  margin-left: -0.5rem;
  content: "";
  border-bottom: 1px solid #f7f7f7; }

.bs-popover-left, .bs-popover-auto[x-placement^="left"] {
  margin-right: 0.5rem; }
.bs-popover-left > .arrow, .bs-popover-auto[x-placement^="left"] > .arrow {
  right: calc(-0.5rem - 1px);
  width: 0.5rem;
  height: 1rem;
  margin: 0.3rem 0; }
.bs-popover-left > .arrow::before, .bs-popover-auto[x-placement^="left"] > .arrow::before {
  right: 0;
  border-width: 0.5rem 0 0.5rem 0.5rem;
  border-left-color: rgba(0, 0, 0, 0.25); }
.bs-popover-left > .arrow::after, .bs-popover-auto[x-placement^="left"] > .arrow::after {
  right: 1px;
  border-width: 0.5rem 0 0.5rem 0.5rem;
  border-left-color: #FFFFFF; }

.popover-header {
  padding: 0.5rem 0.75rem;
  margin-bottom: 0;
  font-size: 1rem;
  background-color: #f7f7f7;
  border-bottom: 1px solid #ebebeb;
  border-top-left-radius: calc(0.3rem - 1px);
  border-top-right-radius: calc(0.3rem - 1px); }
.popover-header:empty {
  display: none; }

.popover-body {
  padding: 0.5rem 0.75rem;
  color: #484B4A; }

.carousel {
  position: relative; }

.carousel.pointer-event {
  -ms-touch-action: pan-y;
  touch-action: pan-y; }

.carousel-inner {
  position: relative;
  width: 100%;
  overflow: hidden; }
.carousel-inner::after {
  display: block;
  clear: both;
  content: ""; }

.carousel-item {
  position: relative;
  display: none;
  float: left;
  width: 100%;
  margin-right: -100%;
  -webkit-backface-visibility: hidden;
  backface-visibility: hidden;
  -webkit-transition: -webkit-transform 0.6s ease-in-out;
  transition: -webkit-transform 0.6s ease-in-out;
  -o-transition: -o-transform 0.6s ease-in-out;
  transition: transform 0.6s ease-in-out;
  transition: transform 0.6s ease-in-out, -webkit-transform 0.6s ease-in-out, -o-transform 0.6s ease-in-out; }
@media (prefers-reduced-motion: reduce) {
  .carousel-item {
    -webkit-transition: none;
    -o-transition: none;
    transition: none; } }

.carousel-item.active,
.carousel-item-next,
.carousel-item-prev {
  display: block; }

.carousel-item-next:not(.carousel-item-left),
.active.carousel-item-right {
  -webkit-transform: translateX(100%);
  -o-transform: translateX(100%);
  transform: translateX(100%); }

.carousel-item-prev:not(.carousel-item-right),
.active.carousel-item-left {
  -webkit-transform: translateX(-100%);
  -o-transform: translateX(-100%);
  transform: translateX(-100%); }

.carousel-fade .carousel-item {
  opacity: 0;
  -webkit-transition-property: opacity;
  -o-transition-property: opacity;
  transition-property: opacity;
  -webkit-transform: none;
  -o-transform: none;
  transform: none; }

.carousel-fade .carousel-item.active,
.carousel-fade .carousel-item-next.carousel-item-left,
.carousel-fade .carousel-item-prev.carousel-item-right {
  z-index: 1;
  opacity: 1; }

.carousel-fade .active.carousel-item-left,
.carousel-fade .active.carousel-item-right {
  z-index: 0;
  opacity: 0;
  -webkit-transition: opacity 0s 0.6s;
  -o-transition: opacity 0s 0.6s;
  transition: opacity 0s 0.6s; }
@media (prefers-reduced-motion: reduce) {
  .carousel-fade .active.carousel-item-left,
  .carousel-fade .active.carousel-item-right {
    -webkit-transition: none;
    -o-transition: none;
    transition: none; } }

.carousel-control-prev,
.carousel-control-next {
  position: absolute;
  top: 0;
  bottom: 0;
  z-index: 1;
  display: -webkit-box;
  display: -webkit-flex;
  display: -ms-flexbox;
  display: flex;
  -webkit-box-align: center;
  -webkit-align-items: center;
  -ms-flex-align: center;
  align-items: center;
  -webkit-box-pack: center;
  -webkit-justify-content: center;
  -ms-flex-pack: center;
  justify-content: center;
  width: 15%;
  color: #FFFFFF;
  text-align: center;
  opacity: 0.5;
  -webkit-transition: opacity 0.15s ease;
  -o-transition: opacity 0.15s ease;
  transition: opacity 0.15s ease; }
@media (prefers-reduced-motion: reduce) {
  .carousel-control-prev,
  .carousel-control-next {
    -webkit-transition: none;
    -o-transition: none;
    transition: none; } }
.carousel-control-prev:hover, .carousel-control-prev:focus,
.carousel-control-next:hover,
.carousel-control-next:focus {
  color: #FFFFFF;
  text-decoration: none;
  outline: 0;
  opacity: 0.9; }

.carousel-control-prev {
  left: 0; }

.carousel-control-next {
  right: 0; }

.carousel-control-prev-icon,
.carousel-control-next-icon {
  display: inline-block;
  width: 20px;
  height: 20px;
  background: no-repeat 50% / 100% 100%; }

.carousel-control-prev-icon {
  background-image: url("data:image/svg+xml,%3csvg xmlns='http://www.w3.org/2000/svg' fill='%23FFFFFF' width='8' height='8' viewBox='0 0 8 8'%3e%3cpath d='M5.25 0l-4 4 4 4 1.5-1.5L4.25 4l2.5-2.5L5.25 0z'/%3e%3c/svg%3e"); }

.carousel-control-next-icon {
  background-image: url("data:image/svg+xml,%3csvg xmlns='http://www.w3.org/2000/svg' fill='%23FFFFFF' width='8' height='8' viewBox='0 0 8 8'%3e%3cpath d='M2.75 0l-1.5 1.5L3.75 4l-2.5 2.5L2.75 8l4-4-4-4z'/%3e%3c/svg%3e"); }

.carousel-indicators {
  position: absolute;
  right: 0;
  bottom: 0;
  left: 0;
  z-index: 15;
  display: -webkit-box;
  display: -webkit-flex;
  display: -ms-flexbox;
  display: flex;
  -webkit-box-pack: center;
  -webkit-justify-content: center;
  -ms-flex-pack: center;
  justify-content: center;
  padding-left: 0;
  margin-right: 15%;
  margin-left: 15%;
  list-style: none; }
.carousel-indicators li {
  -webkit-box-sizing: content-box;
  box-sizing: content-box;
  -webkit-box-flex: 0;
  -webkit-flex: 0 1 auto;
  -ms-flex: 0 1 auto;
  flex: 0 1 auto;
  width: 30px;
  height: 3px;
  margin-right: 3px;
  margin-left: 3px;
  text-indent: -999px;
  cursor: pointer;
  background-color: #FFFFFF;
  background-clip: padding-box;
  border-top: 10px solid transparent;
  border-bottom: 10px solid transparent;
  opacity: .5;
  -webkit-transition: opacity 0.6s ease;
  -o-transition: opacity 0.6s ease;
  transition: opacity 0.6s ease; }
@media (prefers-reduced-motion: reduce) {
  .carousel-indicators li {
    -webkit-transition: none;
    -o-transition: none;
    transition: none; } }
.carousel-indicators .active {
  opacity: 1; }

.carousel-caption {
  position: absolute;
  right: 15%;
  bottom: 20px;
  left: 15%;
  z-index: 10;
  padding-top: 20px;
  padding-bottom: 20px;
  color: #FFFFFF;
  text-align: center; }

@-webkit-keyframes spinner-border {
  to {
    -webkit-transform: rotate(360deg);
    transform: rotate(360deg); } }

@-o-keyframes spinner-border {
  to {
    -o-transform: rotate(360deg);
    transform: rotate(360deg); } }

@keyframes spinner-border {
  to {
    -webkit-transform: rotate(360deg);
    -o-transform: rotate(360deg);
    transform: rotate(360deg); } }

.spinner-border {
  display: inline-block;
  width: 2rem;
  height: 2rem;
  vertical-align: text-bottom;
  border: 0.25em solid currentColor;
  border-right-color: transparent;
  border-radius: 50%;
  -webkit-animation: spinner-border .75s linear infinite;
  -o-animation: spinner-border .75s linear infinite;
  animation: spinner-border .75s linear infinite; }

.spinner-border-sm {
  width: 1rem;
  height: 1rem;
  border-width: 0.2em; }

@-webkit-keyframes spinner-grow {
  0% {
    -webkit-transform: scale(0);
    transform: scale(0); }
  50% {
    opacity: 1;
    -webkit-transform: none;
    transform: none; } }

@-o-keyframes spinner-grow {
  0% {
    -o-transform: scale(0);
    transform: scale(0); }
  50% {
    opacity: 1;
    -o-transform: none;
    transform: none; } }

@keyframes spinner-grow {
  0% {
    -webkit-transform: scale(0);
    -o-transform: scale(0);
    transform: scale(0); }
  50% {
    opacity: 1;
    -webkit-transform: none;
    -o-transform: none;
    transform: none; } }

.spinner-grow {
  display: inline-block;
  width: 2rem;
  height: 2rem;
  vertical-align: text-bottom;
  background-color: currentColor;
  border-radius: 50%;
  opacity: 0;
  -webkit-animation: spinner-grow .75s linear infinite;
  -o-animation: spinner-grow .75s linear infinite;
  animation: spinner-grow .75s linear infinite; }

.spinner-grow-sm {
  width: 1rem;
  height: 1rem; }

.align-baseline {
  vertical-align: baseline !important; }

.align-top {
  vertical-align: top !important; }

.align-middle {
  vertical-align: middle !important; }

.align-bottom {
  vertical-align: bottom !important; }

.align-text-bottom {
  vertical-align: text-bottom !important; }

.align-text-top {
  vertical-align: text-top !important; }

.bg-primary {
  background-color: #4A90E2 !important; }

a.bg-primary:hover, a.bg-primary:focus,
button.bg-primary:hover,
button.bg-primary:focus {
  background-color: #2275d7 !important; }

.bg-secondary {
  background-color: #436296 !important; }

a.bg-secondary:hover, a.bg-secondary:focus,
button.bg-secondary:hover,
button.bg-secondary:focus {
  background-color: #334b73 !important; }

.bg-success {
  background-color: #2ECC71 !important; }

a.bg-success:hover, a.bg-success:focus,
button.bg-success:hover,
button.bg-success:focus {
  background-color: #25a25a !important; }

.bg-info {
  background-color: #17a2b8 !important; }

a.bg-info:hover, a.bg-info:focus,
button.bg-info:hover,
button.bg-info:focus {
  background-color: #117a8b !important; }

.bg-warning {
  background-color: #ffc107 !important; }

a.bg-warning:hover, a.bg-warning:focus,
button.bg-warning:hover,
button.bg-warning:focus {
  background-color: #d39e00 !important; }

.bg-danger {
  background-color: #dc3545 !important; }

a.bg-danger:hover, a.bg-danger:focus,
button.bg-danger:hover,
button.bg-danger:focus {
  background-color: #bd2130 !important; }

.bg-light {
  background-color: #f8f9fa !important; }

a.bg-light:hover, a.bg-light:focus,
button.bg-light:hover,
button.bg-light:focus {
  background-color: #dae0e5 !important; }

.bg-dark {
  background-color: #343a40 !important; }

a.bg-dark:hover, a.bg-dark:focus,
button.bg-dark:hover,
button.bg-dark:focus {
  background-color: #1d2124 !important; }

.bg-white {
  background-color: #FFFFFF !important; }

.bg-transparent {
  background-color: transparent !important; }

.border {
  border: 1px solid #dee2e6 !important; }

.border-top {
  border-top: 1px solid #dee2e6 !important; }

.border-right {
  border-right: 1px solid #dee2e6 !important; }

.border-bottom {
  border-bottom: 1px solid #dee2e6 !important; }

.border-left {
  border-left: 1px solid #dee2e6 !important; }

.border-0 {
  border: 0 !important; }

.border-top-0 {
  border-top: 0 !important; }

.border-right-0 {
  border-right: 0 !important; }

.border-bottom-0 {
  border-bottom: 0 !important; }

.border-left-0 {
  border-left: 0 !important; }

.border-primary {
  border-color: #4A90E2 !important; }

.border-secondary {
  border-color: #436296 !important; }

.border-success {
  border-color: #2ECC71 !important; }

.border-info {
  border-color: #17a2b8 !important; }

.border-warning {
  border-color: #ffc107 !important; }

.border-danger {
  border-color: #dc3545 !important; }

.border-light {
  border-color: #f8f9fa !important; }

.border-dark {
  border-color: #343a40 !important; }

.border-white {
  border-color: #FFFFFF !important; }

.rounded-sm {
  border-radius: 0.2rem !important; }

.rounded {
  border-radius: 4px !important; }

.rounded-top {
  border-top-left-radius: 4px !important;
  border-top-right-radius: 4px !important; }

.rounded-right {
  border-top-right-radius: 4px !important;
  border-bottom-right-radius: 4px !important; }

.rounded-bottom {
  border-bottom-right-radius: 4px !important;
  border-bottom-left-radius: 4px !important; }

.rounded-left {
  border-top-left-radius: 4px !important;
  border-bottom-left-radius: 4px !important; }

.rounded-lg {
  border-radius: 0.3rem !important; }

.rounded-circle {
  border-radius: 50% !important; }

.rounded-pill {
  border-radius: 50rem !important; }

.rounded-0 {
  border-radius: 0 !important; }

.clearfix::after {
  display: block;
  clear: both;
  content: ""; }

.d-none {
  display: none !important; }

.d-inline {
  display: inline !important; }

.d-inline-block {
  display: inline-block !important; }

.d-block {
  display: block !important; }

.d-table {
  display: table !important; }

.d-table-row {
  display: table-row !important; }

.d-table-cell {
  display: table-cell !important; }

.d-flex {
  display: -webkit-box !important;
  display: -webkit-flex !important;
  display: -ms-flexbox !important;
  display: flex !important; }

.d-inline-flex {
  display: -webkit-inline-box !important;
  display: -webkit-inline-flex !important;
  display: -ms-inline-flexbox !important;
  display: inline-flex !important; }

@media (min-width: 576px) {
  .d-sm-none {
    display: none !important; }
  .d-sm-inline {
    display: inline !important; }
  .d-sm-inline-block {
    display: inline-block !important; }
  .d-sm-block {
    display: block !important; }
  .d-sm-table {
    display: table !important; }
  .d-sm-table-row {
    display: table-row !important; }
  .d-sm-table-cell {
    display: table-cell !important; }
  .d-sm-flex {
    display: -webkit-box !important;
    display: -webkit-flex !important;
    display: -ms-flexbox !important;
    display: flex !important; }
  .d-sm-inline-flex {
    display: -webkit-inline-box !important;
    display: -webkit-inline-flex !important;
    display: -ms-inline-flexbox !important;
    display: inline-flex !important; } }

@media (min-width: 769px) {
  .d-md-none {
    display: none !important; }
  .d-md-inline {
    display: inline !important; }
  .d-md-inline-block {
    display: inline-block !important; }
  .d-md-block {
    display: block !important; }
  .d-md-table {
    display: table !important; }
  .d-md-table-row {
    display: table-row !important; }
  .d-md-table-cell {
    display: table-cell !important; }
  .d-md-flex {
    display: -webkit-box !important;
    display: -webkit-flex !important;
    display: -ms-flexbox !important;
    display: flex !important; }
  .d-md-inline-flex {
    display: -webkit-inline-box !important;
    display: -webkit-inline-flex !important;
    display: -ms-inline-flexbox !important;
    display: inline-flex !important; } }

@media (min-width: 1023px) {
  .d-lg-none {
    display: none !important; }
  .d-lg-inline {
    display: inline !important; }
  .d-lg-inline-block {
    display: inline-block !important; }
  .d-lg-block {
    display: block !important; }
  .d-lg-table {
    display: table !important; }
  .d-lg-table-row {
    display: table-row !important; }
  .d-lg-table-cell {
    display: table-cell !important; }
  .d-lg-flex {
    display: -webkit-box !important;
    display: -webkit-flex !important;
    display: -ms-flexbox !important;
    display: flex !important; }
  .d-lg-inline-flex {
    display: -webkit-inline-box !important;
    display: -webkit-inline-flex !important;
    display: -ms-inline-flexbox !important;
    display: inline-flex !important; } }

@media (min-width: 1200px) {
  .d-xl-none {
    display: none !important; }
  .d-xl-inline {
    display: inline !important; }
  .d-xl-inline-block {
    display: inline-block !important; }
  .d-xl-block {
    display: block !important; }
  .d-xl-table {
    display: table !important; }
  .d-xl-table-row {
    display: table-row !important; }
  .d-xl-table-cell {
    display: table-cell !important; }
  .d-xl-flex {
    display: -webkit-box !important;
    display: -webkit-flex !important;
    display: -ms-flexbox !important;
    display: flex !important; }
  .d-xl-inline-flex {
    display: -webkit-inline-box !important;
    display: -webkit-inline-flex !important;
    display: -ms-inline-flexbox !important;
    display: inline-flex !important; } }

@media print {
  .d-print-none {
    display: none !important; }
  .d-print-inline {
    display: inline !important; }
  .d-print-inline-block {
    display: inline-block !important; }
  .d-print-block {
    display: block !important; }
  .d-print-table {
    display: table !important; }
  .d-print-table-row {
    display: table-row !important; }
  .d-print-table-cell {
    display: table-cell !important; }
  .d-print-flex {
    display: -webkit-box !important;
    display: -webkit-flex !important;
    display: -ms-flexbox !important;
    display: flex !important; }
  .d-print-inline-flex {
    display: -webkit-inline-box !important;
    display: -webkit-inline-flex !important;
    display: -ms-inline-flexbox !important;
    display: inline-flex !important; } }

.embed-responsive {
  position: relative;
  display: block;
  width: 100%;
  padding: 0;
  overflow: hidden; }
.embed-responsive::before {
  display: block;
  content: ""; }
.embed-responsive .embed-responsive-item,
.embed-responsive iframe,
.embed-responsive embed,
.embed-responsive object,
.embed-responsive video {
  position: absolute;
  top: 0;
  bottom: 0;
  left: 0;
  width: 100%;
  height: 100%;
  border: 0; }

.embed-responsive-21by9::before {
  padding-top: 42.85714%; }

.embed-responsive-16by9::before {
  padding-top: 56.25%; }

.embed-responsive-4by3::before {
  padding-top: 75%; }

.embed-responsive-1by1::before {
  padding-top: 100%; }

.flex-row {
  -webkit-box-orient: horizontal !important;
  -webkit-box-direction: normal !important;
  -webkit-flex-direction: row !important;
  -ms-flex-direction: row !important;
  flex-direction: row !important; }

.flex-column {
  -webkit-box-orient: vertical !important;
  -webkit-box-direction: normal !important;
  -webkit-flex-direction: column !important;
  -ms-flex-direction: column !important;
  flex-direction: column !important; }

.flex-row-reverse {
  -webkit-box-orient: horizontal !important;
  -webkit-box-direction: reverse !important;
  -webkit-flex-direction: row-reverse !important;
  -ms-flex-direction: row-reverse !important;
  flex-direction: row-reverse !important; }

.flex-column-reverse {
  -webkit-box-orient: vertical !important;
  -webkit-box-direction: reverse !important;
  -webkit-flex-direction: column-reverse !important;
  -ms-flex-direction: column-reverse !important;
  flex-direction: column-reverse !important; }

.flex-wrap {
  -webkit-flex-wrap: wrap !important;
  -ms-flex-wrap: wrap !important;
  flex-wrap: wrap !important; }

.flex-nowrap {
  -webkit-flex-wrap: nowrap !important;
  -ms-flex-wrap: nowrap !important;
  flex-wrap: nowrap !important; }

.flex-wrap-reverse {
  -webkit-flex-wrap: wrap-reverse !important;
  -ms-flex-wrap: wrap-reverse !important;
  flex-wrap: wrap-reverse !important; }

.flex-fill {
  -webkit-box-flex: 1 !important;
  -webkit-flex: 1 1 auto !important;
  -ms-flex: 1 1 auto !important;
  flex: 1 1 auto !important; }

.flex-grow-0 {
  -webkit-box-flex: 0 !important;
  -webkit-flex-grow: 0 !important;
  -ms-flex-positive: 0 !important;
  flex-grow: 0 !important; }

.flex-grow-1 {
  -webkit-box-flex: 1 !important;
  -webkit-flex-grow: 1 !important;
  -ms-flex-positive: 1 !important;
  flex-grow: 1 !important; }

.flex-shrink-0 {
  -webkit-flex-shrink: 0 !important;
  -ms-flex-negative: 0 !important;
  flex-shrink: 0 !important; }

.flex-shrink-1 {
  -webkit-flex-shrink: 1 !important;
  -ms-flex-negative: 1 !important;
  flex-shrink: 1 !important; }

.justify-content-start {
  -webkit-box-pack: start !important;
  -webkit-justify-content: flex-start !important;
  -ms-flex-pack: start !important;
  justify-content: flex-start !important; }

.justify-content-end {
  -webkit-box-pack: end !important;
  -webkit-justify-content: flex-end !important;
  -ms-flex-pack: end !important;
  justify-content: flex-end !important; }

.justify-content-center {
  -webkit-box-pack: center !important;
  -webkit-justify-content: center !important;
  -ms-flex-pack: center !important;
  justify-content: center !important; }

.justify-content-between {
  -webkit-box-pack: justify !important;
  -webkit-justify-content: space-between !important;
  -ms-flex-pack: justify !important;
  justify-content: space-between !important; }

.justify-content-around {
  -webkit-justify-content: space-around !important;
  -ms-flex-pack: distribute !important;
  justify-content: space-around !important; }

.align-items-start {
  -webkit-box-align: start !important;
  -webkit-align-items: flex-start !important;
  -ms-flex-align: start !important;
  align-items: flex-start !important; }

.align-items-end {
  -webkit-box-align: end !important;
  -webkit-align-items: flex-end !important;
  -ms-flex-align: end !important;
  align-items: flex-end !important; }

.align-items-center {
  -webkit-box-align: center !important;
  -webkit-align-items: center !important;
  -ms-flex-align: center !important;
  align-items: center !important; }

.align-items-baseline {
  -webkit-box-align: baseline !important;
  -webkit-align-items: baseline !important;
  -ms-flex-align: baseline !important;
  align-items: baseline !important; }

.align-items-stretch {
  -webkit-box-align: stretch !important;
  -webkit-align-items: stretch !important;
  -ms-flex-align: stretch !important;
  align-items: stretch !important; }

.align-content-start {
  -webkit-align-content: flex-start !important;
  -ms-flex-line-pack: start !important;
  align-content: flex-start !important; }

.align-content-end {
  -webkit-align-content: flex-end !important;
  -ms-flex-line-pack: end !important;
  align-content: flex-end !important; }

.align-content-center {
  -webkit-align-content: center !important;
  -ms-flex-line-pack: center !important;
  align-content: center !important; }

.align-content-between {
  -webkit-align-content: space-between !important;
  -ms-flex-line-pack: justify !important;
  align-content: space-between !important; }

.align-content-around {
  -webkit-align-content: space-around !important;
  -ms-flex-line-pack: distribute !important;
  align-content: space-around !important; }

.align-content-stretch {
  -webkit-align-content: stretch !important;
  -ms-flex-line-pack: stretch !important;
  align-content: stretch !important; }

.align-self-auto {
  -webkit-align-self: auto !important;
  -ms-flex-item-align: auto !important;
  align-self: auto !important; }

.align-self-start {
  -webkit-align-self: flex-start !important;
  -ms-flex-item-align: start !important;
  align-self: flex-start !important; }

.align-self-end {
  -webkit-align-self: flex-end !important;
  -ms-flex-item-align: end !important;
  align-self: flex-end !important; }

.align-self-center {
  -webkit-align-self: center !important;
  -ms-flex-item-align: center !important;
  align-self: center !important; }

.align-self-baseline {
  -webkit-align-self: baseline !important;
  -ms-flex-item-align: baseline !important;
  align-self: baseline !important; }

.align-self-stretch {
  -webkit-align-self: stretch !important;
  -ms-flex-item-align: stretch !important;
  align-self: stretch !important; }

@media (min-width: 576px) {
  .flex-sm-row {
    -webkit-box-orient: horizontal !important;
    -webkit-box-direction: normal !important;
    -webkit-flex-direction: row !important;
    -ms-flex-direction: row !important;
    flex-direction: row !important; }
  .flex-sm-column {
    -webkit-box-orient: vertical !important;
    -webkit-box-direction: normal !important;
    -webkit-flex-direction: column !important;
    -ms-flex-direction: column !important;
    flex-direction: column !important; }
  .flex-sm-row-reverse {
    -webkit-box-orient: horizontal !important;
    -webkit-box-direction: reverse !important;
    -webkit-flex-direction: row-reverse !important;
    -ms-flex-direction: row-reverse !important;
    flex-direction: row-reverse !important; }
  .flex-sm-column-reverse {
    -webkit-box-orient: vertical !important;
    -webkit-box-direction: reverse !important;
    -webkit-flex-direction: column-reverse !important;
    -ms-flex-direction: column-reverse !important;
    flex-direction: column-reverse !important; }
  .flex-sm-wrap {
    -webkit-flex-wrap: wrap !important;
    -ms-flex-wrap: wrap !important;
    flex-wrap: wrap !important; }
  .flex-sm-nowrap {
    -webkit-flex-wrap: nowrap !important;
    -ms-flex-wrap: nowrap !important;
    flex-wrap: nowrap !important; }
  .flex-sm-wrap-reverse {
    -webkit-flex-wrap: wrap-reverse !important;
    -ms-flex-wrap: wrap-reverse !important;
    flex-wrap: wrap-reverse !important; }
  .flex-sm-fill {
    -webkit-box-flex: 1 !important;
    -webkit-flex: 1 1 auto !important;
    -ms-flex: 1 1 auto !important;
    flex: 1 1 auto !important; }
  .flex-sm-grow-0 {
    -webkit-box-flex: 0 !important;
    -webkit-flex-grow: 0 !important;
    -ms-flex-positive: 0 !important;
    flex-grow: 0 !important; }
  .flex-sm-grow-1 {
    -webkit-box-flex: 1 !important;
    -webkit-flex-grow: 1 !important;
    -ms-flex-positive: 1 !important;
    flex-grow: 1 !important; }
  .flex-sm-shrink-0 {
    -webkit-flex-shrink: 0 !important;
    -ms-flex-negative: 0 !important;
    flex-shrink: 0 !important; }
  .flex-sm-shrink-1 {
    -webkit-flex-shrink: 1 !important;
    -ms-flex-negative: 1 !important;
    flex-shrink: 1 !important; }
  .justify-content-sm-start {
    -webkit-box-pack: start !important;
    -webkit-justify-content: flex-start !important;
    -ms-flex-pack: start !important;
    justify-content: flex-start !important; }
  .justify-content-sm-end {
    -webkit-box-pack: end !important;
    -webkit-justify-content: flex-end !important;
    -ms-flex-pack: end !important;
    justify-content: flex-end !important; }
  .justify-content-sm-center {
    -webkit-box-pack: center !important;
    -webkit-justify-content: center !important;
    -ms-flex-pack: center !important;
    justify-content: center !important; }
  .justify-content-sm-between {
    -webkit-box-pack: justify !important;
    -webkit-justify-content: space-between !important;
    -ms-flex-pack: justify !important;
    justify-content: space-between !important; }
  .justify-content-sm-around {
    -webkit-justify-content: space-around !important;
    -ms-flex-pack: distribute !important;
    justify-content: space-around !important; }
  .align-items-sm-start {
    -webkit-box-align: start !important;
    -webkit-align-items: flex-start !important;
    -ms-flex-align: start !important;
    align-items: flex-start !important; }
  .align-items-sm-end {
    -webkit-box-align: end !important;
    -webkit-align-items: flex-end !important;
    -ms-flex-align: end !important;
    align-items: flex-end !important; }
  .align-items-sm-center {
    -webkit-box-align: center !important;
    -webkit-align-items: center !important;
    -ms-flex-align: center !important;
    align-items: center !important; }
  .align-items-sm-baseline {
    -webkit-box-align: baseline !important;
    -webkit-align-items: baseline !important;
    -ms-flex-align: baseline !important;
    align-items: baseline !important; }
  .align-items-sm-stretch {
    -webkit-box-align: stretch !important;
    -webkit-align-items: stretch !important;
    -ms-flex-align: stretch !important;
    align-items: stretch !important; }
  .align-content-sm-start {
    -webkit-align-content: flex-start !important;
    -ms-flex-line-pack: start !important;
    align-content: flex-start !important; }
  .align-content-sm-end {
    -webkit-align-content: flex-end !important;
    -ms-flex-line-pack: end !important;
    align-content: flex-end !important; }
  .align-content-sm-center {
    -webkit-align-content: center !important;
    -ms-flex-line-pack: center !important;
    align-content: center !important; }
  .align-content-sm-between {
    -webkit-align-content: space-between !important;
    -ms-flex-line-pack: justify !important;
    align-content: space-between !important; }
  .align-content-sm-around {
    -webkit-align-content: space-around !important;
    -ms-flex-line-pack: distribute !important;
    align-content: space-around !important; }
  .align-content-sm-stretch {
    -webkit-align-content: stretch !important;
    -ms-flex-line-pack: stretch !important;
    align-content: stretch !important; }
  .align-self-sm-auto {
    -webkit-align-self: auto !important;
    -ms-flex-item-align: auto !important;
    align-self: auto !important; }
  .align-self-sm-start {
    -webkit-align-self: flex-start !important;
    -ms-flex-item-align: start !important;
    align-self: flex-start !important; }
  .align-self-sm-end {
    -webkit-align-self: flex-end !important;
    -ms-flex-item-align: end !important;
    align-self: flex-end !important; }
  .align-self-sm-center {
    -webkit-align-self: center !important;
    -ms-flex-item-align: center !important;
    align-self: center !important; }
  .align-self-sm-baseline {
    -webkit-align-self: baseline !important;
    -ms-flex-item-align: baseline !important;
    align-self: baseline !important; }
  .align-self-sm-stretch {
    -webkit-align-self: stretch !important;
    -ms-flex-item-align: stretch !important;
    align-self: stretch !important; } }

@media (min-width: 769px) {
  .flex-md-row {
    -webkit-box-orient: horizontal !important;
    -webkit-box-direction: normal !important;
    -webkit-flex-direction: row !important;
    -ms-flex-direction: row !important;
    flex-direction: row !important; }
  .flex-md-column {
    -webkit-box-orient: vertical !important;
    -webkit-box-direction: normal !important;
    -webkit-flex-direction: column !important;
    -ms-flex-direction: column !important;
    flex-direction: column !important; }
  .flex-md-row-reverse {
    -webkit-box-orient: horizontal !important;
    -webkit-box-direction: reverse !important;
    -webkit-flex-direction: row-reverse !important;
    -ms-flex-direction: row-reverse !important;
    flex-direction: row-reverse !important; }
  .flex-md-column-reverse {
    -webkit-box-orient: vertical !important;
    -webkit-box-direction: reverse !important;
    -webkit-flex-direction: column-reverse !important;
    -ms-flex-direction: column-reverse !important;
    flex-direction: column-reverse !important; }
  .flex-md-wrap {
    -webkit-flex-wrap: wrap !important;
    -ms-flex-wrap: wrap !important;
    flex-wrap: wrap !important; }
  .flex-md-nowrap {
    -webkit-flex-wrap: nowrap !important;
    -ms-flex-wrap: nowrap !important;
    flex-wrap: nowrap !important; }
  .flex-md-wrap-reverse {
    -webkit-flex-wrap: wrap-reverse !important;
    -ms-flex-wrap: wrap-reverse !important;
    flex-wrap: wrap-reverse !important; }
  .flex-md-fill {
    -webkit-box-flex: 1 !important;
    -webkit-flex: 1 1 auto !important;
    -ms-flex: 1 1 auto !important;
    flex: 1 1 auto !important; }
  .flex-md-grow-0 {
    -webkit-box-flex: 0 !important;
    -webkit-flex-grow: 0 !important;
    -ms-flex-positive: 0 !important;
    flex-grow: 0 !important; }
  .flex-md-grow-1 {
    -webkit-box-flex: 1 !important;
    -webkit-flex-grow: 1 !important;
    -ms-flex-positive: 1 !important;
    flex-grow: 1 !important; }
  .flex-md-shrink-0 {
    -webkit-flex-shrink: 0 !important;
    -ms-flex-negative: 0 !important;
    flex-shrink: 0 !important; }
  .flex-md-shrink-1 {
    -webkit-flex-shrink: 1 !important;
    -ms-flex-negative: 1 !important;
    flex-shrink: 1 !important; }
  .justify-content-md-start {
    -webkit-box-pack: start !important;
    -webkit-justify-content: flex-start !important;
    -ms-flex-pack: start !important;
    justify-content: flex-start !important; }
  .justify-content-md-end {
    -webkit-box-pack: end !important;
    -webkit-justify-content: flex-end !important;
    -ms-flex-pack: end !important;
    justify-content: flex-end !important; }
  .justify-content-md-center {
    -webkit-box-pack: center !important;
    -webkit-justify-content: center !important;
    -ms-flex-pack: center !important;
    justify-content: center !important; }
  .justify-content-md-between {
    -webkit-box-pack: justify !important;
    -webkit-justify-content: space-between !important;
    -ms-flex-pack: justify !important;
    justify-content: space-between !important; }
  .justify-content-md-around {
    -webkit-justify-content: space-around !important;
    -ms-flex-pack: distribute !important;
    justify-content: space-around !important; }
  .align-items-md-start {
    -webkit-box-align: start !important;
    -webkit-align-items: flex-start !important;
    -ms-flex-align: start !important;
    align-items: flex-start !important; }
  .align-items-md-end {
    -webkit-box-align: end !important;
    -webkit-align-items: flex-end !important;
    -ms-flex-align: end !important;
    align-items: flex-end !important; }
  .align-items-md-center {
    -webkit-box-align: center !important;
    -webkit-align-items: center !important;
    -ms-flex-align: center !important;
    align-items: center !important; }
  .align-items-md-baseline {
    -webkit-box-align: baseline !important;
    -webkit-align-items: baseline !important;
    -ms-flex-align: baseline !important;
    align-items: baseline !important; }
  .align-items-md-stretch {
    -webkit-box-align: stretch !important;
    -webkit-align-items: stretch !important;
    -ms-flex-align: stretch !important;
    align-items: stretch !important; }
  .align-content-md-start {
    -webkit-align-content: flex-start !important;
    -ms-flex-line-pack: start !important;
    align-content: flex-start !important; }
  .align-content-md-end {
    -webkit-align-content: flex-end !important;
    -ms-flex-line-pack: end !important;
    align-content: flex-end !important; }
  .align-content-md-center {
    -webkit-align-content: center !important;
    -ms-flex-line-pack: center !important;
    align-content: center !important; }
  .align-content-md-between {
    -webkit-align-content: space-between !important;
    -ms-flex-line-pack: justify !important;
    align-content: space-between !important; }
  .align-content-md-around {
    -webkit-align-content: space-around !important;
    -ms-flex-line-pack: distribute !important;
    align-content: space-around !important; }
  .align-content-md-stretch {
    -webkit-align-content: stretch !important;
    -ms-flex-line-pack: stretch !important;
    align-content: stretch !important; }
  .align-self-md-auto {
    -webkit-align-self: auto !important;
    -ms-flex-item-align: auto !important;
    align-self: auto !important; }
  .align-self-md-start {
    -webkit-align-self: flex-start !important;
    -ms-flex-item-align: start !important;
    align-self: flex-start !important; }
  .align-self-md-end {
    -webkit-align-self: flex-end !important;
    -ms-flex-item-align: end !important;
    align-self: flex-end !important; }
  .align-self-md-center {
    -webkit-align-self: center !important;
    -ms-flex-item-align: center !important;
    align-self: center !important; }
  .align-self-md-baseline {
    -webkit-align-self: baseline !important;
    -ms-flex-item-align: baseline !important;
    align-self: baseline !important; }
  .align-self-md-stretch {
    -webkit-align-self: stretch !important;
    -ms-flex-item-align: stretch !important;
    align-self: stretch !important; } }

@media (min-width: 1023px) {
  .flex-lg-row {
    -webkit-box-orient: horizontal !important;
    -webkit-box-direction: normal !important;
    -webkit-flex-direction: row !important;
    -ms-flex-direction: row !important;
    flex-direction: row !important; }
  .flex-lg-column {
    -webkit-box-orient: vertical !important;
    -webkit-box-direction: normal !important;
    -webkit-flex-direction: column !important;
    -ms-flex-direction: column !important;
    flex-direction: column !important; }
  .flex-lg-row-reverse {
    -webkit-box-orient: horizontal !important;
    -webkit-box-direction: reverse !important;
    -webkit-flex-direction: row-reverse !important;
    -ms-flex-direction: row-reverse !important;
    flex-direction: row-reverse !important; }
  .flex-lg-column-reverse {
    -webkit-box-orient: vertical !important;
    -webkit-box-direction: reverse !important;
    -webkit-flex-direction: column-reverse !important;
    -ms-flex-direction: column-reverse !important;
    flex-direction: column-reverse !important; }
  .flex-lg-wrap {
    -webkit-flex-wrap: wrap !important;
    -ms-flex-wrap: wrap !important;
    flex-wrap: wrap !important; }
  .flex-lg-nowrap {
    -webkit-flex-wrap: nowrap !important;
    -ms-flex-wrap: nowrap !important;
    flex-wrap: nowrap !important; }
  .flex-lg-wrap-reverse {
    -webkit-flex-wrap: wrap-reverse !important;
    -ms-flex-wrap: wrap-reverse !important;
    flex-wrap: wrap-reverse !important; }
  .flex-lg-fill {
    -webkit-box-flex: 1 !important;
    -webkit-flex: 1 1 auto !important;
    -ms-flex: 1 1 auto !important;
    flex: 1 1 auto !important; }
  .flex-lg-grow-0 {
    -webkit-box-flex: 0 !important;
    -webkit-flex-grow: 0 !important;
    -ms-flex-positive: 0 !important;
    flex-grow: 0 !important; }
  .flex-lg-grow-1 {
    -webkit-box-flex: 1 !important;
    -webkit-flex-grow: 1 !important;
    -ms-flex-positive: 1 !important;
    flex-grow: 1 !important; }
  .flex-lg-shrink-0 {
    -webkit-flex-shrink: 0 !important;
    -ms-flex-negative: 0 !important;
    flex-shrink: 0 !important; }
  .flex-lg-shrink-1 {
    -webkit-flex-shrink: 1 !important;
    -ms-flex-negative: 1 !important;
    flex-shrink: 1 !important; }
  .justify-content-lg-start {
    -webkit-box-pack: start !important;
    -webkit-justify-content: flex-start !important;
    -ms-flex-pack: start !important;
    justify-content: flex-start !important; }
  .justify-content-lg-end {
    -webkit-box-pack: end !important;
    -webkit-justify-content: flex-end !important;
    -ms-flex-pack: end !important;
    justify-content: flex-end !important; }
  .justify-content-lg-center {
    -webkit-box-pack: center !important;
    -webkit-justify-content: center !important;
    -ms-flex-pack: center !important;
    justify-content: center !important; }
  .justify-content-lg-between {
    -webkit-box-pack: justify !important;
    -webkit-justify-content: space-between !important;
    -ms-flex-pack: justify !important;
    justify-content: space-between !important; }
  .justify-content-lg-around {
    -webkit-justify-content: space-around !important;
    -ms-flex-pack: distribute !important;
    justify-content: space-around !important; }
  .align-items-lg-start {
    -webkit-box-align: start !important;
    -webkit-align-items: flex-start !important;
    -ms-flex-align: start !important;
    align-items: flex-start !important; }
  .align-items-lg-end {
    -webkit-box-align: end !important;
    -webkit-align-items: flex-end !important;
    -ms-flex-align: end !important;
    align-items: flex-end !important; }
  .align-items-lg-center {
    -webkit-box-align: center !important;
    -webkit-align-items: center !important;
    -ms-flex-align: center !important;
    align-items: center !important; }
  .align-items-lg-baseline {
    -webkit-box-align: baseline !important;
    -webkit-align-items: baseline !important;
    -ms-flex-align: baseline !important;
    align-items: baseline !important; }
  .align-items-lg-stretch {
    -webkit-box-align: stretch !important;
    -webkit-align-items: stretch !important;
    -ms-flex-align: stretch !important;
    align-items: stretch !important; }
  .align-content-lg-start {
    -webkit-align-content: flex-start !important;
    -ms-flex-line-pack: start !important;
    align-content: flex-start !important; }
  .align-content-lg-end {
    -webkit-align-content: flex-end !important;
    -ms-flex-line-pack: end !important;
    align-content: flex-end !important; }
  .align-content-lg-center {
    -webkit-align-content: center !important;
    -ms-flex-line-pack: center !important;
    align-content: center !important; }
  .align-content-lg-between {
    -webkit-align-content: space-between !important;
    -ms-flex-line-pack: justify !important;
    align-content: space-between !important; }
  .align-content-lg-around {
    -webkit-align-content: space-around !important;
    -ms-flex-line-pack: distribute !important;
    align-content: space-around !important; }
  .align-content-lg-stretch {
    -webkit-align-content: stretch !important;
    -ms-flex-line-pack: stretch !important;
    align-content: stretch !important; }
  .align-self-lg-auto {
    -webkit-align-self: auto !important;
    -ms-flex-item-align: auto !important;
    align-self: auto !important; }
  .align-self-lg-start {
    -webkit-align-self: flex-start !important;
    -ms-flex-item-align: start !important;
    align-self: flex-start !important; }
  .align-self-lg-end {
    -webkit-align-self: flex-end !important;
    -ms-flex-item-align: end !important;
    align-self: flex-end !important; }
  .align-self-lg-center {
    -webkit-align-self: center !important;
    -ms-flex-item-align: center !important;
    align-self: center !important; }
  .align-self-lg-baseline {
    -webkit-align-self: baseline !important;
    -ms-flex-item-align: baseline !important;
    align-self: baseline !important; }
  .align-self-lg-stretch {
    -webkit-align-self: stretch !important;
    -ms-flex-item-align: stretch !important;
    align-self: stretch !important; } }

@media (min-width: 1200px) {
  .flex-xl-row {
    -webkit-box-orient: horizontal !important;
    -webkit-box-direction: normal !important;
    -webkit-flex-direction: row !important;
    -ms-flex-direction: row !important;
    flex-direction: row !important; }
  .flex-xl-column {
    -webkit-box-orient: vertical !important;
    -webkit-box-direction: normal !important;
    -webkit-flex-direction: column !important;
    -ms-flex-direction: column !important;
    flex-direction: column !important; }
  .flex-xl-row-reverse {
    -webkit-box-orient: horizontal !important;
    -webkit-box-direction: reverse !important;
    -webkit-flex-direction: row-reverse !important;
    -ms-flex-direction: row-reverse !important;
    flex-direction: row-reverse !important; }
  .flex-xl-column-reverse {
    -webkit-box-orient: vertical !important;
    -webkit-box-direction: reverse !important;
    -webkit-flex-direction: column-reverse !important;
    -ms-flex-direction: column-reverse !important;
    flex-direction: column-reverse !important; }
  .flex-xl-wrap {
    -webkit-flex-wrap: wrap !important;
    -ms-flex-wrap: wrap !important;
    flex-wrap: wrap !important; }
  .flex-xl-nowrap {
    -webkit-flex-wrap: nowrap !important;
    -ms-flex-wrap: nowrap !important;
    flex-wrap: nowrap !important; }
  .flex-xl-wrap-reverse {
    -webkit-flex-wrap: wrap-reverse !important;
    -ms-flex-wrap: wrap-reverse !important;
    flex-wrap: wrap-reverse !important; }
  .flex-xl-fill {
    -webkit-box-flex: 1 !important;
    -webkit-flex: 1 1 auto !important;
    -ms-flex: 1 1 auto !important;
    flex: 1 1 auto !important; }
  .flex-xl-grow-0 {
    -webkit-box-flex: 0 !important;
    -webkit-flex-grow: 0 !important;
    -ms-flex-positive: 0 !important;
    flex-grow: 0 !important; }
  .flex-xl-grow-1 {
    -webkit-box-flex: 1 !important;
    -webkit-flex-grow: 1 !important;
    -ms-flex-positive: 1 !important;
    flex-grow: 1 !important; }
  .flex-xl-shrink-0 {
    -webkit-flex-shrink: 0 !important;
    -ms-flex-negative: 0 !important;
    flex-shrink: 0 !important; }
  .flex-xl-shrink-1 {
    -webkit-flex-shrink: 1 !important;
    -ms-flex-negative: 1 !important;
    flex-shrink: 1 !important; }
  .justify-content-xl-start {
    -webkit-box-pack: start !important;
    -webkit-justify-content: flex-start !important;
    -ms-flex-pack: start !important;
    justify-content: flex-start !important; }
  .justify-content-xl-end {
    -webkit-box-pack: end !important;
    -webkit-justify-content: flex-end !important;
    -ms-flex-pack: end !important;
    justify-content: flex-end !important; }
  .justify-content-xl-center {
    -webkit-box-pack: center !important;
    -webkit-justify-content: center !important;
    -ms-flex-pack: center !important;
    justify-content: center !important; }
  .justify-content-xl-between {
    -webkit-box-pack: justify !important;
    -webkit-justify-content: space-between !important;
    -ms-flex-pack: justify !important;
    justify-content: space-between !important; }
  .justify-content-xl-around {
    -webkit-justify-content: space-around !important;
    -ms-flex-pack: distribute !important;
    justify-content: space-around !important; }
  .align-items-xl-start {
    -webkit-box-align: start !important;
    -webkit-align-items: flex-start !important;
    -ms-flex-align: start !important;
    align-items: flex-start !important; }
  .align-items-xl-end {
    -webkit-box-align: end !important;
    -webkit-align-items: flex-end !important;
    -ms-flex-align: end !important;
    align-items: flex-end !important; }
  .align-items-xl-center {
    -webkit-box-align: center !important;
    -webkit-align-items: center !important;
    -ms-flex-align: center !important;
    align-items: center !important; }
  .align-items-xl-baseline {
    -webkit-box-align: baseline !important;
    -webkit-align-items: baseline !important;
    -ms-flex-align: baseline !important;
    align-items: baseline !important; }
  .align-items-xl-stretch {
    -webkit-box-align: stretch !important;
    -webkit-align-items: stretch !important;
    -ms-flex-align: stretch !important;
    align-items: stretch !important; }
  .align-content-xl-start {
    -webkit-align-content: flex-start !important;
    -ms-flex-line-pack: start !important;
    align-content: flex-start !important; }
  .align-content-xl-end {
    -webkit-align-content: flex-end !important;
    -ms-flex-line-pack: end !important;
    align-content: flex-end !important; }
  .align-content-xl-center {
    -webkit-align-content: center !important;
    -ms-flex-line-pack: center !important;
    align-content: center !important; }
  .align-content-xl-between {
    -webkit-align-content: space-between !important;
    -ms-flex-line-pack: justify !important;
    align-content: space-between !important; }
  .align-content-xl-around {
    -webkit-align-content: space-around !important;
    -ms-flex-line-pack: distribute !important;
    align-content: space-around !important; }
  .align-content-xl-stretch {
    -webkit-align-content: stretch !important;
    -ms-flex-line-pack: stretch !important;
    align-content: stretch !important; }
  .align-self-xl-auto {
    -webkit-align-self: auto !important;
    -ms-flex-item-align: auto !important;
    align-self: auto !important; }
  .align-self-xl-start {
    -webkit-align-self: flex-start !important;
    -ms-flex-item-align: start !important;
    align-self: flex-start !important; }
  .align-self-xl-end {
    -webkit-align-self: flex-end !important;
    -ms-flex-item-align: end !important;
    align-self: flex-end !important; }
  .align-self-xl-center {
    -webkit-align-self: center !important;
    -ms-flex-item-align: center !important;
    align-self: center !important; }
  .align-self-xl-baseline {
    -webkit-align-self: baseline !important;
    -ms-flex-item-align: baseline !important;
    align-self: baseline !important; }
  .align-self-xl-stretch {
    -webkit-align-self: stretch !important;
    -ms-flex-item-align: stretch !important;
    align-self: stretch !important; } }

.float-left {
  float: left !important; }

.float-right {
  float: right !important; }

.float-none {
  float: none !important; }

@media (min-width: 576px) {
  .float-sm-left {
    float: left !important; }
  .float-sm-right {
    float: right !important; }
  .float-sm-none {
    float: none !important; } }

@media (min-width: 769px) {
  .float-md-left {
    float: left !important; }
  .float-md-right {
    float: right !important; }
  .float-md-none {
    float: none !important; } }

@media (min-width: 1023px) {
  .float-lg-left {
    float: left !important; }
  .float-lg-right {
    float: right !important; }
  .float-lg-none {
    float: none !important; } }

@media (min-width: 1200px) {
  .float-xl-left {
    float: left !important; }
  .float-xl-right {
    float: right !important; }
  .float-xl-none {
    float: none !important; } }

.user-select-all {
  -webkit-user-select: all !important;
  -moz-user-select: all !important;
  -ms-user-select: all !important;
  user-select: all !important; }

.user-select-auto {
  -webkit-user-select: auto !important;
  -moz-user-select: auto !important;
  -ms-user-select: auto !important;
  user-select: auto !important; }

.user-select-none {
  -webkit-user-select: none !important;
  -moz-user-select: none !important;
  -ms-user-select: none !important;
  user-select: none !important; }

.overflow-auto {
  overflow: auto !important; }

.overflow-hidden {
  overflow: hidden !important; }

.position-static {
  position: static !important; }

.position-relative {
  position: relative !important; }

.position-absolute {
  position: absolute !important; }

.position-fixed {
  position: fixed !important; }

.position-sticky {
  position: -webkit-sticky !important;
  position: sticky !important; }

.fixed-top {
  position: fixed;
  top: 0;
  right: 0;
  left: 0;
  z-index: 1030; }

.fixed-bottom {
  position: fixed;
  right: 0;
  bottom: 0;
  left: 0;
  z-index: 1030; }

@supports ((position: -webkit-sticky) or (position: sticky)) {
  .sticky-top {
    position: -webkit-sticky;
    position: sticky;
    top: 0;
    z-index: 1020; } }

.sr-only {
  position: absolute;
  width: 1px;
  height: 1px;
  padding: 0;
  margin: -1px;
  overflow: hidden;
  clip: rect(0, 0, 0, 0);
  white-space: nowrap;
  border: 0; }

.sr-only-focusable:active, .sr-only-focusable:focus {
  position: static;
  width: auto;
  height: auto;
  overflow: visible;
  clip: auto;
  white-space: normal; }

.shadow-sm {
  -webkit-box-shadow: 0 2px 4px 0 rgba(0, 0, 0, 0.1) !important;
  box-shadow: 0 2px 4px 0 rgba(0, 0, 0, 0.1) !important; }

.shadow {
  -webkit-box-shadow: 0 0.5rem 1rem rgba(0, 0, 0, 0.15) !important;
  box-shadow: 0 0.5rem 1rem rgba(0, 0, 0, 0.15) !important; }

.shadow-lg {
  -webkit-box-shadow: 0 16px 32px 0 rgba(0, 0, 0, 0.05) !important;
  box-shadow: 0 16px 32px 0 rgba(0, 0, 0, 0.05) !important; }

.shadow-none {
  -webkit-box-shadow: none !important;
  box-shadow: none !important; }

.w-25 {
  width: 25% !important; }

.w-50 {
  width: 50% !important; }

.w-75 {
  width: 75% !important; }

.w-100 {
  width: 100% !important; }

.w-auto {
  width: auto !important; }

.h-25 {
  height: 25% !important; }

.h-50 {
  height: 50% !important; }

.h-75 {
  height: 75% !important; }

.h-100 {
  height: 100% !important; }

.h-auto {
  height: auto !important; }

.mw-100 {
  max-width: 100% !important; }

.mh-100 {
  max-height: 100% !important; }

.min-vw-100 {
  min-width: 100vw !important; }

.min-vh-100 {
  min-height: 100vh !important; }

.vw-100 {
  width: 100vw !important; }

.vh-100 {
  height: 100vh !important; }

.m-0 {
  margin: 0 !important; }

.mt-0,
.my-0 {
  margin-top: 0 !important; }

.mr-0,
.mx-0 {
  margin-right: 0 !important; }

.mb-0,
.my-0 {
  margin-bottom: 0 !important; }

.ml-0,
.mx-0 {
  margin-left: 0 !important; }

.m-1 {
  margin: 6px !important; }

.mt-1,
.my-1 {
  margin-top: 6px !important; }

.mr-1,
.mx-1 {
  margin-right: 6px !important; }

.mb-1,
.my-1 {
  margin-bottom: 6px !important; }

.ml-1,
.mx-1 {
  margin-left: 6px !important; }

.m-2 {
  margin: 12px !important; }

.mt-2,
.my-2 {
  margin-top: 12px !important; }

.mr-2,
.mx-2 {
  margin-right: 12px !important; }

.mb-2,
.my-2 {
  margin-bottom: 12px !important; }

.ml-2,
.mx-2 {
  margin-left: 12px !important; }

.m-3 {
  margin: 18px !important; }

.mt-3,
.my-3 {
  margin-top: 18px !important; }

.mr-3,
.mx-3 {
  margin-right: 18px !important; }

.mb-3,
.my-3 {
  margin-bottom: 18px !important; }

.ml-3,
.mx-3 {
  margin-left: 18px !important; }

.m-4 {
  margin: 24px !important; }

.mt-4,
.my-4 {
  margin-top: 24px !important; }

.mr-4,
.mx-4 {
  margin-right: 24px !important; }

.mb-4,
.my-4 {
  margin-bottom: 24px !important; }

.ml-4,
.mx-4 {
  margin-left: 24px !important; }

.m-5 {
  margin: 30px !important; }

.mt-5,
.my-5 {
  margin-top: 30px !important; }

.mr-5,
.mx-5 {
  margin-right: 30px !important; }

.mb-5,
.my-5 {
  margin-bottom: 30px !important; }

.ml-5,
.mx-5 {
  margin-left: 30px !important; }

.m-6 {
  margin: 36px !important; }

.mt-6,
.my-6 {
  margin-top: 36px !important; }

.mr-6,
.mx-6 {
  margin-right: 36px !important; }

.mb-6,
.my-6 {
  margin-bottom: 36px !important; }

.ml-6,
.mx-6 {
  margin-left: 36px !important; }

.m-7 {
  margin: 42px !important; }

.mt-7,
.my-7 {
  margin-top: 42px !important; }

.mr-7,
.mx-7 {
  margin-right: 42px !important; }

.mb-7,
.my-7 {
  margin-bottom: 42px !important; }

.ml-7,
.mx-7 {
  margin-left: 42px !important; }

.m-8 {
  margin: 48px !important; }

.mt-8,
.my-8 {
  margin-top: 48px !important; }

.mr-8,
.mx-8 {
  margin-right: 48px !important; }

.mb-8,
.my-8 {
  margin-bottom: 48px !important; }

.ml-8,
.mx-8 {
  margin-left: 48px !important; }

.m-9 {
  margin: 54px !important; }

.mt-9,
.my-9 {
  margin-top: 54px !important; }

.mr-9,
.mx-9 {
  margin-right: 54px !important; }

.mb-9,
.my-9 {
  margin-bottom: 54px !important; }

.ml-9,
.mx-9 {
  margin-left: 54px !important; }

.m-10 {
  margin: 60px !important; }

.mt-10,
.my-10 {
  margin-top: 60px !important; }

.mr-10,
.mx-10 {
  margin-right: 60px !important; }

.mb-10,
.my-10 {
  margin-bottom: 60px !important; }

.ml-10,
.mx-10 {
  margin-left: 60px !important; }

.m-42 {
  margin: 168px !important; }

.mt-42,
.my-42 {
  margin-top: 168px !important; }

.mr-42,
.mx-42 {
  margin-right: 168px !important; }

.mb-42,
.my-42 {
  margin-bottom: 168px !important; }

.ml-42,
.mx-42 {
  margin-left: 168px !important; }

.p-0 {
  padding: 0 !important; }

.pt-0,
.py-0 {
  padding-top: 0 !important; }

.pr-0,
.px-0 {
  padding-right: 0 !important; }

.pb-0,
.py-0 {
  padding-bottom: 0 !important; }

.pl-0,
.px-0 {
  padding-left: 0 !important; }

.p-1 {
  padding: 6px !important; }

.pt-1,
.py-1 {
  padding-top: 6px !important; }

.pr-1,
.px-1 {
  padding-right: 6px !important; }

.pb-1,
.py-1 {
  padding-bottom: 6px !important; }

.pl-1,
.px-1 {
  padding-left: 6px !important; }

.p-2 {
  padding: 12px !important; }

.pt-2,
.py-2 {
  padding-top: 12px !important; }

.pr-2,
.px-2 {
  padding-right: 12px !important; }

.pb-2,
.py-2 {
  padding-bottom: 12px !important; }

.pl-2,
.px-2 {
  padding-left: 12px !important; }

.p-3 {
  padding: 18px !important; }

.pt-3,
.py-3 {
  padding-top: 18px !important; }

.pr-3,
.px-3 {
  padding-right: 18px !important; }

.pb-3,
.py-3 {
  padding-bottom: 18px !important; }

.pl-3,
.px-3 {
  padding-left: 18px !important; }

.p-4 {
  padding: 24px !important; }

.pt-4,
.py-4 {
  padding-top: 24px !important; }

.pr-4,
.px-4 {
  padding-right: 24px !important; }

.pb-4,
.py-4 {
  padding-bottom: 24px !important; }

.pl-4,
.px-4 {
  padding-left: 24px !important; }

.p-5 {
  padding: 30px !important; }

.pt-5,
.py-5 {
  padding-top: 30px !important; }

.pr-5,
.px-5 {
  padding-right: 30px !important; }

.pb-5,
.py-5 {
  padding-bottom: 30px !important; }

.pl-5,
.px-5 {
  padding-left: 30px !important; }

.p-6 {
  padding: 36px !important; }

.pt-6,
.py-6 {
  padding-top: 36px !important; }

.pr-6,
.px-6 {
  padding-right: 36px !important; }

.pb-6,
.py-6 {
  padding-bottom: 36px !important; }

.pl-6,
.px-6 {
  padding-left: 36px !important; }

.p-7 {
  padding: 42px !important; }

.pt-7,
.py-7 {
  padding-top: 42px !important; }

.pr-7,
.px-7 {
  padding-right: 42px !important; }

.pb-7,
.py-7 {
  padding-bottom: 42px !important; }

.pl-7,
.px-7 {
  padding-left: 42px !important; }

.p-8 {
  padding: 48px !important; }

.pt-8,
.py-8 {
  padding-top: 48px !important; }

.pr-8,
.px-8 {
  padding-right: 48px !important; }

.pb-8,
.py-8 {
  padding-bottom: 48px !important; }

.pl-8,
.px-8 {
  padding-left: 48px !important; }

.p-9 {
  padding: 54px !important; }

.pt-9,
.py-9 {
  padding-top: 54px !important; }

.pr-9,
.px-9 {
  padding-right: 54px !important; }

.pb-9,
.py-9 {
  padding-bottom: 54px !important; }

.pl-9,
.px-9 {
  padding-left: 54px !important; }

.p-10 {
  padding: 60px !important; }

.pt-10,
.py-10 {
  padding-top: 60px !important; }

.pr-10,
.px-10 {
  padding-right: 60px !important; }

.pb-10,
.py-10 {
  padding-bottom: 60px !important; }

.pl-10,
.px-10 {
  padding-left: 60px !important; }

.p-42 {
  padding: 168px !important; }

.pt-42,
.py-42 {
  padding-top: 168px !important; }

.pr-42,
.px-42 {
  padding-right: 168px !important; }

.pb-42,
.py-42 {
  padding-bottom: 168px !important; }

.pl-42,
.px-42 {
  padding-left: 168px !important; }

.m-n1 {
  margin: -6px !important; }

.mt-n1,
.my-n1 {
  margin-top: -6px !important; }

.mr-n1,
.mx-n1 {
  margin-right: -6px !important; }

.mb-n1,
.my-n1 {
  margin-bottom: -6px !important; }

.ml-n1,
.mx-n1 {
  margin-left: -6px !important; }

.m-n2 {
  margin: -12px !important; }

.mt-n2,
.my-n2 {
  margin-top: -12px !important; }

.mr-n2,
.mx-n2 {
  margin-right: -12px !important; }

.mb-n2,
.my-n2 {
  margin-bottom: -12px !important; }

.ml-n2,
.mx-n2 {
  margin-left: -12px !important; }

.m-n3 {
  margin: -18px !important; }

.mt-n3,
.my-n3 {
  margin-top: -18px !important; }

.mr-n3,
.mx-n3 {
  margin-right: -18px !important; }

.mb-n3,
.my-n3 {
  margin-bottom: -18px !important; }

.ml-n3,
.mx-n3 {
  margin-left: -18px !important; }

.m-n4 {
  margin: -24px !important; }

.mt-n4,
.my-n4 {
  margin-top: -24px !important; }

.mr-n4,
.mx-n4 {
  margin-right: -24px !important; }

.mb-n4,
.my-n4 {
  margin-bottom: -24px !important; }

.ml-n4,
.mx-n4 {
  margin-left: -24px !important; }

.m-n5 {
  margin: -30px !important; }

.mt-n5,
.my-n5 {
  margin-top: -30px !important; }

.mr-n5,
.mx-n5 {
  margin-right: -30px !important; }

.mb-n5,
.my-n5 {
  margin-bottom: -30px !important; }

.ml-n5,
.mx-n5 {
  margin-left: -30px !important; }

.m-n6 {
  margin: -36px !important; }

.mt-n6,
.my-n6 {
  margin-top: -36px !important; }

.mr-n6,
.mx-n6 {
  margin-right: -36px !important; }

.mb-n6,
.my-n6 {
  margin-bottom: -36px !important; }

.ml-n6,
.mx-n6 {
  margin-left: -36px !important; }

.m-n7 {
  margin: -42px !important; }

.mt-n7,
.my-n7 {
  margin-top: -42px !important; }

.mr-n7,
.mx-n7 {
  margin-right: -42px !important; }

.mb-n7,
.my-n7 {
  margin-bottom: -42px !important; }

.ml-n7,
.mx-n7 {
  margin-left: -42px !important; }

.m-n8 {
  margin: -48px !important; }

.mt-n8,
.my-n8 {
  margin-top: -48px !important; }

.mr-n8,
.mx-n8 {
  margin-right: -48px !important; }

.mb-n8,
.my-n8 {
  margin-bottom: -48px !important; }

.ml-n8,
.mx-n8 {
  margin-left: -48px !important; }

.m-n9 {
  margin: -54px !important; }

.mt-n9,
.my-n9 {
  margin-top: -54px !important; }

.mr-n9,
.mx-n9 {
  margin-right: -54px !important; }

.mb-n9,
.my-n9 {
  margin-bottom: -54px !important; }

.ml-n9,
.mx-n9 {
  margin-left: -54px !important; }

.m-n10 {
  margin: -60px !important; }

.mt-n10,
.my-n10 {
  margin-top: -60px !important; }

.mr-n10,
.mx-n10 {
  margin-right: -60px !important; }

.mb-n10,
.my-n10 {
  margin-bottom: -60px !important; }

.ml-n10,
.mx-n10 {
  margin-left: -60px !important; }

.m-n42 {
  margin: -168px !important; }

.mt-n42,
.my-n42 {
  margin-top: -168px !important; }

.mr-n42,
.mx-n42 {
  margin-right: -168px !important; }

.mb-n42,
.my-n42 {
  margin-bottom: -168px !important; }

.ml-n42,
.mx-n42 {
  margin-left: -168px !important; }

.m-auto {
  margin: auto !important; }

.mt-auto,
.my-auto {
  margin-top: auto !important; }

.mr-auto,
.mx-auto {
  margin-right: auto !important; }

.mb-auto,
.my-auto {
  margin-bottom: auto !important; }

.ml-auto,
.mx-auto {
  margin-left: auto !important; }

@media (min-width: 576px) {
  .m-sm-0 {
    margin: 0 !important; }
  .mt-sm-0,
  .my-sm-0 {
    margin-top: 0 !important; }
  .mr-sm-0,
  .mx-sm-0 {
    margin-right: 0 !important; }
  .mb-sm-0,
  .my-sm-0 {
    margin-bottom: 0 !important; }
  .ml-sm-0,
  .mx-sm-0 {
    margin-left: 0 !important; }
  .m-sm-1 {
    margin: 6px !important; }
  .mt-sm-1,
  .my-sm-1 {
    margin-top: 6px !important; }
  .mr-sm-1,
  .mx-sm-1 {
    margin-right: 6px !important; }
  .mb-sm-1,
  .my-sm-1 {
    margin-bottom: 6px !important; }
  .ml-sm-1,
  .mx-sm-1 {
    margin-left: 6px !important; }
  .m-sm-2 {
    margin: 12px !important; }
  .mt-sm-2,
  .my-sm-2 {
    margin-top: 12px !important; }
  .mr-sm-2,
  .mx-sm-2 {
    margin-right: 12px !important; }
  .mb-sm-2,
  .my-sm-2 {
    margin-bottom: 12px !important; }
  .ml-sm-2,
  .mx-sm-2 {
    margin-left: 12px !important; }
  .m-sm-3 {
    margin: 18px !important; }
  .mt-sm-3,
  .my-sm-3 {
    margin-top: 18px !important; }
  .mr-sm-3,
  .mx-sm-3 {
    margin-right: 18px !important; }
  .mb-sm-3,
  .my-sm-3 {
    margin-bottom: 18px !important; }
  .ml-sm-3,
  .mx-sm-3 {
    margin-left: 18px !important; }
  .m-sm-4 {
    margin: 24px !important; }
  .mt-sm-4,
  .my-sm-4 {
    margin-top: 24px !important; }
  .mr-sm-4,
  .mx-sm-4 {
    margin-right: 24px !important; }
  .mb-sm-4,
  .my-sm-4 {
    margin-bottom: 24px !important; }
  .ml-sm-4,
  .mx-sm-4 {
    margin-left: 24px !important; }
  .m-sm-5 {
    margin: 30px !important; }
  .mt-sm-5,
  .my-sm-5 {
    margin-top: 30px !important; }
  .mr-sm-5,
  .mx-sm-5 {
    margin-right: 30px !important; }
  .mb-sm-5,
  .my-sm-5 {
    margin-bottom: 30px !important; }
  .ml-sm-5,
  .mx-sm-5 {
    margin-left: 30px !important; }
  .m-sm-6 {
    margin: 36px !important; }
  .mt-sm-6,
  .my-sm-6 {
    margin-top: 36px !important; }
  .mr-sm-6,
  .mx-sm-6 {
    margin-right: 36px !important; }
  .mb-sm-6,
  .my-sm-6 {
    margin-bottom: 36px !important; }
  .ml-sm-6,
  .mx-sm-6 {
    margin-left: 36px !important; }
  .m-sm-7 {
    margin: 42px !important; }
  .mt-sm-7,
  .my-sm-7 {
    margin-top: 42px !important; }
  .mr-sm-7,
  .mx-sm-7 {
    margin-right: 42px !important; }
  .mb-sm-7,
  .my-sm-7 {
    margin-bottom: 42px !important; }
  .ml-sm-7,
  .mx-sm-7 {
    margin-left: 42px !important; }
  .m-sm-8 {
    margin: 48px !important; }
  .mt-sm-8,
  .my-sm-8 {
    margin-top: 48px !important; }
  .mr-sm-8,
  .mx-sm-8 {
    margin-right: 48px !important; }
  .mb-sm-8,
  .my-sm-8 {
    margin-bottom: 48px !important; }
  .ml-sm-8,
  .mx-sm-8 {
    margin-left: 48px !important; }
  .m-sm-9 {
    margin: 54px !important; }
  .mt-sm-9,
  .my-sm-9 {
    margin-top: 54px !important; }
  .mr-sm-9,
  .mx-sm-9 {
    margin-right: 54px !important; }
  .mb-sm-9,
  .my-sm-9 {
    margin-bottom: 54px !important; }
  .ml-sm-9,
  .mx-sm-9 {
    margin-left: 54px !important; }
  .m-sm-10 {
    margin: 60px !important; }
  .mt-sm-10,
  .my-sm-10 {
    margin-top: 60px !important; }
  .mr-sm-10,
  .mx-sm-10 {
    margin-right: 60px !important; }
  .mb-sm-10,
  .my-sm-10 {
    margin-bottom: 60px !important; }
  .ml-sm-10,
  .mx-sm-10 {
    margin-left: 60px !important; }
  .m-sm-42 {
    margin: 168px !important; }
  .mt-sm-42,
  .my-sm-42 {
    margin-top: 168px !important; }
  .mr-sm-42,
  .mx-sm-42 {
    margin-right: 168px !important; }
  .mb-sm-42,
  .my-sm-42 {
    margin-bottom: 168px !important; }
  .ml-sm-42,
  .mx-sm-42 {
    margin-left: 168px !important; }
  .p-sm-0 {
    padding: 0 !important; }
  .pt-sm-0,
  .py-sm-0 {
    padding-top: 0 !important; }
  .pr-sm-0,
  .px-sm-0 {
    padding-right: 0 !important; }
  .pb-sm-0,
  .py-sm-0 {
    padding-bottom: 0 !important; }
  .pl-sm-0,
  .px-sm-0 {
    padding-left: 0 !important; }
  .p-sm-1 {
    padding: 6px !important; }
  .pt-sm-1,
  .py-sm-1 {
    padding-top: 6px !important; }
  .pr-sm-1,
  .px-sm-1 {
    padding-right: 6px !important; }
  .pb-sm-1,
  .py-sm-1 {
    padding-bottom: 6px !important; }
  .pl-sm-1,
  .px-sm-1 {
    padding-left: 6px !important; }
  .p-sm-2 {
    padding: 12px !important; }
  .pt-sm-2,
  .py-sm-2 {
    padding-top: 12px !important; }
  .pr-sm-2,
  .px-sm-2 {
    padding-right: 12px !important; }
  .pb-sm-2,
  .py-sm-2 {
    padding-bottom: 12px !important; }
  .pl-sm-2,
  .px-sm-2 {
    padding-left: 12px !important; }
  .p-sm-3 {
    padding: 18px !important; }
  .pt-sm-3,
  .py-sm-3 {
    padding-top: 18px !important; }
  .pr-sm-3,
  .px-sm-3 {
    padding-right: 18px !important; }
  .pb-sm-3,
  .py-sm-3 {
    padding-bottom: 18px !important; }
  .pl-sm-3,
  .px-sm-3 {
    padding-left: 18px !important; }
  .p-sm-4 {
    padding: 24px !important; }
  .pt-sm-4,
  .py-sm-4 {
    padding-top: 24px !important; }
  .pr-sm-4,
  .px-sm-4 {
    padding-right: 24px !important; }
  .pb-sm-4,
  .py-sm-4 {
    padding-bottom: 24px !important; }
  .pl-sm-4,
  .px-sm-4 {
    padding-left: 24px !important; }
  .p-sm-5 {
    padding: 30px !important; }
  .pt-sm-5,
  .py-sm-5 {
    padding-top: 30px !important; }
  .pr-sm-5,
  .px-sm-5 {
    padding-right: 30px !important; }
  .pb-sm-5,
  .py-sm-5 {
    padding-bottom: 30px !important; }
  .pl-sm-5,
  .px-sm-5 {
    padding-left: 30px !important; }
  .p-sm-6 {
    padding: 36px !important; }
  .pt-sm-6,
  .py-sm-6 {
    padding-top: 36px !important; }
  .pr-sm-6,
  .px-sm-6 {
    padding-right: 36px !important; }
  .pb-sm-6,
  .py-sm-6 {
    padding-bottom: 36px !important; }
  .pl-sm-6,
  .px-sm-6 {
    padding-left: 36px !important; }
  .p-sm-7 {
    padding: 42px !important; }
  .pt-sm-7,
  .py-sm-7 {
    padding-top: 42px !important; }
  .pr-sm-7,
  .px-sm-7 {
    padding-right: 42px !important; }
  .pb-sm-7,
  .py-sm-7 {
    padding-bottom: 42px !important; }
  .pl-sm-7,
  .px-sm-7 {
    padding-left: 42px !important; }
  .p-sm-8 {
    padding: 48px !important; }
  .pt-sm-8,
  .py-sm-8 {
    padding-top: 48px !important; }
  .pr-sm-8,
  .px-sm-8 {
    padding-right: 48px !important; }
  .pb-sm-8,
  .py-sm-8 {
    padding-bottom: 48px !important; }
  .pl-sm-8,
  .px-sm-8 {
    padding-left: 48px !important; }
  .p-sm-9 {
    padding: 54px !important; }
  .pt-sm-9,
  .py-sm-9 {
    padding-top: 54px !important; }
  .pr-sm-9,
  .px-sm-9 {
    padding-right: 54px !important; }
  .pb-sm-9,
  .py-sm-9 {
    padding-bottom: 54px !important; }
  .pl-sm-9,
  .px-sm-9 {
    padding-left: 54px !important; }
  .p-sm-10 {
    padding: 60px !important; }
  .pt-sm-10,
  .py-sm-10 {
    padding-top: 60px !important; }
  .pr-sm-10,
  .px-sm-10 {
    padding-right: 60px !important; }
  .pb-sm-10,
  .py-sm-10 {
    padding-bottom: 60px !important; }
  .pl-sm-10,
  .px-sm-10 {
    padding-left: 60px !important; }
  .p-sm-42 {
    padding: 168px !important; }
  .pt-sm-42,
  .py-sm-42 {
    padding-top: 168px !important; }
  .pr-sm-42,
  .px-sm-42 {
    padding-right: 168px !important; }
  .pb-sm-42,
  .py-sm-42 {
    padding-bottom: 168px !important; }
  .pl-sm-42,
  .px-sm-42 {
    padding-left: 168px !important; }
  .m-sm-n1 {
    margin: -6px !important; }
  .mt-sm-n1,
  .my-sm-n1 {
    margin-top: -6px !important; }
  .mr-sm-n1,
  .mx-sm-n1 {
    margin-right: -6px !important; }
  .mb-sm-n1,
  .my-sm-n1 {
    margin-bottom: -6px !important; }
  .ml-sm-n1,
  .mx-sm-n1 {
    margin-left: -6px !important; }
  .m-sm-n2 {
    margin: -12px !important; }
  .mt-sm-n2,
  .my-sm-n2 {
    margin-top: -12px !important; }
  .mr-sm-n2,
  .mx-sm-n2 {
    margin-right: -12px !important; }
  .mb-sm-n2,
  .my-sm-n2 {
    margin-bottom: -12px !important; }
  .ml-sm-n2,
  .mx-sm-n2 {
    margin-left: -12px !important; }
  .m-sm-n3 {
    margin: -18px !important; }
  .mt-sm-n3,
  .my-sm-n3 {
    margin-top: -18px !important; }
  .mr-sm-n3,
  .mx-sm-n3 {
    margin-right: -18px !important; }
  .mb-sm-n3,
  .my-sm-n3 {
    margin-bottom: -18px !important; }
  .ml-sm-n3,
  .mx-sm-n3 {
    margin-left: -18px !important; }
  .m-sm-n4 {
    margin: -24px !important; }
  .mt-sm-n4,
  .my-sm-n4 {
    margin-top: -24px !important; }
  .mr-sm-n4,
  .mx-sm-n4 {
    margin-right: -24px !important; }
  .mb-sm-n4,
  .my-sm-n4 {
    margin-bottom: -24px !important; }
  .ml-sm-n4,
  .mx-sm-n4 {
    margin-left: -24px !important; }
  .m-sm-n5 {
    margin: -30px !important; }
  .mt-sm-n5,
  .my-sm-n5 {
    margin-top: -30px !important; }
  .mr-sm-n5,
  .mx-sm-n5 {
    margin-right: -30px !important; }
  .mb-sm-n5,
  .my-sm-n5 {
    margin-bottom: -30px !important; }
  .ml-sm-n5,
  .mx-sm-n5 {
    margin-left: -30px !important; }
  .m-sm-n6 {
    margin: -36px !important; }
  .mt-sm-n6,
  .my-sm-n6 {
    margin-top: -36px !important; }
  .mr-sm-n6,
  .mx-sm-n6 {
    margin-right: -36px !important; }
  .mb-sm-n6,
  .my-sm-n6 {
    margin-bottom: -36px !important; }
  .ml-sm-n6,
  .mx-sm-n6 {
    margin-left: -36px !important; }
  .m-sm-n7 {
    margin: -42px !important; }
  .mt-sm-n7,
  .my-sm-n7 {
    margin-top: -42px !important; }
  .mr-sm-n7,
  .mx-sm-n7 {
    margin-right: -42px !important; }
  .mb-sm-n7,
  .my-sm-n7 {
    margin-bottom: -42px !important; }
  .ml-sm-n7,
  .mx-sm-n7 {
    margin-left: -42px !important; }
  .m-sm-n8 {
    margin: -48px !important; }
  .mt-sm-n8,
  .my-sm-n8 {
    margin-top: -48px !important; }
  .mr-sm-n8,
  .mx-sm-n8 {
    margin-right: -48px !important; }
  .mb-sm-n8,
  .my-sm-n8 {
    margin-bottom: -48px !important; }
  .ml-sm-n8,
  .mx-sm-n8 {
    margin-left: -48px !important; }
  .m-sm-n9 {
    margin: -54px !important; }
  .mt-sm-n9,
  .my-sm-n9 {
    margin-top: -54px !important; }
  .mr-sm-n9,
  .mx-sm-n9 {
    margin-right: -54px !important; }
  .mb-sm-n9,
  .my-sm-n9 {
    margin-bottom: -54px !important; }
  .ml-sm-n9,
  .mx-sm-n9 {
    margin-left: -54px !important; }
  .m-sm-n10 {
    margin: -60px !important; }
  .mt-sm-n10,
  .my-sm-n10 {
    margin-top: -60px !important; }
  .mr-sm-n10,
  .mx-sm-n10 {
    margin-right: -60px !important; }
  .mb-sm-n10,
  .my-sm-n10 {
    margin-bottom: -60px !important; }
  .ml-sm-n10,
  .mx-sm-n10 {
    margin-left: -60px !important; }
  .m-sm-n42 {
    margin: -168px !important; }
  .mt-sm-n42,
  .my-sm-n42 {
    margin-top: -168px !important; }
  .mr-sm-n42,
  .mx-sm-n42 {
    margin-right: -168px !important; }
  .mb-sm-n42,
  .my-sm-n42 {
    margin-bottom: -168px !important; }
  .ml-sm-n42,
  .mx-sm-n42 {
    margin-left: -168px !important; }
  .m-sm-auto {
    margin: auto !important; }
  .mt-sm-auto,
  .my-sm-auto {
    margin-top: auto !important; }
  .mr-sm-auto,
  .mx-sm-auto {
    margin-right: auto !important; }
  .mb-sm-auto,
  .my-sm-auto {
    margin-bottom: auto !important; }
  .ml-sm-auto,
  .mx-sm-auto {
    margin-left: auto !important; } }

@media (min-width: 769px) {
  .m-md-0 {
    margin: 0 !important; }
  .mt-md-0,
  .my-md-0 {
    margin-top: 0 !important; }
  .mr-md-0,
  .mx-md-0 {
    margin-right: 0 !important; }
  .mb-md-0,
  .my-md-0 {
    margin-bottom: 0 !important; }
  .ml-md-0,
  .mx-md-0 {
    margin-left: 0 !important; }
  .m-md-1 {
    margin: 6px !important; }
  .mt-md-1,
  .my-md-1 {
    margin-top: 6px !important; }
  .mr-md-1,
  .mx-md-1 {
    margin-right: 6px !important; }
  .mb-md-1,
  .my-md-1 {
    margin-bottom: 6px !important; }
  .ml-md-1,
  .mx-md-1 {
    margin-left: 6px !important; }
  .m-md-2 {
    margin: 12px !important; }
  .mt-md-2,
  .my-md-2 {
    margin-top: 12px !important; }
  .mr-md-2,
  .mx-md-2 {
    margin-right: 12px !important; }
  .mb-md-2,
  .my-md-2 {
    margin-bottom: 12px !important; }
  .ml-md-2,
  .mx-md-2 {
    margin-left: 12px !important; }
  .m-md-3 {
    margin: 18px !important; }
  .mt-md-3,
  .my-md-3 {
    margin-top: 18px !important; }
  .mr-md-3,
  .mx-md-3 {
    margin-right: 18px !important; }
  .mb-md-3,
  .my-md-3 {
    margin-bottom: 18px !important; }
  .ml-md-3,
  .mx-md-3 {
    margin-left: 18px !important; }
  .m-md-4 {
    margin: 24px !important; }
  .mt-md-4,
  .my-md-4 {
    margin-top: 24px !important; }
  .mr-md-4,
  .mx-md-4 {
    margin-right: 24px !important; }
  .mb-md-4,
  .my-md-4 {
    margin-bottom: 24px !important; }
  .ml-md-4,
  .mx-md-4 {
    margin-left: 24px !important; }
  .m-md-5 {
    margin: 30px !important; }
  .mt-md-5,
  .my-md-5 {
    margin-top: 30px !important; }
  .mr-md-5,
  .mx-md-5 {
    margin-right: 30px !important; }
  .mb-md-5,
  .my-md-5 {
    margin-bottom: 30px !important; }
  .ml-md-5,
  .mx-md-5 {
    margin-left: 30px !important; }
  .m-md-6 {
    margin: 36px !important; }
  .mt-md-6,
  .my-md-6 {
    margin-top: 36px !important; }
  .mr-md-6,
  .mx-md-6 {
    margin-right: 36px !important; }
  .mb-md-6,
  .my-md-6 {
    margin-bottom: 36px !important; }
  .ml-md-6,
  .mx-md-6 {
    margin-left: 36px !important; }
  .m-md-7 {
    margin: 42px !important; }
  .mt-md-7,
  .my-md-7 {
    margin-top: 42px !important; }
  .mr-md-7,
  .mx-md-7 {
    margin-right: 42px !important; }
  .mb-md-7,
  .my-md-7 {
    margin-bottom: 42px !important; }
  .ml-md-7,
  .mx-md-7 {
    margin-left: 42px !important; }
  .m-md-8 {
    margin: 48px !important; }
  .mt-md-8,
  .my-md-8 {
    margin-top: 48px !important; }
  .mr-md-8,
  .mx-md-8 {
    margin-right: 48px !important; }
  .mb-md-8,
  .my-md-8 {
    margin-bottom: 48px !important; }
  .ml-md-8,
  .mx-md-8 {
    margin-left: 48px !important; }
  .m-md-9 {
    margin: 54px !important; }
  .mt-md-9,
  .my-md-9 {
    margin-top: 54px !important; }
  .mr-md-9,
  .mx-md-9 {
    margin-right: 54px !important; }
  .mb-md-9,
  .my-md-9 {
    margin-bottom: 54px !important; }
  .ml-md-9,
  .mx-md-9 {
    margin-left: 54px !important; }
  .m-md-10 {
    margin: 60px !important; }
  .mt-md-10,
  .my-md-10 {
    margin-top: 60px !important; }
  .mr-md-10,
  .mx-md-10 {
    margin-right: 60px !important; }
  .mb-md-10,
  .my-md-10 {
    margin-bottom: 60px !important; }
  .ml-md-10,
  .mx-md-10 {
    margin-left: 60px !important; }
  .m-md-42 {
    margin: 168px !important; }
  .mt-md-42,
  .my-md-42 {
    margin-top: 168px !important; }
  .mr-md-42,
  .mx-md-42 {
    margin-right: 168px !important; }
  .mb-md-42,
  .my-md-42 {
    margin-bottom: 168px !important; }
  .ml-md-42,
  .mx-md-42 {
    margin-left: 168px !important; }
  .p-md-0 {
    padding: 0 !important; }
  .pt-md-0,
  .py-md-0 {
    padding-top: 0 !important; }
  .pr-md-0,
  .px-md-0 {
    padding-right: 0 !important; }
  .pb-md-0,
  .py-md-0 {
    padding-bottom: 0 !important; }
  .pl-md-0,
  .px-md-0 {
    padding-left: 0 !important; }
  .p-md-1 {
    padding: 6px !important; }
  .pt-md-1,
  .py-md-1 {
    padding-top: 6px !important; }
  .pr-md-1,
  .px-md-1 {
    padding-right: 6px !important; }
  .pb-md-1,
  .py-md-1 {
    padding-bottom: 6px !important; }
  .pl-md-1,
  .px-md-1 {
    padding-left: 6px !important; }
  .p-md-2 {
    padding: 12px !important; }
  .pt-md-2,
  .py-md-2 {
    padding-top: 12px !important; }
  .pr-md-2,
  .px-md-2 {
    padding-right: 12px !important; }
  .pb-md-2,
  .py-md-2 {
    padding-bottom: 12px !important; }
  .pl-md-2,
  .px-md-2 {
    padding-left: 12px !important; }
  .p-md-3 {
    padding: 18px !important; }
  .pt-md-3,
  .py-md-3 {
    padding-top: 18px !important; }
  .pr-md-3,
  .px-md-3 {
    padding-right: 18px !important; }
  .pb-md-3,
  .py-md-3 {
    padding-bottom: 18px !important; }
  .pl-md-3,
  .px-md-3 {
    padding-left: 18px !important; }
  .p-md-4 {
    padding: 24px !important; }
  .pt-md-4,
  .py-md-4 {
    padding-top: 24px !important; }
  .pr-md-4,
  .px-md-4 {
    padding-right: 24px !important; }
  .pb-md-4,
  .py-md-4 {
    padding-bottom: 24px !important; }
  .pl-md-4,
  .px-md-4 {
    padding-left: 24px !important; }
  .p-md-5 {
    padding: 30px !important; }
  .pt-md-5,
  .py-md-5 {
    padding-top: 30px !important; }
  .pr-md-5,
  .px-md-5 {
    padding-right: 30px !important; }
  .pb-md-5,
  .py-md-5 {
    padding-bottom: 30px !important; }
  .pl-md-5,
  .px-md-5 {
    padding-left: 30px !important; }
  .p-md-6 {
    padding: 36px !important; }
  .pt-md-6,
  .py-md-6 {
    padding-top: 36px !important; }
  .pr-md-6,
  .px-md-6 {
    padding-right: 36px !important; }
  .pb-md-6,
  .py-md-6 {
    padding-bottom: 36px !important; }
  .pl-md-6,
  .px-md-6 {
    padding-left: 36px !important; }
  .p-md-7 {
    padding: 42px !important; }
  .pt-md-7,
  .py-md-7 {
    padding-top: 42px !important; }
  .pr-md-7,
  .px-md-7 {
    padding-right: 42px !important; }
  .pb-md-7,
  .py-md-7 {
    padding-bottom: 42px !important; }
  .pl-md-7,
  .px-md-7 {
    padding-left: 42px !important; }
  .p-md-8 {
    padding: 48px !important; }
  .pt-md-8,
  .py-md-8 {
    padding-top: 48px !important; }
  .pr-md-8,
  .px-md-8 {
    padding-right: 48px !important; }
  .pb-md-8,
  .py-md-8 {
    padding-bottom: 48px !important; }
  .pl-md-8,
  .px-md-8 {
    padding-left: 48px !important; }
  .p-md-9 {
    padding: 54px !important; }
  .pt-md-9,
  .py-md-9 {
    padding-top: 54px !important; }
  .pr-md-9,
  .px-md-9 {
    padding-right: 54px !important; }
  .pb-md-9,
  .py-md-9 {
    padding-bottom: 54px !important; }
  .pl-md-9,
  .px-md-9 {
    padding-left: 54px !important; }
  .p-md-10 {
    padding: 60px !important; }
  .pt-md-10,
  .py-md-10 {
    padding-top: 60px !important; }
  .pr-md-10,
  .px-md-10 {
    padding-right: 60px !important; }
  .pb-md-10,
  .py-md-10 {
    padding-bottom: 60px !important; }
  .pl-md-10,
  .px-md-10 {
    padding-left: 60px !important; }
  .p-md-42 {
    padding: 168px !important; }
  .pt-md-42,
  .py-md-42 {
    padding-top: 168px !important; }
  .pr-md-42,
  .px-md-42 {
    padding-right: 168px !important; }
  .pb-md-42,
  .py-md-42 {
    padding-bottom: 168px !important; }
  .pl-md-42,
  .px-md-42 {
    padding-left: 168px !important; }
  .m-md-n1 {
    margin: -6px !important; }
  .mt-md-n1,
  .my-md-n1 {
    margin-top: -6px !important; }
  .mr-md-n1,
  .mx-md-n1 {
    margin-right: -6px !important; }
  .mb-md-n1,
  .my-md-n1 {
    margin-bottom: -6px !important; }
  .ml-md-n1,
  .mx-md-n1 {
    margin-left: -6px !important; }
  .m-md-n2 {
    margin: -12px !important; }
  .mt-md-n2,
  .my-md-n2 {
    margin-top: -12px !important; }
  .mr-md-n2,
  .mx-md-n2 {
    margin-right: -12px !important; }
  .mb-md-n2,
  .my-md-n2 {
    margin-bottom: -12px !important; }
  .ml-md-n2,
  .mx-md-n2 {
    margin-left: -12px !important; }
  .m-md-n3 {
    margin: -18px !important; }
  .mt-md-n3,
  .my-md-n3 {
    margin-top: -18px !important; }
  .mr-md-n3,
  .mx-md-n3 {
    margin-right: -18px !important; }
  .mb-md-n3,
  .my-md-n3 {
    margin-bottom: -18px !important; }
  .ml-md-n3,
  .mx-md-n3 {
    margin-left: -18px !important; }
  .m-md-n4 {
    margin: -24px !important; }
  .mt-md-n4,
  .my-md-n4 {
    margin-top: -24px !important; }
  .mr-md-n4,
  .mx-md-n4 {
    margin-right: -24px !important; }
  .mb-md-n4,
  .my-md-n4 {
    margin-bottom: -24px !important; }
  .ml-md-n4,
  .mx-md-n4 {
    margin-left: -24px !important; }
  .m-md-n5 {
    margin: -30px !important; }
  .mt-md-n5,
  .my-md-n5 {
    margin-top: -30px !important; }
  .mr-md-n5,
  .mx-md-n5 {
    margin-right: -30px !important; }
  .mb-md-n5,
  .my-md-n5 {
    margin-bottom: -30px !important; }
  .ml-md-n5,
  .mx-md-n5 {
    margin-left: -30px !important; }
  .m-md-n6 {
    margin: -36px !important; }
  .mt-md-n6,
  .my-md-n6 {
    margin-top: -36px !important; }
  .mr-md-n6,
  .mx-md-n6 {
    margin-right: -36px !important; }
  .mb-md-n6,
  .my-md-n6 {
    margin-bottom: -36px !important; }
  .ml-md-n6,
  .mx-md-n6 {
    margin-left: -36px !important; }
  .m-md-n7 {
    margin: -42px !important; }
  .mt-md-n7,
  .my-md-n7 {
    margin-top: -42px !important; }
  .mr-md-n7,
  .mx-md-n7 {
    margin-right: -42px !important; }
  .mb-md-n7,
  .my-md-n7 {
    margin-bottom: -42px !important; }
  .ml-md-n7,
  .mx-md-n7 {
    margin-left: -42px !important; }
  .m-md-n8 {
    margin: -48px !important; }
  .mt-md-n8,
  .my-md-n8 {
    margin-top: -48px !important; }
  .mr-md-n8,
  .mx-md-n8 {
    margin-right: -48px !important; }
  .mb-md-n8,
  .my-md-n8 {
    margin-bottom: -48px !important; }
  .ml-md-n8,
  .mx-md-n8 {
    margin-left: -48px !important; }
  .m-md-n9 {
    margin: -54px !important; }
  .mt-md-n9,
  .my-md-n9 {
    margin-top: -54px !important; }
  .mr-md-n9,
  .mx-md-n9 {
    margin-right: -54px !important; }
  .mb-md-n9,
  .my-md-n9 {
    margin-bottom: -54px !important; }
  .ml-md-n9,
  .mx-md-n9 {
    margin-left: -54px !important; }
  .m-md-n10 {
    margin: -60px !important; }
  .mt-md-n10,
  .my-md-n10 {
    margin-top: -60px !important; }
  .mr-md-n10,
  .mx-md-n10 {
    margin-right: -60px !important; }
  .mb-md-n10,
  .my-md-n10 {
    margin-bottom: -60px !important; }
  .ml-md-n10,
  .mx-md-n10 {
    margin-left: -60px !important; }
  .m-md-n42 {
    margin: -168px !important; }
  .mt-md-n42,
  .my-md-n42 {
    margin-top: -168px !important; }
  .mr-md-n42,
  .mx-md-n42 {
    margin-right: -168px !important; }
  .mb-md-n42,
  .my-md-n42 {
    margin-bottom: -168px !important; }
  .ml-md-n42,
  .mx-md-n42 {
    margin-left: -168px !important; }
  .m-md-auto {
    margin: auto !important; }
  .mt-md-auto,
  .my-md-auto {
    margin-top: auto !important; }
  .mr-md-auto,
  .mx-md-auto {
    margin-right: auto !important; }
  .mb-md-auto,
  .my-md-auto {
    margin-bottom: auto !important; }
  .ml-md-auto,
  .mx-md-auto {
    margin-left: auto !important; } }

@media (min-width: 1023px) {
  .m-lg-0 {
    margin: 0 !important; }
  .mt-lg-0,
  .my-lg-0 {
    margin-top: 0 !important; }
  .mr-lg-0,
  .mx-lg-0 {
    margin-right: 0 !important; }
  .mb-lg-0,
  .my-lg-0 {
    margin-bottom: 0 !important; }
  .ml-lg-0,
  .mx-lg-0 {
    margin-left: 0 !important; }
  .m-lg-1 {
    margin: 6px !important; }
  .mt-lg-1,
  .my-lg-1 {
    margin-top: 6px !important; }
  .mr-lg-1,
  .mx-lg-1 {
    margin-right: 6px !important; }
  .mb-lg-1,
  .my-lg-1 {
    margin-bottom: 6px !important; }
  .ml-lg-1,
  .mx-lg-1 {
    margin-left: 6px !important; }
  .m-lg-2 {
    margin: 12px !important; }
  .mt-lg-2,
  .my-lg-2 {
    margin-top: 12px !important; }
  .mr-lg-2,
  .mx-lg-2 {
    margin-right: 12px !important; }
  .mb-lg-2,
  .my-lg-2 {
    margin-bottom: 12px !important; }
  .ml-lg-2,
  .mx-lg-2 {
    margin-left: 12px !important; }
  .m-lg-3 {
    margin: 18px !important; }
  .mt-lg-3,
  .my-lg-3 {
    margin-top: 18px !important; }
  .mr-lg-3,
  .mx-lg-3 {
    margin-right: 18px !important; }
  .mb-lg-3,
  .my-lg-3 {
    margin-bottom: 18px !important; }
  .ml-lg-3,
  .mx-lg-3 {
    margin-left: 18px !important; }
  .m-lg-4 {
    margin: 24px !important; }
  .mt-lg-4,
  .my-lg-4 {
    margin-top: 24px !important; }
  .mr-lg-4,
  .mx-lg-4 {
    margin-right: 24px !important; }
  .mb-lg-4,
  .my-lg-4 {
    margin-bottom: 24px !important; }
  .ml-lg-4,
  .mx-lg-4 {
    margin-left: 24px !important; }
  .m-lg-5 {
    margin: 30px !important; }
  .mt-lg-5,
  .my-lg-5 {
    margin-top: 30px !important; }
  .mr-lg-5,
  .mx-lg-5 {
    margin-right: 30px !important; }
  .mb-lg-5,
  .my-lg-5 {
    margin-bottom: 30px !important; }
  .ml-lg-5,
  .mx-lg-5 {
    margin-left: 30px !important; }
  .m-lg-6 {
    margin: 36px !important; }
  .mt-lg-6,
  .my-lg-6 {
    margin-top: 36px !important; }
  .mr-lg-6,
  .mx-lg-6 {
    margin-right: 36px !important; }
  .mb-lg-6,
  .my-lg-6 {
    margin-bottom: 36px !important; }
  .ml-lg-6,
  .mx-lg-6 {
    margin-left: 36px !important; }
  .m-lg-7 {
    margin: 42px !important; }
  .mt-lg-7,
  .my-lg-7 {
    margin-top: 42px !important; }
  .mr-lg-7,
  .mx-lg-7 {
    margin-right: 42px !important; }
  .mb-lg-7,
  .my-lg-7 {
    margin-bottom: 42px !important; }
  .ml-lg-7,
  .mx-lg-7 {
    margin-left: 42px !important; }
  .m-lg-8 {
    margin: 48px !important; }
  .mt-lg-8,
  .my-lg-8 {
    margin-top: 48px !important; }
  .mr-lg-8,
  .mx-lg-8 {
    margin-right: 48px !important; }
  .mb-lg-8,
  .my-lg-8 {
    margin-bottom: 48px !important; }
  .ml-lg-8,
  .mx-lg-8 {
    margin-left: 48px !important; }
  .m-lg-9 {
    margin: 54px !important; }
  .mt-lg-9,
  .my-lg-9 {
    margin-top: 54px !important; }
  .mr-lg-9,
  .mx-lg-9 {
    margin-right: 54px !important; }
  .mb-lg-9,
  .my-lg-9 {
    margin-bottom: 54px !important; }
  .ml-lg-9,
  .mx-lg-9 {
    margin-left: 54px !important; }
  .m-lg-10 {
    margin: 60px !important; }
  .mt-lg-10,
  .my-lg-10 {
    margin-top: 60px !important; }
  .mr-lg-10,
  .mx-lg-10 {
    margin-right: 60px !important; }
  .mb-lg-10,
  .my-lg-10 {
    margin-bottom: 60px !important; }
  .ml-lg-10,
  .mx-lg-10 {
    margin-left: 60px !important; }
  .m-lg-42 {
    margin: 168px !important; }
  .mt-lg-42,
  .my-lg-42 {
    margin-top: 168px !important; }
  .mr-lg-42,
  .mx-lg-42 {
    margin-right: 168px !important; }
  .mb-lg-42,
  .my-lg-42 {
    margin-bottom: 168px !important; }
  .ml-lg-42,
  .mx-lg-42 {
    margin-left: 168px !important; }
  .p-lg-0 {
    padding: 0 !important; }
  .pt-lg-0,
  .py-lg-0 {
    padding-top: 0 !important; }
  .pr-lg-0,
  .px-lg-0 {
    padding-right: 0 !important; }
  .pb-lg-0,
  .py-lg-0 {
    padding-bottom: 0 !important; }
  .pl-lg-0,
  .px-lg-0 {
    padding-left: 0 !important; }
  .p-lg-1 {
    padding: 6px !important; }
  .pt-lg-1,
  .py-lg-1 {
    padding-top: 6px !important; }
  .pr-lg-1,
  .px-lg-1 {
    padding-right: 6px !important; }
  .pb-lg-1,
  .py-lg-1 {
    padding-bottom: 6px !important; }
  .pl-lg-1,
  .px-lg-1 {
    padding-left: 6px !important; }
  .p-lg-2 {
    padding: 12px !important; }
  .pt-lg-2,
  .py-lg-2 {
    padding-top: 12px !important; }
  .pr-lg-2,
  .px-lg-2 {
    padding-right: 12px !important; }
  .pb-lg-2,
  .py-lg-2 {
    padding-bottom: 12px !important; }
  .pl-lg-2,
  .px-lg-2 {
    padding-left: 12px !important; }
  .p-lg-3 {
    padding: 18px !important; }
  .pt-lg-3,
  .py-lg-3 {
    padding-top: 18px !important; }
  .pr-lg-3,
  .px-lg-3 {
    padding-right: 18px !important; }
  .pb-lg-3,
  .py-lg-3 {
    padding-bottom: 18px !important; }
  .pl-lg-3,
  .px-lg-3 {
    padding-left: 18px !important; }
  .p-lg-4 {
    padding: 24px !important; }
  .pt-lg-4,
  .py-lg-4 {
    padding-top: 24px !important; }
  .pr-lg-4,
  .px-lg-4 {
    padding-right: 24px !important; }
  .pb-lg-4,
  .py-lg-4 {
    padding-bottom: 24px !important; }
  .pl-lg-4,
  .px-lg-4 {
    padding-left: 24px !important; }
  .p-lg-5 {
    padding: 30px !important; }
  .pt-lg-5,
  .py-lg-5 {
    padding-top: 30px !important; }
  .pr-lg-5,
  .px-lg-5 {
    padding-right: 30px !important; }
  .pb-lg-5,
  .py-lg-5 {
    padding-bottom: 30px !important; }
  .pl-lg-5,
  .px-lg-5 {
    padding-left: 30px !important; }
  .p-lg-6 {
    padding: 36px !important; }
  .pt-lg-6,
  .py-lg-6 {
    padding-top: 36px !important; }
  .pr-lg-6,
  .px-lg-6 {
    padding-right: 36px !important; }
  .pb-lg-6,
  .py-lg-6 {
    padding-bottom: 36px !important; }
  .pl-lg-6,
  .px-lg-6 {
    padding-left: 36px !important; }
  .p-lg-7 {
    padding: 42px !important; }
  .pt-lg-7,
  .py-lg-7 {
    padding-top: 42px !important; }
  .pr-lg-7,
  .px-lg-7 {
    padding-right: 42px !important; }
  .pb-lg-7,
  .py-lg-7 {
    padding-bottom: 42px !important; }
  .pl-lg-7,
  .px-lg-7 {
    padding-left: 42px !important; }
  .p-lg-8 {
    padding: 48px !important; }
  .pt-lg-8,
  .py-lg-8 {
    padding-top: 48px !important; }
  .pr-lg-8,
  .px-lg-8 {
    padding-right: 48px !important; }
  .pb-lg-8,
  .py-lg-8 {
    padding-bottom: 48px !important; }
  .pl-lg-8,
  .px-lg-8 {
    padding-left: 48px !important; }
  .p-lg-9 {
    padding: 54px !important; }
  .pt-lg-9,
  .py-lg-9 {
    padding-top: 54px !important; }
  .pr-lg-9,
  .px-lg-9 {
    padding-right: 54px !important; }
  .pb-lg-9,
  .py-lg-9 {
    padding-bottom: 54px !important; }
  .pl-lg-9,
  .px-lg-9 {
    padding-left: 54px !important; }
  .p-lg-10 {
    padding: 60px !important; }
  .pt-lg-10,
  .py-lg-10 {
    padding-top: 60px !important; }
  .pr-lg-10,
  .px-lg-10 {
    padding-right: 60px !important; }
  .pb-lg-10,
  .py-lg-10 {
    padding-bottom: 60px !important; }
  .pl-lg-10,
  .px-lg-10 {
    padding-left: 60px !important; }
  .p-lg-42 {
    padding: 168px !important; }
  .pt-lg-42,
  .py-lg-42 {
    padding-top: 168px !important; }
  .pr-lg-42,
  .px-lg-42 {
    padding-right: 168px !important; }
  .pb-lg-42,
  .py-lg-42 {
    padding-bottom: 168px !important; }
  .pl-lg-42,
  .px-lg-42 {
    padding-left: 168px !important; }
  .m-lg-n1 {
    margin: -6px !important; }
  .mt-lg-n1,
  .my-lg-n1 {
    margin-top: -6px !important; }
  .mr-lg-n1,
  .mx-lg-n1 {
    margin-right: -6px !important; }
  .mb-lg-n1,
  .my-lg-n1 {
    margin-bottom: -6px !important; }
  .ml-lg-n1,
  .mx-lg-n1 {
    margin-left: -6px !important; }
  .m-lg-n2 {
    margin: -12px !important; }
  .mt-lg-n2,
  .my-lg-n2 {
    margin-top: -12px !important; }
  .mr-lg-n2,
  .mx-lg-n2 {
    margin-right: -12px !important; }
  .mb-lg-n2,
  .my-lg-n2 {
    margin-bottom: -12px !important; }
  .ml-lg-n2,
  .mx-lg-n2 {
    margin-left: -12px !important; }
  .m-lg-n3 {
    margin: -18px !important; }
  .mt-lg-n3,
  .my-lg-n3 {
    margin-top: -18px !important; }
  .mr-lg-n3,
  .mx-lg-n3 {
    margin-right: -18px !important; }
  .mb-lg-n3,
  .my-lg-n3 {
    margin-bottom: -18px !important; }
  .ml-lg-n3,
  .mx-lg-n3 {
    margin-left: -18px !important; }
  .m-lg-n4 {
    margin: -24px !important; }
  .mt-lg-n4,
  .my-lg-n4 {
    margin-top: -24px !important; }
  .mr-lg-n4,
  .mx-lg-n4 {
    margin-right: -24px !important; }
  .mb-lg-n4,
  .my-lg-n4 {
    margin-bottom: -24px !important; }
  .ml-lg-n4,
  .mx-lg-n4 {
    margin-left: -24px !important; }
  .m-lg-n5 {
    margin: -30px !important; }
  .mt-lg-n5,
  .my-lg-n5 {
    margin-top: -30px !important; }
  .mr-lg-n5,
  .mx-lg-n5 {
    margin-right: -30px !important; }
  .mb-lg-n5,
  .my-lg-n5 {
    margin-bottom: -30px !important; }
  .ml-lg-n5,
  .mx-lg-n5 {
    margin-left: -30px !important; }
  .m-lg-n6 {
    margin: -36px !important; }
  .mt-lg-n6,
  .my-lg-n6 {
    margin-top: -36px !important; }
  .mr-lg-n6,
  .mx-lg-n6 {
    margin-right: -36px !important; }
  .mb-lg-n6,
  .my-lg-n6 {
    margin-bottom: -36px !important; }
  .ml-lg-n6,
  .mx-lg-n6 {
    margin-left: -36px !important; }
  .m-lg-n7 {
    margin: -42px !important; }
  .mt-lg-n7,
  .my-lg-n7 {
    margin-top: -42px !important; }
  .mr-lg-n7,
  .mx-lg-n7 {
    margin-right: -42px !important; }
  .mb-lg-n7,
  .my-lg-n7 {
    margin-bottom: -42px !important; }
  .ml-lg-n7,
  .mx-lg-n7 {
    margin-left: -42px !important; }
  .m-lg-n8 {
    margin: -48px !important; }
  .mt-lg-n8,
  .my-lg-n8 {
    margin-top: -48px !important; }
  .mr-lg-n8,
  .mx-lg-n8 {
    margin-right: -48px !important; }
  .mb-lg-n8,
  .my-lg-n8 {
    margin-bottom: -48px !important; }
  .ml-lg-n8,
  .mx-lg-n8 {
    margin-left: -48px !important; }
  .m-lg-n9 {
    margin: -54px !important; }
  .mt-lg-n9,
  .my-lg-n9 {
    margin-top: -54px !important; }
  .mr-lg-n9,
  .mx-lg-n9 {
    margin-right: -54px !important; }
  .mb-lg-n9,
  .my-lg-n9 {
    margin-bottom: -54px !important; }
  .ml-lg-n9,
  .mx-lg-n9 {
    margin-left: -54px !important; }
  .m-lg-n10 {
    margin: -60px !important; }
  .mt-lg-n10,
  .my-lg-n10 {
    margin-top: -60px !important; }
  .mr-lg-n10,
  .mx-lg-n10 {
    margin-right: -60px !important; }
  .mb-lg-n10,
  .my-lg-n10 {
    margin-bottom: -60px !important; }
  .ml-lg-n10,
  .mx-lg-n10 {
    margin-left: -60px !important; }
  .m-lg-n42 {
    margin: -168px !important; }
  .mt-lg-n42,
  .my-lg-n42 {
    margin-top: -168px !important; }
  .mr-lg-n42,
  .mx-lg-n42 {
    margin-right: -168px !important; }
  .mb-lg-n42,
  .my-lg-n42 {
    margin-bottom: -168px !important; }
  .ml-lg-n42,
  .mx-lg-n42 {
    margin-left: -168px !important; }
  .m-lg-auto {
    margin: auto !important; }
  .mt-lg-auto,
  .my-lg-auto {
    margin-top: auto !important; }
  .mr-lg-auto,
  .mx-lg-auto {
    margin-right: auto !important; }
  .mb-lg-auto,
  .my-lg-auto {
    margin-bottom: auto !important; }
  .ml-lg-auto,
  .mx-lg-auto {
    margin-left: auto !important; } }

@media (min-width: 1200px) {
  .m-xl-0 {
    margin: 0 !important; }
  .mt-xl-0,
  .my-xl-0 {
    margin-top: 0 !important; }
  .mr-xl-0,
  .mx-xl-0 {
    margin-right: 0 !important; }
  .mb-xl-0,
  .my-xl-0 {
    margin-bottom: 0 !important; }
  .ml-xl-0,
  .mx-xl-0 {
    margin-left: 0 !important; }
  .m-xl-1 {
    margin: 6px !important; }
  .mt-xl-1,
  .my-xl-1 {
    margin-top: 6px !important; }
  .mr-xl-1,
  .mx-xl-1 {
    margin-right: 6px !important; }
  .mb-xl-1,
  .my-xl-1 {
    margin-bottom: 6px !important; }
  .ml-xl-1,
  .mx-xl-1 {
    margin-left: 6px !important; }
  .m-xl-2 {
    margin: 12px !important; }
  .mt-xl-2,
  .my-xl-2 {
    margin-top: 12px !important; }
  .mr-xl-2,
  .mx-xl-2 {
    margin-right: 12px !important; }
  .mb-xl-2,
  .my-xl-2 {
    margin-bottom: 12px !important; }
  .ml-xl-2,
  .mx-xl-2 {
    margin-left: 12px !important; }
  .m-xl-3 {
    margin: 18px !important; }
  .mt-xl-3,
  .my-xl-3 {
    margin-top: 18px !important; }
  .mr-xl-3,
  .mx-xl-3 {
    margin-right: 18px !important; }
  .mb-xl-3,
  .my-xl-3 {
    margin-bottom: 18px !important; }
  .ml-xl-3,
  .mx-xl-3 {
    margin-left: 18px !important; }
  .m-xl-4 {
    margin: 24px !important; }
  .mt-xl-4,
  .my-xl-4 {
    margin-top: 24px !important; }
  .mr-xl-4,
  .mx-xl-4 {
    margin-right: 24px !important; }
  .mb-xl-4,
  .my-xl-4 {
    margin-bottom: 24px !important; }
  .ml-xl-4,
  .mx-xl-4 {
    margin-left: 24px !important; }
  .m-xl-5 {
    margin: 30px !important; }
  .mt-xl-5,
  .my-xl-5 {
    margin-top: 30px !important; }
  .mr-xl-5,
  .mx-xl-5 {
    margin-right: 30px !important; }
  .mb-xl-5,
  .my-xl-5 {
    margin-bottom: 30px !important; }
  .ml-xl-5,
  .mx-xl-5 {
    margin-left: 30px !important; }
  .m-xl-6 {
    margin: 36px !important; }
  .mt-xl-6,
  .my-xl-6 {
    margin-top: 36px !important; }
  .mr-xl-6,
  .mx-xl-6 {
    margin-right: 36px !important; }
  .mb-xl-6,
  .my-xl-6 {
    margin-bottom: 36px !important; }
  .ml-xl-6,
  .mx-xl-6 {
    margin-left: 36px !important; }
  .m-xl-7 {
    margin: 42px !important; }
  .mt-xl-7,
  .my-xl-7 {
    margin-top: 42px !important; }
  .mr-xl-7,
  .mx-xl-7 {
    margin-right: 42px !important; }
  .mb-xl-7,
  .my-xl-7 {
    margin-bottom: 42px !important; }
  .ml-xl-7,
  .mx-xl-7 {
    margin-left: 42px !important; }
  .m-xl-8 {
    margin: 48px !important; }
  .mt-xl-8,
  .my-xl-8 {
    margin-top: 48px !important; }
  .mr-xl-8,
  .mx-xl-8 {
    margin-right: 48px !important; }
  .mb-xl-8,
  .my-xl-8 {
    margin-bottom: 48px !important; }
  .ml-xl-8,
  .mx-xl-8 {
    margin-left: 48px !important; }
  .m-xl-9 {
    margin: 54px !important; }
  .mt-xl-9,
  .my-xl-9 {
    margin-top: 54px !important; }
  .mr-xl-9,
  .mx-xl-9 {
    margin-right: 54px !important; }
  .mb-xl-9,
  .my-xl-9 {
    margin-bottom: 54px !important; }
  .ml-xl-9,
  .mx-xl-9 {
    margin-left: 54px !important; }
  .m-xl-10 {
    margin: 60px !important; }
  .mt-xl-10,
  .my-xl-10 {
    margin-top: 60px !important; }
  .mr-xl-10,
  .mx-xl-10 {
    margin-right: 60px !important; }
  .mb-xl-10,
  .my-xl-10 {
    margin-bottom: 60px !important; }
  .ml-xl-10,
  .mx-xl-10 {
    margin-left: 60px !important; }
  .m-xl-42 {
    margin: 168px !important; }
  .mt-xl-42,
  .my-xl-42 {
    margin-top: 168px !important; }
  .mr-xl-42,
  .mx-xl-42 {
    margin-right: 168px !important; }
  .mb-xl-42,
  .my-xl-42 {
    margin-bottom: 168px !important; }
  .ml-xl-42,
  .mx-xl-42 {
    margin-left: 168px !important; }
  .p-xl-0 {
    padding: 0 !important; }
  .pt-xl-0,
  .py-xl-0 {
    padding-top: 0 !important; }
  .pr-xl-0,
  .px-xl-0 {
    padding-right: 0 !important; }
  .pb-xl-0,
  .py-xl-0 {
    padding-bottom: 0 !important; }
  .pl-xl-0,
  .px-xl-0 {
    padding-left: 0 !important; }
  .p-xl-1 {
    padding: 6px !important; }
  .pt-xl-1,
  .py-xl-1 {
    padding-top: 6px !important; }
  .pr-xl-1,
  .px-xl-1 {
    padding-right: 6px !important; }
  .pb-xl-1,
  .py-xl-1 {
    padding-bottom: 6px !important; }
  .pl-xl-1,
  .px-xl-1 {
    padding-left: 6px !important; }
  .p-xl-2 {
    padding: 12px !important; }
  .pt-xl-2,
  .py-xl-2 {
    padding-top: 12px !important; }
  .pr-xl-2,
  .px-xl-2 {
    padding-right: 12px !important; }
  .pb-xl-2,
  .py-xl-2 {
    padding-bottom: 12px !important; }
  .pl-xl-2,
  .px-xl-2 {
    padding-left: 12px !important; }
  .p-xl-3 {
    padding: 18px !important; }
  .pt-xl-3,
  .py-xl-3 {
    padding-top: 18px !important; }
  .pr-xl-3,
  .px-xl-3 {
    padding-right: 18px !important; }
  .pb-xl-3,
  .py-xl-3 {
    padding-bottom: 18px !important; }
  .pl-xl-3,
  .px-xl-3 {
    padding-left: 18px !important; }
  .p-xl-4 {
    padding: 24px !important; }
  .pt-xl-4,
  .py-xl-4 {
    padding-top: 24px !important; }
  .pr-xl-4,
  .px-xl-4 {
    padding-right: 24px !important; }
  .pb-xl-4,
  .py-xl-4 {
    padding-bottom: 24px !important; }
  .pl-xl-4,
  .px-xl-4 {
    padding-left: 24px !important; }
  .p-xl-5 {
    padding: 30px !important; }
  .pt-xl-5,
  .py-xl-5 {
    padding-top: 30px !important; }
  .pr-xl-5,
  .px-xl-5 {
    padding-right: 30px !important; }
  .pb-xl-5,
  .py-xl-5 {
    padding-bottom: 30px !important; }
  .pl-xl-5,
  .px-xl-5 {
    padding-left: 30px !important; }
  .p-xl-6 {
    padding: 36px !important; }
  .pt-xl-6,
  .py-xl-6 {
    padding-top: 36px !important; }
  .pr-xl-6,
  .px-xl-6 {
    padding-right: 36px !important; }
  .pb-xl-6,
  .py-xl-6 {
    padding-bottom: 36px !important; }
  .pl-xl-6,
  .px-xl-6 {
    padding-left: 36px !important; }
  .p-xl-7 {
    padding: 42px !important; }
  .pt-xl-7,
  .py-xl-7 {
    padding-top: 42px !important; }
  .pr-xl-7,
  .px-xl-7 {
    padding-right: 42px !important; }
  .pb-xl-7,
  .py-xl-7 {
    padding-bottom: 42px !important; }
  .pl-xl-7,
  .px-xl-7 {
    padding-left: 42px !important; }
  .p-xl-8 {
    padding: 48px !important; }
  .pt-xl-8,
  .py-xl-8 {
    padding-top: 48px !important; }
  .pr-xl-8,
  .px-xl-8 {
    padding-right: 48px !important; }
  .pb-xl-8,
  .py-xl-8 {
    padding-bottom: 48px !important; }
  .pl-xl-8,
  .px-xl-8 {
    padding-left: 48px !important; }
  .p-xl-9 {
    padding: 54px !important; }
  .pt-xl-9,
  .py-xl-9 {
    padding-top: 54px !important; }
  .pr-xl-9,
  .px-xl-9 {
    padding-right: 54px !important; }
  .pb-xl-9,
  .py-xl-9 {
    padding-bottom: 54px !important; }
  .pl-xl-9,
  .px-xl-9 {
    padding-left: 54px !important; }
  .p-xl-10 {
    padding: 60px !important; }
  .pt-xl-10,
  .py-xl-10 {
    padding-top: 60px !important; }
  .pr-xl-10,
  .px-xl-10 {
    padding-right: 60px !important; }
  .pb-xl-10,
  .py-xl-10 {
    padding-bottom: 60px !important; }
  .pl-xl-10,
  .px-xl-10 {
    padding-left: 60px !important; }
  .p-xl-42 {
    padding: 168px !important; }
  .pt-xl-42,
  .py-xl-42 {
    padding-top: 168px !important; }
  .pr-xl-42,
  .px-xl-42 {
    padding-right: 168px !important; }
  .pb-xl-42,
  .py-xl-42 {
    padding-bottom: 168px !important; }
  .pl-xl-42,
  .px-xl-42 {
    padding-left: 168px !important; }
  .m-xl-n1 {
    margin: -6px !important; }
  .mt-xl-n1,
  .my-xl-n1 {
    margin-top: -6px !important; }
  .mr-xl-n1,
  .mx-xl-n1 {
    margin-right: -6px !important; }
  .mb-xl-n1,
  .my-xl-n1 {
    margin-bottom: -6px !important; }
  .ml-xl-n1,
  .mx-xl-n1 {
    margin-left: -6px !important; }
  .m-xl-n2 {
    margin: -12px !important; }
  .mt-xl-n2,
  .my-xl-n2 {
    margin-top: -12px !important; }
  .mr-xl-n2,
  .mx-xl-n2 {
    margin-right: -12px !important; }
  .mb-xl-n2,
  .my-xl-n2 {
    margin-bottom: -12px !important; }
  .ml-xl-n2,
  .mx-xl-n2 {
    margin-left: -12px !important; }
  .m-xl-n3 {
    margin: -18px !important; }
  .mt-xl-n3,
  .my-xl-n3 {
    margin-top: -18px !important; }
  .mr-xl-n3,
  .mx-xl-n3 {
    margin-right: -18px !important; }
  .mb-xl-n3,
  .my-xl-n3 {
    margin-bottom: -18px !important; }
  .ml-xl-n3,
  .mx-xl-n3 {
    margin-left: -18px !important; }
  .m-xl-n4 {
    margin: -24px !important; }
  .mt-xl-n4,
  .my-xl-n4 {
    margin-top: -24px !important; }
  .mr-xl-n4,
  .mx-xl-n4 {
    margin-right: -24px !important; }
  .mb-xl-n4,
  .my-xl-n4 {
    margin-bottom: -24px !important; }
  .ml-xl-n4,
  .mx-xl-n4 {
    margin-left: -24px !important; }
  .m-xl-n5 {
    margin: -30px !important; }
  .mt-xl-n5,
  .my-xl-n5 {
    margin-top: -30px !important; }
  .mr-xl-n5,
  .mx-xl-n5 {
    margin-right: -30px !important; }
  .mb-xl-n5,
  .my-xl-n5 {
    margin-bottom: -30px !important; }
  .ml-xl-n5,
  .mx-xl-n5 {
    margin-left: -30px !important; }
  .m-xl-n6 {
    margin: -36px !important; }
  .mt-xl-n6,
  .my-xl-n6 {
    margin-top: -36px !important; }
  .mr-xl-n6,
  .mx-xl-n6 {
    margin-right: -36px !important; }
  .mb-xl-n6,
  .my-xl-n6 {
    margin-bottom: -36px !important; }
  .ml-xl-n6,
  .mx-xl-n6 {
    margin-left: -36px !important; }
  .m-xl-n7 {
    margin: -42px !important; }
  .mt-xl-n7,
  .my-xl-n7 {
    margin-top: -42px !important; }
  .mr-xl-n7,
  .mx-xl-n7 {
    margin-right: -42px !important; }
  .mb-xl-n7,
  .my-xl-n7 {
    margin-bottom: -42px !important; }
  .ml-xl-n7,
  .mx-xl-n7 {
    margin-left: -42px !important; }
  .m-xl-n8 {
    margin: -48px !important; }
  .mt-xl-n8,
  .my-xl-n8 {
    margin-top: -48px !important; }
  .mr-xl-n8,
  .mx-xl-n8 {
    margin-right: -48px !important; }
  .mb-xl-n8,
  .my-xl-n8 {
    margin-bottom: -48px !important; }
  .ml-xl-n8,
  .mx-xl-n8 {
    margin-left: -48px !important; }
  .m-xl-n9 {
    margin: -54px !important; }
  .mt-xl-n9,
  .my-xl-n9 {
    margin-top: -54px !important; }
  .mr-xl-n9,
  .mx-xl-n9 {
    margin-right: -54px !important; }
  .mb-xl-n9,
  .my-xl-n9 {
    margin-bottom: -54px !important; }
  .ml-xl-n9,
  .mx-xl-n9 {
    margin-left: -54px !important; }
  .m-xl-n10 {
    margin: -60px !important; }
  .mt-xl-n10,
  .my-xl-n10 {
    margin-top: -60px !important; }
  .mr-xl-n10,
  .mx-xl-n10 {
    margin-right: -60px !important; }
  .mb-xl-n10,
  .my-xl-n10 {
    margin-bottom: -60px !important; }
  .ml-xl-n10,
  .mx-xl-n10 {
    margin-left: -60px !important; }
  .m-xl-n42 {
    margin: -168px !important; }
  .mt-xl-n42,
  .my-xl-n42 {
    margin-top: -168px !important; }
  .mr-xl-n42,
  .mx-xl-n42 {
    margin-right: -168px !important; }
  .mb-xl-n42,
  .my-xl-n42 {
    margin-bottom: -168px !important; }
  .ml-xl-n42,
  .mx-xl-n42 {
    margin-left: -168px !important; }
  .m-xl-auto {
    margin: auto !important; }
  .mt-xl-auto,
  .my-xl-auto {
    margin-top: auto !important; }
  .mr-xl-auto,
  .mx-xl-auto {
    margin-right: auto !important; }
  .mb-xl-auto,
  .my-xl-auto {
    margin-bottom: auto !important; }
  .ml-xl-auto,
  .mx-xl-auto {
    margin-left: auto !important; } }

.stretched-link::after {
  position: absolute;
  top: 0;
  right: 0;
  bottom: 0;
  left: 0;
  z-index: 1;
  pointer-events: auto;
  content: "";
  background-color: rgba(0, 0, 0, 0); }

.text-monospace {
  font-family: "Menlo", monospace !important; }

.text-justify {
  text-align: justify !important; }

.text-wrap {
  white-space: normal !important; }

.text-nowrap {
  white-space: nowrap !important; }

.text-truncate {
  overflow: hidden;
  text-overflow: ellipsis;
  white-space: nowrap; }

.text-left {
  text-align: left !important; }

.text-right {
  text-align: right !important; }

.text-center {
  text-align: center !important; }

@media (min-width: 576px) {
  .text-sm-left {
    text-align: left !important; }
  .text-sm-right {
    text-align: right !important; }
  .text-sm-center {
    text-align: center !important; } }

@media (min-width: 769px) {
  .text-md-left {
    text-align: left !important; }
  .text-md-right {
    text-align: right !important; }
  .text-md-center {
    text-align: center !important; } }

@media (min-width: 1023px) {
  .text-lg-left {
    text-align: left !important; }
  .text-lg-right {
    text-align: right !important; }
  .text-lg-center {
    text-align: center !important; } }

@media (min-width: 1200px) {
  .text-xl-left {
    text-align: left !important; }
  .text-xl-right {
    text-align: right !important; }
  .text-xl-center {
    text-align: center !important; } }

.text-lowercase {
  text-transform: lowercase !important; }

.text-uppercase {
  text-transform: uppercase !important; }

.text-capitalize {
  text-transform: capitalize !important; }

.font-weight-light {
  font-weight: 300 !important; }

.font-weight-lighter {
  font-weight: lighter !important; }

.font-weight-normal {
  font-weight: 400 !important; }

.font-weight-bold {
  font-weight: 700 !important; }

.font-weight-bolder {
  font-weight: bolder !important; }

.font-italic {
  font-style: italic !important; }

.text-white {
  color: #FFFFFF !important; }

.text-primary {
  color: #4A90E2 !important; }

a.text-primary:hover, a.text-primary:focus {
  color: #1f69c1 !important; }

.text-secondary {
  color: #436296 !important; }

a.text-secondary:hover, a.text-secondary:focus {
  color: #2b3f61 !important; }

.text-success {
  color: #2ECC71 !important; }

a.text-success:hover, a.text-success:focus {
  color: #208e4e !important; }

.text-info {
  color: #17a2b8 !important; }

a.text-info:hover, a.text-info:focus {
  color: #0f6674 !important; }

.text-warning {
  color: #ffc107 !important; }

a.text-warning:hover, a.text-warning:focus {
  color: #ba8b00 !important; }

.text-danger {
  color: #dc3545 !important; }

a.text-danger:hover, a.text-danger:focus {
  color: #a71d2a !important; }

.text-light {
  color: #f8f9fa !important; }

a.text-light:hover, a.text-light:focus {
  color: #cbd3da !important; }

.text-dark {
  color: #343a40 !important; }

a.text-dark:hover, a.text-dark:focus {
  color: #121416 !important; }

.text-body {
  color: #484B4A !important; }

.text-muted {
  color: #999 !important; }

.text-black-50 {
  color: rgba(0, 0, 0, 0.5) !important; }

.text-white-50 {
  color: rgba(255, 255, 255, 0.5) !important; }

.text-hide {
  font: 0/0 a;
  color: transparent;
  text-shadow: none;
  background-color: transparent;
  border: 0; }

.text-decoration-none {
  text-decoration: none !important; }

.text-break {
  word-wrap: break-word !important; }

.text-reset {
  color: inherit !important; }

.visible {
  visibility: visible !important; }

.invisible {
  visibility: hidden !important; }

@media print {
  *,
  *::before,
  *::after {
    text-shadow: none !important;
    -webkit-box-shadow: none !important;
    box-shadow: none !important; }
  a:not(.btn) {
    text-decoration: underline; }
  abbr[title]::after {
    content: " (" attr(title) ")"; }
  pre {
    white-space: pre-wrap !important; }
  pre,
  blockquote {
    border: 1px solid #adb5bd;
    page-break-inside: avoid; }
  thead {
    display: table-header-group; }
  tr,
  img {
    page-break-inside: avoid; }
  p,
  h2,
  h3 {
    orphans: 3;
    widows: 3; }
  h2,
  h3 {
    page-break-after: avoid; }
  @page {
    size: a3; }
  body {
    min-width: 1023px !important; }
  .container {
    min-width: 1023px !important; }
  .navbar {
    display: none; }
  .badge {
    border: 1px solid #000; }
  .table {
    border-collapse: collapse !important; }
  .table td,
  .table th {
    background-color: #FFFFFF !important; }
  .table-bordered th,
  .table-bordered td {
    border: 1px solid #dee2e6 !important; }
  .table-dark {
    color: inherit; }
  .table-dark th,
  .table-dark td,
  .table-dark thead th,
  .table-dark tbody + tbody {
    border-color: #dee2e6; }
  .table .thead-dark th {
    color: inherit;
    border-color: #dee2e6; } }

body {
  -moz-osx-font-smoothing: grayscale;
  -webkit-font-smoothing: auto !important;
  -moz-font-smoothing: auto !important;
  text-rendering: optimizeSpeed !important;
  background-color: #FFFFFF; }
@media (min-width: 1023px) {
  body {
    background-color: #fafafa; } }

.layout-container {
  display: -webkit-box;
  display: -webkit-flex;
  display: -ms-flexbox;
  display: flex;
  -webkit-flex-wrap: wrap;
  -ms-flex-wrap: wrap;
  flex-wrap: wrap;
  margin: 8px auto 0;
  padding: 0;
  width: 100%;
  -webkit-box-align: start;
  -webkit-align-items: flex-start;
  -ms-flex-align: start;
  align-items: flex-start; }
@media (min-width: 1023px) {
  .layout-container {
    padding: 0 36px;
    margin: 25px auto 0;
    -webkit-flex-wrap: nowrap;
    -ms-flex-wrap: nowrap;
    flex-wrap: nowrap; } }

.dropdown-menu {
  min-width: auto; }

.btn {
  padding-top: 14px;
  padding-bottom: 16px;
  -webkit-box-shadow: 0 2px 4px 0 rgba(0, 0, 0, 0.1);
  box-shadow: 0 2px 4px 0 rgba(0, 0, 0, 0.1);
  background: inherit;
  color: #FFFFFF; }
@media (min-width: 1023px) {
  .btn {
    padding-top: 11px;
    padding-bottom: 13px; } }
.btn:hover {
  background: #2275d7;
  color: #FFFFFF; }

.btn-primary {
  background-color: #2ECC71;
  border: none; }
.btn-primary:hover {
  background: #29b765;
  color: #FFFFFF; }
.btn-primary:focus, .btn-primary:active {
  background: #29b765 !important; }
.btn-primary:disabled {
  background-color: #2ECC71;
  opacity: 0.3;
  cursor: not-allowed; }
.btn-primary:disabled:hover {
  background-color: #2ECC71; }

.btn-secondary {
  background-color: #4A90E2;
  border: none; }
.btn-secondary:hover {
  background: #3483de;
  color: #FFFFFF; }
.btn-secondary:focus, .btn-secondary:active {
  background: #3483de !important; }
.btn-secondary:disabled {
  background-color: #4A90E2;
  opacity: 0.3;
  cursor: not-allowed; }
.btn-secondary:disabled:hover {
  background-color: #4A90E2; }

.btn-negative {
  background-color: #FF4E36;
  border: none; }
.btn-negative:hover {
  background: #ff381d;
  color: #FFFFFF; }
.btn-negative:focus, .btn-negative:active {
  background: #ff381d !important; }
.btn-negative:disabled {
  background-color: #FF4E36;
  opacity: 0.3;
  cursor: not-allowed; }
.btn-negative:disabled:hover {
  background-color: #FF4E36; }

.btn-ghost {
  background-color: #FFFFFF;
  color: #4A90E2;
  border: 1px solid #EAEDF3; }
.btn-ghost:hover {
  color: #4A90E2;
  background-color: #FFFFFF;
  border: 1px solid #cad1e0; }
.btn-ghost:focus {
  background-color: #FFFFFF;
  border: 1px solid #cad1e0; }
.btn-ghost:disabled {
  background-color: #FFFFFF;
  opacity: 0.3;
  cursor: not-allowed; }
.btn-ghost:disabled:hover {
  background-color: #FFFFFF; }

a.negative-link {
  color: #FF4E36;
  opacity: 0.75; }
a.negative-link:hover {
  color: #FF4E36 !important;
  opacity: 1 !important; }

@media (min-width: 1023px) {
  button:first-of-type {
    margin-right: 24px; } }

.btn-primary:not(:disabled):not(.disabled):active,
.btn-primary:not(:disabled):not(.disabled):active,
.btn-primary:not(:disabled):not(.disabled):active:focus {
  background-color: #27af61;
  -webkit-box-shadow: inset 0 0 12px rgba(0, 0, 0, 0.2);
  box-shadow: inset 0 0 12px rgba(0, 0, 0, 0.2);
  -webkit-transform: scale(0.99);
  -o-transform: scale(0.99);
  transform: scale(0.99); }

.btn-secondary:not(:disabled):not(.disabled):active,
.btn-secondary:not(:disabled):not(.disabled):active,
.btn-secondary:not(:disabled):not(.disabled):active:focus {
  background-color: #2b7ddd;
  -webkit-box-shadow: inset 0 0 12px rgba(0, 0, 0, 0.2);
  box-shadow: inset 0 0 12px rgba(0, 0, 0, 0.2);
  -webkit-transform: scale(0.99);
  -o-transform: scale(0.99);
  transform: scale(0.99); }

.btn-ghost:not(:disabled):not(.disabled):active,
.btn-ghost:not(:disabled):not(.disabled):active,
.btn-ghost:not(:disabled):not(.disabled):active:focus {
  background-color: #fcfcfc;
  -webkit-box-shadow: inset 0 0 12px rgba(0, 0, 0, 0.1);
  box-shadow: inset 0 0 12px rgba(0, 0, 0, 0.1);
  -webkit-transform: scale(0.99);
  -o-transform: scale(0.99);
  transform: scale(0.99); }

.dropdown-toggle::after {
  border: none !important;
  width: 7px;
  height: 5px;
  -webkit-background-size: 7px 5px;
  background-size: 7px 5px;
  vertical-align: 1px !important;
  margin-left: 4px !important;
  background-image: url(image_path("svg/arrow-down.svg")); }

.dropdown-toggle:hover::after {
  background-image: url(image_path("svg/arrow-down-hover.svg")); }

.disabled {
  opacity: 0.4 !important;
  cursor: not-allowed !important;
  -webkit-box-shadow: none !important;
  box-shadow: none !important; }
.disabled .input-group-text {
  -webkit-box-shadow: none;
  box-shadow: none; }

.handle-move {
  min-width: 48px;
  height: 48px;
  float: right;
  top: -48px;
  opacity: 0.8;
  margin-bottom: -24px;
  position: relative;
  display: block;
  background-image: url("data:image/svg+xml,%3Csvg width='8' height='18' viewBox='0 0 8 18' xmlns='http://www.w3.org/2000/svg' xmlns:xlink='http://www.w3.org/1999/xlink'%3E%3Cdefs%3E%3Cfilter x='-5.5%25' y='-2.7%25' width='110.9%25' height='107.6%25' filterUnits='objectBoundingBox' id='a'%3E%3CfeMorphology radius='.5' operator='dilate' in='SourceAlpha' result='shadowSpreadOuter1'/%3E%3CfeOffset dy='16' in='shadowSpreadOuter1' result='shadowOffsetOuter1'/%3E%3CfeGaussianBlur stdDeviation='16' in='shadowOffsetOuter1' result='shadowBlurOuter1'/%3E%3CfeComposite in='shadowBlurOuter1' in2='SourceAlpha' operator='out' result='shadowBlurOuter1'/%3E%3CfeColorMatrix values='0 0 0 0 0 0 0 0 0 0 0 0 0 0 0 0 0 0 0.05 0' in='shadowBlurOuter1'/%3E%3C/filter%3E%3Crect id='b' x='280' y='112' width='1036' height='1488' rx='4'/%3E%3C/defs%3E%3Cg fill='none' fill-rule='evenodd'%3E%3Cg transform='matrix(-1 0 0 1 464 -998)'%3E%3Cuse fill='%23000' filter='url(%23a)' xlink:href='%23b'/%3E%3Cuse stroke='%23EAEDF3' fill='%23FFF' xlink:href='%23b'/%3E%3C/g%3E%3Cg fill='%235E6977'%3E%3Crect y='5' width='3' height='3' rx='1.5'/%3E%3Crect width='3' height='3' rx='1.5'/%3E%3Crect y='10' width='3' height='3' rx='1.5'/%3E%3Crect y='15' width='3' height='3' rx='1.5'/%3E%3Crect x='5' y='5' width='3' height='3' rx='1.5'/%3E%3Crect x='5' width='3' height='3' rx='1.5'/%3E%3Crect x='5' y='10' width='3' height='3' rx='1.5'/%3E%3Crect x='5' y='15' width='3' height='3' rx='1.5'/%3E%3C/g%3E%3C/g%3E%3C/svg%3E");
  background-repeat: no-repeat;
  background-position: center center;
  cursor: move; }
.handle-move:active, .handle-move:focus, .handle-move:hover {
  cursor: move; }
.handle-move:hover {
  opacity: 1; }

.edit {
  min-width: 48px;
  height: 48px;
  float: right;
  top: -48px;
  margin-bottom: -24px;
  position: relative;
  display: block;
  background-image: url("data:image/svg+xml,%3Csvg xmlns='http://www.w3.org/2000/svg' width='16' height='16' viewBox='0 0 16 16'%3E%3Cpath d='M6.02509428 12.8474035L1 15l2.15361183-5.02610966L12.1285176 1 15 3.87148245 6.02509428 12.8474035zm6.64157242-7.18073683l-2.3333334-2.33333334M5.66666667 12.6666667l-2.33333334-2.3333334' stroke='%235E6977' stroke-width='1.25' fill='none' fill-rule='evenodd' stroke-linecap='round' stroke-linejoin='round'/%3E%3C/svg%3E");
  background-repeat: no-repeat;
  background-position: center center;
  opacity: 0.8;
  cursor: pointer; }
.edit:hover {
  opacity: 1; }

.remove {
  min-width: 48px;
  height: 48px;
  float: right;
  top: -48px;
  margin-bottom: -24px;
  position: relative;
  display: block;
  background-image: url("data:image/svg+xml,%3Csvg xmlns='http://www.w3.org/2000/svg' width='11' height='11' viewBox='0 0 11 11'%3E%3Cg fill='%23FF4E36' fill-rule='evenodd'%3E%3Crect transform='rotate(45 5.656854 5.656854)' x='-1.34314575' y='4.65685425' width='14' height='2' rx='1'/%3E%3Crect transform='rotate(-45 5.656854 5.656854)' x='-1.34314575' y='4.65685425' width='14' height='2' rx='1'/%3E%3C/g%3E%3C/svg%3E");
  background-repeat: no-repeat;
  background-position: center center;
  opacity: 0.5;
  cursor: pointer; }
.remove:hover {
  opacity: 1; }

.list-group > div > input {
  width: calc(100% - 48px);
  border-radius: 0 4px 4px 0; }

.nested-1 {
  padding: 16px 24px;
  margin-bottom: 16px;
  border-top-width: 1px !important;
  border-radius: 4px; }
.nested-1:last-of-type {
  margin-bottom: 0; }

.nested-1 .actions span {
  top: -36px;
  margin-bottom: -47px; }

.nested-2 {
  padding: 0 0 0 24px; }
.nested-2.field-data {
  margin-left: 0; }

.list-group .nested-sortable {
  margin-top: 16px; }

.modal-dialog {
  margin: 2.5% auto 0;
  -webkit-box-shadow: 0 10px 30px 0 rgba(0, 0, 0, 0.1);
  box-shadow: 0 10px 30px 0 rgba(0, 0, 0, 0.1); }
@media (min-width: 1023px) {
  .modal-dialog {
    margin: 5% auto; } }

.modal-lg {
  margin: 2.5% auto 0;
  -webkit-box-shadow: 0 10px 30px 0 rgba(0, 0, 0, 0.1);
  box-shadow: 0 10px 30px 0 rgba(0, 0, 0, 0.1); }
@media (min-width: 1023px) {
  .modal-lg {
    margin: 2.5% auto 5%; } }

.modal-header {
  padding: 20px 30px 12px 20px;
  border-bottom: 0; }
@media (min-width: 1023px) {
  .modal-header {
    padding: 40px 48px 16px 48px; } }

.modal-header .close {
  position: relative;
  top: -10px;
  left: 10px; }
@media (min-width: 1023px) {
  .modal-header .close {
    top: -20px;
    left: 20px; } }

.modal-body {
  padding: 16px 0 60px; }
@media (min-width: 1023px) {
  .modal-body {
    padding: 16px 48px 60px; } }
.modal-body p.ingress {
  margin: 0 20px; }
@media (min-width: 1023px) {
  .modal-body p.ingress {
    margin: 0; } }

.modal-footer {
  padding: 16px 24px;
  background: #F9F9FB;
  border-top: 1px solid #E6E6E6; }
.modal-footer button {
  margin-left: 24px; }
.modal-footer .cancel-modal {
  color: #666; }
.modal-footer .cancel-modal:hover {
  color: #333; }

.modal-open #root {
  -webkit-filter: blur(3px);
  filter: blur(3px); }

.conversation-parties-wrapper {
  display: -webkit-box;
  display: -webkit-flex;
  display: -ms-flexbox;
  display: flex;
  -webkit-flex-wrap: wrap;
  -ms-flex-wrap: wrap;
  flex-wrap: wrap;
  margin-top: -12px;
  margin-bottom: 12px;
  margin-left: 20px; }
@media (min-width: 1023px) {
  .conversation-parties-wrapper {
    margin-top: -24px;
    margin-bottom: 24px;
    margin-left: 0; } }
.conversation-parties-wrapper div:first-of-type {
  margin-right: 24px; }

.conversation-party img {
  width: 24px;
  border-radius: 50%;
  margin: 0 2px;
  top: -1px;
  position: relative; }

.conversation-party p {
  margin-bottom: 8px; }

.conversation-role {
  font-weight: 500; }

.conversation-wrapper {
  margin: 36px 20px 0; }
@media (min-width: 1023px) {
  .conversation-wrapper {
    max-width: 630px;
    margin: 48px 0 0 0; } }

.bubble-left,
.bubble-right {
  display: -webkit-box;
  display: -webkit-flex;
  display: -ms-flexbox;
  display: flex; }
.bubble-left .avatar,
.bubble-right .avatar {
  -webkit-box-ordinal-group: 2;
  -webkit-order: 1;
  -ms-flex-order: 1;
  order: 1; }
.bubble-left .avatar img,
.bubble-right .avatar img {
  width: 30px;
  border-radius: 50%;
  margin-right: 12px; }
@media (min-width: 1023px) {
  .bubble-left .avatar img,
  .bubble-right .avatar img {
    width: 40px; } }
.bubble-left .message-container,
.bubble-right .message-container {
  -webkit-box-ordinal-group: 3;
  -webkit-order: 2;
  -ms-flex-order: 2;
  order: 2;
  -webkit-box-orient: vertical;
  -webkit-box-direction: normal;
  -webkit-flex-direction: column;
  -ms-flex-direction: column;
  flex-direction: column;
  margin-bottom: 26px; }
.bubble-left .message,
.bubble-right .message {
  background-color: #EAEDF3;
  border-radius: 8px;
  padding: 8px 16px;
  margin-bottom: 9px;
  max-width: 460px; }

.message-timestamp {
  display: block;
  font-size: 14px;
  color: #9B9B9B; }

.bubble-right {
  -webkit-box-pack: end;
  -webkit-justify-content: flex-end;
  -ms-flex-pack: end;
  justify-content: flex-end; }
.bubble-right .avatar {
  -webkit-box-ordinal-group: 3;
  -webkit-order: 2;
  -ms-flex-order: 2;
  order: 2; }
.bubble-right .avatar img {
  margin-left: 12px;
  margin-right: 0; }
.bubble-right .message-container {
  -webkit-box-ordinal-group: 2;
  -webkit-order: 1;
  -ms-flex-order: 1;
  order: 1; }
.bubble-right .message {
  background-color: rgba(234, 237, 243, 0.5); }
.bubble-right .message-timestamp {
  text-align: right; }

.bubble-action {
  display: -webkit-box;
  display: -webkit-flex;
  display: -ms-flexbox;
  display: flex;
  margin-top: 13px;
  margin-bottom: 23px; }
.bubble-action::before {
  content: "•";
  color: #4A90E2;
  margin-right: 8px; }
.bubble-action .action {
  font-size: 18px;
  line-height: 24px;
  font-weight: 500; }
.bubble-action .message-timestamp {
  margin-top: 4px; }

.bubble-action + .bubble-left,
.bubble-action + .bubble-right {
  margin-top: 50px; }

.statusbar {
  display: -webkit-box;
  display: -webkit-flex;
  display: -ms-flexbox;
  display: flex;
  -webkit-box-pack: justify;
  -webkit-justify-content: space-between;
  -ms-flex-pack: justify;
  justify-content: space-between;
  -webkit-box-align: center;
  -webkit-align-items: center;
  -ms-flex-align: center;
  align-items: center;
  padding: 16px 24px;
  border-radius: 4px;
  margin-left: 20px;
  margin-right: 20px; }
@media (min-width: 1023px) {
  .statusbar {
    margin-left: 0;
    margin-right: 0; } }
.statusbar .btn-sm, .statusbar .btn-group-sm > .btn {
  letter-spacing: 0;
  padding: 7px 14px;
  margin-top: -5.5px;
  margin-bottom: -5.5px; }
.statusbar .admim-action-or {
  letter-spacing: 0;
  padding: 0 8px; }
.statusbar .admin-actions-inline-buttons {
  margin-right: -12px; }

.statusbar .dropdown-toggle,
.table-actions .dropdown-toggle {
  color: #333;
  padding: 0px 8px 3px 10px;
  font-size: 17px; }
.statusbar .dropdown-toggle:hover,
.table-actions .dropdown-toggle:hover {
  color: #000; }
.statusbar .dropdown-toggle:focus,
.table-actions .dropdown-toggle:focus {
  background: rgba(72, 75, 74, 0.1);
  border-radius: 4px; }
.statusbar .dropdown-toggle::after,
.table-actions .dropdown-toggle::after {
  background-image: none;
  display: none; }

.statusbar .dropdown-menu,
.table-actions .dropdown-menu {
  border-radius: 8px;
  background-color: #333;
  top: 10px !important;
  left: -24px !important;
  border: none;
  padding: 8px 0 9px; }
.statusbar .dropdown-menu hr,
.table-actions .dropdown-menu hr {
  margin-top: 6px;
  margin-bottom: 6px;
  border-color: #4e4e4e; }

.statusbar.positive,
.table-actions.positive {
  background: rgba(46, 204, 113, 0.1); }

.statusbar.negative,
.table-actions.negative {
  background: rgba(204, 46, 46, 0.1); }

.statusbar.attention,
.table-actions.attention {
  background: rgba(255, 217, 0, 0.1); }

.statusbar.neutral,
.table-actions.neutral {
  background: rgba(125, 125, 125, 0.1); }

.statusbar .dropdown-item,
.table-actions .dropdown-item {
  letter-spacing: 0;
  padding: 0 30px 0 12px;
  color: white;
  font-size: 16px;
  line-height: 32px;
  font-weight: 500;
  margin-left: 8px;
  width: calc(100% - 16px); }
.statusbar .dropdown-item:hover,
.table-actions .dropdown-item:hover {
  background: #4A90E2;
  border-radius: 4px; }
.statusbar .dropdown-item:hover svg,
.table-actions .dropdown-item:hover svg {
  fill: #FFF !important;
  stroke: #FFF !important; }
.statusbar .dropdown-item svg,
.table-actions .dropdown-item svg {
  margin-right: 8px;
  position: relative;
  top: -1px;
  width: 16px;
  /* Set according to the widest svg icon */
  text-align: center; }
.statusbar .dropdown-item.positive svg,
.table-actions .dropdown-item.positive svg {
  fill: #2ECC71;
  stroke: #2ECC71; }
.statusbar .dropdown-item.negative svg,
.table-actions .dropdown-item.negative svg {
  fill: #FF4E36;
  stroke: #FF4E36; }
.statusbar .dropdown-item.attention svg,
.table-actions .dropdown-item.attention svg {
  fill: #E5D315;
  stroke: #E5D315; }
.statusbar .dropdown-item.neutral svg,
.table-actions .dropdown-item.neutral svg {
  fill: #75B5FF;
  stroke: #75B5FF; }

.table-actions a {
  position: relative;
  top: -1px; }
@media (min-width: 1023px) {
  .table-actions a {
    top: -2px; } }

.transaction-status span.transaction-status {
  font-weight: 600; }

.transaction-admin-actions {
  font-size: 12px;
  letter-spacing: 2px; }

.transaction-nextsteps {
  margin-top: 37px;
  margin-left: 20px;
  margin-right: 20px;
  display: -webkit-box;
  display: -webkit-flex;
  display: -ms-flexbox;
  display: flex;
  -webkit-box-orient: vertical;
  -webkit-box-direction: normal;
  -webkit-flex-direction: column;
  -ms-flex-direction: column;
  flex-direction: column; }
@media (min-width: 1023px) {
  .transaction-nextsteps {
    margin-left: 0; } }
.transaction-nextsteps ul {
  display: inline-block;
  padding-left: 20px; }
@media (min-width: 576px) {
  .transaction-nextsteps ul {
    padding-left: 50px; } }

section.transaction-conversation .conversation-wrapper {
  margin-bottom: 49px; }
@media (min-width: 1023px) {
  section.transaction-conversation .conversation-wrapper {
    margin-left: 60px;
    margin-bottom: 72px; } }
section.transaction-conversation .conversation-wrapper h2 {
  margin-bottom: 26px; }

.payment-breakdown-wrapper {
  border-top: 1px solid #EAEDF3;
  border-bottom: 1px solid #EAEDF3;
  padding: 28px 20px 28px 20px; }
@media (min-width: 1023px) {
  .payment-breakdown-wrapper {
    padding: 35px 60px 34px 60px; } }
.payment-breakdown-wrapper h2 {
  margin-bottom: 26px; }

section.transaction-payment-breakdown {
  margin-top: -14px; }

.breakdown-element {
  max-width: 578px;
  margin-bottom: 5px; }
.breakdown-element hr {
  margin-left: 50px;
  margin-top: 10px;
  margin-bottom: 5px; }

.breakdown-overview {
  display: -webkit-box;
  display: -webkit-flex;
  display: -ms-flexbox;
  display: flex;
  -webkit-box-pack: justify;
  -webkit-justify-content: space-between;
  -ms-flex-pack: justify;
  justify-content: space-between;
  font-weight: 600; }

.breakdown-overview-left {
  display: -webkit-box;
  display: -webkit-flex;
  display: -ms-flexbox;
  display: flex; }

.breakdown-total-price {
  font-size: 18px;
  font-weight: 600; }

.breakdown-bolded {
  font-weight: 600; }

.breakdown-trigger-show,
.breakdown-trigger-hide {
  width: 24px;
  cursor: pointer;
  font-size: 20px;
  color: #4A90E2;
  line-height: 24px; }

.breakdown-row {
  display: -webkit-box;
  display: -webkit-flex;
  display: -ms-flexbox;
  display: flex;
  -webkit-box-pack: justify;
  -webkit-justify-content: space-between;
  -ms-flex-pack: justify;
  justify-content: space-between; }
.breakdown-row:last-of-type {
  margin-bottom: 37px; }
.breakdown-row .breakdown-row-left {
  margin-left: 24px; }
@media (min-width: 576px) {
  .breakdown-row .breakdown-row-left {
    margin-left: 50px; } }

.badge {
  font-weight: 500;
  font-size: 12px;
  padding: 4px 6px;
  color: #4A4A4A; }

.badge-admin,
.badge-skipped {
  background: #EAEDF3; }

.badge-unconfirmed,
.badge-pending {
  background: #F8EEBD; }

.badge-rejected,
.badge-negative,
.badge-blocked {
  background: #F8D0BD; }

.badge-positive {
  background: #D1F5E0; }

h1 {
  font-size: 16px;
  color: #999;
  letter-spacing: -0.18px;
  line-height: 24px; }
@media (min-width: 1023px) {
  h1 {
    font-size: 20px; } }

h2 {
  font-size: 21px;
  color: #484B4A;
  letter-spacing: -0.2px;
  line-height: 24px; }
@media (min-width: 1023px) {
  h2 {
    font-size: 22px; } }

h6 {
  color: #999;
  font-size: 10px;
  line-height: 30px;
  font-weight: 500;
  letter-spacing: 1px;
  text-transform: uppercase; }

strong {
  font-weight: 600; }

span.success {
  color: #2ECC71; }

span.fail {
  color: #FF4E36; }

#root .sidenav-container {
  display: none; }
@media (min-width: 1023px) {
  #root .sidenav-container {
    display: -webkit-box;
    display: -webkit-flex;
    display: -ms-flexbox;
    display: flex;
    width: 204px;
    margin-right: 36px;
    position: -webkit-sticky;
    position: sticky;
    top: 24px; } }

.sidenav-container {
  -webkit-box-orient: vertical;
  -webkit-box-direction: normal;
  -webkit-flex-direction: column;
  -ms-flex-direction: column;
  flex-direction: column;
  font-weight: 500;
  margin-top: 4px;
  margin-bottom: 24px; }
.sidenav-container .sidenav-container-top {
  -webkit-box-orient: vertical;
  -webkit-box-direction: normal;
  -webkit-flex-direction: column;
  -ms-flex-direction: column;
  flex-direction: column; }
.sidenav-container .active {
  background: rgba(74, 144, 226, 0.1);
  border-radius: 4px;
  padding-left: 12px; }
.sidenav-container h6 {
  margin-bottom: 7px; }
.sidenav-container a {
  color: #484B4A; }
.sidenav-container a:hover {
  color: #3970B0; }
.sidenav-container hr {
  margin-top: 18px;
  margin-bottom: 17px; }
@media (min-width: 1023px) {
  .sidenav-container hr {
    margin-bottom: 13px; } }
.sidenav-container ul, .sidenav-container li {
  font-size: 15px;
  list-style: none;
  line-height: 32px; }
.sidenav-container ul a, .sidenav-container li a {
  padding: 8px 0; }
.sidenav-container ul {
  padding-left: 0;
  margin: 0; }
.sidenav-container ul.category-title > li {
  padding-left: 0;
  margin-bottom: 0; }
.sidenav-container ul.category-title > li:last-child {
  margin-bottom: 0; }
.sidenav-container ul.category-title > li.active {
  margin-left: -12px;
  padding-left: 12px; }
.sidenav-container ul.subtitle {
  margin-bottom: 16px; }
.sidenav-container ul.subtitle > li {
  padding-left: 12px; }
.sidenav-container ul.subtitle a {
  color: #999;
  padding: 8px 0; }
.sidenav-container ul.subtitle a:hover {
  color: #3970B0; }
.sidenav-container .sidenav-bottomLinks {
  margin-top: 42px; }
@media (min-width: 1023px) {
  .sidenav-container .sidenav-bottomLinks {
    margin-top: 44px; } }
.sidenav-container .sidenav-bottomLinks ul {
  padding: 0; }
.sidenav-container .sidenav-bottomLinks li {
  line-height: 24px; }
.sidenav-container .sidenav-bottomLinks a {
  color: #999;
  font-size: 14px;
  padding: 8px 0; }
.sidenav-container .sidenav-bottomLinks a:hover {
  color: #3970B0; }

li.active a {
  color: #4A90E2 !important; }

.topnav-shadow {
  -webkit-box-shadow: 0 4px 32px rgba(0, 0, 0, 0.15);
  box-shadow: 0 4px 32px rgba(0, 0, 0, 0.15);
  -webkit-transition: all 0.5s ease-out;
  -o-transition: all 0.5s ease-out;
  transition: all 0.5s ease-out; }
@media (min-width: 1023px) {
  .topnav-shadow {
    -webkit-box-shadow: none;
    box-shadow: none; } }

.topnav {
  display: -webkit-box;
  display: -webkit-flex;
  display: -ms-flexbox;
  display: flex;
  -webkit-box-align: center;
  -webkit-align-items: center;
  -ms-flex-align: center;
  align-items: center;
  -webkit-box-pack: justify;
  -webkit-justify-content: space-between;
  -ms-flex-pack: justify;
  justify-content: space-between;
  position: -webkit-sticky;
  position: sticky;
  top: 0;
  z-index: 997;
  font-size: 13px;
  letter-spacing: 0.2px;
  font-weight: 500;
  height: 60px;
  padding: 0 20px;
  background-color: #FFFFFF;
  border-bottom: 1px solid #EAEDF3; }
@media (min-width: 1023px) {
  .topnav {
    font-size: 14px;
    height: 80px;
    padding: 0 36px;
    position: relative; } }
.topnav .logo, .topnav .language-selector {
  display: none; }
@media (min-width: 1023px) {
  .topnav .logo, .topnav .language-selector {
    display: block; } }
.topnav .logo:hover {
  opacity: 0.9; }
.topnav .nav-link {
  padding: 12px;
  top: 3px;
  position: relative; }
.topnav .nav-link span.hide-mobile {
  display: none; }
@media (min-width: 1023px) {
  .topnav .nav-link span.hide-mobile {
    display: inline-block; } }
.topnav .avatar-menu .nav-link {
  padding: 12px 0 12px 12px;
  top: 0px; }
.topnav .avatar-menu .nav-link:hover {
  opacity: 0.9; }
.topnav .topnav-list {
  display: -webkit-box;
  display: -webkit-flex;
  display: -ms-flexbox;
  display: flex;
  -webkit-box-align: baseline;
  -webkit-align-items: baseline;
  -ms-flex-align: baseline;
  align-items: baseline; }
.topnav a {
  color: #484B4A; }
.topnav a:hover {
  color: #3970B0; }
.topnav img.user-avatar {
  width: 36px;
  border-radius: 50%; }
@media (min-width: 1023px) {
  .topnav img.user-avatar {
    width: 45px; } }

.mobilemenu-button {
  display: -webkit-box;
  display: -webkit-flex;
  display: -ms-flexbox;
  display: flex;
  position: relative;
  cursor: pointer;
  padding: 20px;
  left: -20px;
  top: 2px; }
@media (min-width: 1023px) {
  .mobilemenu-button {
    display: none; } }
.mobilemenu-button:hover {
  opacity: 0.9; }
.mobilemenu-button img {
  margin-right: 6px; }

.mobilemenu-top {
  display: -webkit-box;
  display: -webkit-flex;
  display: -ms-flexbox;
  display: flex;
  -webkit-box-pack: justify;
  -webkit-justify-content: space-between;
  -ms-flex-pack: justify;
  justify-content: space-between;
  -webkit-flex-wrap: wrap;
  -ms-flex-wrap: wrap;
  flex-wrap: wrap;
  border-bottom: 1px solid #EAEDF3;
  margin: -24px -24px 17px;
  padding: 9px 24px 0;
  height: 56px; }
.mobilemenu-top .language-selector {
  font-size: 13px; }
.mobilemenu-top .mobilemenu-top-logo {
  padding-top: 4px; }
.mobilemenu-top .mobilemenu-top-logo:hover img {
  opacity: 0.85; }

#mobilemenu {
  -webkit-overflow-scrolling: touch;
  width: calc(100vw - 48px);
  max-width: 327px;
  position: fixed;
  top: 0;
  left: -327px;
  height: 100%;
  z-index: 999;
  background: #FFFFFF;
  padding: 24px;
  color: #484B4A;
  -webkit-transition: all 0.2s ease-out;
  -o-transition: all 0.2s ease-out;
  transition: all 0.2s ease-out;
  overflow-y: scroll; }
#mobilemenu.active {
  left: 0;
  overflow-y: scroll; }
#mobilemenu .sidenav-container li, #mobilemenu .sidenav-container ul {
  font-size: 16px;
  line-height: 36px; }
#mobilemenu .sidenav-container .sidenav-bottomLinks a {
  font-size: 15px; }

.mobilemenu-overlay {
  display: none;
  position: fixed;
  width: 100vw;
  height: 100vh;
  background: rgba(0, 0, 0, 0.7);
  z-index: 998;
  opacity: 0; }
.mobilemenu-overlay.active {
  display: block;
  opacity: 1; }

#root {
  width: 100%;
  position: absolute;
  top: 0;
  right: 0; }
#root.active {
  display: block;
  opacity: 1;
  overflow: hidden;
  height: 100%; }

.content-card {
  display: -webkit-box;
  display: -webkit-flex;
  display: -ms-flexbox;
  display: flex;
  -webkit-box-flex: 1;
  -webkit-flex: 1 1 auto;
  -ms-flex: 1 1 auto;
  flex: 1 1 auto;
  background-color: #FFFFFF;
  border-bottom: none;
  border-left: none;
  border-right: none;
  border-radius: 0;
  -webkit-box-shadow: none;
  box-shadow: none;
  -webkit-box-orient: vertical;
  -webkit-box-direction: normal;
  -webkit-flex-direction: column;
  -ms-flex-direction: column;
  flex-direction: column;
  padding: 0;
  -webkit-box-shadow: 0px -12px #fafafa;
  box-shadow: 0px -12px #fafafa;
  margin-top: 3px; }
@media (min-width: 1023px) {
  .content-card {
    -webkit-box-shadow: 0 16px 32px 0 rgba(0, 0, 0, 0.05);
    box-shadow: 0 16px 32px 0 rgba(0, 0, 0, 0.05);
    border-radius: 16px;
    margin-top: 6px;
    margin-bottom: 48px; } }
.content-card .content-card-header {
  display: -webkit-box;
  display: -webkit-flex;
  display: -ms-flexbox;
  display: flex;
  height: auto;
  border-bottom: 1px solid #EAEDF3;
  -webkit-flex-wrap: wrap;
  -ms-flex-wrap: wrap;
  flex-wrap: wrap;
  padding: 6px 20px 8px 20px;
  -webkit-box-pack: justify;
  -webkit-justify-content: space-between;
  -ms-flex-pack: justify;
  justify-content: space-between;
  background-color: #FFFFFF;
  z-index: 1;
  min-height: 48px; }
@media (min-width: 1023px) {
  .content-card .content-card-header {
    padding: 30px 60px 24px 60px;
    height: 88px;
    border-radius: 16px 16px 0 0; } }
@media (min-width: 1023px) {
  .content-card .content-card-header.content-table {
    padding: 30px 60px 19px 60px; } }
.content-card .content-card-header .content-card-header-title {
  top: 6px;
  position: relative;
  font-weight: 400;
  margin-bottom: 0; }
.content-card .content-card-header .content-card-header-title svg {
  margin-right: 12px; }
.content-card .content-card-header a.content-card-header-title {
  font-size: 14px; }
.content-card .content-card-header .content-card-header-link {
  font-size: 13px;
  margin-bottom: 14px;
  position: relative;
  top: 10px;
  font-weight: 500; }
@media (min-width: 1023px) {
  .content-card .content-card-header .content-card-header-link {
    font-size: 14px;
    margin-bottom: 12px; } }
.content-card .content-card-header .content-card-header-left {
  margin-top: 6px;
  -webkit-box-flex: 1;
  -webkit-flex-grow: 1;
  -ms-flex-positive: 1;
  flex-grow: 1; }
@media (min-width: 1023px) {
  .content-card .content-card-header .content-card-header-left {
    margin-top: 3px; } }
.content-card .content-card-header .content-card-header-right {
  display: -webkit-box;
  display: -webkit-flex;
  display: -ms-flexbox;
  display: flex; }
.content-card .content-card-header .content-card-header-right select {
  margin-right: 24px;
  margin-top: 2px; }
.content-card .content-card-section-container {
  width: 100%;
  padding: 28px 0 0 0; }
@media (min-width: 1023px) {
  .content-card .content-card-section-container {
    padding: 35px 60px 0 60px; } }
.content-card .content-card-section-container h2:not(.modal-title) {
  margin-bottom: 26px;
  margin-left: 20px;
  margin-right: 20px; }
@media (min-width: 1023px) {
  .content-card .content-card-section-container h2:not(.modal-title) {
    margin-bottom: 35px;
    margin-left: 0;
    margin-right: 0; } }
.content-card .content-card-section-container .content-card-section {
  margin-bottom: 25px; }
@media (min-width: 1023px) {
  .content-card .content-card-section-container .content-card-section {
    margin-bottom: 36px;
    max-width: 920px; } }
.content-card .content-card-section-container .content-card-section h2 + p.ingress {
  margin-top: -12px; }
@media (min-width: 1023px) {
  .content-card .content-card-section-container .content-card-section h2 + p.ingress {
    margin-top: -16px;
    margin-bottom: 16px; } }
.content-card .content-card-section-container .content-card-section p.ingress {
  margin-left: 20px;
  margin-right: 20px;
  margin-top: 18px; }
@media (min-width: 1023px) {
  .content-card .content-card-section-container .content-card-section p.ingress {
    margin-top: 24px;
    margin-left: 30px;
    margin-right: 0; } }
.content-card .content-card-section-container .content-card-section p.ingress + .form-group {
  margin-top: 32px; }
.content-card .content-card-section-container .content-card-section p.ingress + .btn {
  margin-top: 25px;
  margin-left: 20px; }
@media (min-width: 1023px) {
  .content-card .content-card-section-container .content-card-section p.ingress + .btn {
    margin-left: 30px; } }
.content-card .content-card-section-container .content-card-section p.ingress + small {
  margin-top: 12px; }
@media (min-width: 1023px) {
  .content-card .content-card-section-container .content-card-section p.ingress + small {
    margin-top: -4px; } }
@media (min-width: 1023px) {
  .content-card .content-card-section-container .content-card-section p.ingress + small {
    margin-left: 30px; } }
.content-card .content-card-section-container .content-card-section p.ingress + .small-ingress {
  margin-top: -14px; }
.content-card .content-card-section-container .content-card-section .small-ingress {
  font-size: 14px;
  margin-left: 20px;
  margin-right: 20px; }
@media (min-width: 1023px) {
  .content-card .content-card-section-container .content-card-section .small-ingress {
    margin-left: 30px;
    margin-right: 0; } }
.content-card .content-card-section-container .content-card-section .content-card-section-form {
  margin-left: 0; }
@media (min-width: 1023px) {
  .content-card .content-card-section-container .content-card-section .content-card-section-form {
    margin-left: 30px; } }

form.content-card-section-form {
  min-height: calc(100vh - 148px);
  display: -webkit-box;
  display: -webkit-flex;
  display: -ms-flexbox;
  display: flex;
  -webkit-box-orient: vertical;
  -webkit-box-direction: normal;
  -webkit-flex-direction: column;
  -ms-flex-direction: column;
  flex-direction: column; }
@media (min-width: 1023px) {
  form.content-card-section-form {
    min-height: auto; } }

.content-card-terminal {
  padding: 20px 20px 12px;
  margin-left: 0;
  margin-right: 0;
  margin-top: auto;
  position: -webkit-sticky;
  position: sticky;
  bottom: 0;
  background: rgba(255, 255, 255, 0.8);
  -webkit-backdrop-filter: blur(10px);
  backdrop-filter: blur(10px);
  border-top: 1px solid #eaedf3;
  border-radius: 0 0 16px 16px; }
@media (min-width: 1023px) {
  .content-card-terminal {
    padding: 32px 0 24px 60px;
    margin-left: -60px;
    margin-right: -60px; } }
.content-card-terminal > .btn {
  width: 100%;
  margin-bottom: 12px; }
@media (min-width: 1023px) {
  .content-card-terminal > .btn {
    width: auto; } }

.content-card-text {
  margin-left: 20px; }
@media (min-width: 1023px) {
  .content-card-text {
    margin-left: 30px; } }

.add-new-link {
  margin-left: 20px;
  margin-right: 20px;
  margin-top: -12px; }
@media (min-width: 1023px) {
  .add-new-link {
    margin-top: -16px;
    margin-left: 30px;
    margin-right: 0; } }

.form-group {
  margin-bottom: 25px; }
@media (min-width: 1023px) {
  .form-group {
    margin-bottom: 35px; } }
@media (min-width: 1023px) {
  .form-group {
    margin-left: 30px; } }

.modal-content .form-group {
  margin-left: 0; }

.form-control {
  border-radius: 0px;
  border-top: 1px solid #d8dce6;
  border-bottom: 1px solid #d8dce6;
  border-right: none;
  border-left: none;
  padding-left: 20px;
  font-size: 16px; }
@media (min-width: 1023px) {
  .form-control {
    border-radius: 4px;
    border: 1px solid #d8dce6; } }
.form-control:focus {
  -webkit-box-shadow: 0 0 0 0.2rem rgba(74, 144, 226, 0.25) !important;
  box-shadow: 0 0 0 0.2rem rgba(74, 144, 226, 0.25) !important; }

select.form-control {
  padding-right: 48px; }

textarea.form-control {
  min-height: 48px;
  height: 144px;
  padding-top: 11px;
  -webkit-box-shadow: 0 2px 4px 0 rgba(0, 0, 0, 0.1);
  box-shadow: 0 2px 4px 0 rgba(0, 0, 0, 0.1); }
textarea.form-control + small {
  margin-top: 11px; }

input:disabled,
select:disabled,
textarea:disabled {
  cursor: not-allowed;
  opacity: 0.4 !important;
  -webkit-box-shadow: none;
  box-shadow: none; }

input.attention {
  border: 1px solid #FF4E36; }

.form-check {
  margin-bottom: 0;
  padding-bottom: 1px;
  position: relative;
  display: -webkit-box;
  display: -webkit-flex;
  display: -ms-flexbox;
  display: flex;
  -webkit-box-align: baseline;
  -webkit-align-items: baseline;
  -ms-flex-align: baseline;
  align-items: baseline; }
@media (min-width: 1023px) {
  .form-check {
    padding-bottom: 0; } }
.form-check + .form-check {
  margin-top: 5px; }
.form-check + small {
  margin-top: 8px;
  margin-left: 28px; }

.form-check-multiple-languages {
  margin-bottom: 0;
  padding-bottom: 1px;
  position: relative;
  display: -webkit-box;
  display: -webkit-flex;
  display: -ms-flexbox;
  display: flex;
  -webkit-box-align: baseline;
  -webkit-align-items: baseline;
  -ms-flex-align: baseline;
  align-items: baseline; }
@media (min-width: 1023px) {
  .form-check-multiple-languages {
    padding-bottom: 0;
    margin-left: 160px; } }
.form-check-multiple-languages + .form-check {
  margin-top: 5px; }
.form-check-multiple-languages + small {
  margin-top: 8px;
  margin-left: 28px; }

.form-text {
  color: #999;
  font-size: 13px;
  line-height: 18px;
  margin-left: 20px;
  margin-right: 20px;
  margin-top: 10px;
  width: calc(100% - 40px); }
@media (min-width: 1023px) {
  .form-text {
    font-size: 14px;
    line-height: 16px;
    margin-top: 12px;
    margin-left: 0;
    margin-right: 0; } }
.form-text.attention {
  color: #FF4E36; }

.form-text + .form-text.attention {
  margin-top: 0; }

.form-text-above {
  display: block;
  color: #999;
  font-size: 13px;
  line-height: 18px;
  margin-left: 20px;
  margin-right: 20px;
  margin-top: 11px; }
@media (min-width: 1023px) {
  .form-text-above {
    font-size: 14px;
    line-height: 16px;
    margin-top: -5px;
    margin-left: 0;
    margin-right: 0;
    margin-bottom: 21px; } }

.form-check-input {
  margin-top: 4px; }

.form-check-inline {
  width: inherit;
  -webkit-box-align: baseline;
  -webkit-align-items: baseline;
  -ms-flex-align: baseline;
  align-items: baseline;
  margin-right: 0; }
@media (min-width: 1023px) {
  .form-check-inline {
    width: 30%; } }
.form-check-inline .form-check-input {
  width: 16px;
  height: 16px;
  position: relative; }

.form-radiobutton-wrapper {
  margin-top: 2px;
  display: -webkit-box;
  display: -webkit-flex;
  display: -ms-flexbox;
  display: flex;
  -webkit-flex-wrap: wrap;
  -ms-flex-wrap: wrap;
  flex-wrap: wrap;
  min-height: 20px; }
@media (min-width: 1023px) {
  .form-radiobutton-wrapper {
    margin-top: 0; } }
.form-radiobutton-wrapper label {
  font-size: 15px; }
@media (min-width: 1023px) {
  .form-radiobutton-wrapper label {
    font-size: 16px; } }

label {
  font-size: 14px;
  font-weight: 500;
  margin-left: 20px;
  margin-bottom: 6px; }
@media (min-width: 1023px) {
  label {
    margin-left: 0;
    margin-right: 0;
    font-size: 16px;
    margin-bottom: 9px; } }
label + .form-check {
  margin-top: -1px; }

small + .form-check {
  margin-top: 8px;
  margin-bottom: -1px; }
@media (min-width: 1023px) {
  small + .form-check {
    margin-top: 12px;
    margin-bottom: 0; } }

.form-radiobutton-wrapper + small {
  margin-top: 5px; }
@media (min-width: 1023px) {
  .form-radiobutton-wrapper + small {
    margin-top: 8px; } }

.form-check-label {
  font-weight: 400;
  line-height: 18px; }

.input-group-text {
  background: #FAFAFA;
  -webkit-box-shadow: 0 2px 4px 0 rgba(0, 0, 0, 0.1);
  box-shadow: 0 2px 4px 0 rgba(0, 0, 0, 0.1);
  -webkit-box-pack: center;
  -webkit-justify-content: center;
  -ms-flex-pack: center;
  justify-content: center;
  min-width: 72px; }

input {
  -webkit-box-shadow: 0 2px 4px 0 rgba(0, 0, 0, 0.1);
  box-shadow: 0 2px 4px 0 rgba(0, 0, 0, 0.1); }

input.search-header {
  outline: none;
  border: none;
  -webkit-box-shadow: none;
  box-shadow: none;
  width: 100%;
  background-image: url(image_path("svg/search.svg"));
  background-repeat: no-repeat;
  background-position: left center;
  padding-left: 30px;
  font-size: 16px;
  color: #484B4A;
  -webkit-transition: all .2s ease-out;
  -o-transition: all .2s ease-out;
  transition: all .2s ease-out; }
@media (min-width: 1023px) {
  input.search-header {
    font-size: 20px; } }
input.search-header::-webkit-input-placeholder {
  color: #999; }
input.search-header::-moz-placeholder {
  color: #999; }
input.search-header:-ms-input-placeholder {
  color: #999; }
input.search-header::-ms-input-placeholder {
  color: #999; }
input.search-header::placeholder {
  color: #999; }
input.search-header:focus {
  background-image: url(image_path("svg/search-active.svg")); }

::-webkit-search-cancel-button {
  -webkit-appearance: none;
  position: relative;
  top: 1px;
  margin-right: 0px;
  margin-left: 12px;
  height: 12px;
  width: 12px;
  -webkit-background-size: 12px 12px;
  background-size: 12px 12px;
  opacity: 0.5;
  background-image: url("data:image/svg+xml,%3Csvg xmlns='http://www.w3.org/2000/svg' width='11' height='11' viewBox='0 0 11 11'%3E%3Cg fill='%23000000' fill-rule='evenodd'%3E%3Crect transform='rotate(45 5.656854 5.656854)' x='-1.34314575' y='4.65685425' width='14' height='2' rx='1'/%3E%3Crect transform='rotate(-45 5.656854 5.656854)' x='-1.34314575' y='4.65685425' width='14' height='2' rx='1'/%3E%3C/g%3E%3C/svg%3E"); }
@media (min-width: 1023px) {
  ::-webkit-search-cancel-button {
    margin-right: 24px;
    margin-left: 24px; } }
::-webkit-search-cancel-button:hover {
  opacity: 1;
  cursor: pointer; }

input.negative[type=checkbox]:checked {
  background-color: #FF4E36;
  border: 1px solid #FF4E36; }

[placeholder] {
  text-overflow: ellipsis; }

::-webkit-input-placeholder {
  /* Chrome/Opera/Safari */
  text-overflow: ellipsis; }

::-moz-placeholder {
  /* Firefox 19+ */
  text-overflow: ellipsis; }

:-ms-input-placeholder {
  /* IE 10+ */
  text-overflow: ellipsis; }

:-moz-placeholder {
  /* Firefox 18- */
  text-overflow: ellipsis; }

select {
  position: relative;
  -webkit-appearance: none;
  -webkit-box-shadow: 0 2px 4px 0 rgba(0, 0, 0, 0.1);
  box-shadow: 0 2px 4px 0 rgba(0, 0, 0, 0.1);
  background-image: url(image_path("svg/select-background.svg"));
  background-repeat: no-repeat;
  background-position: right center; }

input[type='checkbox'] {
  -webkit-appearance: none;
  position: relative;
  margin-right: 8px;
  -webkit-flex-shrink: 0;
  -ms-flex-negative: 0;
  flex-shrink: 0;
  top: 5px;
  width: 20px;
  height: 20px;
  border-radius: 4px;
  background-image: -webkit-gradient(linear, left bottom, left top, from(#F6F7F9), to(#FFFFFF));
  background-image: -webkit-linear-gradient(bottom, #F6F7F9 0%, #FFFFFF 100%);
  background-image: -o-linear-gradient(bottom, #F6F7F9 0%, #FFFFFF 100%);
  background-image: linear-gradient(0deg, #F6F7F9 0%, #FFFFFF 100%);
  border: 1px solid #D8DCE6;
  -webkit-box-shadow: 0 1px 1px 0 rgba(22, 29, 37, 0.05), inset 0 2px 0 0 rgba(255, 255, 255, 0.05);
  box-shadow: 0 1px 1px 0 rgba(22, 29, 37, 0.05), inset 0 2px 0 0 rgba(255, 255, 255, 0.05);
  transition: border-color .15s ease-in-out,box-shadow .15s ease-in-out,-webkit-box-shadow .15s ease-in-out;
  left: 20px; }
@media (min-width: 1023px) {
  input[type='checkbox'] {
    left: 0;
    top: 4px; } }
input[type='checkbox']:focus {
  outline: 0;
  -webkit-box-shadow: 0 0 0 0.2rem rgba(74, 144, 226, 0.25);
  box-shadow: 0 0 0 0.2rem rgba(74, 144, 226, 0.25); }
input[type='checkbox']:checked {
  background-image: url(image_path("svg/checkmark.svg"));
  background-position: center center;
  background-repeat: no-repeat;
  background-color: #4A90E2;
  border: 1px solid #4A90E2; }

input[type='radio'] {
  -webkit-appearance: none;
  position: relative;
  margin-right: 8px;
  -webkit-flex-shrink: 0;
  -ms-flex-negative: 0;
  flex-shrink: 0;
  top: 2px;
  width: 20px;
  height: 20px;
  border-radius: 50%;
  background-image: -webkit-gradient(linear, left bottom, left top, from(#F6F7F9), to(#FFFFFF));
  background-image: -webkit-linear-gradient(bottom, #F6F7F9 0%, #FFFFFF 100%);
  background-image: -o-linear-gradient(bottom, #F6F7F9 0%, #FFFFFF 100%);
  background-image: linear-gradient(0deg, #F6F7F9 0%, #FFFFFF 100%);
  border: 1px solid #D8DCE6;
  -webkit-box-shadow: 0 1px 1px 0 rgba(22, 29, 37, 0.05), inset 0 2px 0 0 rgba(255, 255, 255, 0.05);
  box-shadow: 0 1px 1px 0 rgba(22, 29, 37, 0.05), inset 0 2px 0 0 rgba(255, 255, 255, 0.05);
  transition: border-color .15s ease-in-out,box-shadow .15s ease-in-out,-webkit-box-shadow .15s ease-in-out;
  left: 20px; }
@media (min-width: 1023px) {
  input[type='radio'] {
    left: 0; } }
input[type='radio']:focus {
  outline: 0;
  -webkit-box-shadow: 0 0 0 0.2rem rgba(74, 144, 226, 0.25);
  box-shadow: 0 0 0 0.2rem rgba(74, 144, 226, 0.25); }
input[type='radio']:checked {
  background-image: url(image_path("svg/radio.svg"));
  background-position: center center;
  background-repeat: no-repeat;
  background-color: #4A90E2;
  border: 1px solid #4A90E2; }

.tiny-select {
  height: 36px;
  font-size: 14px;
  padding-left: 16px;
  padding-right: 18px !important;
  background: -webkit-gradient(linear, left top, left bottom, from(#F6F7F9), to(#FFFFFF));
  background: -webkit-linear-gradient(#F6F7F9 0%, #FFFFFF 100%);
  background: -o-linear-gradient(#F6F7F9 0%, #FFFFFF 100%);
  background: linear-gradient(#F6F7F9 0%, #FFFFFF 100%);
  background-image: url(image_path("svg/arrow-down.svg"));
  background-repeat: no-repeat;
  background-position: right 14px top 13px;
  -webkit-background-size: 9px 9px;
  background-size: 9px 9px;
  border: 1px solid #D8DCE6;
  color: #484B4A;
  width: auto;
  -webkit-box-shadow: 0 1px 0px rgba(0, 0, 0, 0.1);
  box-shadow: 0 1px 0px rgba(0, 0, 0, 0.1);
  border-radius: 4px; }
@media (min-width: 1023px) {
  .tiny-select {
    padding-right: 32px !important; } }

.custom-file {
  height: auto; }
.custom-file input {
  width: 100%;
  border: 1px solid #D8DCE6;
  padding-left: 20px;
  transition: border-color .15s ease-in-out,box-shadow .15s ease-in-out,-webkit-box-shadow .15s ease-in-out; }
.custom-file input:focus {
  outline: 0;
  -webkit-box-shadow: 0 0 0 0.2rem rgba(74, 144, 226, 0.25);
  box-shadow: 0 0 0 0.2rem rgba(74, 144, 226, 0.25); }
@media (min-width: 1023px) {
  .custom-file input {
    border-radius: 4px; } }
.custom-file ::-webkit-file-upload-button {
  padding: 10px 20px 10px;
  left: -20px;
  position: relative;
  background-color: #4A90E2;
  border: 1px solid #4A90E2;
  color: #FFFFFF; }

.multiple-languages {
  margin-left: 20px;
  margin-right: 20px;
  -webkit-box-pack: justify;
  -webkit-justify-content: space-between;
  -ms-flex-pack: justify;
  justify-content: space-between;
  -webkit-box-align: baseline;
  -webkit-align-items: baseline;
  -ms-flex-align: baseline;
  align-items: baseline;
  margin-bottom: 16px; }
@media (min-width: 1023px) {
  .multiple-languages {
    margin-left: 0; } }
.multiple-languages:last-child {
  margin-bottom: 38px; }
.multiple-languages input {
  max-width: 100%;
  margin-right: 0;
  margin-left: 24px; }
.multiple-languages textarea {
  max-width: 100%;
  margin-right: 0;
  margin-left: 24px; }

@media (min-width: 1023px) {
  .multiple-languages-container {
    margin-left: 24px;
    display: grid;
    grid-row-gap: 16px;
    grid-template-columns: auto 1fr; } }

.multiple-languages-container small {
  margin-top: 10px; }
@media (min-width: 1023px) {
  .multiple-languages-container small {
    grid-column-start: 2;
    margin-top: 0; } }

.multiple-languages-container .form-check {
  margin-top: 12px; }
@media (min-width: 1023px) {
  .multiple-languages-container .form-check {
    grid-column-start: 2;
    margin-top: 0; } }

.multiple-languages-container .sp-replacer {
  margin-left: 0 !important;
  border-radius: 0px !important;
  -webkit-box-shadow: 0 2px 4px 0 rgba(0, 0, 0, 0.1);
  box-shadow: 0 2px 4px 0 rgba(0, 0, 0, 0.1);
  -webkit-box-pack: justify;
  -webkit-justify-content: space-between;
  -ms-flex-pack: justify;
  justify-content: space-between; }
@media (min-width: 1023px) {
  .multiple-languages-container .sp-replacer {
    border-radius: 4px !important; } }

.multiple-languages-container span.color {
  top: 0; }

.multiple-languages-language {
  margin-top: 18px;
  margin-left: 20px;
  font-size: 14px;
  margin-bottom: 6px; }
.multiple-languages-language:first-of-type {
  margin-top: 6px; }
@media (min-width: 1023px) {
  .multiple-languages-language {
    font-size: 16px;
    margin-top: 12px;
    margin-right: 24px;
    margin-left: 0;
    justify-self: end;
    -webkit-align-self: start;
    -ms-flex-item-align: start;
    align-self: start;
    max-width: 100px;
    text-align: right; }
  .multiple-languages-language:first-of-type {
    margin-top: 12px; } }

span.color {
  position: relative;
  top: -5px; }

span.attention {
  color: #FF9F05; }

.custom-links-container {
  margin-bottom: 18px;
  padding-bottom: 18px;
  border-bottom: 1px solid #EAEDF3; }
@media (min-width: 1023px) {
  .custom-links-container {
    margin-bottom: 32px;
    padding-bottom: 32px;
    margin-left: 24px;
    display: grid;
    grid-row-gap: 16px;
    grid-template-columns: auto 1fr 2fr auto; } }
.custom-links-container .multiple-languages-language {
  text-align: left; }
@media (min-width: 1023px) {
  .custom-links-container .multiple-languages-language {
    text-align: right;
    grid-column-start: 1;
    grid-column-end: 1; } }
.custom-links-container .custom-links-title {
  width: 33%;
  float: left; }
@media (min-width: 1023px) {
  .custom-links-container .custom-links-title {
    width: 100%;
    grid-column-start: 2;
    grid-column-end: 2; } }
.custom-links-container .custom-links-url {
  width: 67%;
  float: right; }
@media (min-width: 1023px) {
  .custom-links-container .custom-links-url {
    width: 100%;
    grid-column-start: 3;
    grid-column-end: 3; } }
@media (min-width: 1023px) {
  .custom-links-container .custom-links-actions {
    grid-column-start: 4;
    grid-column-end: 4; } }
.custom-links-container span.remove {
  background-position: 28px center;
  top: -120px; }
@media (min-width: 1023px) {
  .custom-links-container span.remove {
    top: 0; } }
.custom-links-container span.handle-move {
  top: -120px; }
@media (min-width: 1023px) {
  .custom-links-container span.handle-move {
    top: 0; } }
.custom-links-container .custom-links-title input {
  border-radius: 0;
  margin-bottom: 24px; }
@media (min-width: 1023px) {
  .custom-links-container .custom-links-title input {
    border-radius: 4px 0 0 4px;
    margin-bottom: 0; } }
.custom-links-container .custom-links-url input {
  border-radius: 0;
  margin-bottom: 24px; }
@media (min-width: 1023px) {
  .custom-links-container .custom-links-url input {
    border-radius: 0 4px 4px 0;
    margin-bottom: 0; } }
.custom-links-container small {
  margin-top: 10px; }
@media (min-width: 1023px) {
  .custom-links-container small {
    grid-column-start: 2;
    margin-top: 0; } }
.custom-links-container .form-check {
  margin-top: 12px; }
@media (min-width: 1023px) {
  .custom-links-container .form-check {
    grid-column-start: 2;
    margin-top: 0; } }
.custom-links-container .sp-replacer {
  margin-left: 0 !important;
  border-radius: 0px !important;
  -webkit-box-shadow: 0 2px 4px 0 rgba(0, 0, 0, 0.1);
  box-shadow: 0 2px 4px 0 rgba(0, 0, 0, 0.1);
  -webkit-box-pack: justify;
  -webkit-justify-content: space-between;
  -ms-flex-pack: justify;
  justify-content: space-between; }
@media (min-width: 1023px) {
  .custom-links-container .sp-replacer {
    border-radius: 4px !important; } }
.custom-links-container span.color {
  top: 0; }

.field-titles,
.field-data {
  display: -webkit-box;
  display: -webkit-flex;
  display: -ms-flexbox;
  display: flex;
  margin-left: 20px; }
@media (min-width: 1023px) {
  .field-titles,
  .field-data {
    margin: 0; } }
.field-titles div:first-of-type,
.field-data div:first-of-type {
  width: 58%;
  margin-right: 2%; }
.field-titles div,
.field-data div {
  width: 40%; }

.field-data {
  -webkit-box-align: center;
  -webkit-align-items: center;
  -ms-flex-align: center;
  align-items: center;
  border-bottom: 1px solid #EAEDF3; }
.field-data div:first-of-type {
  margin-right: 2%; }
.field-data div {
  padding: 12px 0; }
.field-data:hover {
  background: #f6f9fd; }
.field-data .actions {
  padding: 0;
  display: -webkit-box;
  display: -webkit-flex;
  display: -ms-flexbox;
  display: flex;
  -webkit-box-pack: end;
  -webkit-justify-content: end;
  -ms-flex-pack: end;
  justify-content: end;
  -webkit-box-orient: horizontal;
  -webkit-box-direction: reverse;
  -webkit-flex-direction: row-reverse;
  -ms-flex-direction: row-reverse;
  flex-direction: row-reverse; }
.field-data .actions span.remove, .field-data .actions span.handle-move, .field-data .actions span.edit {
  top: 0;
  margin-bottom: 0; }
.field-data .actions span.remove.disabled, .field-data .actions span.handle-move.disabled, .field-data .actions span.edit.disabled {
  visibility: hidden; }

.field-titles {
  position: relative;
  font-size: 13px;
  font-weight: 500;
  color: #999; }
@media (min-width: 1023px) {
  .field-titles {
    font-size: 14px; } }
.field-titles:hover {
  background: none; }

.field-titles.user-fields div:nth-of-type(3),
.field-titles.user-fields div:nth-of-type(4) {
  width: 72px; }

.form-group .user-fields-data .field-data div:nth-of-type(3),
.form-group .user-fields-data .field-data div:nth-of-type(4) {
  width: 72px; }

.add-new-unit-trigger {
  margin-top: 24px;
  padding-left: 1.25rem; }
@media (min-width: 1023px) {
  .add-new-unit-trigger {
    padding-left: 0; } }

.add-new-unit-content,
.remove-unit-content,
.edit-unit-content {
  border: 1px solid #EAEDF3;
  -webkit-box-shadow: 0 16px 32px 0 rgba(0, 0, 0, 0.05);
  box-shadow: 0 16px 32px 0 rgba(0, 0, 0, 0.05);
  padding: 24px 0 30px; }
@media (min-width: 1023px) {
  .add-new-unit-content,
  .remove-unit-content,
  .edit-unit-content {
    padding: 40px 48px;
    margin-left: -48px;
    margin-right: -48px; } }
.add-new-unit-content h2,
.remove-unit-content h2,
.edit-unit-content h2 {
  font-size: 16px;
  font-weight: 400;
  color: #999;
  margin-bottom: 18px;
  padding-left: 1.25rem; }
@media (min-width: 1023px) {
  .add-new-unit-content h2,
  .remove-unit-content h2,
  .edit-unit-content h2 {
    margin-bottom: 24px;
    font-size: 20px;
    padding-left: 0; } }
.add-new-unit-content .add-new-unit-actions,
.add-new-unit-content .edit-new-unit-actions,
.remove-unit-content .add-new-unit-actions,
.remove-unit-content .edit-new-unit-actions,
.edit-unit-content .add-new-unit-actions,
.edit-unit-content .edit-new-unit-actions {
  padding-left: 1.25rem; }
@media (min-width: 1023px) {
  .add-new-unit-content .add-new-unit-actions,
  .add-new-unit-content .edit-new-unit-actions,
  .remove-unit-content .add-new-unit-actions,
  .remove-unit-content .edit-new-unit-actions,
  .edit-unit-content .add-new-unit-actions,
  .edit-unit-content .edit-new-unit-actions {
    padding-left: 0; } }
.add-new-unit-content .add-new-unit-actions .cancel-action,
.add-new-unit-content .edit-new-unit-actions .cancel-action,
.remove-unit-content .add-new-unit-actions .cancel-action,
.remove-unit-content .edit-new-unit-actions .cancel-action,
.edit-unit-content .add-new-unit-actions .cancel-action,
.edit-unit-content .edit-new-unit-actions .cancel-action {
  margin-left: 24px;
  color: #666; }
@media (min-width: 1023px) {
  .add-new-unit-content .add-new-unit-actions .cancel-action,
  .add-new-unit-content .edit-new-unit-actions .cancel-action,
  .remove-unit-content .add-new-unit-actions .cancel-action,
  .remove-unit-content .edit-new-unit-actions .cancel-action,
  .edit-unit-content .add-new-unit-actions .cancel-action,
  .edit-unit-content .edit-new-unit-actions .cancel-action {
    margin-left: 0; } }
.add-new-unit-content .add-new-unit-actions .cancel-action:hover,
.add-new-unit-content .edit-new-unit-actions .cancel-action:hover,
.remove-unit-content .add-new-unit-actions .cancel-action:hover,
.remove-unit-content .edit-new-unit-actions .cancel-action:hover,
.edit-unit-content .add-new-unit-actions .cancel-action:hover,
.edit-unit-content .edit-new-unit-actions .cancel-action:hover {
  color: #333; }
.add-new-unit-content .add-new-unit-actions label,
.add-new-unit-content .edit-new-unit-actions label,
.remove-unit-content .add-new-unit-actions label,
.remove-unit-content .edit-new-unit-actions label,
.edit-unit-content .add-new-unit-actions label,
.edit-unit-content .edit-new-unit-actions label {
  font-size: 14px; }
@media (min-width: 1023px) {
  .add-new-unit-content .add-new-unit-actions label,
  .add-new-unit-content .edit-new-unit-actions label,
  .remove-unit-content .add-new-unit-actions label,
  .remove-unit-content .edit-new-unit-actions label,
  .edit-unit-content .add-new-unit-actions label,
  .edit-unit-content .edit-new-unit-actions label {
    font-size: 15px; } }

.append-first .input-group-append {
  margin-right: -1px; }
.append-first .input-group-append .input-group-text {
  border-top-left-radius: 0px;
  border-bottom-left-radius: 0px;
  font-size: 14px; }
@media (min-width: 1023px) {
  .append-first .input-group-append .input-group-text {
    border-top-left-radius: 4px;
    border-bottom-left-radius: 4px;
    font-size: 15px; } }

.radiobuttons-vertically {
  margin-left: 20px; }

.form-check .actions .remove {
  min-width: 24px;
  height: 24px;
  float: right;
  top: 7px;
  margin-bottom: 0; }

.remove-unit-content,
.edit-unit-content {
  margin-top: 12px;
  margin-bottom: 6px; }
@media (min-width: 1023px) {
  .remove-unit-content,
  .edit-unit-content {
    margin-top: 16px;
    margin-bottom: 8px; } }
.remove-unit-content h2,
.edit-unit-content h2 {
  margin-bottom: 12px; }
@media (min-width: 1023px) {
  .remove-unit-content h2,
  .edit-unit-content h2 {
    margin-bottom: 16px; } }
.remove-unit-content p,
.edit-unit-content p {
  padding-left: 1.25rem; }
@media (min-width: 1023px) {
  .remove-unit-content p,
  .edit-unit-content p {
    padding-left: 0; } }
.remove-unit-content .remove-unit-actions,
.remove-unit-content .edit-unit-actions,
.edit-unit-content .remove-unit-actions,
.edit-unit-content .edit-unit-actions {
  padding-left: 1.25rem;
  margin-top: 30px; }
@media (min-width: 1023px) {
  .remove-unit-content .remove-unit-actions,
  .remove-unit-content .edit-unit-actions,
  .edit-unit-content .remove-unit-actions,
  .edit-unit-content .edit-unit-actions {
    margin-top: 40px;
    padding-left: 0; } }
.remove-unit-content .remove-unit-actions .cancel-action,
.remove-unit-content .edit-unit-actions .cancel-action,
.edit-unit-content .remove-unit-actions .cancel-action,
.edit-unit-content .edit-unit-actions .cancel-action {
  margin-left: 24px;
  color: #666; }
@media (min-width: 1023px) {
  .remove-unit-content .remove-unit-actions .cancel-action,
  .remove-unit-content .edit-unit-actions .cancel-action,
  .edit-unit-content .remove-unit-actions .cancel-action,
  .edit-unit-content .edit-unit-actions .cancel-action {
    margin-left: 0; } }
.remove-unit-content .remove-unit-actions .cancel-action:hover,
.remove-unit-content .edit-unit-actions .cancel-action:hover,
.edit-unit-content .remove-unit-actions .cancel-action:hover,
.edit-unit-content .edit-unit-actions .cancel-action:hover {
  color: #333; }

.custom-switch,
.custom-control {
  padding-left: 0;
  min-height: auto;
  position: relative;
  top: -3px; }
.custom-switch input[type=checkbox],
.custom-control input[type=checkbox] {
  width: 0;
  height: 0;
  border: 0; }

.custom-control-input:checked ~ .custom-control-label::before {
  background-color: #2ECC71;
  border-color: #2ECC71; }

.custom-switch .custom-control-label::before {
  width: 24px;
  left: unset; }

.custom-control-label::before {
  background-color: #D8DCE6;
  border: #D8DCE6 solid 1px; }

.custom-control-label {
  width: 24px; }

.custom-switch .custom-control-label::after {
  background-color: #FFFFFF;
  left: 2px; }

.custom-control-input:checked ~ .custom-control-label::after {
  background-color: #FFFFFF;
  left: -2px; }

.custom-control-input:disabled ~ .custom-control-label::before, .custom-control-input[disabled] ~ .custom-control-label::before {
  background: #D8DCE6;
  cursor: not-allowed; }

label.openInEditor {
  display: -webkit-box;
  display: -webkit-flex;
  display: -ms-flexbox;
  display: flex;
  -webkit-box-pack: justify;
  -webkit-justify-content: space-between;
  -ms-flex-pack: justify;
  justify-content: space-between;
  -webkit-flex-wrap: wrap;
  -ms-flex-wrap: wrap;
  flex-wrap: wrap; }

.table {
  width: 100%;
  margin-top: 21px; }
.table .table {
  background: none; }
.table thead {
  font-size: 13px; }
@media (min-width: 1023px) {
  .table thead {
    font-size: 14px; } }
.table thead th {
  border-bottom: none;
  font-weight: 500;
  padding: 11px 8px; }
@media (min-width: 1023px) {
  .table thead th {
    padding: 11px 12px; } }
.table td,
.table th {
  border-top: none;
  border-bottom: 1px solid #EAEDF3;
  vertical-align: top; }
.table td:first-child,
.table th:first-child {
  padding-left: 20px; }
@media (min-width: 1023px) {
  .table td:first-child,
  .table th:first-child {
    padding-left: 60px; } }
.table td:last-child,
.table th:last-child {
  padding-right: 20px; }
@media (min-width: 1023px) {
  .table td:last-child,
  .table th:last-child {
    padding-right: 60px; } }
.table th {
  color: #999; }
.table td {
  font-size: 13px;
  padding: 8px 8px 7px;
  line-height: 18px; }
@media (min-width: 1023px) {
  .table td {
    padding: 13px 12px 12px;
    font-size: 15px; } }
.table .form-check-input {
  margin-top: 0px;
  margin-right: 0;
  margin-left: 0;
  left: 0; }

.table.manageusers td:last-of-type, .table.manageusers th:last-of-type,
.table.listings td:last-of-type,
.table.listings th:last-of-type,
.table.viewtransactions td:last-of-type,
.table.viewtransactions th:last-of-type,
.table.viewconversations td:last-of-type,
.table.viewconversations th:last-of-type,
.table.managereviews td:last-of-type,
.table.managereviews th:last-of-type,
.table.invitations td:last-of-type,
.table.invitations th:last-of-type {
  text-align: right; }

.table.manageusers td:nth-child(1) a, .table.manageusers th:nth-child(1) a {
  margin-right: 6px; }

.table.manageusers td:nth-child(3), .table.manageusers th:nth-child(3) {
  text-align: right; }

.table.manageusers td:nth-child(4), .table.manageusers th:nth-child(4) {
  text-align: center; }

.table.manageusers td:nth-child(5), .table.manageusers th:nth-child(5) {
  width: 90px; }

.table.listings td:nth-child(1) a, .table.listings th:nth-child(1) a {
  margin-right: 6px; }

.table.listings td:nth-child(3), .table.listings td:nth-child(4), .table.listings th:nth-child(3), .table.listings th:nth-child(4) {
  text-align: right; }

.table.listings td:nth-child(6), .table.listings th:nth-child(6) {
  width: 90px; }

.table.viewtransactions td:nth-child(4), .table.viewtransactions td:nth-child(5), .table.viewtransactions td:nth-child(7), .table.viewtransactions th:nth-child(4), .table.viewtransactions th:nth-child(5), .table.viewtransactions th:nth-child(7) {
  text-align: right; }

.table.viewconversations td:nth-child(3), .table.viewconversations td:nth-child(4), .table.viewconversations th:nth-child(3), .table.viewconversations th:nth-child(4) {
  text-align: right; }

.table.invitations td:nth-child(3), .table.invitations th:nth-child(3) {
  width: 50%; }

.table.invitations td:nth-child(4), .table.invitations th:nth-child(4) {
  text-align: center; }

.table-bottom {
  padding: 24px 20px 44px;
  display: -webkit-box;
  display: -webkit-flex;
  display: -ms-flexbox;
  display: flex;
  -webkit-box-pack: justify;
  -webkit-justify-content: space-between;
  -ms-flex-pack: justify;
  justify-content: space-between;
  -webkit-flex-wrap: wrap;
  -ms-flex-wrap: wrap;
  flex-wrap: wrap; }
@media (min-width: 1023px) {
  .table-bottom {
    padding: 24px 60px 44px; } }
.table-bottom p {
  color: #999;
  font-size: 14px; }
.table-bottom nav {
  margin-top: -10px; }
.table-bottom nav .page-link {
  padding: 9px 16px;
  border: 1px solid #D8DCE6; }
.table-bottom nav .page-link:hover {
  background: #fafafa; }

.table-hover tbody tr:hover {
  background-color: #F6F9FD; }

img.edit-icon {
  position: relative;
  margin-top: -3px;
  margin-right: 2px; }

.sp-container,
.sp-container button,
.sp-container input,
.sp-color,
.sp-hue,
.sp-clear {
  font-family: "proxima_soft" !important;
  font-size: 14px !important; }

.multiple-languages .sp-replacer {
  width: 100%;
  margin-left: 24px !important;
  border-radius: 4px !important;
  -webkit-box-shadow: 0 2px 4px 0 rgba(0, 0, 0, 0.1);
  box-shadow: 0 2px 4px 0 rgba(0, 0, 0, 0.1);
  height: 48px; }

.single-field .sp-replacer {
  width: 100%;
  margin-left: 0px !important;
  border-radius: 4px !important;
  -webkit-box-shadow: 0 2px 4px 0 rgba(0, 0, 0, 0.1);
  box-shadow: 0 2px 4px 0 rgba(0, 0, 0, 0.1);
  height: 48px; }

input#colorpicker-slogan,
input#colorpicker-description {
  border: 0;
  width: 0;
  display: none !important; }

.sp-replacer {
  background: #FFFFFF !important;
  border-top: 1px solid #D8DCE6 !important;
  border-right: 0 !important;
  border-bottom: 1px solid #D8DCE6 !important;
  border-left: 1px solid #D8DCE6 !important;
  margin-left: -87px !important;
  margin-top: 0 !important;
  padding: 10px !important;
  border-radius: 0 !important;
  display: -webkit-box !important;
  display: -webkit-flex !important;
  display: -ms-flexbox !important;
  display: flex !important; }
@media (min-width: 1023px) {
  .sp-replacer {
    border-radius: 0 4px 4px 0 !important;
    border-top: 1px solid #D8DCE6 !important;
    border-right: 1px solid #D8DCE6 !important;
    border-bottom: 1px solid #D8DCE6 !important;
    border-left: 1px solid #D8DCE6 !important; } }

.sp-dd {
  float: none !important;
  font-size: 0 !important;
  height: auto !important;
  content: url(image_path("svg/arrow-down-big.svg"));
  padding: 0 4px 0 8px !important;
  margin-top: 3px; }

.sp-preview {
  border: none !important;
  width: 30px !important;
  height: 20px !important;
  background-image: none !important;
  margin-top: 4px !important;
  margin-left: 6px !important;
  left: 1.5px !important;
  float: none !important; }

.sp-preview-inner {
  border-radius: 2px !important;
  border: 1px solid #CCC;
  -webkit-box-shadow: 0 1px 2px 0 rgba(0, 0, 0, 0.2);
  box-shadow: 0 1px 2px 0 rgba(0, 0, 0, 0.2); }

.sp-palette-container {
  float: none !important;
  padding: 20px !important;
  padding-bottom: 300px !important;
  border: none !important; }

.sp-picker-container {
  float: none !important;
  padding: 0px 20px 20px !important; }

.sp-button-container {
  margin-bottom: 20px !important; }

.sp-dragger {
  width: 6px !important;
  height: 6px !important;
  background: rgba(0, 0, 0, 0) !important;
  border: 2px solid #FFFFFF !important;
  -webkit-box-shadow: 0 0 2px black !important;
  box-shadow: 0 0 2px black !important; }

.sp-container {
  -webkit-box-shadow: 0 16px 32px 0 rgba(0, 0, 0, 0.05) !important;
  box-shadow: 0 16px 32px 0 rgba(0, 0, 0, 0.05) !important;
  border-radius: 0 0 4px 4px !important;
  background: #fafafa !important;
  border: 1px solid #D8DCE6 !important; }
.sp-container button {
  background-color: #2ECC71 !important;
  background-image: none !important;
  border: none !important;
  border-radius: 4px !important;
  color: #FFFFFF !important;
  padding: 8px 12px !important;
  text-shadow: none !important;
  font-weight: 500 !important;
  text-transform: capitalize; }
.sp-container button:hover {
  background: #29b765 !important; }

.sp-input {
  background: #FFFFFF !important;
  border: 1px solid #D8DCE6 !important;
  padding: 8px 12px !important;
  border-radius: 4px !important;
  margin-bottom: 18px !important;
  transition: border-color .15s ease-in-out,box-shadow .15s ease-in-out,-webkit-box-shadow .15s ease-in-out;
  text-transform: uppercase; }
.sp-input:focus {
  outline: 0;
  -webkit-box-shadow: 0 0 0 0.2rem rgba(74, 144, 226, 0.25);
  box-shadow: 0 0 0 0.2rem rgba(74, 144, 226, 0.25); }

.sp-active {
  -webkit-box-shadow: 0 0 0 0.2rem rgba(74, 144, 226, 0.25);
  box-shadow: 0 0 0 0.2rem rgba(74, 144, 226, 0.25);
  transition: border-color .15s ease-in-out,box-shadow .15s ease-in-out,-webkit-box-shadow .15s ease-in-out; }

.sp-thumb-el {
  background-image: none !important;
  width: 17px !important;
  height: 17px !important; }

.sp-color, .sp-hue, .sp-clear {
  border: 1px solid #D8DCE6 !important; }

a.sp-cancel {
  font-size: 14px;
  color: #777 !important;
  text-transform: capitalize;
  margin-right: 12px; }
a.sp-cancel:hover {
  color: #444444 !important;
  text-decoration: none; }

.sp-palette .sp-thumb-light.sp-thumb-active .sp-thumb-inner,
.sp-palette .sp-thumb-dark.sp-thumb-active .sp-thumb-inner {
  background-image: none !important; }

.sp-slider {
  background: rgba(0, 0, 0, 0) !important;
  border: 2px solid #FFFFFF !important;
  -webkit-box-shadow: 0 0 2px black !important;
  box-shadow: 0 0 2px black !important;
  height: 4px !important;
  left: -6px !important;
  right: -6px !important;
  opacity: 1 !important;
  border-radius: 100px !important; }

.sp-palette .sp-thumb-el:hover, .sp-palette .sp-thumb-el.sp-thumb-active {
  border-color: #2ECC71 !important; }

.sp-palette-row-0::before {
  content: "Designer favorites:" !important;
  font-size: 13px !important;
  margin-bottom: 6px !important; }

.sp-palette-row-selection::before {
  border-top: 1px solid #D8DCE6; }

.sp-picker-container {
  border: none !important; }

.dashboard-content-wrapper {
  -webkit-box-flex: 1;
  -webkit-flex: 1 1 auto;
  -ms-flex: 1 1 auto;
  flex: 1 1 auto;
  width: 100%;
  display: -webkit-box;
  display: -webkit-flex;
  display: -ms-flexbox;
  display: flex;
  -webkit-flex-wrap: wrap;
  -ms-flex-wrap: wrap;
  flex-wrap: wrap;
  -webkit-box-pack: justify;
  -webkit-justify-content: space-between;
  -ms-flex-pack: justify;
  justify-content: space-between;
  margin-top: 10px;
  margin-bottom: 48px; }

.dashboard-card {
  padding: 18px 20px 12px;
  border-radius: 0;
  background: white;
  -webkit-box-shadow: 0 16px 32px 0 rgba(0, 0, 0, 0.03);
  box-shadow: 0 16px 32px 0 rgba(0, 0, 0, 0.03);
  margin-bottom: 12px;
  display: -webkit-box;
  display: -webkit-flex;
  display: -ms-flexbox;
  display: flex;
  -webkit-box-orient: vertical;
  -webkit-box-direction: normal;
  -webkit-flex-direction: column;
  -ms-flex-direction: column;
  flex-direction: column;
  -webkit-box-pack: justify;
  -webkit-justify-content: space-between;
  -ms-flex-pack: justify;
  justify-content: space-between; }
@media (min-width: 1023px) {
  .dashboard-card {
    padding: 32px 40px;
    border-radius: 16px; } }
.dashboard-card h1, .dashboard-card h2 {
  font-size: 18px;
  font-weight: 600;
  color: #484b4a; }
.dashboard-card ul {
  list-style: none;
  margin: 0 0 16px 0;
  padding: 0; }
.dashboard-card p + ul {
  margin-top: -8px; }
.dashboard-card.user {
  background: rgba(74, 144, 226, 0.1);
  width: 100%;
  -webkit-box-shadow: none;
  box-shadow: none; }
.dashboard-card.quicklinks, .dashboard-card.guide {
  width: 100%; }
@media (min-width: 1023px) {
  .dashboard-card.quicklinks, .dashboard-card.guide {
    width: calc(100% / 2 - 6px); } }
.dashboard-card.academy, .dashboard-card.gopro, .dashboard-card.help {
  width: 100%; }
@media (min-width: 1023px) {
  .dashboard-card.academy, .dashboard-card.gopro, .dashboard-card.help {
    width: calc(100% / 3 - 8px); } }
.dashboard-card.quicklinks {
  -webkit-flex-wrap: wrap;
  -ms-flex-wrap: wrap;
  flex-wrap: wrap;
  -webkit-box-orient: inherit;
  -webkit-box-direction: inherit;
  -webkit-flex-direction: inherit;
  -ms-flex-direction: inherit;
  flex-direction: inherit; }
.dashboard-card.quicklinks h2 {
  width: 100%; }
.dashboard-card.quicklinks div {
  width: 100%; }
@media (min-width: 576px) {
  .dashboard-card.quicklinks div {
    width: calc(50% - 12px); } }
.dashboard-card.quicklinks div:first-of-type {
  margin-right: 24px; }
.dashboard-card.guide {
  padding: 0; }
@media only screen and (min-width: 1441px) {
  .dashboard-card.guide {
    -webkit-flex-wrap: wrap;
    -ms-flex-wrap: wrap;
    flex-wrap: wrap; } }
.dashboard-card.guide > div {
  width: 100%; }
@media only screen and (min-width: 1441px) {
  .dashboard-card.guide > div {
    width: 50%; } }
.dashboard-card.guide .textWrapper {
  padding: 18px 20px 12px; }
@media (min-width: 1023px) {
  .dashboard-card.guide .textWrapper {
    padding: 32px 40px; } }
.dashboard-card.guide .guideImg {
  background-image: url("https://www.sharetribe.com/academy/wp-content/uploads/2015/12/GuideSection_backgroundOrange.jpg");
  -webkit-background-size: cover;
  background-size: cover;
  height: 25vh;
  border-radius: 0;
  background-position: center center; }
@media (min-width: 1023px) {
  .dashboard-card.guide .guideImg {
    height: 100%;
    border-radius: 16px 16px 0 0; } }
@media only screen and (min-width: 1441px) {
  .dashboard-card.guide .guideImg {
    border-radius: 16px 0 0 16px; } }

.dashboard-postscript {
  width: 100%;
  text-align: right;
  padding: 12px 20px 18px; }
@media (min-width: 1023px) {
  .dashboard-postscript {
<<<<<<< HEAD
    padding: 16px 0 0 0; } }
=======
    padding: 16px 0 0 0; } }

div[data-mercury='full'] {
  border-radius: 4px;
  border: 1px solid #d8dce6;
  padding: 6px 16px;
  -webkit-box-shadow: 0 2px 4px 0 rgba(0, 0, 0, 0.1);
  box-shadow: 0 2px 4px 0 rgba(0, 0, 0, 0.1);
  img {
    max-width: 100%;
  }
}

.opacity_04{
  #edit_link {
    pointer-events: none;
  }
}
>>>>>>> 8fbe23d4
<|MERGE_RESOLUTION|>--- conflicted
+++ resolved
@@ -12749,9 +12749,6 @@
   padding: 12px 20px 18px; }
 @media (min-width: 1023px) {
   .dashboard-postscript {
-<<<<<<< HEAD
-    padding: 16px 0 0 0; } }
-=======
     padding: 16px 0 0 0; } }
 
 div[data-mercury='full'] {
@@ -12769,5 +12766,4 @@
   #edit_link {
     pointer-events: none;
   }
-}
->>>>>>> 8fbe23d4
+}