--- conflicted
+++ resolved
@@ -12624,7 +12624,6 @@
 .sp-picker-container {
   border: none !important; }
 
-<<<<<<< HEAD
 .dashboard-content-wrapper {
   -webkit-box-flex: 1;
   -webkit-flex: 1 1 auto;
@@ -12751,7 +12750,7 @@
 @media (min-width: 1023px) {
   .dashboard-postscript {
     padding: 16px 0 0 0; } }
-=======
+
 div[data-mercury='full'] {
   border-radius: 4px;
   border: 1px solid #d8dce6;
@@ -12767,5 +12766,4 @@
   #edit_link {
     pointer-events: none;
   }
-}
->>>>>>> 62bbebd3
+}