--- conflicted
+++ resolved
@@ -12746,12 +12746,8 @@
 .dashboard-postscript {
   width: 100%;
   text-align: right;
-<<<<<<< HEAD
-  padding: 12px 20px 18px; }
-=======
   padding: 12px 20px 18px;
   margin-bottom: 40px; }
->>>>>>> 57ba6c00
 @media (min-width: 1023px) {
   .dashboard-postscript {
     padding: 16px 0 0 0; } }
