--- conflicted
+++ resolved
@@ -10443,31 +10443,6 @@
   width: calc(100% - 48px);
   border-radius: 0 4px 4px 0; }
 
-.categoryNameWrapper {
-  display: -webkit-box;
-  display: -webkit-flex;
-  display: -ms-flexbox;
-  display: flex;
-  -webkit-box-align: start;
-  -webkit-align-items: flex-start;
-  -ms-flex-align: start;
-  align-items: flex-start;
-  -webkit-justify-content: space-around;
-  -ms-flex-pack: distribute;
-  justify-content: space-around; }
-.categoryNameWrapper .actions {
-  top: 22px;
-  position: relative; }
-
-.categoryName {
-  width: calc(100% - 150px); }
-
-.subCategoryWrapper {
-  -webkit-box-align: start !important;
-  -webkit-align-items: flex-start !important;
-  -ms-flex-align: start !important;
-  align-items: flex-start !important; }
-
 .nested-1 {
   padding: 16px 24px;
   margin-bottom: 16px;
@@ -10616,13 +10591,8 @@
   padding: 8px 16px;
   margin-bottom: 9px;
   max-width: 460px; }
-<<<<<<< HEAD
-.bubble-left .message-timestamp,
-.bubble-right .message-timestamp {
-=======
 
 .message-timestamp {
->>>>>>> 42ea8134
   display: block;
   font-size: 14px;
   color: #9B9B9B; }
@@ -10650,8 +10620,6 @@
 .bubble-right .message-timestamp {
   text-align: right; }
 
-<<<<<<< HEAD
-=======
 .bubble-action {
   display: -webkit-box;
   display: -webkit-flex;
@@ -10862,7 +10830,6 @@
   .breakdown-row .breakdown-row-left {
     margin-left: 50px; } }
 
->>>>>>> 42ea8134
 h1 {
   font-size: 16px;
   color: #999;
@@ -11977,7 +11944,6 @@
 @media (min-width: 1023px) {
   .add-new-unit-trigger {
     padding-left: 0; } }
-<<<<<<< HEAD
 
 .add-new-unit-content,
 .remove-unit-content {
@@ -12052,82 +12018,6 @@
   top: 7px;
   margin-bottom: 0; }
 
-=======
-
-.add-new-unit-content,
-.remove-unit-content {
-  border: 1px solid #EAEDF3;
-  -webkit-box-shadow: 0 16px 32px 0 rgba(0, 0, 0, 0.05);
-  box-shadow: 0 16px 32px 0 rgba(0, 0, 0, 0.05);
-  padding: 24px 0 30px; }
-@media (min-width: 1023px) {
-  .add-new-unit-content,
-  .remove-unit-content {
-    padding: 40px 48px;
-    margin-left: -48px;
-    margin-right: -48px; } }
-.add-new-unit-content h2,
-.remove-unit-content h2 {
-  font-size: 16px;
-  font-weight: 400;
-  color: #999;
-  margin-bottom: 18px;
-  padding-left: 1.25rem; }
-@media (min-width: 1023px) {
-  .add-new-unit-content h2,
-  .remove-unit-content h2 {
-    margin-bottom: 24px;
-    font-size: 20px;
-    padding-left: 0; } }
-.add-new-unit-content .add-new-unit-actions,
-.remove-unit-content .add-new-unit-actions {
-  padding-left: 1.25rem; }
-@media (min-width: 1023px) {
-  .add-new-unit-content .add-new-unit-actions,
-  .remove-unit-content .add-new-unit-actions {
-    padding-left: 0; } }
-.add-new-unit-content .add-new-unit-actions .cancel-action,
-.remove-unit-content .add-new-unit-actions .cancel-action {
-  margin-left: 24px;
-  color: #666; }
-@media (min-width: 1023px) {
-  .add-new-unit-content .add-new-unit-actions .cancel-action,
-  .remove-unit-content .add-new-unit-actions .cancel-action {
-    margin-left: 0; } }
-.add-new-unit-content .add-new-unit-actions .cancel-action:hover,
-.remove-unit-content .add-new-unit-actions .cancel-action:hover {
-  color: #333; }
-.add-new-unit-content .add-new-unit-actions label,
-.remove-unit-content .add-new-unit-actions label {
-  font-size: 14px; }
-@media (min-width: 1023px) {
-  .add-new-unit-content .add-new-unit-actions label,
-  .remove-unit-content .add-new-unit-actions label {
-    font-size: 15px; } }
-
-.append-first .input-group-append {
-  margin-right: -1px; }
-.append-first .input-group-append .input-group-text {
-  border-top-left-radius: 0px;
-  border-bottom-left-radius: 0px;
-  font-size: 14px; }
-@media (min-width: 1023px) {
-  .append-first .input-group-append .input-group-text {
-    border-top-left-radius: 4px;
-    border-bottom-left-radius: 4px;
-    font-size: 15px; } }
-
-.radiobuttons-vertically {
-  margin-left: 20px; }
-
-.form-check .actions .remove {
-  min-width: 24px;
-  height: 24px;
-  float: right;
-  top: 7px;
-  margin-bottom: 0; }
-
->>>>>>> 42ea8134
 .remove-unit-content {
   margin-top: 12px;
   margin-bottom: 6px; }
