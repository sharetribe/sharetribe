@charset "UTF-8";
/*! Sharetribe GO Admin Panel x Bootstrap 4 */
/*
$container-max-widths: (
  sm: 1278px,
  md: 1279px,
  lg: 1280px,
  xl: 1352px
);
*/
/*!
 * Bootstrap v4.5.0 (https://getbootstrap.com/)
 * Copyright 2011-2020 The Bootstrap Authors
 * Copyright 2011-2020 Twitter, Inc.
 * Licensed under MIT (https://github.com/twbs/bootstrap/blob/master/LICENSE)
 */
:root {
  --blue: #4A90E2;
  --indigo: #6610f2;
  --purple: #6f42c1;
  --pink: #e83e8c;
  --red: #dc3545;
  --orange: #fd7e14;
  --yellow: #ffc107;
  --green: #28a745;
  --teal: #20c997;
  --cyan: #17a2b8;
  --white: #FFFFFF;
  --gray: #6c757d;
  --gray-dark: #343a40;
  --primary: #4A90E2;
  --secondary: #436296;
  --success: #2ECC71;
  --info: #17a2b8;
  --warning: #ffc107;
  --danger: #dc3545;
  --light: #f8f9fa;
  --dark: #343a40;
  --breakpoint-xs: 0;
  --breakpoint-sm: 576px;
  --breakpoint-md: 769px;
  --breakpoint-lg: 1023px;
  --breakpoint-xl: 1200px;
  --font-family-sans-serif: "proxima_soft", Helvetica, Arial;
  --font-family-monospace: "Menlo", monospace; }

*,
*::before,
*::after {
  -webkit-box-sizing: border-box;
  box-sizing: border-box; }

html {
  font-family: sans-serif;
  line-height: 1.15;
  -webkit-text-size-adjust: 100%;
  -webkit-tap-highlight-color: rgba(0, 0, 0, 0); }

article, aside, figcaption, figure, footer, header, hgroup, main, nav, section {
  display: block; }

body {
  margin: 0;
  font-family: "proxima_soft", Helvetica, Arial;
  font-size: 1rem;
  font-weight: 400;
  line-height: 1.5;
  color: #484B4A;
  text-align: left;
  background-color: #fafafa; }

[tabindex="-1"]:focus:not(:focus-visible) {
  outline: 0 !important; }

hr {
  -webkit-box-sizing: content-box;
  box-sizing: content-box;
  height: 0;
  overflow: visible; }

h1, h2, h3, h4, h5, h6 {
  margin-top: 0;
  margin-bottom: 12px; }

p {
  margin-top: 0;
  margin-bottom: 1rem; }

abbr[title],
abbr[data-original-title] {
  text-decoration: underline;
  -webkit-text-decoration: underline dotted;
  text-decoration: underline dotted;
  cursor: help;
  border-bottom: 0;
  -webkit-text-decoration-skip-ink: none;
  text-decoration-skip-ink: none; }

address {
  margin-bottom: 1rem;
  font-style: normal;
  line-height: inherit; }

ol,
ul,
dl {
  margin-top: 0;
  margin-bottom: 1rem; }

ol ol,
ul ul,
ol ul,
ul ol {
  margin-bottom: 0; }

dt {
  font-weight: 700; }

dd {
  margin-bottom: .5rem;
  margin-left: 0; }

blockquote {
  margin: 0 0 1rem; }

b,
strong {
  font-weight: bolder; }

small {
  font-size: 80%; }

sub,
sup {
  position: relative;
  font-size: 75%;
  line-height: 0;
  vertical-align: baseline; }

sub {
  bottom: -.25em; }

sup {
  top: -.5em; }

a {
  color: #4A90E2;
  text-decoration: none;
  background-color: transparent; }
a:hover {
  color: #3970B0;
  text-decoration: none; }

a:not([href]) {
  color: inherit;
  text-decoration: none; }
a:not([href]):hover {
  color: inherit;
  text-decoration: none; }

pre,
code,
kbd,
samp {
  font-family: "Menlo", monospace;
  font-size: 1em; }

pre {
  margin-top: 0;
  margin-bottom: 1rem;
  overflow: auto;
  -ms-overflow-style: scrollbar; }

figure {
  margin: 0 0 1rem; }

img {
  vertical-align: middle;
  border-style: none; }

svg {
  overflow: hidden;
  vertical-align: middle; }

table {
  border-collapse: collapse; }

caption {
  padding-top: 0.75rem;
  padding-bottom: 0.75rem;
  color: #999;
  text-align: left;
  caption-side: bottom; }

th {
  text-align: inherit; }

label {
  display: inline-block;
  margin-bottom: 0.5rem; }

button {
  border-radius: 0; }

button:focus {
  outline: 1px dotted;
  outline: 5px auto -webkit-focus-ring-color; }

input,
button,
select,
optgroup,
textarea {
  margin: 0;
  font-family: inherit;
  font-size: inherit;
  line-height: inherit; }

button,
input {
  overflow: visible; }

button,
select {
  text-transform: none; }

[role="button"] {
  cursor: pointer; }

select {
  word-wrap: normal; }

button,
[type="button"],
[type="reset"],
[type="submit"] {
  -webkit-appearance: button; }

button:not(:disabled),
[type="button"]:not(:disabled),
[type="reset"]:not(:disabled),
[type="submit"]:not(:disabled) {
  cursor: pointer; }

button::-moz-focus-inner,
[type="button"]::-moz-focus-inner,
[type="reset"]::-moz-focus-inner,
[type="submit"]::-moz-focus-inner {
  padding: 0;
  border-style: none; }

input[type="radio"],
input[type="checkbox"] {
  -webkit-box-sizing: border-box;
  box-sizing: border-box;
  padding: 0; }

textarea {
  overflow: auto;
  resize: vertical; }

fieldset {
  min-width: 0;
  padding: 0;
  margin: 0;
  border: 0; }

legend {
  display: block;
  width: 100%;
  max-width: 100%;
  padding: 0;
  margin-bottom: .5rem;
  font-size: 1.5rem;
  line-height: inherit;
  color: inherit;
  white-space: normal; }

progress {
  vertical-align: baseline; }

[type="number"]::-webkit-inner-spin-button,
[type="number"]::-webkit-outer-spin-button {
  height: auto; }

[type="search"] {
  outline-offset: -2px;
  -webkit-appearance: none; }

[type="search"]::-webkit-search-decoration {
  -webkit-appearance: none; }

::-webkit-file-upload-button {
  font: inherit;
  -webkit-appearance: button; }

output {
  display: inline-block; }

summary {
  display: list-item;
  cursor: pointer; }

template {
  display: none; }

[hidden] {
  display: none !important; }

h1, h2, h3, h4, h5, h6,
.h1, .h2, .h3, .h4, .h5, .h6 {
  margin-bottom: 12px;
  font-weight: 500;
  line-height: 1.2; }

h1, .h1 {
  font-size: 2.5rem; }

h2, .h2 {
  font-size: 2rem; }

h3, .h3 {
  font-size: 1.75rem; }

h4, .h4 {
  font-size: 1.5rem; }

h5, .h5 {
  font-size: 1.25rem; }

h6, .h6 {
  font-size: 1rem; }

.lead {
  font-size: 1.25rem;
  font-weight: 300; }

.display-1 {
  font-size: 6rem;
  font-weight: 300;
  line-height: 1.2; }

.display-2 {
  font-size: 5.5rem;
  font-weight: 300;
  line-height: 1.2; }

.display-3 {
  font-size: 4.5rem;
  font-weight: 300;
  line-height: 1.2; }

.display-4 {
  font-size: 3.5rem;
  font-weight: 300;
  line-height: 1.2; }

hr {
  margin-top: 24px;
  margin-bottom: 24px;
  border: 0;
  border-top: 1px solid #EAEDF3; }

small,
.small {
  font-size: 0.875rem;
  font-weight: 400; }

mark,
.mark {
  padding: 0.2em;
  background-color: #fcf8e3; }

.list-unstyled {
  padding-left: 0;
  list-style: none; }

.list-inline {
  padding-left: 0;
  list-style: none; }

.list-inline-item {
  display: inline-block; }
.list-inline-item:not(:last-child) {
  margin-right: 0.5rem; }

.initialism {
  font-size: 90%;
  text-transform: uppercase; }

.blockquote {
  margin-bottom: 24px;
  font-size: 1.25rem; }

.blockquote-footer {
  display: block;
  font-size: 0.875rem;
  color: #6c757d; }
.blockquote-footer::before {
  content: "\2014\00A0"; }

.img-fluid {
  max-width: 100%;
  height: auto; }

.img-thumbnail {
  padding: 0.25rem;
  background-color: #fafafa;
  border: 1px solid #dee2e6;
  border-radius: 4px;
  max-width: 100%;
  height: auto; }

.figure {
  display: inline-block; }

.figure-img {
  margin-bottom: 12px;
  line-height: 1; }

.figure-caption {
  font-size: 90%;
  color: #6c757d; }

code {
  font-size: 87.5%;
  color: #e83e8c;
  word-wrap: break-word; }
a > code {
  color: inherit; }

kbd {
  padding: 0.2rem 0.4rem;
  font-size: 87.5%;
  color: #FFFFFF;
  background-color: #212529;
  border-radius: 0.2rem; }
kbd kbd {
  padding: 0;
  font-size: 100%;
  font-weight: 700; }

pre {
  display: block;
  font-size: 87.5%;
  color: #212529; }
pre code {
  font-size: inherit;
  color: inherit;
  word-break: normal; }

.pre-scrollable {
  max-height: 340px;
  overflow-y: scroll; }

.container {
  width: 100%;
  padding-right: 15px;
  padding-left: 15px;
  margin-right: auto;
  margin-left: auto; }
@media (min-width: 576px) {
  .container {
    max-width: 540px; } }
@media (min-width: 769px) {
  .container {
    max-width: 720px; } }
@media (min-width: 1023px) {
  .container {
    max-width: 960px; } }
@media (min-width: 1200px) {
  .container {
    max-width: 1140px; } }

.container-fluid, .container-sm, .container-md, .container-lg, .container-xl {
  width: 100%;
  padding-right: 15px;
  padding-left: 15px;
  margin-right: auto;
  margin-left: auto; }

@media (min-width: 576px) {
  .container, .container-sm {
    max-width: 540px; } }

@media (min-width: 769px) {
  .container, .container-sm, .container-md {
    max-width: 720px; } }

@media (min-width: 1023px) {
  .container, .container-sm, .container-md, .container-lg {
    max-width: 960px; } }

@media (min-width: 1200px) {
  .container, .container-sm, .container-md, .container-lg, .container-xl {
    max-width: 1140px; } }

.row {
  display: -webkit-box;
  display: -webkit-flex;
  display: -ms-flexbox;
  display: flex;
  -webkit-flex-wrap: wrap;
  -ms-flex-wrap: wrap;
  flex-wrap: wrap;
  margin-right: -15px;
  margin-left: -15px; }

.no-gutters {
  margin-right: 0;
  margin-left: 0; }
.no-gutters > .col,
.no-gutters > [class*="col-"] {
  padding-right: 0;
  padding-left: 0; }

.col-1, .col-2, .col-3, .col-4, .col-5, .col-6, .col-7, .col-8, .col-9, .col-10, .col-11, .col-12, .col,
.col-auto, .col-sm-1, .col-sm-2, .col-sm-3, .col-sm-4, .col-sm-5, .col-sm-6, .col-sm-7, .col-sm-8, .col-sm-9, .col-sm-10, .col-sm-11, .col-sm-12, .col-sm,
.col-sm-auto, .col-md-1, .col-md-2, .col-md-3, .col-md-4, .col-md-5, .col-md-6, .col-md-7, .col-md-8, .col-md-9, .col-md-10, .col-md-11, .col-md-12, .col-md,
.col-md-auto, .col-lg-1, .col-lg-2, .col-lg-3, .col-lg-4, .col-lg-5, .col-lg-6, .col-lg-7, .col-lg-8, .col-lg-9, .col-lg-10, .col-lg-11, .col-lg-12, .col-lg,
.col-lg-auto, .col-xl-1, .col-xl-2, .col-xl-3, .col-xl-4, .col-xl-5, .col-xl-6, .col-xl-7, .col-xl-8, .col-xl-9, .col-xl-10, .col-xl-11, .col-xl-12, .col-xl,
.col-xl-auto {
  position: relative;
  width: 100%;
  padding-right: 15px;
  padding-left: 15px; }

.col {
  -webkit-flex-basis: 0;
  -ms-flex-preferred-size: 0;
  flex-basis: 0;
  -webkit-box-flex: 1;
  -webkit-flex-grow: 1;
  -ms-flex-positive: 1;
  flex-grow: 1;
  min-width: 0;
  max-width: 100%; }

.row-cols-1 > * {
  -webkit-box-flex: 0;
  -webkit-flex: 0 0 100%;
  -ms-flex: 0 0 100%;
  flex: 0 0 100%;
  max-width: 100%; }

.row-cols-2 > * {
  -webkit-box-flex: 0;
  -webkit-flex: 0 0 50%;
  -ms-flex: 0 0 50%;
  flex: 0 0 50%;
  max-width: 50%; }

.row-cols-3 > * {
  -webkit-box-flex: 0;
  -webkit-flex: 0 0 33.33333%;
  -ms-flex: 0 0 33.33333%;
  flex: 0 0 33.33333%;
  max-width: 33.33333%; }

.row-cols-4 > * {
  -webkit-box-flex: 0;
  -webkit-flex: 0 0 25%;
  -ms-flex: 0 0 25%;
  flex: 0 0 25%;
  max-width: 25%; }

.row-cols-5 > * {
  -webkit-box-flex: 0;
  -webkit-flex: 0 0 20%;
  -ms-flex: 0 0 20%;
  flex: 0 0 20%;
  max-width: 20%; }

.row-cols-6 > * {
  -webkit-box-flex: 0;
  -webkit-flex: 0 0 16.66667%;
  -ms-flex: 0 0 16.66667%;
  flex: 0 0 16.66667%;
  max-width: 16.66667%; }

.col-auto {
  -webkit-box-flex: 0;
  -webkit-flex: 0 0 auto;
  -ms-flex: 0 0 auto;
  flex: 0 0 auto;
  width: auto;
  max-width: 100%; }

.col-1 {
  -webkit-box-flex: 0;
  -webkit-flex: 0 0 8.33333%;
  -ms-flex: 0 0 8.33333%;
  flex: 0 0 8.33333%;
  max-width: 8.33333%; }

.col-2 {
  -webkit-box-flex: 0;
  -webkit-flex: 0 0 16.66667%;
  -ms-flex: 0 0 16.66667%;
  flex: 0 0 16.66667%;
  max-width: 16.66667%; }

.col-3 {
  -webkit-box-flex: 0;
  -webkit-flex: 0 0 25%;
  -ms-flex: 0 0 25%;
  flex: 0 0 25%;
  max-width: 25%; }

.col-4 {
  -webkit-box-flex: 0;
  -webkit-flex: 0 0 33.33333%;
  -ms-flex: 0 0 33.33333%;
  flex: 0 0 33.33333%;
  max-width: 33.33333%; }

.col-5 {
  -webkit-box-flex: 0;
  -webkit-flex: 0 0 41.66667%;
  -ms-flex: 0 0 41.66667%;
  flex: 0 0 41.66667%;
  max-width: 41.66667%; }

.col-6 {
  -webkit-box-flex: 0;
  -webkit-flex: 0 0 50%;
  -ms-flex: 0 0 50%;
  flex: 0 0 50%;
  max-width: 50%; }

.col-7 {
  -webkit-box-flex: 0;
  -webkit-flex: 0 0 58.33333%;
  -ms-flex: 0 0 58.33333%;
  flex: 0 0 58.33333%;
  max-width: 58.33333%; }

.col-8 {
  -webkit-box-flex: 0;
  -webkit-flex: 0 0 66.66667%;
  -ms-flex: 0 0 66.66667%;
  flex: 0 0 66.66667%;
  max-width: 66.66667%; }

.col-9 {
  -webkit-box-flex: 0;
  -webkit-flex: 0 0 75%;
  -ms-flex: 0 0 75%;
  flex: 0 0 75%;
  max-width: 75%; }

.col-10 {
  -webkit-box-flex: 0;
  -webkit-flex: 0 0 83.33333%;
  -ms-flex: 0 0 83.33333%;
  flex: 0 0 83.33333%;
  max-width: 83.33333%; }

.col-11 {
  -webkit-box-flex: 0;
  -webkit-flex: 0 0 91.66667%;
  -ms-flex: 0 0 91.66667%;
  flex: 0 0 91.66667%;
  max-width: 91.66667%; }

.col-12 {
  -webkit-box-flex: 0;
  -webkit-flex: 0 0 100%;
  -ms-flex: 0 0 100%;
  flex: 0 0 100%;
  max-width: 100%; }

.order-first {
  -webkit-box-ordinal-group: 0;
  -webkit-order: -1;
  -ms-flex-order: -1;
  order: -1; }

.order-last {
  -webkit-box-ordinal-group: 14;
  -webkit-order: 13;
  -ms-flex-order: 13;
  order: 13; }

.order-0 {
  -webkit-box-ordinal-group: 1;
  -webkit-order: 0;
  -ms-flex-order: 0;
  order: 0; }

.order-1 {
  -webkit-box-ordinal-group: 2;
  -webkit-order: 1;
  -ms-flex-order: 1;
  order: 1; }

.order-2 {
  -webkit-box-ordinal-group: 3;
  -webkit-order: 2;
  -ms-flex-order: 2;
  order: 2; }

.order-3 {
  -webkit-box-ordinal-group: 4;
  -webkit-order: 3;
  -ms-flex-order: 3;
  order: 3; }

.order-4 {
  -webkit-box-ordinal-group: 5;
  -webkit-order: 4;
  -ms-flex-order: 4;
  order: 4; }

.order-5 {
  -webkit-box-ordinal-group: 6;
  -webkit-order: 5;
  -ms-flex-order: 5;
  order: 5; }

.order-6 {
  -webkit-box-ordinal-group: 7;
  -webkit-order: 6;
  -ms-flex-order: 6;
  order: 6; }

.order-7 {
  -webkit-box-ordinal-group: 8;
  -webkit-order: 7;
  -ms-flex-order: 7;
  order: 7; }

.order-8 {
  -webkit-box-ordinal-group: 9;
  -webkit-order: 8;
  -ms-flex-order: 8;
  order: 8; }

.order-9 {
  -webkit-box-ordinal-group: 10;
  -webkit-order: 9;
  -ms-flex-order: 9;
  order: 9; }

.order-10 {
  -webkit-box-ordinal-group: 11;
  -webkit-order: 10;
  -ms-flex-order: 10;
  order: 10; }

.order-11 {
  -webkit-box-ordinal-group: 12;
  -webkit-order: 11;
  -ms-flex-order: 11;
  order: 11; }

.order-12 {
  -webkit-box-ordinal-group: 13;
  -webkit-order: 12;
  -ms-flex-order: 12;
  order: 12; }

.offset-1 {
  margin-left: 8.33333%; }

.offset-2 {
  margin-left: 16.66667%; }

.offset-3 {
  margin-left: 25%; }

.offset-4 {
  margin-left: 33.33333%; }

.offset-5 {
  margin-left: 41.66667%; }

.offset-6 {
  margin-left: 50%; }

.offset-7 {
  margin-left: 58.33333%; }

.offset-8 {
  margin-left: 66.66667%; }

.offset-9 {
  margin-left: 75%; }

.offset-10 {
  margin-left: 83.33333%; }

.offset-11 {
  margin-left: 91.66667%; }

@media (min-width: 576px) {
  .col-sm {
    -webkit-flex-basis: 0;
    -ms-flex-preferred-size: 0;
    flex-basis: 0;
    -webkit-box-flex: 1;
    -webkit-flex-grow: 1;
    -ms-flex-positive: 1;
    flex-grow: 1;
    min-width: 0;
    max-width: 100%; }
  .row-cols-sm-1 > * {
    -webkit-box-flex: 0;
    -webkit-flex: 0 0 100%;
    -ms-flex: 0 0 100%;
    flex: 0 0 100%;
    max-width: 100%; }
  .row-cols-sm-2 > * {
    -webkit-box-flex: 0;
    -webkit-flex: 0 0 50%;
    -ms-flex: 0 0 50%;
    flex: 0 0 50%;
    max-width: 50%; }
  .row-cols-sm-3 > * {
    -webkit-box-flex: 0;
    -webkit-flex: 0 0 33.33333%;
    -ms-flex: 0 0 33.33333%;
    flex: 0 0 33.33333%;
    max-width: 33.33333%; }
  .row-cols-sm-4 > * {
    -webkit-box-flex: 0;
    -webkit-flex: 0 0 25%;
    -ms-flex: 0 0 25%;
    flex: 0 0 25%;
    max-width: 25%; }
  .row-cols-sm-5 > * {
    -webkit-box-flex: 0;
    -webkit-flex: 0 0 20%;
    -ms-flex: 0 0 20%;
    flex: 0 0 20%;
    max-width: 20%; }
  .row-cols-sm-6 > * {
    -webkit-box-flex: 0;
    -webkit-flex: 0 0 16.66667%;
    -ms-flex: 0 0 16.66667%;
    flex: 0 0 16.66667%;
    max-width: 16.66667%; }
  .col-sm-auto {
    -webkit-box-flex: 0;
    -webkit-flex: 0 0 auto;
    -ms-flex: 0 0 auto;
    flex: 0 0 auto;
    width: auto;
    max-width: 100%; }
  .col-sm-1 {
    -webkit-box-flex: 0;
    -webkit-flex: 0 0 8.33333%;
    -ms-flex: 0 0 8.33333%;
    flex: 0 0 8.33333%;
    max-width: 8.33333%; }
  .col-sm-2 {
    -webkit-box-flex: 0;
    -webkit-flex: 0 0 16.66667%;
    -ms-flex: 0 0 16.66667%;
    flex: 0 0 16.66667%;
    max-width: 16.66667%; }
  .col-sm-3 {
    -webkit-box-flex: 0;
    -webkit-flex: 0 0 25%;
    -ms-flex: 0 0 25%;
    flex: 0 0 25%;
    max-width: 25%; }
  .col-sm-4 {
    -webkit-box-flex: 0;
    -webkit-flex: 0 0 33.33333%;
    -ms-flex: 0 0 33.33333%;
    flex: 0 0 33.33333%;
    max-width: 33.33333%; }
  .col-sm-5 {
    -webkit-box-flex: 0;
    -webkit-flex: 0 0 41.66667%;
    -ms-flex: 0 0 41.66667%;
    flex: 0 0 41.66667%;
    max-width: 41.66667%; }
  .col-sm-6 {
    -webkit-box-flex: 0;
    -webkit-flex: 0 0 50%;
    -ms-flex: 0 0 50%;
    flex: 0 0 50%;
    max-width: 50%; }
  .col-sm-7 {
    -webkit-box-flex: 0;
    -webkit-flex: 0 0 58.33333%;
    -ms-flex: 0 0 58.33333%;
    flex: 0 0 58.33333%;
    max-width: 58.33333%; }
  .col-sm-8 {
    -webkit-box-flex: 0;
    -webkit-flex: 0 0 66.66667%;
    -ms-flex: 0 0 66.66667%;
    flex: 0 0 66.66667%;
    max-width: 66.66667%; }
  .col-sm-9 {
    -webkit-box-flex: 0;
    -webkit-flex: 0 0 75%;
    -ms-flex: 0 0 75%;
    flex: 0 0 75%;
    max-width: 75%; }
  .col-sm-10 {
    -webkit-box-flex: 0;
    -webkit-flex: 0 0 83.33333%;
    -ms-flex: 0 0 83.33333%;
    flex: 0 0 83.33333%;
    max-width: 83.33333%; }
  .col-sm-11 {
    -webkit-box-flex: 0;
    -webkit-flex: 0 0 91.66667%;
    -ms-flex: 0 0 91.66667%;
    flex: 0 0 91.66667%;
    max-width: 91.66667%; }
  .col-sm-12 {
    -webkit-box-flex: 0;
    -webkit-flex: 0 0 100%;
    -ms-flex: 0 0 100%;
    flex: 0 0 100%;
    max-width: 100%; }
  .order-sm-first {
    -webkit-box-ordinal-group: 0;
    -webkit-order: -1;
    -ms-flex-order: -1;
    order: -1; }
  .order-sm-last {
    -webkit-box-ordinal-group: 14;
    -webkit-order: 13;
    -ms-flex-order: 13;
    order: 13; }
  .order-sm-0 {
    -webkit-box-ordinal-group: 1;
    -webkit-order: 0;
    -ms-flex-order: 0;
    order: 0; }
  .order-sm-1 {
    -webkit-box-ordinal-group: 2;
    -webkit-order: 1;
    -ms-flex-order: 1;
    order: 1; }
  .order-sm-2 {
    -webkit-box-ordinal-group: 3;
    -webkit-order: 2;
    -ms-flex-order: 2;
    order: 2; }
  .order-sm-3 {
    -webkit-box-ordinal-group: 4;
    -webkit-order: 3;
    -ms-flex-order: 3;
    order: 3; }
  .order-sm-4 {
    -webkit-box-ordinal-group: 5;
    -webkit-order: 4;
    -ms-flex-order: 4;
    order: 4; }
  .order-sm-5 {
    -webkit-box-ordinal-group: 6;
    -webkit-order: 5;
    -ms-flex-order: 5;
    order: 5; }
  .order-sm-6 {
    -webkit-box-ordinal-group: 7;
    -webkit-order: 6;
    -ms-flex-order: 6;
    order: 6; }
  .order-sm-7 {
    -webkit-box-ordinal-group: 8;
    -webkit-order: 7;
    -ms-flex-order: 7;
    order: 7; }
  .order-sm-8 {
    -webkit-box-ordinal-group: 9;
    -webkit-order: 8;
    -ms-flex-order: 8;
    order: 8; }
  .order-sm-9 {
    -webkit-box-ordinal-group: 10;
    -webkit-order: 9;
    -ms-flex-order: 9;
    order: 9; }
  .order-sm-10 {
    -webkit-box-ordinal-group: 11;
    -webkit-order: 10;
    -ms-flex-order: 10;
    order: 10; }
  .order-sm-11 {
    -webkit-box-ordinal-group: 12;
    -webkit-order: 11;
    -ms-flex-order: 11;
    order: 11; }
  .order-sm-12 {
    -webkit-box-ordinal-group: 13;
    -webkit-order: 12;
    -ms-flex-order: 12;
    order: 12; }
  .offset-sm-0 {
    margin-left: 0; }
  .offset-sm-1 {
    margin-left: 8.33333%; }
  .offset-sm-2 {
    margin-left: 16.66667%; }
  .offset-sm-3 {
    margin-left: 25%; }
  .offset-sm-4 {
    margin-left: 33.33333%; }
  .offset-sm-5 {
    margin-left: 41.66667%; }
  .offset-sm-6 {
    margin-left: 50%; }
  .offset-sm-7 {
    margin-left: 58.33333%; }
  .offset-sm-8 {
    margin-left: 66.66667%; }
  .offset-sm-9 {
    margin-left: 75%; }
  .offset-sm-10 {
    margin-left: 83.33333%; }
  .offset-sm-11 {
    margin-left: 91.66667%; } }

@media (min-width: 769px) {
  .col-md {
    -webkit-flex-basis: 0;
    -ms-flex-preferred-size: 0;
    flex-basis: 0;
    -webkit-box-flex: 1;
    -webkit-flex-grow: 1;
    -ms-flex-positive: 1;
    flex-grow: 1;
    min-width: 0;
    max-width: 100%; }
  .row-cols-md-1 > * {
    -webkit-box-flex: 0;
    -webkit-flex: 0 0 100%;
    -ms-flex: 0 0 100%;
    flex: 0 0 100%;
    max-width: 100%; }
  .row-cols-md-2 > * {
    -webkit-box-flex: 0;
    -webkit-flex: 0 0 50%;
    -ms-flex: 0 0 50%;
    flex: 0 0 50%;
    max-width: 50%; }
  .row-cols-md-3 > * {
    -webkit-box-flex: 0;
    -webkit-flex: 0 0 33.33333%;
    -ms-flex: 0 0 33.33333%;
    flex: 0 0 33.33333%;
    max-width: 33.33333%; }
  .row-cols-md-4 > * {
    -webkit-box-flex: 0;
    -webkit-flex: 0 0 25%;
    -ms-flex: 0 0 25%;
    flex: 0 0 25%;
    max-width: 25%; }
  .row-cols-md-5 > * {
    -webkit-box-flex: 0;
    -webkit-flex: 0 0 20%;
    -ms-flex: 0 0 20%;
    flex: 0 0 20%;
    max-width: 20%; }
  .row-cols-md-6 > * {
    -webkit-box-flex: 0;
    -webkit-flex: 0 0 16.66667%;
    -ms-flex: 0 0 16.66667%;
    flex: 0 0 16.66667%;
    max-width: 16.66667%; }
  .col-md-auto {
    -webkit-box-flex: 0;
    -webkit-flex: 0 0 auto;
    -ms-flex: 0 0 auto;
    flex: 0 0 auto;
    width: auto;
    max-width: 100%; }
  .col-md-1 {
    -webkit-box-flex: 0;
    -webkit-flex: 0 0 8.33333%;
    -ms-flex: 0 0 8.33333%;
    flex: 0 0 8.33333%;
    max-width: 8.33333%; }
  .col-md-2 {
    -webkit-box-flex: 0;
    -webkit-flex: 0 0 16.66667%;
    -ms-flex: 0 0 16.66667%;
    flex: 0 0 16.66667%;
    max-width: 16.66667%; }
  .col-md-3 {
    -webkit-box-flex: 0;
    -webkit-flex: 0 0 25%;
    -ms-flex: 0 0 25%;
    flex: 0 0 25%;
    max-width: 25%; }
  .col-md-4 {
    -webkit-box-flex: 0;
    -webkit-flex: 0 0 33.33333%;
    -ms-flex: 0 0 33.33333%;
    flex: 0 0 33.33333%;
    max-width: 33.33333%; }
  .col-md-5 {
    -webkit-box-flex: 0;
    -webkit-flex: 0 0 41.66667%;
    -ms-flex: 0 0 41.66667%;
    flex: 0 0 41.66667%;
    max-width: 41.66667%; }
  .col-md-6 {
    -webkit-box-flex: 0;
    -webkit-flex: 0 0 50%;
    -ms-flex: 0 0 50%;
    flex: 0 0 50%;
    max-width: 50%; }
  .col-md-7 {
    -webkit-box-flex: 0;
    -webkit-flex: 0 0 58.33333%;
    -ms-flex: 0 0 58.33333%;
    flex: 0 0 58.33333%;
    max-width: 58.33333%; }
  .col-md-8 {
    -webkit-box-flex: 0;
    -webkit-flex: 0 0 66.66667%;
    -ms-flex: 0 0 66.66667%;
    flex: 0 0 66.66667%;
    max-width: 66.66667%; }
  .col-md-9 {
    -webkit-box-flex: 0;
    -webkit-flex: 0 0 75%;
    -ms-flex: 0 0 75%;
    flex: 0 0 75%;
    max-width: 75%; }
  .col-md-10 {
    -webkit-box-flex: 0;
    -webkit-flex: 0 0 83.33333%;
    -ms-flex: 0 0 83.33333%;
    flex: 0 0 83.33333%;
    max-width: 83.33333%; }
  .col-md-11 {
    -webkit-box-flex: 0;
    -webkit-flex: 0 0 91.66667%;
    -ms-flex: 0 0 91.66667%;
    flex: 0 0 91.66667%;
    max-width: 91.66667%; }
  .col-md-12 {
    -webkit-box-flex: 0;
    -webkit-flex: 0 0 100%;
    -ms-flex: 0 0 100%;
    flex: 0 0 100%;
    max-width: 100%; }
  .order-md-first {
    -webkit-box-ordinal-group: 0;
    -webkit-order: -1;
    -ms-flex-order: -1;
    order: -1; }
  .order-md-last {
    -webkit-box-ordinal-group: 14;
    -webkit-order: 13;
    -ms-flex-order: 13;
    order: 13; }
  .order-md-0 {
    -webkit-box-ordinal-group: 1;
    -webkit-order: 0;
    -ms-flex-order: 0;
    order: 0; }
  .order-md-1 {
    -webkit-box-ordinal-group: 2;
    -webkit-order: 1;
    -ms-flex-order: 1;
    order: 1; }
  .order-md-2 {
    -webkit-box-ordinal-group: 3;
    -webkit-order: 2;
    -ms-flex-order: 2;
    order: 2; }
  .order-md-3 {
    -webkit-box-ordinal-group: 4;
    -webkit-order: 3;
    -ms-flex-order: 3;
    order: 3; }
  .order-md-4 {
    -webkit-box-ordinal-group: 5;
    -webkit-order: 4;
    -ms-flex-order: 4;
    order: 4; }
  .order-md-5 {
    -webkit-box-ordinal-group: 6;
    -webkit-order: 5;
    -ms-flex-order: 5;
    order: 5; }
  .order-md-6 {
    -webkit-box-ordinal-group: 7;
    -webkit-order: 6;
    -ms-flex-order: 6;
    order: 6; }
  .order-md-7 {
    -webkit-box-ordinal-group: 8;
    -webkit-order: 7;
    -ms-flex-order: 7;
    order: 7; }
  .order-md-8 {
    -webkit-box-ordinal-group: 9;
    -webkit-order: 8;
    -ms-flex-order: 8;
    order: 8; }
  .order-md-9 {
    -webkit-box-ordinal-group: 10;
    -webkit-order: 9;
    -ms-flex-order: 9;
    order: 9; }
  .order-md-10 {
    -webkit-box-ordinal-group: 11;
    -webkit-order: 10;
    -ms-flex-order: 10;
    order: 10; }
  .order-md-11 {
    -webkit-box-ordinal-group: 12;
    -webkit-order: 11;
    -ms-flex-order: 11;
    order: 11; }
  .order-md-12 {
    -webkit-box-ordinal-group: 13;
    -webkit-order: 12;
    -ms-flex-order: 12;
    order: 12; }
  .offset-md-0 {
    margin-left: 0; }
  .offset-md-1 {
    margin-left: 8.33333%; }
  .offset-md-2 {
    margin-left: 16.66667%; }
  .offset-md-3 {
    margin-left: 25%; }
  .offset-md-4 {
    margin-left: 33.33333%; }
  .offset-md-5 {
    margin-left: 41.66667%; }
  .offset-md-6 {
    margin-left: 50%; }
  .offset-md-7 {
    margin-left: 58.33333%; }
  .offset-md-8 {
    margin-left: 66.66667%; }
  .offset-md-9 {
    margin-left: 75%; }
  .offset-md-10 {
    margin-left: 83.33333%; }
  .offset-md-11 {
    margin-left: 91.66667%; } }

@media (min-width: 1023px) {
  .col-lg {
    -webkit-flex-basis: 0;
    -ms-flex-preferred-size: 0;
    flex-basis: 0;
    -webkit-box-flex: 1;
    -webkit-flex-grow: 1;
    -ms-flex-positive: 1;
    flex-grow: 1;
    min-width: 0;
    max-width: 100%; }
  .row-cols-lg-1 > * {
    -webkit-box-flex: 0;
    -webkit-flex: 0 0 100%;
    -ms-flex: 0 0 100%;
    flex: 0 0 100%;
    max-width: 100%; }
  .row-cols-lg-2 > * {
    -webkit-box-flex: 0;
    -webkit-flex: 0 0 50%;
    -ms-flex: 0 0 50%;
    flex: 0 0 50%;
    max-width: 50%; }
  .row-cols-lg-3 > * {
    -webkit-box-flex: 0;
    -webkit-flex: 0 0 33.33333%;
    -ms-flex: 0 0 33.33333%;
    flex: 0 0 33.33333%;
    max-width: 33.33333%; }
  .row-cols-lg-4 > * {
    -webkit-box-flex: 0;
    -webkit-flex: 0 0 25%;
    -ms-flex: 0 0 25%;
    flex: 0 0 25%;
    max-width: 25%; }
  .row-cols-lg-5 > * {
    -webkit-box-flex: 0;
    -webkit-flex: 0 0 20%;
    -ms-flex: 0 0 20%;
    flex: 0 0 20%;
    max-width: 20%; }
  .row-cols-lg-6 > * {
    -webkit-box-flex: 0;
    -webkit-flex: 0 0 16.66667%;
    -ms-flex: 0 0 16.66667%;
    flex: 0 0 16.66667%;
    max-width: 16.66667%; }
  .col-lg-auto {
    -webkit-box-flex: 0;
    -webkit-flex: 0 0 auto;
    -ms-flex: 0 0 auto;
    flex: 0 0 auto;
    width: auto;
    max-width: 100%; }
  .col-lg-1 {
    -webkit-box-flex: 0;
    -webkit-flex: 0 0 8.33333%;
    -ms-flex: 0 0 8.33333%;
    flex: 0 0 8.33333%;
    max-width: 8.33333%; }
  .col-lg-2 {
    -webkit-box-flex: 0;
    -webkit-flex: 0 0 16.66667%;
    -ms-flex: 0 0 16.66667%;
    flex: 0 0 16.66667%;
    max-width: 16.66667%; }
  .col-lg-3 {
    -webkit-box-flex: 0;
    -webkit-flex: 0 0 25%;
    -ms-flex: 0 0 25%;
    flex: 0 0 25%;
    max-width: 25%; }
  .col-lg-4 {
    -webkit-box-flex: 0;
    -webkit-flex: 0 0 33.33333%;
    -ms-flex: 0 0 33.33333%;
    flex: 0 0 33.33333%;
    max-width: 33.33333%; }
  .col-lg-5 {
    -webkit-box-flex: 0;
    -webkit-flex: 0 0 41.66667%;
    -ms-flex: 0 0 41.66667%;
    flex: 0 0 41.66667%;
    max-width: 41.66667%; }
  .col-lg-6 {
    -webkit-box-flex: 0;
    -webkit-flex: 0 0 50%;
    -ms-flex: 0 0 50%;
    flex: 0 0 50%;
    max-width: 50%; }
  .col-lg-7 {
    -webkit-box-flex: 0;
    -webkit-flex: 0 0 58.33333%;
    -ms-flex: 0 0 58.33333%;
    flex: 0 0 58.33333%;
    max-width: 58.33333%; }
  .col-lg-8 {
    -webkit-box-flex: 0;
    -webkit-flex: 0 0 66.66667%;
    -ms-flex: 0 0 66.66667%;
    flex: 0 0 66.66667%;
    max-width: 66.66667%; }
  .col-lg-9 {
    -webkit-box-flex: 0;
    -webkit-flex: 0 0 75%;
    -ms-flex: 0 0 75%;
    flex: 0 0 75%;
    max-width: 75%; }
  .col-lg-10 {
    -webkit-box-flex: 0;
    -webkit-flex: 0 0 83.33333%;
    -ms-flex: 0 0 83.33333%;
    flex: 0 0 83.33333%;
    max-width: 83.33333%; }
  .col-lg-11 {
    -webkit-box-flex: 0;
    -webkit-flex: 0 0 91.66667%;
    -ms-flex: 0 0 91.66667%;
    flex: 0 0 91.66667%;
    max-width: 91.66667%; }
  .col-lg-12 {
    -webkit-box-flex: 0;
    -webkit-flex: 0 0 100%;
    -ms-flex: 0 0 100%;
    flex: 0 0 100%;
    max-width: 100%; }
  .order-lg-first {
    -webkit-box-ordinal-group: 0;
    -webkit-order: -1;
    -ms-flex-order: -1;
    order: -1; }
  .order-lg-last {
    -webkit-box-ordinal-group: 14;
    -webkit-order: 13;
    -ms-flex-order: 13;
    order: 13; }
  .order-lg-0 {
    -webkit-box-ordinal-group: 1;
    -webkit-order: 0;
    -ms-flex-order: 0;
    order: 0; }
  .order-lg-1 {
    -webkit-box-ordinal-group: 2;
    -webkit-order: 1;
    -ms-flex-order: 1;
    order: 1; }
  .order-lg-2 {
    -webkit-box-ordinal-group: 3;
    -webkit-order: 2;
    -ms-flex-order: 2;
    order: 2; }
  .order-lg-3 {
    -webkit-box-ordinal-group: 4;
    -webkit-order: 3;
    -ms-flex-order: 3;
    order: 3; }
  .order-lg-4 {
    -webkit-box-ordinal-group: 5;
    -webkit-order: 4;
    -ms-flex-order: 4;
    order: 4; }
  .order-lg-5 {
    -webkit-box-ordinal-group: 6;
    -webkit-order: 5;
    -ms-flex-order: 5;
    order: 5; }
  .order-lg-6 {
    -webkit-box-ordinal-group: 7;
    -webkit-order: 6;
    -ms-flex-order: 6;
    order: 6; }
  .order-lg-7 {
    -webkit-box-ordinal-group: 8;
    -webkit-order: 7;
    -ms-flex-order: 7;
    order: 7; }
  .order-lg-8 {
    -webkit-box-ordinal-group: 9;
    -webkit-order: 8;
    -ms-flex-order: 8;
    order: 8; }
  .order-lg-9 {
    -webkit-box-ordinal-group: 10;
    -webkit-order: 9;
    -ms-flex-order: 9;
    order: 9; }
  .order-lg-10 {
    -webkit-box-ordinal-group: 11;
    -webkit-order: 10;
    -ms-flex-order: 10;
    order: 10; }
  .order-lg-11 {
    -webkit-box-ordinal-group: 12;
    -webkit-order: 11;
    -ms-flex-order: 11;
    order: 11; }
  .order-lg-12 {
    -webkit-box-ordinal-group: 13;
    -webkit-order: 12;
    -ms-flex-order: 12;
    order: 12; }
  .offset-lg-0 {
    margin-left: 0; }
  .offset-lg-1 {
    margin-left: 8.33333%; }
  .offset-lg-2 {
    margin-left: 16.66667%; }
  .offset-lg-3 {
    margin-left: 25%; }
  .offset-lg-4 {
    margin-left: 33.33333%; }
  .offset-lg-5 {
    margin-left: 41.66667%; }
  .offset-lg-6 {
    margin-left: 50%; }
  .offset-lg-7 {
    margin-left: 58.33333%; }
  .offset-lg-8 {
    margin-left: 66.66667%; }
  .offset-lg-9 {
    margin-left: 75%; }
  .offset-lg-10 {
    margin-left: 83.33333%; }
  .offset-lg-11 {
    margin-left: 91.66667%; } }

@media (min-width: 1200px) {
  .col-xl {
    -webkit-flex-basis: 0;
    -ms-flex-preferred-size: 0;
    flex-basis: 0;
    -webkit-box-flex: 1;
    -webkit-flex-grow: 1;
    -ms-flex-positive: 1;
    flex-grow: 1;
    min-width: 0;
    max-width: 100%; }
  .row-cols-xl-1 > * {
    -webkit-box-flex: 0;
    -webkit-flex: 0 0 100%;
    -ms-flex: 0 0 100%;
    flex: 0 0 100%;
    max-width: 100%; }
  .row-cols-xl-2 > * {
    -webkit-box-flex: 0;
    -webkit-flex: 0 0 50%;
    -ms-flex: 0 0 50%;
    flex: 0 0 50%;
    max-width: 50%; }
  .row-cols-xl-3 > * {
    -webkit-box-flex: 0;
    -webkit-flex: 0 0 33.33333%;
    -ms-flex: 0 0 33.33333%;
    flex: 0 0 33.33333%;
    max-width: 33.33333%; }
  .row-cols-xl-4 > * {
    -webkit-box-flex: 0;
    -webkit-flex: 0 0 25%;
    -ms-flex: 0 0 25%;
    flex: 0 0 25%;
    max-width: 25%; }
  .row-cols-xl-5 > * {
    -webkit-box-flex: 0;
    -webkit-flex: 0 0 20%;
    -ms-flex: 0 0 20%;
    flex: 0 0 20%;
    max-width: 20%; }
  .row-cols-xl-6 > * {
    -webkit-box-flex: 0;
    -webkit-flex: 0 0 16.66667%;
    -ms-flex: 0 0 16.66667%;
    flex: 0 0 16.66667%;
    max-width: 16.66667%; }
  .col-xl-auto {
    -webkit-box-flex: 0;
    -webkit-flex: 0 0 auto;
    -ms-flex: 0 0 auto;
    flex: 0 0 auto;
    width: auto;
    max-width: 100%; }
  .col-xl-1 {
    -webkit-box-flex: 0;
    -webkit-flex: 0 0 8.33333%;
    -ms-flex: 0 0 8.33333%;
    flex: 0 0 8.33333%;
    max-width: 8.33333%; }
  .col-xl-2 {
    -webkit-box-flex: 0;
    -webkit-flex: 0 0 16.66667%;
    -ms-flex: 0 0 16.66667%;
    flex: 0 0 16.66667%;
    max-width: 16.66667%; }
  .col-xl-3 {
    -webkit-box-flex: 0;
    -webkit-flex: 0 0 25%;
    -ms-flex: 0 0 25%;
    flex: 0 0 25%;
    max-width: 25%; }
  .col-xl-4 {
    -webkit-box-flex: 0;
    -webkit-flex: 0 0 33.33333%;
    -ms-flex: 0 0 33.33333%;
    flex: 0 0 33.33333%;
    max-width: 33.33333%; }
  .col-xl-5 {
    -webkit-box-flex: 0;
    -webkit-flex: 0 0 41.66667%;
    -ms-flex: 0 0 41.66667%;
    flex: 0 0 41.66667%;
    max-width: 41.66667%; }
  .col-xl-6 {
    -webkit-box-flex: 0;
    -webkit-flex: 0 0 50%;
    -ms-flex: 0 0 50%;
    flex: 0 0 50%;
    max-width: 50%; }
  .col-xl-7 {
    -webkit-box-flex: 0;
    -webkit-flex: 0 0 58.33333%;
    -ms-flex: 0 0 58.33333%;
    flex: 0 0 58.33333%;
    max-width: 58.33333%; }
  .col-xl-8 {
    -webkit-box-flex: 0;
    -webkit-flex: 0 0 66.66667%;
    -ms-flex: 0 0 66.66667%;
    flex: 0 0 66.66667%;
    max-width: 66.66667%; }
  .col-xl-9 {
    -webkit-box-flex: 0;
    -webkit-flex: 0 0 75%;
    -ms-flex: 0 0 75%;
    flex: 0 0 75%;
    max-width: 75%; }
  .col-xl-10 {
    -webkit-box-flex: 0;
    -webkit-flex: 0 0 83.33333%;
    -ms-flex: 0 0 83.33333%;
    flex: 0 0 83.33333%;
    max-width: 83.33333%; }
  .col-xl-11 {
    -webkit-box-flex: 0;
    -webkit-flex: 0 0 91.66667%;
    -ms-flex: 0 0 91.66667%;
    flex: 0 0 91.66667%;
    max-width: 91.66667%; }
  .col-xl-12 {
    -webkit-box-flex: 0;
    -webkit-flex: 0 0 100%;
    -ms-flex: 0 0 100%;
    flex: 0 0 100%;
    max-width: 100%; }
  .order-xl-first {
    -webkit-box-ordinal-group: 0;
    -webkit-order: -1;
    -ms-flex-order: -1;
    order: -1; }
  .order-xl-last {
    -webkit-box-ordinal-group: 14;
    -webkit-order: 13;
    -ms-flex-order: 13;
    order: 13; }
  .order-xl-0 {
    -webkit-box-ordinal-group: 1;
    -webkit-order: 0;
    -ms-flex-order: 0;
    order: 0; }
  .order-xl-1 {
    -webkit-box-ordinal-group: 2;
    -webkit-order: 1;
    -ms-flex-order: 1;
    order: 1; }
  .order-xl-2 {
    -webkit-box-ordinal-group: 3;
    -webkit-order: 2;
    -ms-flex-order: 2;
    order: 2; }
  .order-xl-3 {
    -webkit-box-ordinal-group: 4;
    -webkit-order: 3;
    -ms-flex-order: 3;
    order: 3; }
  .order-xl-4 {
    -webkit-box-ordinal-group: 5;
    -webkit-order: 4;
    -ms-flex-order: 4;
    order: 4; }
  .order-xl-5 {
    -webkit-box-ordinal-group: 6;
    -webkit-order: 5;
    -ms-flex-order: 5;
    order: 5; }
  .order-xl-6 {
    -webkit-box-ordinal-group: 7;
    -webkit-order: 6;
    -ms-flex-order: 6;
    order: 6; }
  .order-xl-7 {
    -webkit-box-ordinal-group: 8;
    -webkit-order: 7;
    -ms-flex-order: 7;
    order: 7; }
  .order-xl-8 {
    -webkit-box-ordinal-group: 9;
    -webkit-order: 8;
    -ms-flex-order: 8;
    order: 8; }
  .order-xl-9 {
    -webkit-box-ordinal-group: 10;
    -webkit-order: 9;
    -ms-flex-order: 9;
    order: 9; }
  .order-xl-10 {
    -webkit-box-ordinal-group: 11;
    -webkit-order: 10;
    -ms-flex-order: 10;
    order: 10; }
  .order-xl-11 {
    -webkit-box-ordinal-group: 12;
    -webkit-order: 11;
    -ms-flex-order: 11;
    order: 11; }
  .order-xl-12 {
    -webkit-box-ordinal-group: 13;
    -webkit-order: 12;
    -ms-flex-order: 12;
    order: 12; }
  .offset-xl-0 {
    margin-left: 0; }
  .offset-xl-1 {
    margin-left: 8.33333%; }
  .offset-xl-2 {
    margin-left: 16.66667%; }
  .offset-xl-3 {
    margin-left: 25%; }
  .offset-xl-4 {
    margin-left: 33.33333%; }
  .offset-xl-5 {
    margin-left: 41.66667%; }
  .offset-xl-6 {
    margin-left: 50%; }
  .offset-xl-7 {
    margin-left: 58.33333%; }
  .offset-xl-8 {
    margin-left: 66.66667%; }
  .offset-xl-9 {
    margin-left: 75%; }
  .offset-xl-10 {
    margin-left: 83.33333%; }
  .offset-xl-11 {
    margin-left: 91.66667%; } }

.table {
  width: 100%;
  margin-bottom: 24px;
  color: #484B4A; }
.table th,
.table td {
  padding: 0.75rem;
  vertical-align: top;
  border-top: 1px solid #dee2e6; }
.table thead th {
  vertical-align: bottom;
  border-bottom: 2px solid #dee2e6; }
.table tbody + tbody {
  border-top: 2px solid #dee2e6; }

.table-sm th,
.table-sm td {
  padding: 0.3rem; }

.table-bordered {
  border: 1px solid #dee2e6; }
.table-bordered th,
.table-bordered td {
  border: 1px solid #dee2e6; }
.table-bordered thead th,
.table-bordered thead td {
  border-bottom-width: 2px; }

.table-borderless th,
.table-borderless td,
.table-borderless thead th,
.table-borderless tbody + tbody {
  border: 0; }

.table-striped tbody tr:nth-of-type(odd) {
  background-color: rgba(0, 0, 0, 0.05); }

.table-hover tbody tr:hover {
  color: #484B4A;
  background-color: rgba(0, 0, 0, 0.075); }

.table-primary,
.table-primary > th,
.table-primary > td {
  background-color: #cce0f7; }

.table-primary th,
.table-primary td,
.table-primary thead th,
.table-primary tbody + tbody {
  border-color: #a1c5f0; }

.table-hover .table-primary:hover {
  background-color: #b6d3f4; }
.table-hover .table-primary:hover > td,
.table-hover .table-primary:hover > th {
  background-color: #b6d3f4; }

.table-secondary,
.table-secondary > th,
.table-secondary > td {
  background-color: #cad3e2; }

.table-secondary th,
.table-secondary td,
.table-secondary thead th,
.table-secondary tbody + tbody {
  border-color: #9dadc8; }

.table-hover .table-secondary:hover {
  background-color: #bac5d9; }
.table-hover .table-secondary:hover > td,
.table-hover .table-secondary:hover > th {
  background-color: #bac5d9; }

.table-success,
.table-success > th,
.table-success > td {
  background-color: #c4f1d7; }

.table-success th,
.table-success td,
.table-success thead th,
.table-success tbody + tbody {
  border-color: #92e4b5; }

.table-hover .table-success:hover {
  background-color: #afecc9; }
.table-hover .table-success:hover > td,
.table-hover .table-success:hover > th {
  background-color: #afecc9; }

.table-info,
.table-info > th,
.table-info > td {
  background-color: #bee5eb; }

.table-info th,
.table-info td,
.table-info thead th,
.table-info tbody + tbody {
  border-color: #86cfda; }

.table-hover .table-info:hover {
  background-color: #abdde5; }
.table-hover .table-info:hover > td,
.table-hover .table-info:hover > th {
  background-color: #abdde5; }

.table-warning,
.table-warning > th,
.table-warning > td {
  background-color: #ffeeba; }

.table-warning th,
.table-warning td,
.table-warning thead th,
.table-warning tbody + tbody {
  border-color: #ffdf7e; }

.table-hover .table-warning:hover {
  background-color: #ffe8a1; }
.table-hover .table-warning:hover > td,
.table-hover .table-warning:hover > th {
  background-color: #ffe8a1; }

.table-danger,
.table-danger > th,
.table-danger > td {
  background-color: #f5c6cb; }

.table-danger th,
.table-danger td,
.table-danger thead th,
.table-danger tbody + tbody {
  border-color: #ed969e; }

.table-hover .table-danger:hover {
  background-color: #f1b0b7; }
.table-hover .table-danger:hover > td,
.table-hover .table-danger:hover > th {
  background-color: #f1b0b7; }

.table-light,
.table-light > th,
.table-light > td {
  background-color: #fdfdfe; }

.table-light th,
.table-light td,
.table-light thead th,
.table-light tbody + tbody {
  border-color: #fbfcfc; }

.table-hover .table-light:hover {
  background-color: #ececf6; }
.table-hover .table-light:hover > td,
.table-hover .table-light:hover > th {
  background-color: #ececf6; }

.table-dark,
.table-dark > th,
.table-dark > td {
  background-color: #c6c8ca; }

.table-dark th,
.table-dark td,
.table-dark thead th,
.table-dark tbody + tbody {
  border-color: #95999c; }

.table-hover .table-dark:hover {
  background-color: #b9bbbe; }
.table-hover .table-dark:hover > td,
.table-hover .table-dark:hover > th {
  background-color: #b9bbbe; }

.table-active,
.table-active > th,
.table-active > td {
  background-color: rgba(0, 0, 0, 0.075); }

.table-hover .table-active:hover {
  background-color: rgba(0, 0, 0, 0.075); }
.table-hover .table-active:hover > td,
.table-hover .table-active:hover > th {
  background-color: rgba(0, 0, 0, 0.075); }

.table .thead-dark th {
  color: #FFFFFF;
  background-color: #343a40;
  border-color: #454d55; }

.table .thead-light th {
  color: #495057;
  background-color: #e9ecef;
  border-color: #dee2e6; }

.table-dark {
  color: #FFFFFF;
  background-color: #343a40; }
.table-dark th,
.table-dark td,
.table-dark thead th {
  border-color: #454d55; }
.table-dark.table-bordered {
  border: 0; }
.table-dark.table-striped tbody tr:nth-of-type(odd) {
  background-color: rgba(255, 255, 255, 0.05); }
.table-dark.table-hover tbody tr:hover {
  color: #FFFFFF;
  background-color: rgba(255, 255, 255, 0.075); }

@media (max-width: 575.98px) {
  .table-responsive-sm {
    display: block;
    width: 100%;
    overflow-x: auto;
    -webkit-overflow-scrolling: touch; }
  .table-responsive-sm > .table-bordered {
    border: 0; } }

@media (max-width: 768.98px) {
  .table-responsive-md {
    display: block;
    width: 100%;
    overflow-x: auto;
    -webkit-overflow-scrolling: touch; }
  .table-responsive-md > .table-bordered {
    border: 0; } }

@media (max-width: 1022.98px) {
  .table-responsive-lg {
    display: block;
    width: 100%;
    overflow-x: auto;
    -webkit-overflow-scrolling: touch; }
  .table-responsive-lg > .table-bordered {
    border: 0; } }

@media (max-width: 1199.98px) {
  .table-responsive-xl {
    display: block;
    width: 100%;
    overflow-x: auto;
    -webkit-overflow-scrolling: touch; }
  .table-responsive-xl > .table-bordered {
    border: 0; } }

.table-responsive {
  display: block;
  width: 100%;
  overflow-x: auto;
  -webkit-overflow-scrolling: touch; }
.table-responsive > .table-bordered {
  border: 0; }

.form-control {
  display: block;
  width: 100%;
  height: 48px;
  padding: 6px 16px;
  font-size: 1rem;
  font-weight: 400;
  line-height: 1.5;
  color: #495057;
  background-color: #FFFFFF;
  background-clip: padding-box;
  border: 1px solid #D8DCE6;
  border-radius: 4px;
  -webkit-transition: border-color 0.15s ease-in-out, -webkit-box-shadow 0.15s ease-in-out;
  transition: border-color 0.15s ease-in-out, -webkit-box-shadow 0.15s ease-in-out;
  -o-transition: border-color 0.15s ease-in-out, box-shadow 0.15s ease-in-out;
  transition: border-color 0.15s ease-in-out, box-shadow 0.15s ease-in-out;
  transition: border-color 0.15s ease-in-out, box-shadow 0.15s ease-in-out, -webkit-box-shadow 0.15s ease-in-out; }
@media (prefers-reduced-motion: reduce) {
  .form-control {
    -webkit-transition: none;
    -o-transition: none;
    transition: none; } }
.form-control::-ms-expand {
  background-color: transparent;
  border: 0; }
.form-control:-moz-focusring {
  color: transparent;
  text-shadow: 0 0 0 #495057; }
.form-control:focus {
  color: #495057;
  background-color: #FFFFFF;
  border-color: #b8d3f4;
  outline: 0;
  -webkit-box-shadow: 0 0 0 0.2rem rgba(74, 144, 226, 0.25);
  box-shadow: 0 0 0 0.2rem rgba(74, 144, 226, 0.25); }
.form-control::-webkit-input-placeholder {
  color: #B3B3B3;
  opacity: 1; }
.form-control::-moz-placeholder {
  color: #B3B3B3;
  opacity: 1; }
.form-control:-ms-input-placeholder {
  color: #B3B3B3;
  opacity: 1; }
.form-control::-ms-input-placeholder {
  color: #B3B3B3;
  opacity: 1; }
.form-control::placeholder {
  color: #B3B3B3;
  opacity: 1; }
.form-control:disabled, .form-control[readonly] {
  background-color: #FAFAFA;
  opacity: 1; }

input[type="date"].form-control,
input[type="time"].form-control,
input[type="datetime-local"].form-control,
input[type="month"].form-control {
  -webkit-appearance: none;
  -moz-appearance: none;
  appearance: none; }

select.form-control:focus::-ms-value {
  color: #495057;
  background-color: #FFFFFF; }

.form-control-file,
.form-control-range {
  display: block;
  width: 100%; }

.col-form-label {
  padding-top: 7px;
  padding-bottom: 7px;
  margin-bottom: 0;
  font-size: inherit;
  line-height: 1.5; }

.col-form-label-lg {
  padding-top: calc(0.5rem + 1px);
  padding-bottom: calc(0.5rem + 1px);
  font-size: 1.25rem;
  line-height: 1.5; }

.col-form-label-sm {
  padding-top: calc(0.25rem + 1px);
  padding-bottom: calc(0.25rem + 1px);
  font-size: 0.875rem;
  line-height: 1.5; }

.form-control-plaintext {
  display: block;
  width: 100%;
  padding: 6px 0;
  margin-bottom: 0;
  font-size: 1rem;
  line-height: 1.5;
  color: #484B4A;
  background-color: transparent;
  border: solid transparent;
  border-width: 1px 0; }
.form-control-plaintext.form-control-sm, .form-control-plaintext.form-control-lg {
  padding-right: 0;
  padding-left: 0; }

.form-control-sm {
  height: calc(1.5em + 0.5rem + 2px);
  padding: 0.25rem 0.5rem;
  font-size: 0.875rem;
  line-height: 1.5;
  border-radius: 0.2rem; }

.form-control-lg {
  height: calc(1.5em + 1rem + 2px);
  padding: 0.5rem 1rem;
  font-size: 1.25rem;
  line-height: 1.5;
  border-radius: 0.3rem; }

select.form-control[size], select.form-control[multiple] {
  height: auto; }

textarea.form-control {
  height: auto; }

.form-group {
  margin-bottom: 1rem; }

.form-text {
  display: block;
  margin-top: 0.25rem; }

.form-row {
  display: -webkit-box;
  display: -webkit-flex;
  display: -ms-flexbox;
  display: flex;
  -webkit-flex-wrap: wrap;
  -ms-flex-wrap: wrap;
  flex-wrap: wrap;
  margin-right: -5px;
  margin-left: -5px; }
.form-row > .col,
.form-row > [class*="col-"] {
  padding-right: 5px;
  padding-left: 5px; }

.form-check {
  position: relative;
  display: block;
  padding-left: 1.25rem; }

.form-check-input {
  position: absolute;
  margin-top: 0.3rem;
  margin-left: -1.25rem; }
.form-check-input[disabled] ~ .form-check-label,
.form-check-input:disabled ~ .form-check-label {
  color: #999; }

.form-check-label {
  margin-bottom: 0; }

.form-check-inline {
  display: -webkit-inline-box;
  display: -webkit-inline-flex;
  display: -ms-inline-flexbox;
  display: inline-flex;
  -webkit-box-align: center;
  -webkit-align-items: center;
  -ms-flex-align: center;
  align-items: center;
  padding-left: 0;
  margin-right: 0.75rem; }
.form-check-inline .form-check-input {
  position: static;
  margin-top: 0;
  margin-right: 8px;
  margin-left: 0; }

.valid-feedback {
  display: none;
  width: 100%;
  margin-top: 0.25rem;
  font-size: 0.875rem;
  color: #2ECC71; }

.valid-tooltip {
  position: absolute;
  top: 100%;
  z-index: 5;
  display: none;
  max-width: 100%;
  padding: 0.25rem 0.5rem;
  margin-top: .1rem;
  font-size: 0.875rem;
  line-height: 1.5;
  color: #FFFFFF;
  background-color: rgba(46, 204, 113, 0.9);
  border-radius: 4px; }

.was-validated :valid ~ .valid-feedback,
.was-validated :valid ~ .valid-tooltip,
.is-valid ~ .valid-feedback,
.is-valid ~ .valid-tooltip {
  display: block; }

.was-validated .form-control:valid, .form-control.is-valid {
  border-color: #2ECC71;
  padding-right: calc(1.5em + 12px);
  background-image: url("data:image/svg+xml,%3csvg xmlns='http://www.w3.org/2000/svg' width='8' height='8' viewBox='0 0 8 8'%3e%3cpath fill='%232ECC71' d='M2.3 6.73L.6 4.53c-.4-1.04.46-1.4 1.1-.8l1.1 1.4 3.4-3.8c.6-.63 1.6-.27 1.2.7l-4 4.6c-.43.5-.8.4-1.1.1z'/%3e%3c/svg%3e");
  background-repeat: no-repeat;
  background-position: right calc(0.375em + 3px) center;
  -webkit-background-size: calc(0.75em + 6px) calc(0.75em + 6px);
  background-size: calc(0.75em + 6px) calc(0.75em + 6px); }
.was-validated .form-control:valid:focus, .form-control.is-valid:focus {
  border-color: #2ECC71;
  -webkit-box-shadow: 0 0 0 0.2rem rgba(46, 204, 113, 0.25);
  box-shadow: 0 0 0 0.2rem rgba(46, 204, 113, 0.25); }

.was-validated textarea.form-control:valid, textarea.form-control.is-valid {
  padding-right: calc(1.5em + 12px);
  background-position: top calc(0.375em + 3px) right calc(0.375em + 3px); }

.was-validated .custom-select:valid, .custom-select.is-valid {
  border-color: #2ECC71;
  padding-right: calc(0.75em + 41px);
  background: url("data:image/svg+xml,%3csvg xmlns='http://www.w3.org/2000/svg' width='4' height='5' viewBox='0 0 4 5'%3e%3cpath fill='%23343a40' d='M2 0L0 2h4zm0 5L0 3h4z'/%3e%3c/svg%3e") no-repeat right 16px center/8px 10px, url("data:image/svg+xml,%3csvg xmlns='http://www.w3.org/2000/svg' width='8' height='8' viewBox='0 0 8 8'%3e%3cpath fill='%232ECC71' d='M2.3 6.73L.6 4.53c-.4-1.04.46-1.4 1.1-.8l1.1 1.4 3.4-3.8c.6-.63 1.6-.27 1.2.7l-4 4.6c-.43.5-.8.4-1.1.1z'/%3e%3c/svg%3e") #FFFFFF no-repeat center right 32px/calc(0.75em + 6px) calc(0.75em + 6px); }
.was-validated .custom-select:valid:focus, .custom-select.is-valid:focus {
  border-color: #2ECC71;
  -webkit-box-shadow: 0 0 0 0.2rem rgba(46, 204, 113, 0.25);
  box-shadow: 0 0 0 0.2rem rgba(46, 204, 113, 0.25); }

.was-validated .form-check-input:valid ~ .form-check-label, .form-check-input.is-valid ~ .form-check-label {
  color: #2ECC71; }

.was-validated .form-check-input:valid ~ .valid-feedback,
.was-validated .form-check-input:valid ~ .valid-tooltip, .form-check-input.is-valid ~ .valid-feedback,
.form-check-input.is-valid ~ .valid-tooltip {
  display: block; }

.was-validated .custom-control-input:valid ~ .custom-control-label, .custom-control-input.is-valid ~ .custom-control-label {
  color: #2ECC71; }
.was-validated .custom-control-input:valid ~ .custom-control-label::before, .custom-control-input.is-valid ~ .custom-control-label::before {
  border-color: #2ECC71; }

.was-validated .custom-control-input:valid:checked ~ .custom-control-label::before, .custom-control-input.is-valid:checked ~ .custom-control-label::before {
  border-color: #54d98c;
  background-color: #54d98c; }

.was-validated .custom-control-input:valid:focus ~ .custom-control-label::before, .custom-control-input.is-valid:focus ~ .custom-control-label::before {
  -webkit-box-shadow: 0 0 0 0.2rem rgba(46, 204, 113, 0.25);
  box-shadow: 0 0 0 0.2rem rgba(46, 204, 113, 0.25); }

.was-validated .custom-control-input:valid:focus:not(:checked) ~ .custom-control-label::before, .custom-control-input.is-valid:focus:not(:checked) ~ .custom-control-label::before {
  border-color: #2ECC71; }

.was-validated .custom-file-input:valid ~ .custom-file-label, .custom-file-input.is-valid ~ .custom-file-label {
  border-color: #2ECC71; }

.was-validated .custom-file-input:valid:focus ~ .custom-file-label, .custom-file-input.is-valid:focus ~ .custom-file-label {
  border-color: #2ECC71;
  -webkit-box-shadow: 0 0 0 0.2rem rgba(46, 204, 113, 0.25);
  box-shadow: 0 0 0 0.2rem rgba(46, 204, 113, 0.25); }

.invalid-feedback {
  display: none;
  width: 100%;
  margin-top: 0.25rem;
  font-size: 0.875rem;
  color: #dc3545; }

.invalid-tooltip {
  position: absolute;
  top: 100%;
  z-index: 5;
  display: none;
  max-width: 100%;
  padding: 0.25rem 0.5rem;
  margin-top: .1rem;
  font-size: 0.875rem;
  line-height: 1.5;
  color: #FFFFFF;
  background-color: rgba(220, 53, 69, 0.9);
  border-radius: 4px; }

.was-validated :invalid ~ .invalid-feedback,
.was-validated :invalid ~ .invalid-tooltip,
.is-invalid ~ .invalid-feedback,
.is-invalid ~ .invalid-tooltip {
  display: block; }

.was-validated .form-control:invalid, .form-control.is-invalid {
  border-color: #dc3545;
  padding-right: calc(1.5em + 12px);
  background-image: url("data:image/svg+xml,%3csvg xmlns='http://www.w3.org/2000/svg' width='12' height='12' fill='none' stroke='%23dc3545' viewBox='0 0 12 12'%3e%3ccircle cx='6' cy='6' r='4.5'/%3e%3cpath stroke-linejoin='round' d='M5.8 3.6h.4L6 6.5z'/%3e%3ccircle cx='6' cy='8.2' r='.6' fill='%23dc3545' stroke='none'/%3e%3c/svg%3e");
  background-repeat: no-repeat;
  background-position: right calc(0.375em + 3px) center;
  -webkit-background-size: calc(0.75em + 6px) calc(0.75em + 6px);
  background-size: calc(0.75em + 6px) calc(0.75em + 6px); }
.was-validated .form-control:invalid:focus, .form-control.is-invalid:focus {
  border-color: #dc3545;
  -webkit-box-shadow: 0 0 0 0.2rem rgba(220, 53, 69, 0.25);
  box-shadow: 0 0 0 0.2rem rgba(220, 53, 69, 0.25); }

.was-validated textarea.form-control:invalid, textarea.form-control.is-invalid {
  padding-right: calc(1.5em + 12px);
  background-position: top calc(0.375em + 3px) right calc(0.375em + 3px); }

.was-validated .custom-select:invalid, .custom-select.is-invalid {
  border-color: #dc3545;
  padding-right: calc(0.75em + 41px);
  background: url("data:image/svg+xml,%3csvg xmlns='http://www.w3.org/2000/svg' width='4' height='5' viewBox='0 0 4 5'%3e%3cpath fill='%23343a40' d='M2 0L0 2h4zm0 5L0 3h4z'/%3e%3c/svg%3e") no-repeat right 16px center/8px 10px, url("data:image/svg+xml,%3csvg xmlns='http://www.w3.org/2000/svg' width='12' height='12' fill='none' stroke='%23dc3545' viewBox='0 0 12 12'%3e%3ccircle cx='6' cy='6' r='4.5'/%3e%3cpath stroke-linejoin='round' d='M5.8 3.6h.4L6 6.5z'/%3e%3ccircle cx='6' cy='8.2' r='.6' fill='%23dc3545' stroke='none'/%3e%3c/svg%3e") #FFFFFF no-repeat center right 32px/calc(0.75em + 6px) calc(0.75em + 6px); }
.was-validated .custom-select:invalid:focus, .custom-select.is-invalid:focus {
  border-color: #dc3545;
  -webkit-box-shadow: 0 0 0 0.2rem rgba(220, 53, 69, 0.25);
  box-shadow: 0 0 0 0.2rem rgba(220, 53, 69, 0.25); }

.was-validated .form-check-input:invalid ~ .form-check-label, .form-check-input.is-invalid ~ .form-check-label {
  color: #dc3545; }

.was-validated .form-check-input:invalid ~ .invalid-feedback,
.was-validated .form-check-input:invalid ~ .invalid-tooltip, .form-check-input.is-invalid ~ .invalid-feedback,
.form-check-input.is-invalid ~ .invalid-tooltip {
  display: block; }

.was-validated .custom-control-input:invalid ~ .custom-control-label, .custom-control-input.is-invalid ~ .custom-control-label {
  color: #dc3545; }
.was-validated .custom-control-input:invalid ~ .custom-control-label::before, .custom-control-input.is-invalid ~ .custom-control-label::before {
  border-color: #dc3545; }

.was-validated .custom-control-input:invalid:checked ~ .custom-control-label::before, .custom-control-input.is-invalid:checked ~ .custom-control-label::before {
  border-color: #e4606d;
  background-color: #e4606d; }

.was-validated .custom-control-input:invalid:focus ~ .custom-control-label::before, .custom-control-input.is-invalid:focus ~ .custom-control-label::before {
  -webkit-box-shadow: 0 0 0 0.2rem rgba(220, 53, 69, 0.25);
  box-shadow: 0 0 0 0.2rem rgba(220, 53, 69, 0.25); }

.was-validated .custom-control-input:invalid:focus:not(:checked) ~ .custom-control-label::before, .custom-control-input.is-invalid:focus:not(:checked) ~ .custom-control-label::before {
  border-color: #dc3545; }

.was-validated .custom-file-input:invalid ~ .custom-file-label, .custom-file-input.is-invalid ~ .custom-file-label {
  border-color: #dc3545; }

.was-validated .custom-file-input:invalid:focus ~ .custom-file-label, .custom-file-input.is-invalid:focus ~ .custom-file-label {
  border-color: #dc3545;
  -webkit-box-shadow: 0 0 0 0.2rem rgba(220, 53, 69, 0.25);
  box-shadow: 0 0 0 0.2rem rgba(220, 53, 69, 0.25); }

.form-inline {
  display: -webkit-box;
  display: -webkit-flex;
  display: -ms-flexbox;
  display: flex;
  -webkit-box-orient: horizontal;
  -webkit-box-direction: normal;
  -webkit-flex-flow: row wrap;
  -ms-flex-flow: row wrap;
  flex-flow: row wrap;
  -webkit-box-align: center;
  -webkit-align-items: center;
  -ms-flex-align: center;
  align-items: center; }
.form-inline .form-check {
  width: 100%; }
@media (min-width: 576px) {
  .form-inline label {
    display: -webkit-box;
    display: -webkit-flex;
    display: -ms-flexbox;
    display: flex;
    -webkit-box-align: center;
    -webkit-align-items: center;
    -ms-flex-align: center;
    align-items: center;
    -webkit-box-pack: center;
    -webkit-justify-content: center;
    -ms-flex-pack: center;
    justify-content: center;
    margin-bottom: 0; }
  .form-inline .form-group {
    display: -webkit-box;
    display: -webkit-flex;
    display: -ms-flexbox;
    display: flex;
    -webkit-box-flex: 0;
    -webkit-flex: 0 0 auto;
    -ms-flex: 0 0 auto;
    flex: 0 0 auto;
    -webkit-box-orient: horizontal;
    -webkit-box-direction: normal;
    -webkit-flex-flow: row wrap;
    -ms-flex-flow: row wrap;
    flex-flow: row wrap;
    -webkit-box-align: center;
    -webkit-align-items: center;
    -ms-flex-align: center;
    align-items: center;
    margin-bottom: 0; }
  .form-inline .form-control {
    display: inline-block;
    width: auto;
    vertical-align: middle; }
  .form-inline .form-control-plaintext {
    display: inline-block; }
  .form-inline .input-group,
  .form-inline .custom-select {
    width: auto; }
  .form-inline .form-check {
    display: -webkit-box;
    display: -webkit-flex;
    display: -ms-flexbox;
    display: flex;
    -webkit-box-align: center;
    -webkit-align-items: center;
    -ms-flex-align: center;
    align-items: center;
    -webkit-box-pack: center;
    -webkit-justify-content: center;
    -ms-flex-pack: center;
    justify-content: center;
    width: auto;
    padding-left: 0; }
  .form-inline .form-check-input {
    position: relative;
    -webkit-flex-shrink: 0;
    -ms-flex-negative: 0;
    flex-shrink: 0;
    margin-top: 0;
    margin-right: 0.25rem;
    margin-left: 0; }
  .form-inline .custom-control {
    -webkit-box-align: center;
    -webkit-align-items: center;
    -ms-flex-align: center;
    align-items: center;
    -webkit-box-pack: center;
    -webkit-justify-content: center;
    -ms-flex-pack: center;
    justify-content: center; }
  .form-inline .custom-control-label {
    margin-bottom: 0; } }

.btn {
  display: inline-block;
  font-weight: 500;
  color: #484B4A;
  text-align: center;
  vertical-align: middle;
  -webkit-user-select: none;
  -moz-user-select: none;
  -ms-user-select: none;
  user-select: none;
  background-color: transparent;
  border: 1px solid transparent;
  padding: 6px 30px;
  font-size: 1rem;
  line-height: 1.5;
  border-radius: 4px;
  -webkit-transition: all 100ms ease-out;
  -o-transition: all 100ms ease-out;
  transition: all 100ms ease-out; }
@media (prefers-reduced-motion: reduce) {
  .btn {
    -webkit-transition: none;
    -o-transition: none;
    transition: none; } }
.btn:hover {
  color: #484B4A;
  text-decoration: none; }
.btn:focus, .btn.focus {
  outline: 0;
  -webkit-box-shadow: 0 0 0 0.2rem rgba(74, 144, 226, 0.25);
  box-shadow: 0 0 0 0.2rem rgba(74, 144, 226, 0.25); }
.btn.disabled, .btn:disabled {
  opacity: 0.65; }
.btn:not(:disabled):not(.disabled) {
  cursor: pointer; }

a.btn.disabled,
fieldset:disabled a.btn {
  pointer-events: none; }

.btn-primary {
  color: #FFFFFF;
  background-color: #4A90E2;
  border-color: #4A90E2; }
.btn-primary:hover {
  color: #FFFFFF;
  background-color: #297cdd;
  border-color: #2275d7; }
.btn-primary:focus, .btn-primary.focus {
  color: #FFFFFF;
  background-color: #297cdd;
  border-color: #2275d7;
  -webkit-box-shadow: 0 0 0 0.2rem rgba(101, 161, 230, 0.5);
  box-shadow: 0 0 0 0.2rem rgba(101, 161, 230, 0.5); }
.btn-primary.disabled, .btn-primary:disabled {
  color: #FFFFFF;
  background-color: #4A90E2;
  border-color: #4A90E2; }
.btn-primary:not(:disabled):not(.disabled):active, .btn-primary:not(:disabled):not(.disabled).active,
.show > .btn-primary.dropdown-toggle {
  color: #FFFFFF;
  background-color: #2275d7;
  border-color: #216fcc; }
.btn-primary:not(:disabled):not(.disabled):active:focus, .btn-primary:not(:disabled):not(.disabled).active:focus,
.show > .btn-primary.dropdown-toggle:focus {
  -webkit-box-shadow: 0 0 0 0.2rem rgba(101, 161, 230, 0.5);
  box-shadow: 0 0 0 0.2rem rgba(101, 161, 230, 0.5); }

.btn-secondary {
  color: #FFFFFF;
  background-color: #436296;
  border-color: #436296; }
.btn-secondary:hover {
  color: #FFFFFF;
  background-color: #37517c;
  border-color: #334b73; }
.btn-secondary:focus, .btn-secondary.focus {
  color: #FFFFFF;
  background-color: #37517c;
  border-color: #334b73;
  -webkit-box-shadow: 0 0 0 0.2rem rgba(95, 122, 166, 0.5);
  box-shadow: 0 0 0 0.2rem rgba(95, 122, 166, 0.5); }
.btn-secondary.disabled, .btn-secondary:disabled {
  color: #FFFFFF;
  background-color: #436296;
  border-color: #436296; }
.btn-secondary:not(:disabled):not(.disabled):active, .btn-secondary:not(:disabled):not(.disabled).active,
.show > .btn-secondary.dropdown-toggle {
  color: #FFFFFF;
  background-color: #334b73;
  border-color: #2f456a; }
.btn-secondary:not(:disabled):not(.disabled):active:focus, .btn-secondary:not(:disabled):not(.disabled).active:focus,
.show > .btn-secondary.dropdown-toggle:focus {
  -webkit-box-shadow: 0 0 0 0.2rem rgba(95, 122, 166, 0.5);
  box-shadow: 0 0 0 0.2rem rgba(95, 122, 166, 0.5); }

.btn-success {
  color: #FFFFFF;
  background-color: #2ECC71;
  border-color: #2ECC71; }
.btn-success:hover {
  color: #FFFFFF;
  background-color: #27ad60;
  border-color: #25a25a; }
.btn-success:focus, .btn-success.focus {
  color: #FFFFFF;
  background-color: #27ad60;
  border-color: #25a25a;
  -webkit-box-shadow: 0 0 0 0.2rem rgba(77, 212, 134, 0.5);
  box-shadow: 0 0 0 0.2rem rgba(77, 212, 134, 0.5); }
.btn-success.disabled, .btn-success:disabled {
  color: #FFFFFF;
  background-color: #2ECC71;
  border-color: #2ECC71; }
.btn-success:not(:disabled):not(.disabled):active, .btn-success:not(:disabled):not(.disabled).active,
.show > .btn-success.dropdown-toggle {
  color: #FFFFFF;
  background-color: #25a25a;
  border-color: #229854; }
.btn-success:not(:disabled):not(.disabled):active:focus, .btn-success:not(:disabled):not(.disabled).active:focus,
.show > .btn-success.dropdown-toggle:focus {
  -webkit-box-shadow: 0 0 0 0.2rem rgba(77, 212, 134, 0.5);
  box-shadow: 0 0 0 0.2rem rgba(77, 212, 134, 0.5); }

.btn-info {
  color: #FFFFFF;
  background-color: #17a2b8;
  border-color: #17a2b8; }
.btn-info:hover {
  color: #FFFFFF;
  background-color: #138496;
  border-color: #117a8b; }
.btn-info:focus, .btn-info.focus {
  color: #FFFFFF;
  background-color: #138496;
  border-color: #117a8b;
  -webkit-box-shadow: 0 0 0 0.2rem rgba(58, 176, 195, 0.5);
  box-shadow: 0 0 0 0.2rem rgba(58, 176, 195, 0.5); }
.btn-info.disabled, .btn-info:disabled {
  color: #FFFFFF;
  background-color: #17a2b8;
  border-color: #17a2b8; }
.btn-info:not(:disabled):not(.disabled):active, .btn-info:not(:disabled):not(.disabled).active,
.show > .btn-info.dropdown-toggle {
  color: #FFFFFF;
  background-color: #117a8b;
  border-color: #10707f; }
.btn-info:not(:disabled):not(.disabled):active:focus, .btn-info:not(:disabled):not(.disabled).active:focus,
.show > .btn-info.dropdown-toggle:focus {
  -webkit-box-shadow: 0 0 0 0.2rem rgba(58, 176, 195, 0.5);
  box-shadow: 0 0 0 0.2rem rgba(58, 176, 195, 0.5); }

.btn-warning {
  color: #212529;
  background-color: #ffc107;
  border-color: #ffc107; }
.btn-warning:hover {
  color: #212529;
  background-color: #e0a800;
  border-color: #d39e00; }
.btn-warning:focus, .btn-warning.focus {
  color: #212529;
  background-color: #e0a800;
  border-color: #d39e00;
  -webkit-box-shadow: 0 0 0 0.2rem rgba(222, 170, 12, 0.5);
  box-shadow: 0 0 0 0.2rem rgba(222, 170, 12, 0.5); }
.btn-warning.disabled, .btn-warning:disabled {
  color: #212529;
  background-color: #ffc107;
  border-color: #ffc107; }
.btn-warning:not(:disabled):not(.disabled):active, .btn-warning:not(:disabled):not(.disabled).active,
.show > .btn-warning.dropdown-toggle {
  color: #212529;
  background-color: #d39e00;
  border-color: #c69500; }
.btn-warning:not(:disabled):not(.disabled):active:focus, .btn-warning:not(:disabled):not(.disabled).active:focus,
.show > .btn-warning.dropdown-toggle:focus {
  -webkit-box-shadow: 0 0 0 0.2rem rgba(222, 170, 12, 0.5);
  box-shadow: 0 0 0 0.2rem rgba(222, 170, 12, 0.5); }

.btn-danger {
  color: #FFFFFF;
  background-color: #dc3545;
  border-color: #dc3545; }
.btn-danger:hover {
  color: #FFFFFF;
  background-color: #c82333;
  border-color: #bd2130; }
.btn-danger:focus, .btn-danger.focus {
  color: #FFFFFF;
  background-color: #c82333;
  border-color: #bd2130;
  -webkit-box-shadow: 0 0 0 0.2rem rgba(225, 83, 97, 0.5);
  box-shadow: 0 0 0 0.2rem rgba(225, 83, 97, 0.5); }
.btn-danger.disabled, .btn-danger:disabled {
  color: #FFFFFF;
  background-color: #dc3545;
  border-color: #dc3545; }
.btn-danger:not(:disabled):not(.disabled):active, .btn-danger:not(:disabled):not(.disabled).active,
.show > .btn-danger.dropdown-toggle {
  color: #FFFFFF;
  background-color: #bd2130;
  border-color: #b21f2d; }
.btn-danger:not(:disabled):not(.disabled):active:focus, .btn-danger:not(:disabled):not(.disabled).active:focus,
.show > .btn-danger.dropdown-toggle:focus {
  -webkit-box-shadow: 0 0 0 0.2rem rgba(225, 83, 97, 0.5);
  box-shadow: 0 0 0 0.2rem rgba(225, 83, 97, 0.5); }

.btn-light {
  color: #212529;
  background-color: #f8f9fa;
  border-color: #f8f9fa; }
.btn-light:hover {
  color: #212529;
  background-color: #e2e6ea;
  border-color: #dae0e5; }
.btn-light:focus, .btn-light.focus {
  color: #212529;
  background-color: #e2e6ea;
  border-color: #dae0e5;
  -webkit-box-shadow: 0 0 0 0.2rem rgba(216, 217, 219, 0.5);
  box-shadow: 0 0 0 0.2rem rgba(216, 217, 219, 0.5); }
.btn-light.disabled, .btn-light:disabled {
  color: #212529;
  background-color: #f8f9fa;
  border-color: #f8f9fa; }
.btn-light:not(:disabled):not(.disabled):active, .btn-light:not(:disabled):not(.disabled).active,
.show > .btn-light.dropdown-toggle {
  color: #212529;
  background-color: #dae0e5;
  border-color: #d3d9df; }
.btn-light:not(:disabled):not(.disabled):active:focus, .btn-light:not(:disabled):not(.disabled).active:focus,
.show > .btn-light.dropdown-toggle:focus {
  -webkit-box-shadow: 0 0 0 0.2rem rgba(216, 217, 219, 0.5);
  box-shadow: 0 0 0 0.2rem rgba(216, 217, 219, 0.5); }

.btn-dark {
  color: #FFFFFF;
  background-color: #343a40;
  border-color: #343a40; }
.btn-dark:hover {
  color: #FFFFFF;
  background-color: #23272b;
  border-color: #1d2124; }
.btn-dark:focus, .btn-dark.focus {
  color: #FFFFFF;
  background-color: #23272b;
  border-color: #1d2124;
  -webkit-box-shadow: 0 0 0 0.2rem rgba(82, 88, 93, 0.5);
  box-shadow: 0 0 0 0.2rem rgba(82, 88, 93, 0.5); }
.btn-dark.disabled, .btn-dark:disabled {
  color: #FFFFFF;
  background-color: #343a40;
  border-color: #343a40; }
.btn-dark:not(:disabled):not(.disabled):active, .btn-dark:not(:disabled):not(.disabled).active,
.show > .btn-dark.dropdown-toggle {
  color: #FFFFFF;
  background-color: #1d2124;
  border-color: #171a1d; }
.btn-dark:not(:disabled):not(.disabled):active:focus, .btn-dark:not(:disabled):not(.disabled).active:focus,
.show > .btn-dark.dropdown-toggle:focus {
  -webkit-box-shadow: 0 0 0 0.2rem rgba(82, 88, 93, 0.5);
  box-shadow: 0 0 0 0.2rem rgba(82, 88, 93, 0.5); }

.btn-outline-primary {
  color: #4A90E2;
  border-color: #4A90E2; }
.btn-outline-primary:hover {
  color: #FFFFFF;
  background-color: #4A90E2;
  border-color: #4A90E2; }
.btn-outline-primary:focus, .btn-outline-primary.focus {
  -webkit-box-shadow: 0 0 0 0.2rem rgba(74, 144, 226, 0.5);
  box-shadow: 0 0 0 0.2rem rgba(74, 144, 226, 0.5); }
.btn-outline-primary.disabled, .btn-outline-primary:disabled {
  color: #4A90E2;
  background-color: transparent; }
.btn-outline-primary:not(:disabled):not(.disabled):active, .btn-outline-primary:not(:disabled):not(.disabled).active,
.show > .btn-outline-primary.dropdown-toggle {
  color: #FFFFFF;
  background-color: #4A90E2;
  border-color: #4A90E2; }
.btn-outline-primary:not(:disabled):not(.disabled):active:focus, .btn-outline-primary:not(:disabled):not(.disabled).active:focus,
.show > .btn-outline-primary.dropdown-toggle:focus {
  -webkit-box-shadow: 0 0 0 0.2rem rgba(74, 144, 226, 0.5);
  box-shadow: 0 0 0 0.2rem rgba(74, 144, 226, 0.5); }

.btn-outline-secondary {
  color: #436296;
  border-color: #436296; }
.btn-outline-secondary:hover {
  color: #FFFFFF;
  background-color: #436296;
  border-color: #436296; }
.btn-outline-secondary:focus, .btn-outline-secondary.focus {
  -webkit-box-shadow: 0 0 0 0.2rem rgba(67, 98, 150, 0.5);
  box-shadow: 0 0 0 0.2rem rgba(67, 98, 150, 0.5); }
.btn-outline-secondary.disabled, .btn-outline-secondary:disabled {
  color: #436296;
  background-color: transparent; }
.btn-outline-secondary:not(:disabled):not(.disabled):active, .btn-outline-secondary:not(:disabled):not(.disabled).active,
.show > .btn-outline-secondary.dropdown-toggle {
  color: #FFFFFF;
  background-color: #436296;
  border-color: #436296; }
.btn-outline-secondary:not(:disabled):not(.disabled):active:focus, .btn-outline-secondary:not(:disabled):not(.disabled).active:focus,
.show > .btn-outline-secondary.dropdown-toggle:focus {
  -webkit-box-shadow: 0 0 0 0.2rem rgba(67, 98, 150, 0.5);
  box-shadow: 0 0 0 0.2rem rgba(67, 98, 150, 0.5); }

.btn-outline-success {
  color: #2ECC71;
  border-color: #2ECC71; }
.btn-outline-success:hover {
  color: #FFFFFF;
  background-color: #2ECC71;
  border-color: #2ECC71; }
.btn-outline-success:focus, .btn-outline-success.focus {
  -webkit-box-shadow: 0 0 0 0.2rem rgba(46, 204, 113, 0.5);
  box-shadow: 0 0 0 0.2rem rgba(46, 204, 113, 0.5); }
.btn-outline-success.disabled, .btn-outline-success:disabled {
  color: #2ECC71;
  background-color: transparent; }
.btn-outline-success:not(:disabled):not(.disabled):active, .btn-outline-success:not(:disabled):not(.disabled).active,
.show > .btn-outline-success.dropdown-toggle {
  color: #FFFFFF;
  background-color: #2ECC71;
  border-color: #2ECC71; }
.btn-outline-success:not(:disabled):not(.disabled):active:focus, .btn-outline-success:not(:disabled):not(.disabled).active:focus,
.show > .btn-outline-success.dropdown-toggle:focus {
  -webkit-box-shadow: 0 0 0 0.2rem rgba(46, 204, 113, 0.5);
  box-shadow: 0 0 0 0.2rem rgba(46, 204, 113, 0.5); }

.btn-outline-info {
  color: #17a2b8;
  border-color: #17a2b8; }
.btn-outline-info:hover {
  color: #FFFFFF;
  background-color: #17a2b8;
  border-color: #17a2b8; }
.btn-outline-info:focus, .btn-outline-info.focus {
  -webkit-box-shadow: 0 0 0 0.2rem rgba(23, 162, 184, 0.5);
  box-shadow: 0 0 0 0.2rem rgba(23, 162, 184, 0.5); }
.btn-outline-info.disabled, .btn-outline-info:disabled {
  color: #17a2b8;
  background-color: transparent; }
.btn-outline-info:not(:disabled):not(.disabled):active, .btn-outline-info:not(:disabled):not(.disabled).active,
.show > .btn-outline-info.dropdown-toggle {
  color: #FFFFFF;
  background-color: #17a2b8;
  border-color: #17a2b8; }
.btn-outline-info:not(:disabled):not(.disabled):active:focus, .btn-outline-info:not(:disabled):not(.disabled).active:focus,
.show > .btn-outline-info.dropdown-toggle:focus {
  -webkit-box-shadow: 0 0 0 0.2rem rgba(23, 162, 184, 0.5);
  box-shadow: 0 0 0 0.2rem rgba(23, 162, 184, 0.5); }

.btn-outline-warning {
  color: #ffc107;
  border-color: #ffc107; }
.btn-outline-warning:hover {
  color: #212529;
  background-color: #ffc107;
  border-color: #ffc107; }
.btn-outline-warning:focus, .btn-outline-warning.focus {
  -webkit-box-shadow: 0 0 0 0.2rem rgba(255, 193, 7, 0.5);
  box-shadow: 0 0 0 0.2rem rgba(255, 193, 7, 0.5); }
.btn-outline-warning.disabled, .btn-outline-warning:disabled {
  color: #ffc107;
  background-color: transparent; }
.btn-outline-warning:not(:disabled):not(.disabled):active, .btn-outline-warning:not(:disabled):not(.disabled).active,
.show > .btn-outline-warning.dropdown-toggle {
  color: #212529;
  background-color: #ffc107;
  border-color: #ffc107; }
.btn-outline-warning:not(:disabled):not(.disabled):active:focus, .btn-outline-warning:not(:disabled):not(.disabled).active:focus,
.show > .btn-outline-warning.dropdown-toggle:focus {
  -webkit-box-shadow: 0 0 0 0.2rem rgba(255, 193, 7, 0.5);
  box-shadow: 0 0 0 0.2rem rgba(255, 193, 7, 0.5); }

.btn-outline-danger {
  color: #dc3545;
  border-color: #dc3545; }
.btn-outline-danger:hover {
  color: #FFFFFF;
  background-color: #dc3545;
  border-color: #dc3545; }
.btn-outline-danger:focus, .btn-outline-danger.focus {
  -webkit-box-shadow: 0 0 0 0.2rem rgba(220, 53, 69, 0.5);
  box-shadow: 0 0 0 0.2rem rgba(220, 53, 69, 0.5); }
.btn-outline-danger.disabled, .btn-outline-danger:disabled {
  color: #dc3545;
  background-color: transparent; }
.btn-outline-danger:not(:disabled):not(.disabled):active, .btn-outline-danger:not(:disabled):not(.disabled).active,
.show > .btn-outline-danger.dropdown-toggle {
  color: #FFFFFF;
  background-color: #dc3545;
  border-color: #dc3545; }
.btn-outline-danger:not(:disabled):not(.disabled):active:focus, .btn-outline-danger:not(:disabled):not(.disabled).active:focus,
.show > .btn-outline-danger.dropdown-toggle:focus {
  -webkit-box-shadow: 0 0 0 0.2rem rgba(220, 53, 69, 0.5);
  box-shadow: 0 0 0 0.2rem rgba(220, 53, 69, 0.5); }

.btn-outline-light {
  color: #f8f9fa;
  border-color: #f8f9fa; }
.btn-outline-light:hover {
  color: #212529;
  background-color: #f8f9fa;
  border-color: #f8f9fa; }
.btn-outline-light:focus, .btn-outline-light.focus {
  -webkit-box-shadow: 0 0 0 0.2rem rgba(248, 249, 250, 0.5);
  box-shadow: 0 0 0 0.2rem rgba(248, 249, 250, 0.5); }
.btn-outline-light.disabled, .btn-outline-light:disabled {
  color: #f8f9fa;
  background-color: transparent; }
.btn-outline-light:not(:disabled):not(.disabled):active, .btn-outline-light:not(:disabled):not(.disabled).active,
.show > .btn-outline-light.dropdown-toggle {
  color: #212529;
  background-color: #f8f9fa;
  border-color: #f8f9fa; }
.btn-outline-light:not(:disabled):not(.disabled):active:focus, .btn-outline-light:not(:disabled):not(.disabled).active:focus,
.show > .btn-outline-light.dropdown-toggle:focus {
  -webkit-box-shadow: 0 0 0 0.2rem rgba(248, 249, 250, 0.5);
  box-shadow: 0 0 0 0.2rem rgba(248, 249, 250, 0.5); }

.btn-outline-dark {
  color: #343a40;
  border-color: #343a40; }
.btn-outline-dark:hover {
  color: #FFFFFF;
  background-color: #343a40;
  border-color: #343a40; }
.btn-outline-dark:focus, .btn-outline-dark.focus {
  -webkit-box-shadow: 0 0 0 0.2rem rgba(52, 58, 64, 0.5);
  box-shadow: 0 0 0 0.2rem rgba(52, 58, 64, 0.5); }
.btn-outline-dark.disabled, .btn-outline-dark:disabled {
  color: #343a40;
  background-color: transparent; }
.btn-outline-dark:not(:disabled):not(.disabled):active, .btn-outline-dark:not(:disabled):not(.disabled).active,
.show > .btn-outline-dark.dropdown-toggle {
  color: #FFFFFF;
  background-color: #343a40;
  border-color: #343a40; }
.btn-outline-dark:not(:disabled):not(.disabled):active:focus, .btn-outline-dark:not(:disabled):not(.disabled).active:focus,
.show > .btn-outline-dark.dropdown-toggle:focus {
  -webkit-box-shadow: 0 0 0 0.2rem rgba(52, 58, 64, 0.5);
  box-shadow: 0 0 0 0.2rem rgba(52, 58, 64, 0.5); }

.btn-link {
  font-weight: 400;
  color: #4A90E2;
  text-decoration: none; }
.btn-link:hover {
  color: #3970B0;
  text-decoration: none; }
.btn-link:focus, .btn-link.focus {
  text-decoration: none; }
.btn-link:disabled, .btn-link.disabled {
  color: #6c757d;
  pointer-events: none; }

.btn-lg, .btn-group-lg > .btn {
  padding: 0.5rem 1rem;
  font-size: 1.25rem;
  line-height: 1.5;
  border-radius: 0.3rem; }

.btn-sm, .btn-group-sm > .btn {
  padding: 0.25rem 0.5rem;
  font-size: 0.875rem;
  line-height: 1.5;
  border-radius: 0.2rem; }

.btn-block {
  display: block;
  width: 100%; }
.btn-block + .btn-block {
  margin-top: 0.5rem; }

input[type="submit"].btn-block,
input[type="reset"].btn-block,
input[type="button"].btn-block {
  width: 100%; }

.fade {
  -webkit-transition: opacity 0.15s linear;
  -o-transition: opacity 0.15s linear;
  transition: opacity 0.15s linear; }
@media (prefers-reduced-motion: reduce) {
  .fade {
    -webkit-transition: none;
    -o-transition: none;
    transition: none; } }
.fade:not(.show) {
  opacity: 0; }

.collapse:not(.show) {
  display: none; }

.collapsing {
  position: relative;
  height: 0;
  overflow: hidden;
  -webkit-transition: height 0.35s ease;
  -o-transition: height 0.35s ease;
  transition: height 0.35s ease; }
@media (prefers-reduced-motion: reduce) {
  .collapsing {
    -webkit-transition: none;
    -o-transition: none;
    transition: none; } }

.dropup,
.dropright,
.dropdown,
.dropleft {
  position: relative; }

.dropdown-toggle {
  white-space: nowrap; }
.dropdown-toggle::after {
  display: inline-block;
  margin-left: 0.255em;
  vertical-align: 0.255em;
  content: "";
  border-top: 0.3em solid;
  border-right: 0.3em solid transparent;
  border-bottom: 0;
  border-left: 0.3em solid transparent; }
.dropdown-toggle:empty::after {
  margin-left: 0; }

.dropdown-menu {
  position: absolute;
  top: 100%;
  left: 0;
  z-index: 1000;
  display: none;
  float: left;
  min-width: 10rem;
  padding: 0.5rem 0;
  margin: 0.125rem 0 0;
  font-size: 1rem;
  color: #484B4A;
  text-align: left;
  list-style: none;
  background-color: #FFFFFF;
  background-clip: padding-box;
  border: 1px solid rgba(0, 0, 0, 0.15);
  border-radius: 4px; }

.dropdown-menu-left {
  right: auto;
  left: 0; }

.dropdown-menu-right {
  right: 0;
  left: auto; }

@media (min-width: 576px) {
  .dropdown-menu-sm-left {
    right: auto;
    left: 0; }
  .dropdown-menu-sm-right {
    right: 0;
    left: auto; } }

@media (min-width: 769px) {
  .dropdown-menu-md-left {
    right: auto;
    left: 0; }
  .dropdown-menu-md-right {
    right: 0;
    left: auto; } }

@media (min-width: 1023px) {
  .dropdown-menu-lg-left {
    right: auto;
    left: 0; }
  .dropdown-menu-lg-right {
    right: 0;
    left: auto; } }

@media (min-width: 1200px) {
  .dropdown-menu-xl-left {
    right: auto;
    left: 0; }
  .dropdown-menu-xl-right {
    right: 0;
    left: auto; } }

.dropup .dropdown-menu {
  top: auto;
  bottom: 100%;
  margin-top: 0;
  margin-bottom: 0.125rem; }

.dropup .dropdown-toggle::after {
  display: inline-block;
  margin-left: 0.255em;
  vertical-align: 0.255em;
  content: "";
  border-top: 0;
  border-right: 0.3em solid transparent;
  border-bottom: 0.3em solid;
  border-left: 0.3em solid transparent; }

.dropup .dropdown-toggle:empty::after {
  margin-left: 0; }

.dropright .dropdown-menu {
  top: 0;
  right: auto;
  left: 100%;
  margin-top: 0;
  margin-left: 0.125rem; }

.dropright .dropdown-toggle::after {
  display: inline-block;
  margin-left: 0.255em;
  vertical-align: 0.255em;
  content: "";
  border-top: 0.3em solid transparent;
  border-right: 0;
  border-bottom: 0.3em solid transparent;
  border-left: 0.3em solid; }

.dropright .dropdown-toggle:empty::after {
  margin-left: 0; }

.dropright .dropdown-toggle::after {
  vertical-align: 0; }

.dropleft .dropdown-menu {
  top: 0;
  right: 100%;
  left: auto;
  margin-top: 0;
  margin-right: 0.125rem; }

.dropleft .dropdown-toggle::after {
  display: inline-block;
  margin-left: 0.255em;
  vertical-align: 0.255em;
  content: ""; }

.dropleft .dropdown-toggle::after {
  display: none; }

.dropleft .dropdown-toggle::before {
  display: inline-block;
  margin-right: 0.255em;
  vertical-align: 0.255em;
  content: "";
  border-top: 0.3em solid transparent;
  border-right: 0.3em solid;
  border-bottom: 0.3em solid transparent; }

.dropleft .dropdown-toggle:empty::after {
  margin-left: 0; }

.dropleft .dropdown-toggle::before {
  vertical-align: 0; }

.dropdown-menu[x-placement^="top"], .dropdown-menu[x-placement^="right"], .dropdown-menu[x-placement^="bottom"], .dropdown-menu[x-placement^="left"] {
  right: auto;
  bottom: auto; }

.dropdown-divider {
  height: 0;
  margin: 12px 0;
  overflow: hidden;
  border-top: 1px solid #e9ecef; }

.dropdown-item {
  display: block;
  width: 100%;
  padding: 0.25rem 1.5rem;
  clear: both;
  font-weight: 400;
  color: #212529;
  text-align: inherit;
  white-space: nowrap;
  background-color: transparent;
  border: 0; }
.dropdown-item:hover, .dropdown-item:focus {
  color: #16181b;
  text-decoration: none;
  background-color: #f8f9fa; }
.dropdown-item.active, .dropdown-item:active {
  color: #FFFFFF;
  text-decoration: none;
  background-color: #4A90E2; }
.dropdown-item.disabled, .dropdown-item:disabled {
  color: #6c757d;
  pointer-events: none;
  background-color: transparent; }

.dropdown-menu.show {
  display: block; }

.dropdown-header {
  display: block;
  padding: 0.5rem 1.5rem;
  margin-bottom: 0;
  font-size: 0.875rem;
  color: #6c757d;
  white-space: nowrap; }

.dropdown-item-text {
  display: block;
  padding: 0.25rem 1.5rem;
  color: #212529; }

.btn-group,
.btn-group-vertical {
  position: relative;
  display: -webkit-inline-box;
  display: -webkit-inline-flex;
  display: -ms-inline-flexbox;
  display: inline-flex;
  vertical-align: middle; }
.btn-group > .btn,
.btn-group-vertical > .btn {
  position: relative;
  -webkit-box-flex: 1;
  -webkit-flex: 1 1 auto;
  -ms-flex: 1 1 auto;
  flex: 1 1 auto; }
.btn-group > .btn:hover,
.btn-group-vertical > .btn:hover {
  z-index: 1; }
.btn-group > .btn:focus, .btn-group > .btn:active, .btn-group > .btn.active,
.btn-group-vertical > .btn:focus,
.btn-group-vertical > .btn:active,
.btn-group-vertical > .btn.active {
  z-index: 1; }

.btn-toolbar {
  display: -webkit-box;
  display: -webkit-flex;
  display: -ms-flexbox;
  display: flex;
  -webkit-flex-wrap: wrap;
  -ms-flex-wrap: wrap;
  flex-wrap: wrap;
  -webkit-box-pack: start;
  -webkit-justify-content: flex-start;
  -ms-flex-pack: start;
  justify-content: flex-start; }
.btn-toolbar .input-group {
  width: auto; }

.btn-group > .btn:not(:first-child),
.btn-group > .btn-group:not(:first-child) {
  margin-left: -1px; }

.btn-group > .btn:not(:last-child):not(.dropdown-toggle),
.btn-group > .btn-group:not(:last-child) > .btn {
  border-top-right-radius: 0;
  border-bottom-right-radius: 0; }

.btn-group > .btn:not(:first-child),
.btn-group > .btn-group:not(:first-child) > .btn {
  border-top-left-radius: 0;
  border-bottom-left-radius: 0; }

.dropdown-toggle-split {
  padding-right: 22.5px;
  padding-left: 22.5px; }
.dropdown-toggle-split::after,
.dropup .dropdown-toggle-split::after,
.dropright .dropdown-toggle-split::after {
  margin-left: 0; }
.dropleft .dropdown-toggle-split::before {
  margin-right: 0; }

.btn-sm + .dropdown-toggle-split, .btn-group-sm > .btn + .dropdown-toggle-split {
  padding-right: 0.375rem;
  padding-left: 0.375rem; }

.btn-lg + .dropdown-toggle-split, .btn-group-lg > .btn + .dropdown-toggle-split {
  padding-right: 0.75rem;
  padding-left: 0.75rem; }

.btn-group-vertical {
  -webkit-box-orient: vertical;
  -webkit-box-direction: normal;
  -webkit-flex-direction: column;
  -ms-flex-direction: column;
  flex-direction: column;
  -webkit-box-align: start;
  -webkit-align-items: flex-start;
  -ms-flex-align: start;
  align-items: flex-start;
  -webkit-box-pack: center;
  -webkit-justify-content: center;
  -ms-flex-pack: center;
  justify-content: center; }
.btn-group-vertical > .btn,
.btn-group-vertical > .btn-group {
  width: 100%; }
.btn-group-vertical > .btn:not(:first-child),
.btn-group-vertical > .btn-group:not(:first-child) {
  margin-top: -1px; }
.btn-group-vertical > .btn:not(:last-child):not(.dropdown-toggle),
.btn-group-vertical > .btn-group:not(:last-child) > .btn {
  border-bottom-right-radius: 0;
  border-bottom-left-radius: 0; }
.btn-group-vertical > .btn:not(:first-child),
.btn-group-vertical > .btn-group:not(:first-child) > .btn {
  border-top-left-radius: 0;
  border-top-right-radius: 0; }

.btn-group-toggle > .btn,
.btn-group-toggle > .btn-group > .btn {
  margin-bottom: 0; }
.btn-group-toggle > .btn input[type="radio"],
.btn-group-toggle > .btn input[type="checkbox"],
.btn-group-toggle > .btn-group > .btn input[type="radio"],
.btn-group-toggle > .btn-group > .btn input[type="checkbox"] {
  position: absolute;
  clip: rect(0, 0, 0, 0);
  pointer-events: none; }

.input-group {
  position: relative;
  display: -webkit-box;
  display: -webkit-flex;
  display: -ms-flexbox;
  display: flex;
  -webkit-flex-wrap: wrap;
  -ms-flex-wrap: wrap;
  flex-wrap: wrap;
  -webkit-box-align: stretch;
  -webkit-align-items: stretch;
  -ms-flex-align: stretch;
  align-items: stretch;
  width: 100%; }
.input-group > .form-control,
.input-group > .form-control-plaintext,
.input-group > .custom-select,
.input-group > .custom-file {
  position: relative;
  -webkit-box-flex: 1;
  -webkit-flex: 1 1 auto;
  -ms-flex: 1 1 auto;
  flex: 1 1 auto;
  width: 1%;
  min-width: 0;
  margin-bottom: 0; }
.input-group > .form-control + .form-control,
.input-group > .form-control + .custom-select,
.input-group > .form-control + .custom-file,
.input-group > .form-control-plaintext + .form-control,
.input-group > .form-control-plaintext + .custom-select,
.input-group > .form-control-plaintext + .custom-file,
.input-group > .custom-select + .form-control,
.input-group > .custom-select + .custom-select,
.input-group > .custom-select + .custom-file,
.input-group > .custom-file + .form-control,
.input-group > .custom-file + .custom-select,
.input-group > .custom-file + .custom-file {
  margin-left: -1px; }
.input-group > .form-control:focus,
.input-group > .custom-select:focus,
.input-group > .custom-file .custom-file-input:focus ~ .custom-file-label {
  z-index: 3; }
.input-group > .custom-file .custom-file-input:focus {
  z-index: 4; }
.input-group > .form-control:not(:last-child),
.input-group > .custom-select:not(:last-child) {
  border-top-right-radius: 0;
  border-bottom-right-radius: 0; }
.input-group > .form-control:not(:first-child),
.input-group > .custom-select:not(:first-child) {
  border-top-left-radius: 0;
  border-bottom-left-radius: 0; }
.input-group > .custom-file {
  display: -webkit-box;
  display: -webkit-flex;
  display: -ms-flexbox;
  display: flex;
  -webkit-box-align: center;
  -webkit-align-items: center;
  -ms-flex-align: center;
  align-items: center; }
.input-group > .custom-file:not(:last-child) .custom-file-label,
.input-group > .custom-file:not(:last-child) .custom-file-label::after {
  border-top-right-radius: 0;
  border-bottom-right-radius: 0; }
.input-group > .custom-file:not(:first-child) .custom-file-label {
  border-top-left-radius: 0;
  border-bottom-left-radius: 0; }

.input-group-prepend,
.input-group-append {
  display: -webkit-box;
  display: -webkit-flex;
  display: -ms-flexbox;
  display: flex; }
.input-group-prepend .btn,
.input-group-append .btn {
  position: relative;
  z-index: 2; }
.input-group-prepend .btn:focus,
.input-group-append .btn:focus {
  z-index: 3; }
.input-group-prepend .btn + .btn,
.input-group-prepend .btn + .input-group-text,
.input-group-prepend .input-group-text + .input-group-text,
.input-group-prepend .input-group-text + .btn,
.input-group-append .btn + .btn,
.input-group-append .btn + .input-group-text,
.input-group-append .input-group-text + .input-group-text,
.input-group-append .input-group-text + .btn {
  margin-left: -1px; }

.input-group-prepend {
  margin-right: -1px; }

.input-group-append {
  margin-left: -1px; }

.input-group-text {
  display: -webkit-box;
  display: -webkit-flex;
  display: -ms-flexbox;
  display: flex;
  -webkit-box-align: center;
  -webkit-align-items: center;
  -ms-flex-align: center;
  align-items: center;
  padding: 6px 16px;
  margin-bottom: 0;
  font-size: 1rem;
  font-weight: 400;
  line-height: 1.5;
  color: #495057;
  text-align: center;
  white-space: nowrap;
  background-color: #e9ecef;
  border: 1px solid #D8DCE6;
  border-radius: 4px; }
.input-group-text input[type="radio"],
.input-group-text input[type="checkbox"] {
  margin-top: 0; }

.input-group-lg > .form-control:not(textarea),
.input-group-lg > .custom-select {
  height: calc(1.5em + 1rem + 2px); }

.input-group-lg > .form-control,
.input-group-lg > .custom-select,
.input-group-lg > .input-group-prepend > .input-group-text,
.input-group-lg > .input-group-append > .input-group-text,
.input-group-lg > .input-group-prepend > .btn,
.input-group-lg > .input-group-append > .btn {
  padding: 0.5rem 1rem;
  font-size: 1.25rem;
  line-height: 1.5;
  border-radius: 0.3rem; }

.input-group-sm > .form-control:not(textarea),
.input-group-sm > .custom-select {
  height: calc(1.5em + 0.5rem + 2px); }

.input-group-sm > .form-control,
.input-group-sm > .custom-select,
.input-group-sm > .input-group-prepend > .input-group-text,
.input-group-sm > .input-group-append > .input-group-text,
.input-group-sm > .input-group-prepend > .btn,
.input-group-sm > .input-group-append > .btn {
  padding: 0.25rem 0.5rem;
  font-size: 0.875rem;
  line-height: 1.5;
  border-radius: 0.2rem; }

.input-group-lg > .custom-select,
.input-group-sm > .custom-select {
  padding-right: 32px; }

.input-group > .input-group-prepend > .btn,
.input-group > .input-group-prepend > .input-group-text,
.input-group > .input-group-append:not(:last-child) > .btn,
.input-group > .input-group-append:not(:last-child) > .input-group-text,
.input-group > .input-group-append:last-child > .btn:not(:last-child):not(.dropdown-toggle),
.input-group > .input-group-append:last-child > .input-group-text:not(:last-child) {
  border-top-right-radius: 0;
  border-bottom-right-radius: 0; }

.input-group > .input-group-append > .btn,
.input-group > .input-group-append > .input-group-text,
.input-group > .input-group-prepend:not(:first-child) > .btn,
.input-group > .input-group-prepend:not(:first-child) > .input-group-text,
.input-group > .input-group-prepend:first-child > .btn:not(:first-child),
.input-group > .input-group-prepend:first-child > .input-group-text:not(:first-child) {
  border-top-left-radius: 0;
  border-bottom-left-radius: 0; }

.custom-control {
  position: relative;
  display: block;
  min-height: 1.5rem;
  padding-left: 1.5rem; }

.custom-control-inline {
  display: -webkit-inline-box;
  display: -webkit-inline-flex;
  display: -ms-inline-flexbox;
  display: inline-flex;
  margin-right: 1rem; }

.custom-control-input {
  position: absolute;
  left: 0;
  z-index: -1;
  width: 1rem;
  height: 1.25rem;
  opacity: 0; }
.custom-control-input:checked ~ .custom-control-label::before {
  color: #FFFFFF;
  border-color: #4A90E2;
  background-color: #4A90E2; }
.custom-control-input:focus ~ .custom-control-label::before {
  -webkit-box-shadow: 0 0 0 0.2rem rgba(74, 144, 226, 0.25);
  box-shadow: 0 0 0 0.2rem rgba(74, 144, 226, 0.25); }
.custom-control-input:focus:not(:checked) ~ .custom-control-label::before {
  border-color: #b8d3f4; }
.custom-control-input:not(:disabled):active ~ .custom-control-label::before {
  color: #FFFFFF;
  background-color: #e4eefb;
  border-color: #e4eefb; }
.custom-control-input[disabled] ~ .custom-control-label, .custom-control-input:disabled ~ .custom-control-label {
  color: #6c757d; }
.custom-control-input[disabled] ~ .custom-control-label::before, .custom-control-input:disabled ~ .custom-control-label::before {
  background-color: #FAFAFA; }

.custom-control-label {
  position: relative;
  margin-bottom: 0;
  vertical-align: top; }
.custom-control-label::before {
  position: absolute;
  top: 0.25rem;
  left: -1.5rem;
  display: block;
  width: 1rem;
  height: 1rem;
  pointer-events: none;
  content: "";
  background-color: #FFFFFF;
  border: #adb5bd solid 1px; }
.custom-control-label::after {
  position: absolute;
  top: 0.25rem;
  left: -1.5rem;
  display: block;
  width: 1rem;
  height: 1rem;
  content: "";
  background: no-repeat 50% / 50% 50%; }

.custom-checkbox .custom-control-label::before {
  border-radius: 4px; }

.custom-checkbox .custom-control-input:checked ~ .custom-control-label::after {
  background-image: url("data:image/svg+xml,%3csvg xmlns='http://www.w3.org/2000/svg' width='8' height='8' viewBox='0 0 8 8'%3e%3cpath fill='%23FFFFFF' d='M6.564.75l-3.59 3.612-1.538-1.55L0 4.26l2.974 2.99L8 2.193z'/%3e%3c/svg%3e"); }

.custom-checkbox .custom-control-input:indeterminate ~ .custom-control-label::before {
  border-color: #4A90E2;
  background-color: #4A90E2; }

.custom-checkbox .custom-control-input:indeterminate ~ .custom-control-label::after {
  background-image: url("data:image/svg+xml,%3csvg xmlns='http://www.w3.org/2000/svg' width='4' height='4' viewBox='0 0 4 4'%3e%3cpath stroke='%23FFFFFF' d='M0 2h4'/%3e%3c/svg%3e"); }

.custom-checkbox .custom-control-input:disabled:checked ~ .custom-control-label::before {
  background-color: rgba(74, 144, 226, 0.5); }

.custom-checkbox .custom-control-input:disabled:indeterminate ~ .custom-control-label::before {
  background-color: rgba(74, 144, 226, 0.5); }

.custom-radio .custom-control-label::before {
  border-radius: 50%; }

.custom-radio .custom-control-input:checked ~ .custom-control-label::after {
  background-image: url("data:image/svg+xml,%3csvg xmlns='http://www.w3.org/2000/svg' width='12' height='12' viewBox='-4 -4 8 8'%3e%3ccircle r='3' fill='%23FFFFFF'/%3e%3c/svg%3e"); }

.custom-radio .custom-control-input:disabled:checked ~ .custom-control-label::before {
  background-color: rgba(74, 144, 226, 0.5); }

.custom-switch {
  padding-left: 2.25rem; }
.custom-switch .custom-control-label::before {
  left: -2.25rem;
  width: 1.75rem;
  pointer-events: all;
  border-radius: 0.5rem; }
.custom-switch .custom-control-label::after {
  top: calc(0.25rem + 2px);
  left: calc(-2.25rem + 2px);
  width: calc(1rem - 4px);
  height: calc(1rem - 4px);
  background-color: #adb5bd;
  border-radius: 0.5rem;
  -webkit-transition: background-color 0.15s ease-in-out, border-color 0.15s ease-in-out, -webkit-transform 0.15s ease-in-out, -webkit-box-shadow 0.15s ease-in-out;
  transition: background-color 0.15s ease-in-out, border-color 0.15s ease-in-out, -webkit-transform 0.15s ease-in-out, -webkit-box-shadow 0.15s ease-in-out;
  -o-transition: background-color 0.15s ease-in-out, border-color 0.15s ease-in-out, box-shadow 0.15s ease-in-out, -o-transform 0.15s ease-in-out;
  transition: transform 0.15s ease-in-out, background-color 0.15s ease-in-out, border-color 0.15s ease-in-out, box-shadow 0.15s ease-in-out;
  transition: transform 0.15s ease-in-out, background-color 0.15s ease-in-out, border-color 0.15s ease-in-out, box-shadow 0.15s ease-in-out, -webkit-transform 0.15s ease-in-out, -o-transform 0.15s ease-in-out, -webkit-box-shadow 0.15s ease-in-out; }
@media (prefers-reduced-motion: reduce) {
  .custom-switch .custom-control-label::after {
    -webkit-transition: none;
    -o-transition: none;
    transition: none; } }
.custom-switch .custom-control-input:checked ~ .custom-control-label::after {
  background-color: #FFFFFF;
  -webkit-transform: translateX(0.75rem);
  -o-transform: translateX(0.75rem);
  transform: translateX(0.75rem); }
.custom-switch .custom-control-input:disabled:checked ~ .custom-control-label::before {
  background-color: rgba(74, 144, 226, 0.5); }

.custom-select {
  display: inline-block;
  width: 100%;
  height: 48px;
  padding: 6px 32px 6px 16px;
  font-size: 1rem;
  font-weight: 400;
  line-height: 1.5;
  color: #495057;
  vertical-align: middle;
  background: #FFFFFF url("data:image/svg+xml,%3csvg xmlns='http://www.w3.org/2000/svg' width='4' height='5' viewBox='0 0 4 5'%3e%3cpath fill='%23343a40' d='M2 0L0 2h4zm0 5L0 3h4z'/%3e%3c/svg%3e") no-repeat right 16px center/8px 10px;
  border: 1px solid #D8DCE6;
  border-radius: 4px;
  -webkit-appearance: none;
  -moz-appearance: none;
  appearance: none; }
.custom-select:focus {
  border-color: #b8d3f4;
  outline: 0;
  -webkit-box-shadow: 0 0 0 0.2rem rgba(74, 144, 226, 0.25);
  box-shadow: 0 0 0 0.2rem rgba(74, 144, 226, 0.25); }
.custom-select:focus::-ms-value {
  color: #495057;
  background-color: #FFFFFF; }
.custom-select[multiple], .custom-select[size]:not([size="1"]) {
  height: auto;
  padding-right: 16px;
  background-image: none; }
.custom-select:disabled {
  color: #6c757d;
  background-color: #e9ecef; }
.custom-select::-ms-expand {
  display: none; }
.custom-select:-moz-focusring {
  color: transparent;
  text-shadow: 0 0 0 #495057; }

.custom-select-sm {
  height: calc(1.5em + 0.5rem + 2px);
  padding-top: 0.25rem;
  padding-bottom: 0.25rem;
  padding-left: 0.5rem;
  font-size: 0.875rem; }

.custom-select-lg {
  height: calc(1.5em + 1rem + 2px);
  padding-top: 0.5rem;
  padding-bottom: 0.5rem;
  padding-left: 1rem;
  font-size: 1.25rem; }

.custom-file {
  position: relative;
  display: inline-block;
  width: 100%;
  height: 48px;
  margin-bottom: 0; }

.custom-file-input {
  position: relative;
  z-index: 2;
  width: 100%;
  height: 48px;
  margin: 0;
  opacity: 0; }
.custom-file-input:focus ~ .custom-file-label {
  border-color: #b8d3f4;
  -webkit-box-shadow: 0 0 0 0.2rem rgba(74, 144, 226, 0.25);
  box-shadow: 0 0 0 0.2rem rgba(74, 144, 226, 0.25); }
.custom-file-input[disabled] ~ .custom-file-label,
.custom-file-input:disabled ~ .custom-file-label {
  background-color: #FAFAFA; }
.custom-file-input:lang(en) ~ .custom-file-label::after {
  content: "Browse"; }
.custom-file-input ~ .custom-file-label[data-browse]::after {
  content: attr(data-browse); }

.custom-file-label {
  position: absolute;
  top: 0;
  right: 0;
  left: 0;
  z-index: 1;
  height: 48px;
  padding: 6px 16px;
  font-weight: 400;
  line-height: 1.5;
  color: #495057;
  background-color: #FFFFFF;
  border: 1px solid #D8DCE6;
  border-radius: 4px; }
.custom-file-label::after {
  position: absolute;
  top: 0;
  right: 0;
  bottom: 0;
  z-index: 3;
  display: block;
  height: calc(1.5em + 12px);
  padding: 6px 16px;
  line-height: 1.5;
  color: #495057;
  content: "Browse";
  background-color: #e9ecef;
  border-left: inherit;
  border-radius: 0 4px 4px 0; }

.custom-range {
  width: 100%;
  height: 1.4rem;
  padding: 0;
  background-color: transparent;
  -webkit-appearance: none;
  -moz-appearance: none;
  appearance: none; }
.custom-range:focus {
  outline: none; }
.custom-range:focus::-webkit-slider-thumb {
  -webkit-box-shadow: 0 0 0 1px #fafafa, 0 0 0 0.2rem rgba(74, 144, 226, 0.25);
  box-shadow: 0 0 0 1px #fafafa, 0 0 0 0.2rem rgba(74, 144, 226, 0.25); }
.custom-range:focus::-moz-range-thumb {
  box-shadow: 0 0 0 1px #fafafa, 0 0 0 0.2rem rgba(74, 144, 226, 0.25); }
.custom-range:focus::-ms-thumb {
  box-shadow: 0 0 0 1px #fafafa, 0 0 0 0.2rem rgba(74, 144, 226, 0.25); }
.custom-range::-moz-focus-outer {
  border: 0; }
.custom-range::-webkit-slider-thumb {
  width: 1rem;
  height: 1rem;
  margin-top: -0.25rem;
  background-color: #4A90E2;
  border: 0;
  border-radius: 1rem;
  -webkit-transition: background-color 0.15s ease-in-out, border-color 0.15s ease-in-out, -webkit-box-shadow 0.15s ease-in-out;
  transition: background-color 0.15s ease-in-out, border-color 0.15s ease-in-out, -webkit-box-shadow 0.15s ease-in-out;
  transition: background-color 0.15s ease-in-out, border-color 0.15s ease-in-out, box-shadow 0.15s ease-in-out;
  transition: background-color 0.15s ease-in-out, border-color 0.15s ease-in-out, box-shadow 0.15s ease-in-out, -webkit-box-shadow 0.15s ease-in-out;
  -webkit-appearance: none;
  appearance: none; }
@media (prefers-reduced-motion: reduce) {
  .custom-range::-webkit-slider-thumb {
    -webkit-transition: none;
    transition: none; } }
.custom-range::-webkit-slider-thumb:active {
  background-color: #e4eefb; }
.custom-range::-webkit-slider-runnable-track {
  width: 100%;
  height: 0.5rem;
  color: transparent;
  cursor: pointer;
  background-color: #dee2e6;
  border-color: transparent;
  border-radius: 1rem; }
.custom-range::-moz-range-thumb {
  width: 1rem;
  height: 1rem;
  background-color: #4A90E2;
  border: 0;
  border-radius: 1rem;
  -moz-transition: background-color 0.15s ease-in-out, border-color 0.15s ease-in-out, box-shadow 0.15s ease-in-out;
  transition: background-color 0.15s ease-in-out, border-color 0.15s ease-in-out, box-shadow 0.15s ease-in-out;
  -moz-appearance: none;
  appearance: none; }
@media (prefers-reduced-motion: reduce) {
  .custom-range::-moz-range-thumb {
    -moz-transition: none;
    transition: none; } }
.custom-range::-moz-range-thumb:active {
  background-color: #e4eefb; }
.custom-range::-moz-range-track {
  width: 100%;
  height: 0.5rem;
  color: transparent;
  cursor: pointer;
  background-color: #dee2e6;
  border-color: transparent;
  border-radius: 1rem; }
.custom-range::-ms-thumb {
  width: 1rem;
  height: 1rem;
  margin-top: 0;
  margin-right: 0.2rem;
  margin-left: 0.2rem;
  background-color: #4A90E2;
  border: 0;
  border-radius: 1rem;
  -ms-transition: background-color 0.15s ease-in-out, border-color 0.15s ease-in-out, box-shadow 0.15s ease-in-out;
  transition: background-color 0.15s ease-in-out, border-color 0.15s ease-in-out, box-shadow 0.15s ease-in-out;
  appearance: none; }
@media (prefers-reduced-motion: reduce) {
  .custom-range::-ms-thumb {
    -ms-transition: none;
    transition: none; } }
.custom-range::-ms-thumb:active {
  background-color: #e4eefb; }
.custom-range::-ms-track {
  width: 100%;
  height: 0.5rem;
  color: transparent;
  cursor: pointer;
  background-color: transparent;
  border-color: transparent;
  border-width: 0.5rem; }
.custom-range::-ms-fill-lower {
  background-color: #dee2e6;
  border-radius: 1rem; }
.custom-range::-ms-fill-upper {
  margin-right: 15px;
  background-color: #dee2e6;
  border-radius: 1rem; }
.custom-range:disabled::-webkit-slider-thumb {
  background-color: #adb5bd; }
.custom-range:disabled::-webkit-slider-runnable-track {
  cursor: default; }
.custom-range:disabled::-moz-range-thumb {
  background-color: #adb5bd; }
.custom-range:disabled::-moz-range-track {
  cursor: default; }
.custom-range:disabled::-ms-thumb {
  background-color: #adb5bd; }

.custom-control-label::before,
.custom-file-label,
.custom-select {
  -webkit-transition: background-color 0.15s ease-in-out, border-color 0.15s ease-in-out, -webkit-box-shadow 0.15s ease-in-out;
  transition: background-color 0.15s ease-in-out, border-color 0.15s ease-in-out, -webkit-box-shadow 0.15s ease-in-out;
  -o-transition: background-color 0.15s ease-in-out, border-color 0.15s ease-in-out, box-shadow 0.15s ease-in-out;
  transition: background-color 0.15s ease-in-out, border-color 0.15s ease-in-out, box-shadow 0.15s ease-in-out;
  transition: background-color 0.15s ease-in-out, border-color 0.15s ease-in-out, box-shadow 0.15s ease-in-out, -webkit-box-shadow 0.15s ease-in-out; }
@media (prefers-reduced-motion: reduce) {
  .custom-control-label::before,
  .custom-file-label,
  .custom-select {
    -webkit-transition: none;
    -o-transition: none;
    transition: none; } }

.nav {
  display: -webkit-box;
  display: -webkit-flex;
  display: -ms-flexbox;
  display: flex;
  -webkit-flex-wrap: wrap;
  -ms-flex-wrap: wrap;
  flex-wrap: wrap;
  padding-left: 0;
  margin-bottom: 0;
  list-style: none; }

.nav-link {
  display: block;
  padding: 0.5rem 1rem; }
.nav-link:hover, .nav-link:focus {
  text-decoration: none; }
.nav-link.disabled {
  color: #6c757d;
  pointer-events: none;
  cursor: default; }

.nav-tabs {
  border-bottom: 1px solid #dee2e6; }
.nav-tabs .nav-item {
  margin-bottom: -1px; }
.nav-tabs .nav-link {
  border: 1px solid transparent;
  border-top-left-radius: 4px;
  border-top-right-radius: 4px; }
.nav-tabs .nav-link:hover, .nav-tabs .nav-link:focus {
  border-color: #e9ecef #e9ecef #dee2e6; }
.nav-tabs .nav-link.disabled {
  color: #6c757d;
  background-color: transparent;
  border-color: transparent; }
.nav-tabs .nav-link.active,
.nav-tabs .nav-item.show .nav-link {
  color: #495057;
  background-color: #fafafa;
  border-color: #dee2e6 #dee2e6 #fafafa; }
.nav-tabs .dropdown-menu {
  margin-top: -1px;
  border-top-left-radius: 0;
  border-top-right-radius: 0; }

.nav-pills .nav-link {
  border-radius: 4px; }

.nav-pills .nav-link.active,
.nav-pills .show > .nav-link {
  color: #FFFFFF;
  background-color: #4A90E2; }

.nav-fill .nav-item {
  -webkit-box-flex: 1;
  -webkit-flex: 1 1 auto;
  -ms-flex: 1 1 auto;
  flex: 1 1 auto;
  text-align: center; }

.nav-justified .nav-item {
  -webkit-flex-basis: 0;
  -ms-flex-preferred-size: 0;
  flex-basis: 0;
  -webkit-box-flex: 1;
  -webkit-flex-grow: 1;
  -ms-flex-positive: 1;
  flex-grow: 1;
  text-align: center; }

.tab-content > .tab-pane {
  display: none; }

.tab-content > .active {
  display: block; }

.navbar {
  position: relative;
  display: -webkit-box;
  display: -webkit-flex;
  display: -ms-flexbox;
  display: flex;
  -webkit-flex-wrap: wrap;
  -ms-flex-wrap: wrap;
  flex-wrap: wrap;
  -webkit-box-align: center;
  -webkit-align-items: center;
  -ms-flex-align: center;
  align-items: center;
  -webkit-box-pack: justify;
  -webkit-justify-content: space-between;
  -ms-flex-pack: justify;
  justify-content: space-between;
  padding: 12px 24px; }
.navbar .container,
.navbar .container-fluid, .navbar .container-sm, .navbar .container-md, .navbar .container-lg, .navbar .container-xl {
  display: -webkit-box;
  display: -webkit-flex;
  display: -ms-flexbox;
  display: flex;
  -webkit-flex-wrap: wrap;
  -ms-flex-wrap: wrap;
  flex-wrap: wrap;
  -webkit-box-align: center;
  -webkit-align-items: center;
  -ms-flex-align: center;
  align-items: center;
  -webkit-box-pack: justify;
  -webkit-justify-content: space-between;
  -ms-flex-pack: justify;
  justify-content: space-between; }

.navbar-brand {
  display: inline-block;
  padding-top: 0.3125rem;
  padding-bottom: 0.3125rem;
  margin-right: 24px;
  font-size: 1.25rem;
  line-height: inherit;
  white-space: nowrap; }
.navbar-brand:hover, .navbar-brand:focus {
  text-decoration: none; }

.navbar-nav {
  display: -webkit-box;
  display: -webkit-flex;
  display: -ms-flexbox;
  display: flex;
  -webkit-box-orient: vertical;
  -webkit-box-direction: normal;
  -webkit-flex-direction: column;
  -ms-flex-direction: column;
  flex-direction: column;
  padding-left: 0;
  margin-bottom: 0;
  list-style: none; }
.navbar-nav .nav-link {
  padding-right: 0;
  padding-left: 0; }
.navbar-nav .dropdown-menu {
  position: static;
  float: none; }

.navbar-text {
  display: inline-block;
  padding-top: 0.5rem;
  padding-bottom: 0.5rem; }

.navbar-collapse {
  -webkit-flex-basis: 100%;
  -ms-flex-preferred-size: 100%;
  flex-basis: 100%;
  -webkit-box-flex: 1;
  -webkit-flex-grow: 1;
  -ms-flex-positive: 1;
  flex-grow: 1;
  -webkit-box-align: center;
  -webkit-align-items: center;
  -ms-flex-align: center;
  align-items: center; }

.navbar-toggler {
  padding: 0.25rem 0.75rem;
  font-size: 1.25rem;
  line-height: 1;
  background-color: transparent;
  border: 1px solid transparent;
  border-radius: 4px; }
.navbar-toggler:hover, .navbar-toggler:focus {
  text-decoration: none; }

.navbar-toggler-icon {
  display: inline-block;
  width: 1.5em;
  height: 1.5em;
  vertical-align: middle;
  content: "";
  background: no-repeat center center;
  -webkit-background-size: 100% 100%;
  background-size: 100% 100%; }

@media (max-width: 575.98px) {
  .navbar-expand-sm > .container,
  .navbar-expand-sm > .container-fluid, .navbar-expand-sm > .container-sm, .navbar-expand-sm > .container-md, .navbar-expand-sm > .container-lg, .navbar-expand-sm > .container-xl {
    padding-right: 0;
    padding-left: 0; } }

@media (min-width: 576px) {
  .navbar-expand-sm {
    -webkit-box-orient: horizontal;
    -webkit-box-direction: normal;
    -webkit-flex-flow: row nowrap;
    -ms-flex-flow: row nowrap;
    flex-flow: row nowrap;
    -webkit-box-pack: start;
    -webkit-justify-content: flex-start;
    -ms-flex-pack: start;
    justify-content: flex-start; }
  .navbar-expand-sm .navbar-nav {
    -webkit-box-orient: horizontal;
    -webkit-box-direction: normal;
    -webkit-flex-direction: row;
    -ms-flex-direction: row;
    flex-direction: row; }
  .navbar-expand-sm .navbar-nav .dropdown-menu {
    position: absolute; }
  .navbar-expand-sm .navbar-nav .nav-link {
    padding-right: 0.5rem;
    padding-left: 0.5rem; }
  .navbar-expand-sm > .container,
  .navbar-expand-sm > .container-fluid, .navbar-expand-sm > .container-sm, .navbar-expand-sm > .container-md, .navbar-expand-sm > .container-lg, .navbar-expand-sm > .container-xl {
    -webkit-flex-wrap: nowrap;
    -ms-flex-wrap: nowrap;
    flex-wrap: nowrap; }
  .navbar-expand-sm .navbar-collapse {
    display: -webkit-box !important;
    display: -webkit-flex !important;
    display: -ms-flexbox !important;
    display: flex !important;
    -webkit-flex-basis: auto;
    -ms-flex-preferred-size: auto;
    flex-basis: auto; }
  .navbar-expand-sm .navbar-toggler {
    display: none; } }

@media (max-width: 768.98px) {
  .navbar-expand-md > .container,
  .navbar-expand-md > .container-fluid, .navbar-expand-md > .container-sm, .navbar-expand-md > .container-md, .navbar-expand-md > .container-lg, .navbar-expand-md > .container-xl {
    padding-right: 0;
    padding-left: 0; } }

@media (min-width: 769px) {
  .navbar-expand-md {
    -webkit-box-orient: horizontal;
    -webkit-box-direction: normal;
    -webkit-flex-flow: row nowrap;
    -ms-flex-flow: row nowrap;
    flex-flow: row nowrap;
    -webkit-box-pack: start;
    -webkit-justify-content: flex-start;
    -ms-flex-pack: start;
    justify-content: flex-start; }
  .navbar-expand-md .navbar-nav {
    -webkit-box-orient: horizontal;
    -webkit-box-direction: normal;
    -webkit-flex-direction: row;
    -ms-flex-direction: row;
    flex-direction: row; }
  .navbar-expand-md .navbar-nav .dropdown-menu {
    position: absolute; }
  .navbar-expand-md .navbar-nav .nav-link {
    padding-right: 0.5rem;
    padding-left: 0.5rem; }
  .navbar-expand-md > .container,
  .navbar-expand-md > .container-fluid, .navbar-expand-md > .container-sm, .navbar-expand-md > .container-md, .navbar-expand-md > .container-lg, .navbar-expand-md > .container-xl {
    -webkit-flex-wrap: nowrap;
    -ms-flex-wrap: nowrap;
    flex-wrap: nowrap; }
  .navbar-expand-md .navbar-collapse {
    display: -webkit-box !important;
    display: -webkit-flex !important;
    display: -ms-flexbox !important;
    display: flex !important;
    -webkit-flex-basis: auto;
    -ms-flex-preferred-size: auto;
    flex-basis: auto; }
  .navbar-expand-md .navbar-toggler {
    display: none; } }

@media (max-width: 1022.98px) {
  .navbar-expand-lg > .container,
  .navbar-expand-lg > .container-fluid, .navbar-expand-lg > .container-sm, .navbar-expand-lg > .container-md, .navbar-expand-lg > .container-lg, .navbar-expand-lg > .container-xl {
    padding-right: 0;
    padding-left: 0; } }

@media (min-width: 1023px) {
  .navbar-expand-lg {
    -webkit-box-orient: horizontal;
    -webkit-box-direction: normal;
    -webkit-flex-flow: row nowrap;
    -ms-flex-flow: row nowrap;
    flex-flow: row nowrap;
    -webkit-box-pack: start;
    -webkit-justify-content: flex-start;
    -ms-flex-pack: start;
    justify-content: flex-start; }
  .navbar-expand-lg .navbar-nav {
    -webkit-box-orient: horizontal;
    -webkit-box-direction: normal;
    -webkit-flex-direction: row;
    -ms-flex-direction: row;
    flex-direction: row; }
  .navbar-expand-lg .navbar-nav .dropdown-menu {
    position: absolute; }
  .navbar-expand-lg .navbar-nav .nav-link {
    padding-right: 0.5rem;
    padding-left: 0.5rem; }
  .navbar-expand-lg > .container,
  .navbar-expand-lg > .container-fluid, .navbar-expand-lg > .container-sm, .navbar-expand-lg > .container-md, .navbar-expand-lg > .container-lg, .navbar-expand-lg > .container-xl {
    -webkit-flex-wrap: nowrap;
    -ms-flex-wrap: nowrap;
    flex-wrap: nowrap; }
  .navbar-expand-lg .navbar-collapse {
    display: -webkit-box !important;
    display: -webkit-flex !important;
    display: -ms-flexbox !important;
    display: flex !important;
    -webkit-flex-basis: auto;
    -ms-flex-preferred-size: auto;
    flex-basis: auto; }
  .navbar-expand-lg .navbar-toggler {
    display: none; } }

@media (max-width: 1199.98px) {
  .navbar-expand-xl > .container,
  .navbar-expand-xl > .container-fluid, .navbar-expand-xl > .container-sm, .navbar-expand-xl > .container-md, .navbar-expand-xl > .container-lg, .navbar-expand-xl > .container-xl {
    padding-right: 0;
    padding-left: 0; } }

@media (min-width: 1200px) {
  .navbar-expand-xl {
    -webkit-box-orient: horizontal;
    -webkit-box-direction: normal;
    -webkit-flex-flow: row nowrap;
    -ms-flex-flow: row nowrap;
    flex-flow: row nowrap;
    -webkit-box-pack: start;
    -webkit-justify-content: flex-start;
    -ms-flex-pack: start;
    justify-content: flex-start; }
  .navbar-expand-xl .navbar-nav {
    -webkit-box-orient: horizontal;
    -webkit-box-direction: normal;
    -webkit-flex-direction: row;
    -ms-flex-direction: row;
    flex-direction: row; }
  .navbar-expand-xl .navbar-nav .dropdown-menu {
    position: absolute; }
  .navbar-expand-xl .navbar-nav .nav-link {
    padding-right: 0.5rem;
    padding-left: 0.5rem; }
  .navbar-expand-xl > .container,
  .navbar-expand-xl > .container-fluid, .navbar-expand-xl > .container-sm, .navbar-expand-xl > .container-md, .navbar-expand-xl > .container-lg, .navbar-expand-xl > .container-xl {
    -webkit-flex-wrap: nowrap;
    -ms-flex-wrap: nowrap;
    flex-wrap: nowrap; }
  .navbar-expand-xl .navbar-collapse {
    display: -webkit-box !important;
    display: -webkit-flex !important;
    display: -ms-flexbox !important;
    display: flex !important;
    -webkit-flex-basis: auto;
    -ms-flex-preferred-size: auto;
    flex-basis: auto; }
  .navbar-expand-xl .navbar-toggler {
    display: none; } }

.navbar-expand {
  -webkit-box-orient: horizontal;
  -webkit-box-direction: normal;
  -webkit-flex-flow: row nowrap;
  -ms-flex-flow: row nowrap;
  flex-flow: row nowrap;
  -webkit-box-pack: start;
  -webkit-justify-content: flex-start;
  -ms-flex-pack: start;
  justify-content: flex-start; }
.navbar-expand > .container,
.navbar-expand > .container-fluid, .navbar-expand > .container-sm, .navbar-expand > .container-md, .navbar-expand > .container-lg, .navbar-expand > .container-xl {
  padding-right: 0;
  padding-left: 0; }
.navbar-expand .navbar-nav {
  -webkit-box-orient: horizontal;
  -webkit-box-direction: normal;
  -webkit-flex-direction: row;
  -ms-flex-direction: row;
  flex-direction: row; }
.navbar-expand .navbar-nav .dropdown-menu {
  position: absolute; }
.navbar-expand .navbar-nav .nav-link {
  padding-right: 0.5rem;
  padding-left: 0.5rem; }
.navbar-expand > .container,
.navbar-expand > .container-fluid, .navbar-expand > .container-sm, .navbar-expand > .container-md, .navbar-expand > .container-lg, .navbar-expand > .container-xl {
  -webkit-flex-wrap: nowrap;
  -ms-flex-wrap: nowrap;
  flex-wrap: nowrap; }
.navbar-expand .navbar-collapse {
  display: -webkit-box !important;
  display: -webkit-flex !important;
  display: -ms-flexbox !important;
  display: flex !important;
  -webkit-flex-basis: auto;
  -ms-flex-preferred-size: auto;
  flex-basis: auto; }
.navbar-expand .navbar-toggler {
  display: none; }

.navbar-light .navbar-brand {
  color: rgba(0, 0, 0, 0.9); }
.navbar-light .navbar-brand:hover, .navbar-light .navbar-brand:focus {
  color: rgba(0, 0, 0, 0.9); }

.navbar-light .navbar-nav .nav-link {
  color: rgba(0, 0, 0, 0.5); }
.navbar-light .navbar-nav .nav-link:hover, .navbar-light .navbar-nav .nav-link:focus {
  color: rgba(0, 0, 0, 0.7); }
.navbar-light .navbar-nav .nav-link.disabled {
  color: rgba(0, 0, 0, 0.3); }

.navbar-light .navbar-nav .show > .nav-link,
.navbar-light .navbar-nav .active > .nav-link,
.navbar-light .navbar-nav .nav-link.show,
.navbar-light .navbar-nav .nav-link.active {
  color: rgba(0, 0, 0, 0.9); }

.navbar-light .navbar-toggler {
  color: rgba(0, 0, 0, 0.5);
  border-color: rgba(0, 0, 0, 0.1); }

.navbar-light .navbar-toggler-icon {
  background-image: url("data:image/svg+xml,%3csvg xmlns='http://www.w3.org/2000/svg' width='30' height='30' viewBox='0 0 30 30'%3e%3cpath stroke='rgba%280, 0, 0, 0.5%29' stroke-linecap='round' stroke-miterlimit='10' stroke-width='2' d='M4 7h22M4 15h22M4 23h22'/%3e%3c/svg%3e"); }

.navbar-light .navbar-text {
  color: rgba(0, 0, 0, 0.5); }
.navbar-light .navbar-text a {
  color: rgba(0, 0, 0, 0.9); }
.navbar-light .navbar-text a:hover, .navbar-light .navbar-text a:focus {
  color: rgba(0, 0, 0, 0.9); }

.navbar-dark .navbar-brand {
  color: #FFFFFF; }
.navbar-dark .navbar-brand:hover, .navbar-dark .navbar-brand:focus {
  color: #FFFFFF; }

.navbar-dark .navbar-nav .nav-link {
  color: rgba(255, 255, 255, 0.5); }
.navbar-dark .navbar-nav .nav-link:hover, .navbar-dark .navbar-nav .nav-link:focus {
  color: rgba(255, 255, 255, 0.75); }
.navbar-dark .navbar-nav .nav-link.disabled {
  color: rgba(255, 255, 255, 0.25); }

.navbar-dark .navbar-nav .show > .nav-link,
.navbar-dark .navbar-nav .active > .nav-link,
.navbar-dark .navbar-nav .nav-link.show,
.navbar-dark .navbar-nav .nav-link.active {
  color: #FFFFFF; }

.navbar-dark .navbar-toggler {
  color: rgba(255, 255, 255, 0.5);
  border-color: rgba(255, 255, 255, 0.1); }

.navbar-dark .navbar-toggler-icon {
  background-image: url("data:image/svg+xml,%3csvg xmlns='http://www.w3.org/2000/svg' width='30' height='30' viewBox='0 0 30 30'%3e%3cpath stroke='rgba%28255, 255, 255, 0.5%29' stroke-linecap='round' stroke-miterlimit='10' stroke-width='2' d='M4 7h22M4 15h22M4 23h22'/%3e%3c/svg%3e"); }

.navbar-dark .navbar-text {
  color: rgba(255, 255, 255, 0.5); }
.navbar-dark .navbar-text a {
  color: #FFFFFF; }
.navbar-dark .navbar-text a:hover, .navbar-dark .navbar-text a:focus {
  color: #FFFFFF; }

.card {
  position: relative;
  display: -webkit-box;
  display: -webkit-flex;
  display: -ms-flexbox;
  display: flex;
  -webkit-box-orient: vertical;
  -webkit-box-direction: normal;
  -webkit-flex-direction: column;
  -ms-flex-direction: column;
  flex-direction: column;
  min-width: 0;
  word-wrap: break-word;
  background-color: #FFFFFF;
  background-clip: border-box;
  border: 1px solid #EAEDF3;
  border-radius: 4px; }
.card > hr {
  margin-right: 0;
  margin-left: 0; }
.card > .list-group {
  border-top: inherit;
  border-bottom: inherit; }
.card > .list-group:first-child {
  border-top-width: 0;
  border-top-left-radius: 3px;
  border-top-right-radius: 3px; }
.card > .list-group:last-child {
  border-bottom-width: 0;
  border-bottom-right-radius: 3px;
  border-bottom-left-radius: 3px; }

.card-body {
  -webkit-box-flex: 1;
  -webkit-flex: 1 1 auto;
  -ms-flex: 1 1 auto;
  flex: 1 1 auto;
  min-height: 1px;
  padding: 1.25rem; }

.card-title {
  margin-bottom: 0.75rem; }

.card-subtitle {
  margin-top: -0.375rem;
  margin-bottom: 0; }

.card-text:last-child {
  margin-bottom: 0; }

.card-link:hover {
  text-decoration: none; }

.card-link + .card-link {
  margin-left: 1.25rem; }

.card-header {
  padding: 0.75rem 1.25rem;
  margin-bottom: 0;
  background-color: rgba(0, 0, 0, 0.03);
  border-bottom: 1px solid #EAEDF3; }
.card-header:first-child {
  border-radius: 3px 3px 0 0; }
.card-header + .list-group .list-group-item:first-child {
  border-top: 0; }

.card-footer {
  padding: 0.75rem 1.25rem;
  background-color: rgba(0, 0, 0, 0.03);
  border-top: 1px solid #EAEDF3; }
.card-footer:last-child {
  border-radius: 0 0 3px 3px; }

.card-header-tabs {
  margin-right: -0.625rem;
  margin-bottom: -0.75rem;
  margin-left: -0.625rem;
  border-bottom: 0; }

.card-header-pills {
  margin-right: -0.625rem;
  margin-left: -0.625rem; }

.card-img-overlay {
  position: absolute;
  top: 0;
  right: 0;
  bottom: 0;
  left: 0;
  padding: 1.25rem; }

.card-img,
.card-img-top,
.card-img-bottom {
  -webkit-flex-shrink: 0;
  -ms-flex-negative: 0;
  flex-shrink: 0;
  width: 100%; }

.card-img,
.card-img-top {
  border-top-left-radius: 3px;
  border-top-right-radius: 3px; }

.card-img,
.card-img-bottom {
  border-bottom-right-radius: 3px;
  border-bottom-left-radius: 3px; }

.card-deck .card {
  margin-bottom: 15px; }

@media (min-width: 576px) {
  .card-deck {
    display: -webkit-box;
    display: -webkit-flex;
    display: -ms-flexbox;
    display: flex;
    -webkit-box-orient: horizontal;
    -webkit-box-direction: normal;
    -webkit-flex-flow: row wrap;
    -ms-flex-flow: row wrap;
    flex-flow: row wrap;
    margin-right: -15px;
    margin-left: -15px; }
  .card-deck .card {
    -webkit-box-flex: 1;
    -webkit-flex: 1 0 0%;
    -ms-flex: 1 0 0%;
    flex: 1 0 0%;
    margin-right: 15px;
    margin-bottom: 0;
    margin-left: 15px; } }

.card-group > .card {
  margin-bottom: 15px; }

@media (min-width: 576px) {
  .card-group {
    display: -webkit-box;
    display: -webkit-flex;
    display: -ms-flexbox;
    display: flex;
    -webkit-box-orient: horizontal;
    -webkit-box-direction: normal;
    -webkit-flex-flow: row wrap;
    -ms-flex-flow: row wrap;
    flex-flow: row wrap; }
  .card-group > .card {
    -webkit-box-flex: 1;
    -webkit-flex: 1 0 0%;
    -ms-flex: 1 0 0%;
    flex: 1 0 0%;
    margin-bottom: 0; }
  .card-group > .card + .card {
    margin-left: 0;
    border-left: 0; }
  .card-group > .card:not(:last-child) {
    border-top-right-radius: 0;
    border-bottom-right-radius: 0; }
  .card-group > .card:not(:last-child) .card-img-top,
  .card-group > .card:not(:last-child) .card-header {
    border-top-right-radius: 0; }
  .card-group > .card:not(:last-child) .card-img-bottom,
  .card-group > .card:not(:last-child) .card-footer {
    border-bottom-right-radius: 0; }
  .card-group > .card:not(:first-child) {
    border-top-left-radius: 0;
    border-bottom-left-radius: 0; }
  .card-group > .card:not(:first-child) .card-img-top,
  .card-group > .card:not(:first-child) .card-header {
    border-top-left-radius: 0; }
  .card-group > .card:not(:first-child) .card-img-bottom,
  .card-group > .card:not(:first-child) .card-footer {
    border-bottom-left-radius: 0; } }

.card-columns .card {
  margin-bottom: 0.75rem; }

@media (min-width: 576px) {
  .card-columns {
    -webkit-column-count: 3;
    -moz-column-count: 3;
    column-count: 3;
    -webkit-column-gap: 1.25rem;
    -moz-column-gap: 1.25rem;
    column-gap: 1.25rem;
    orphans: 1;
    widows: 1; }
  .card-columns .card {
    display: inline-block;
    width: 100%; } }

.accordion > .card {
  overflow: hidden; }
.accordion > .card:not(:last-of-type) {
  border-bottom: 0;
  border-bottom-right-radius: 0;
  border-bottom-left-radius: 0; }
.accordion > .card:not(:first-of-type) {
  border-top-left-radius: 0;
  border-top-right-radius: 0; }
.accordion > .card > .card-header {
  border-radius: 0;
  margin-bottom: -1px; }

.breadcrumb {
  display: -webkit-box;
  display: -webkit-flex;
  display: -ms-flexbox;
  display: flex;
  -webkit-flex-wrap: wrap;
  -ms-flex-wrap: wrap;
  flex-wrap: wrap;
  padding: 0.75rem 1rem;
  margin-bottom: 1rem;
  list-style: none;
  background-color: #e9ecef;
  border-radius: 4px; }

.breadcrumb-item {
  display: -webkit-box;
  display: -webkit-flex;
  display: -ms-flexbox;
  display: flex; }
.breadcrumb-item + .breadcrumb-item {
  padding-left: 0.5rem; }
.breadcrumb-item + .breadcrumb-item::before {
  display: inline-block;
  padding-right: 0.5rem;
  color: #6c757d;
  content: "/"; }
.breadcrumb-item + .breadcrumb-item:hover::before {
  text-decoration: underline; }
.breadcrumb-item + .breadcrumb-item:hover::before {
  text-decoration: none; }
.breadcrumb-item.active {
  color: #6c757d; }

.pagination {
  display: -webkit-box;
  display: -webkit-flex;
  display: -ms-flexbox;
  display: flex;
  padding-left: 0;
  list-style: none;
  border-radius: 4px; }

.page-link {
  position: relative;
  display: block;
  padding: 0.5rem 0.75rem;
  margin-left: -1px;
  line-height: 1.25;
  color: #4A90E2;
  background-color: #FFFFFF;
  border: 1px solid #dee2e6; }
.page-link:hover {
  z-index: 2;
  color: #3970B0;
  text-decoration: none;
  background-color: #e9ecef;
  border-color: #dee2e6; }
.page-link:focus {
  z-index: 3;
  outline: 0;
  -webkit-box-shadow: 0 0 0 0.2rem rgba(74, 144, 226, 0.25);
  box-shadow: 0 0 0 0.2rem rgba(74, 144, 226, 0.25); }

.page-item:first-child .page-link {
  margin-left: 0;
  border-top-left-radius: 4px;
  border-bottom-left-radius: 4px; }

.page-item:last-child .page-link {
  border-top-right-radius: 4px;
  border-bottom-right-radius: 4px; }

.page-item.active .page-link {
  z-index: 3;
  color: #FFFFFF;
  background-color: #4A90E2;
  border-color: #4A90E2; }

.page-item.disabled .page-link {
  color: #6c757d;
  pointer-events: none;
  cursor: auto;
  background-color: #FFFFFF;
  border-color: #dee2e6; }

.pagination-lg .page-link {
  padding: 0.75rem 1.5rem;
  font-size: 1.25rem;
  line-height: 1.5; }

.pagination-lg .page-item:first-child .page-link {
  border-top-left-radius: 0.3rem;
  border-bottom-left-radius: 0.3rem; }

.pagination-lg .page-item:last-child .page-link {
  border-top-right-radius: 0.3rem;
  border-bottom-right-radius: 0.3rem; }

.pagination-sm .page-link {
  padding: 0.25rem 0.5rem;
  font-size: 0.875rem;
  line-height: 1.5; }

.pagination-sm .page-item:first-child .page-link {
  border-top-left-radius: 0.2rem;
  border-bottom-left-radius: 0.2rem; }

.pagination-sm .page-item:last-child .page-link {
  border-top-right-radius: 0.2rem;
  border-bottom-right-radius: 0.2rem; }

.badge {
  display: inline-block;
  padding: 0.25em 0.4em;
  font-size: 75%;
  font-weight: 700;
  line-height: 1;
  text-align: center;
  white-space: nowrap;
  vertical-align: baseline;
  border-radius: 4px;
  -webkit-transition: all 100ms ease-out;
  -o-transition: all 100ms ease-out;
  transition: all 100ms ease-out; }
@media (prefers-reduced-motion: reduce) {
  .badge {
    -webkit-transition: none;
    -o-transition: none;
    transition: none; } }
a.badge:hover, a.badge:focus {
  text-decoration: none; }
.badge:empty {
  display: none; }

.btn .badge {
  position: relative;
  top: -1px; }

.badge-pill {
  padding-right: 0.6em;
  padding-left: 0.6em;
  border-radius: 10rem; }

.badge-primary {
  color: #FFFFFF;
  background-color: #4A90E2; }
a.badge-primary:hover, a.badge-primary:focus {
  color: #FFFFFF;
  background-color: #2275d7; }
a.badge-primary:focus, a.badge-primary.focus {
  outline: 0;
  -webkit-box-shadow: 0 0 0 0.2rem rgba(74, 144, 226, 0.5);
  box-shadow: 0 0 0 0.2rem rgba(74, 144, 226, 0.5); }

.badge-secondary {
  color: #FFFFFF;
  background-color: #436296; }
a.badge-secondary:hover, a.badge-secondary:focus {
  color: #FFFFFF;
  background-color: #334b73; }
a.badge-secondary:focus, a.badge-secondary.focus {
  outline: 0;
  -webkit-box-shadow: 0 0 0 0.2rem rgba(67, 98, 150, 0.5);
  box-shadow: 0 0 0 0.2rem rgba(67, 98, 150, 0.5); }

.badge-success {
  color: #FFFFFF;
  background-color: #2ECC71; }
a.badge-success:hover, a.badge-success:focus {
  color: #FFFFFF;
  background-color: #25a25a; }
a.badge-success:focus, a.badge-success.focus {
  outline: 0;
  -webkit-box-shadow: 0 0 0 0.2rem rgba(46, 204, 113, 0.5);
  box-shadow: 0 0 0 0.2rem rgba(46, 204, 113, 0.5); }

.badge-info {
  color: #FFFFFF;
  background-color: #17a2b8; }
a.badge-info:hover, a.badge-info:focus {
  color: #FFFFFF;
  background-color: #117a8b; }
a.badge-info:focus, a.badge-info.focus {
  outline: 0;
  -webkit-box-shadow: 0 0 0 0.2rem rgba(23, 162, 184, 0.5);
  box-shadow: 0 0 0 0.2rem rgba(23, 162, 184, 0.5); }

.badge-warning {
  color: #212529;
  background-color: #ffc107; }
a.badge-warning:hover, a.badge-warning:focus {
  color: #212529;
  background-color: #d39e00; }
a.badge-warning:focus, a.badge-warning.focus {
  outline: 0;
  -webkit-box-shadow: 0 0 0 0.2rem rgba(255, 193, 7, 0.5);
  box-shadow: 0 0 0 0.2rem rgba(255, 193, 7, 0.5); }

.badge-danger {
  color: #FFFFFF;
  background-color: #dc3545; }
a.badge-danger:hover, a.badge-danger:focus {
  color: #FFFFFF;
  background-color: #bd2130; }
a.badge-danger:focus, a.badge-danger.focus {
  outline: 0;
  -webkit-box-shadow: 0 0 0 0.2rem rgba(220, 53, 69, 0.5);
  box-shadow: 0 0 0 0.2rem rgba(220, 53, 69, 0.5); }

.badge-light {
  color: #212529;
  background-color: #f8f9fa; }
a.badge-light:hover, a.badge-light:focus {
  color: #212529;
  background-color: #dae0e5; }
a.badge-light:focus, a.badge-light.focus {
  outline: 0;
  -webkit-box-shadow: 0 0 0 0.2rem rgba(248, 249, 250, 0.5);
  box-shadow: 0 0 0 0.2rem rgba(248, 249, 250, 0.5); }

.badge-dark {
  color: #FFFFFF;
  background-color: #343a40; }
a.badge-dark:hover, a.badge-dark:focus {
  color: #FFFFFF;
  background-color: #1d2124; }
a.badge-dark:focus, a.badge-dark.focus {
  outline: 0;
  -webkit-box-shadow: 0 0 0 0.2rem rgba(52, 58, 64, 0.5);
  box-shadow: 0 0 0 0.2rem rgba(52, 58, 64, 0.5); }

.jumbotron {
  padding: 2rem 1rem;
  margin-bottom: 2rem;
  background-color: #e9ecef;
  border-radius: 0.3rem; }
@media (min-width: 576px) {
  .jumbotron {
    padding: 4rem 2rem; } }

.jumbotron-fluid {
  padding-right: 0;
  padding-left: 0;
  border-radius: 0; }

.alert {
  position: relative;
  padding: 0.75rem 1.25rem;
  margin-bottom: 1rem;
  border: 1px solid transparent;
  border-radius: 4px; }

.alert-heading {
  color: inherit; }

.alert-link {
  font-weight: 700; }

.alert-dismissible {
  padding-right: 4rem; }
.alert-dismissible .close {
  position: absolute;
  top: 0;
  right: 0;
  padding: 0.75rem 1.25rem;
  color: inherit; }

.alert-primary {
  color: #264b76;
  background-color: #dbe9f9;
  border-color: #cce0f7; }
.alert-primary hr {
  border-top-color: #b6d3f4; }
.alert-primary .alert-link {
  color: #1a324f; }

.alert-secondary {
  color: #23334e;
  background-color: #d9e0ea;
  border-color: #cad3e2; }
.alert-secondary hr {
  border-top-color: #bac5d9; }
.alert-secondary .alert-link {
  color: #131c2b; }

.alert-success {
  color: #186a3b;
  background-color: #d5f5e3;
  border-color: #c4f1d7; }
.alert-success hr {
  border-top-color: #afecc9; }
.alert-success .alert-link {
  color: #0f4024; }

.alert-info {
  color: #0c5460;
  background-color: #d1ecf1;
  border-color: #bee5eb; }
.alert-info hr {
  border-top-color: #abdde5; }
.alert-info .alert-link {
  color: #062c33; }

.alert-warning {
  color: #856404;
  background-color: #fff3cd;
  border-color: #ffeeba; }
.alert-warning hr {
  border-top-color: #ffe8a1; }
.alert-warning .alert-link {
  color: #533f03; }

.alert-danger {
  color: #721c24;
  background-color: #f8d7da;
  border-color: #f5c6cb; }
.alert-danger hr {
  border-top-color: #f1b0b7; }
.alert-danger .alert-link {
  color: #491217; }

.alert-light {
  color: #818182;
  background-color: #fefefe;
  border-color: #fdfdfe; }
.alert-light hr {
  border-top-color: #ececf6; }
.alert-light .alert-link {
  color: #686868; }

.alert-dark {
  color: #1b1e21;
  background-color: #d6d8d9;
  border-color: #c6c8ca; }
.alert-dark hr {
  border-top-color: #b9bbbe; }
.alert-dark .alert-link {
  color: #040505; }

@-webkit-keyframes progress-bar-stripes {
  from {
    background-position: 1rem 0; }
  to {
    background-position: 0 0; } }

@-o-keyframes progress-bar-stripes {
  from {
    background-position: 1rem 0; }
  to {
    background-position: 0 0; } }

@keyframes progress-bar-stripes {
  from {
    background-position: 1rem 0; }
  to {
    background-position: 0 0; } }

.progress {
  display: -webkit-box;
  display: -webkit-flex;
  display: -ms-flexbox;
  display: flex;
  height: 1rem;
  overflow: hidden;
  line-height: 0;
  font-size: 0.75rem;
  background-color: #e9ecef;
  border-radius: 4px; }

.progress-bar {
  display: -webkit-box;
  display: -webkit-flex;
  display: -ms-flexbox;
  display: flex;
  -webkit-box-orient: vertical;
  -webkit-box-direction: normal;
  -webkit-flex-direction: column;
  -ms-flex-direction: column;
  flex-direction: column;
  -webkit-box-pack: center;
  -webkit-justify-content: center;
  -ms-flex-pack: center;
  justify-content: center;
  overflow: hidden;
  color: #FFFFFF;
  text-align: center;
  white-space: nowrap;
  background-color: #4A90E2;
  -webkit-transition: width 0.6s ease;
  -o-transition: width 0.6s ease;
  transition: width 0.6s ease; }
@media (prefers-reduced-motion: reduce) {
  .progress-bar {
    -webkit-transition: none;
    -o-transition: none;
    transition: none; } }

.progress-bar-striped {
  background-image: -webkit-linear-gradient(45deg, rgba(255, 255, 255, 0.15) 25%, transparent 25%, transparent 50%, rgba(255, 255, 255, 0.15) 50%, rgba(255, 255, 255, 0.15) 75%, transparent 75%, transparent);
  background-image: -o-linear-gradient(45deg, rgba(255, 255, 255, 0.15) 25%, transparent 25%, transparent 50%, rgba(255, 255, 255, 0.15) 50%, rgba(255, 255, 255, 0.15) 75%, transparent 75%, transparent);
  background-image: linear-gradient(45deg, rgba(255, 255, 255, 0.15) 25%, transparent 25%, transparent 50%, rgba(255, 255, 255, 0.15) 50%, rgba(255, 255, 255, 0.15) 75%, transparent 75%, transparent);
  -webkit-background-size: 1rem 1rem;
  background-size: 1rem 1rem; }

.progress-bar-animated {
  -webkit-animation: progress-bar-stripes 1s linear infinite;
  -o-animation: progress-bar-stripes 1s linear infinite;
  animation: progress-bar-stripes 1s linear infinite; }
@media (prefers-reduced-motion: reduce) {
  .progress-bar-animated {
    -webkit-animation: none;
    -o-animation: none;
    animation: none; } }

.media {
  display: -webkit-box;
  display: -webkit-flex;
  display: -ms-flexbox;
  display: flex;
  -webkit-box-align: start;
  -webkit-align-items: flex-start;
  -ms-flex-align: start;
  align-items: flex-start; }

.media-body {
  -webkit-box-flex: 1;
  -webkit-flex: 1;
  -ms-flex: 1;
  flex: 1; }

.list-group {
  display: -webkit-box;
  display: -webkit-flex;
  display: -ms-flexbox;
  display: flex;
  -webkit-box-orient: vertical;
  -webkit-box-direction: normal;
  -webkit-flex-direction: column;
  -ms-flex-direction: column;
  flex-direction: column;
  padding-left: 0;
  margin-bottom: 0;
  border-radius: 4px; }

.list-group-item-action {
  width: 100%;
  color: #495057;
  text-align: inherit; }
.list-group-item-action:hover, .list-group-item-action:focus {
  z-index: 1;
  color: #495057;
  text-decoration: none;
  background-color: #f8f9fa; }
.list-group-item-action:active {
  color: #484B4A;
  background-color: #e9ecef; }

.list-group-item {
  position: relative;
  display: block;
  padding: 0.75rem 1.25rem;
  background-color: #FFFFFF;
  border: 1px solid rgba(0, 0, 0, 0.125); }
.list-group-item:first-child {
  border-top-left-radius: inherit;
  border-top-right-radius: inherit; }
.list-group-item:last-child {
  border-bottom-right-radius: inherit;
  border-bottom-left-radius: inherit; }
.list-group-item.disabled, .list-group-item:disabled {
  color: #6c757d;
  pointer-events: none;
  background-color: #FFFFFF; }
.list-group-item.active {
  z-index: 2;
  color: #FFFFFF;
  background-color: #4A90E2;
  border-color: #4A90E2; }
.list-group-item + .list-group-item {
  border-top-width: 0; }
.list-group-item + .list-group-item.active {
  margin-top: -1px;
  border-top-width: 1px; }

.list-group-horizontal {
  -webkit-box-orient: horizontal;
  -webkit-box-direction: normal;
  -webkit-flex-direction: row;
  -ms-flex-direction: row;
  flex-direction: row; }
.list-group-horizontal > .list-group-item:first-child {
  border-bottom-left-radius: 4px;
  border-top-right-radius: 0; }
.list-group-horizontal > .list-group-item:last-child {
  border-top-right-radius: 4px;
  border-bottom-left-radius: 0; }
.list-group-horizontal > .list-group-item.active {
  margin-top: 0; }
.list-group-horizontal > .list-group-item + .list-group-item {
  border-top-width: 1px;
  border-left-width: 0; }
.list-group-horizontal > .list-group-item + .list-group-item.active {
  margin-left: -1px;
  border-left-width: 1px; }

@media (min-width: 576px) {
  .list-group-horizontal-sm {
    -webkit-box-orient: horizontal;
    -webkit-box-direction: normal;
    -webkit-flex-direction: row;
    -ms-flex-direction: row;
    flex-direction: row; }
  .list-group-horizontal-sm > .list-group-item:first-child {
    border-bottom-left-radius: 4px;
    border-top-right-radius: 0; }
  .list-group-horizontal-sm > .list-group-item:last-child {
    border-top-right-radius: 4px;
    border-bottom-left-radius: 0; }
  .list-group-horizontal-sm > .list-group-item.active {
    margin-top: 0; }
  .list-group-horizontal-sm > .list-group-item + .list-group-item {
    border-top-width: 1px;
    border-left-width: 0; }
  .list-group-horizontal-sm > .list-group-item + .list-group-item.active {
    margin-left: -1px;
    border-left-width: 1px; } }

@media (min-width: 769px) {
  .list-group-horizontal-md {
    -webkit-box-orient: horizontal;
    -webkit-box-direction: normal;
    -webkit-flex-direction: row;
    -ms-flex-direction: row;
    flex-direction: row; }
  .list-group-horizontal-md > .list-group-item:first-child {
    border-bottom-left-radius: 4px;
    border-top-right-radius: 0; }
  .list-group-horizontal-md > .list-group-item:last-child {
    border-top-right-radius: 4px;
    border-bottom-left-radius: 0; }
  .list-group-horizontal-md > .list-group-item.active {
    margin-top: 0; }
  .list-group-horizontal-md > .list-group-item + .list-group-item {
    border-top-width: 1px;
    border-left-width: 0; }
  .list-group-horizontal-md > .list-group-item + .list-group-item.active {
    margin-left: -1px;
    border-left-width: 1px; } }

@media (min-width: 1023px) {
  .list-group-horizontal-lg {
    -webkit-box-orient: horizontal;
    -webkit-box-direction: normal;
    -webkit-flex-direction: row;
    -ms-flex-direction: row;
    flex-direction: row; }
  .list-group-horizontal-lg > .list-group-item:first-child {
    border-bottom-left-radius: 4px;
    border-top-right-radius: 0; }
  .list-group-horizontal-lg > .list-group-item:last-child {
    border-top-right-radius: 4px;
    border-bottom-left-radius: 0; }
  .list-group-horizontal-lg > .list-group-item.active {
    margin-top: 0; }
  .list-group-horizontal-lg > .list-group-item + .list-group-item {
    border-top-width: 1px;
    border-left-width: 0; }
  .list-group-horizontal-lg > .list-group-item + .list-group-item.active {
    margin-left: -1px;
    border-left-width: 1px; } }

@media (min-width: 1200px) {
  .list-group-horizontal-xl {
    -webkit-box-orient: horizontal;
    -webkit-box-direction: normal;
    -webkit-flex-direction: row;
    -ms-flex-direction: row;
    flex-direction: row; }
  .list-group-horizontal-xl > .list-group-item:first-child {
    border-bottom-left-radius: 4px;
    border-top-right-radius: 0; }
  .list-group-horizontal-xl > .list-group-item:last-child {
    border-top-right-radius: 4px;
    border-bottom-left-radius: 0; }
  .list-group-horizontal-xl > .list-group-item.active {
    margin-top: 0; }
  .list-group-horizontal-xl > .list-group-item + .list-group-item {
    border-top-width: 1px;
    border-left-width: 0; }
  .list-group-horizontal-xl > .list-group-item + .list-group-item.active {
    margin-left: -1px;
    border-left-width: 1px; } }

.list-group-flush {
  border-radius: 0; }
.list-group-flush > .list-group-item {
  border-width: 0 0 1px; }
.list-group-flush > .list-group-item:last-child {
  border-bottom-width: 0; }

.list-group-item-primary {
  color: #264b76;
  background-color: #cce0f7; }
.list-group-item-primary.list-group-item-action:hover, .list-group-item-primary.list-group-item-action:focus {
  color: #264b76;
  background-color: #b6d3f4; }
.list-group-item-primary.list-group-item-action.active {
  color: #FFFFFF;
  background-color: #264b76;
  border-color: #264b76; }

.list-group-item-secondary {
  color: #23334e;
  background-color: #cad3e2; }
.list-group-item-secondary.list-group-item-action:hover, .list-group-item-secondary.list-group-item-action:focus {
  color: #23334e;
  background-color: #bac5d9; }
.list-group-item-secondary.list-group-item-action.active {
  color: #FFFFFF;
  background-color: #23334e;
  border-color: #23334e; }

.list-group-item-success {
  color: #186a3b;
  background-color: #c4f1d7; }
.list-group-item-success.list-group-item-action:hover, .list-group-item-success.list-group-item-action:focus {
  color: #186a3b;
  background-color: #afecc9; }
.list-group-item-success.list-group-item-action.active {
  color: #FFFFFF;
  background-color: #186a3b;
  border-color: #186a3b; }

.list-group-item-info {
  color: #0c5460;
  background-color: #bee5eb; }
.list-group-item-info.list-group-item-action:hover, .list-group-item-info.list-group-item-action:focus {
  color: #0c5460;
  background-color: #abdde5; }
.list-group-item-info.list-group-item-action.active {
  color: #FFFFFF;
  background-color: #0c5460;
  border-color: #0c5460; }

.list-group-item-warning {
  color: #856404;
  background-color: #ffeeba; }
.list-group-item-warning.list-group-item-action:hover, .list-group-item-warning.list-group-item-action:focus {
  color: #856404;
  background-color: #ffe8a1; }
.list-group-item-warning.list-group-item-action.active {
  color: #FFFFFF;
  background-color: #856404;
  border-color: #856404; }

.list-group-item-danger {
  color: #721c24;
  background-color: #f5c6cb; }
.list-group-item-danger.list-group-item-action:hover, .list-group-item-danger.list-group-item-action:focus {
  color: #721c24;
  background-color: #f1b0b7; }
.list-group-item-danger.list-group-item-action.active {
  color: #FFFFFF;
  background-color: #721c24;
  border-color: #721c24; }

.list-group-item-light {
  color: #818182;
  background-color: #fdfdfe; }
.list-group-item-light.list-group-item-action:hover, .list-group-item-light.list-group-item-action:focus {
  color: #818182;
  background-color: #ececf6; }
.list-group-item-light.list-group-item-action.active {
  color: #FFFFFF;
  background-color: #818182;
  border-color: #818182; }

.list-group-item-dark {
  color: #1b1e21;
  background-color: #c6c8ca; }
.list-group-item-dark.list-group-item-action:hover, .list-group-item-dark.list-group-item-action:focus {
  color: #1b1e21;
  background-color: #b9bbbe; }
.list-group-item-dark.list-group-item-action.active {
  color: #FFFFFF;
  background-color: #1b1e21;
  border-color: #1b1e21; }

.close {
  float: right;
  font-size: 1.5rem;
  font-weight: 700;
  line-height: 1;
  color: #000;
  text-shadow: 0 1px 0 #FFFFFF;
  opacity: .5; }
.close:hover {
  color: #000;
  text-decoration: none; }
.close:not(:disabled):not(.disabled):hover, .close:not(:disabled):not(.disabled):focus {
  opacity: .75; }

button.close {
  padding: 0;
  background-color: transparent;
  border: 0; }

a.close.disabled {
  pointer-events: none; }

.toast {
  max-width: 350px;
  overflow: hidden;
  font-size: 0.875rem;
  background-color: rgba(255, 255, 255, 0.85);
  background-clip: padding-box;
  border: 1px solid rgba(0, 0, 0, 0.1);
  -webkit-box-shadow: 0 0.25rem 0.75rem rgba(0, 0, 0, 0.1);
  box-shadow: 0 0.25rem 0.75rem rgba(0, 0, 0, 0.1);
  -webkit-backdrop-filter: blur(10px);
  backdrop-filter: blur(10px);
  opacity: 0;
  border-radius: 0.25rem; }
.toast:not(:last-child) {
  margin-bottom: 0.75rem; }
.toast.showing {
  opacity: 1; }
.toast.show {
  display: block;
  opacity: 1; }
.toast.hide {
  display: none; }

.toast-header {
  display: -webkit-box;
  display: -webkit-flex;
  display: -ms-flexbox;
  display: flex;
  -webkit-box-align: center;
  -webkit-align-items: center;
  -ms-flex-align: center;
  align-items: center;
  padding: 0.25rem 0.75rem;
  color: #6c757d;
  background-color: rgba(255, 255, 255, 0.85);
  background-clip: padding-box;
  border-bottom: 1px solid rgba(0, 0, 0, 0.05); }

.toast-body {
  padding: 0.75rem; }

.modal-open {
  overflow: hidden; }
.modal-open .modal {
  overflow-x: hidden;
  overflow-y: auto; }

.modal {
  position: fixed;
  top: 0;
  left: 0;
  z-index: 1050;
  display: none;
  width: 100%;
  height: 100%;
  overflow: hidden;
  outline: 0; }

.modal-dialog {
  position: relative;
  width: auto;
  margin: 0.5rem;
  pointer-events: none; }
.modal.fade .modal-dialog {
  -webkit-transition: -webkit-transform 0.05s ease-out;
  transition: -webkit-transform 0.05s ease-out;
  -o-transition: -o-transform 0.05s ease-out;
  transition: transform 0.05s ease-out;
  transition: transform 0.05s ease-out, -webkit-transform 0.05s ease-out, -o-transform 0.05s ease-out;
  -webkit-transform: translate(0, -50px);
  -o-transform: translate(0, -50px);
  transform: translate(0, -50px); }
@media (prefers-reduced-motion: reduce) {
  .modal.fade .modal-dialog {
    -webkit-transition: none;
    -o-transition: none;
    transition: none; } }
.modal.show .modal-dialog {
  -webkit-transform: none;
  -o-transform: none;
  transform: none; }
.modal.modal-static .modal-dialog {
  -webkit-transform: scale(1.02);
  -o-transform: scale(1.02);
  transform: scale(1.02); }

.modal-dialog-scrollable {
  display: -webkit-box;
  display: -webkit-flex;
  display: -ms-flexbox;
  display: flex;
  max-height: calc(100% - 1rem); }
.modal-dialog-scrollable .modal-content {
  max-height: calc(100vh - 1rem);
  overflow: hidden; }
.modal-dialog-scrollable .modal-header,
.modal-dialog-scrollable .modal-footer {
  -webkit-flex-shrink: 0;
  -ms-flex-negative: 0;
  flex-shrink: 0; }
.modal-dialog-scrollable .modal-body {
  overflow-y: auto; }

.modal-dialog-centered {
  display: -webkit-box;
  display: -webkit-flex;
  display: -ms-flexbox;
  display: flex;
  -webkit-box-align: center;
  -webkit-align-items: center;
  -ms-flex-align: center;
  align-items: center;
  min-height: calc(100% - 1rem); }
.modal-dialog-centered::before {
  display: block;
  height: calc(100vh - 1rem);
  height: -webkit-min-content;
  height: -moz-min-content;
  height: min-content;
  content: ""; }
.modal-dialog-centered.modal-dialog-scrollable {
  -webkit-box-orient: vertical;
  -webkit-box-direction: normal;
  -webkit-flex-direction: column;
  -ms-flex-direction: column;
  flex-direction: column;
  -webkit-box-pack: center;
  -webkit-justify-content: center;
  -ms-flex-pack: center;
  justify-content: center;
  height: 100%; }
.modal-dialog-centered.modal-dialog-scrollable .modal-content {
  max-height: none; }
.modal-dialog-centered.modal-dialog-scrollable::before {
  content: none; }

.modal-content {
  position: relative;
  display: -webkit-box;
  display: -webkit-flex;
  display: -ms-flexbox;
  display: flex;
  -webkit-box-orient: vertical;
  -webkit-box-direction: normal;
  -webkit-flex-direction: column;
  -ms-flex-direction: column;
  flex-direction: column;
  width: 100%;
  pointer-events: auto;
  background-color: #FFFFFF;
  background-clip: padding-box;
  border: 1px solid rgba(0, 0, 0, 0.2);
  border-radius: 0.3rem;
  outline: 0; }

.modal-backdrop {
  position: fixed;
  top: 0;
  left: 0;
  z-index: 1040;
  width: 100vw;
  height: 100vh;
  background-color: #000; }
.modal-backdrop.fade {
  opacity: 0; }
.modal-backdrop.show {
  opacity: 0.6; }

.modal-header {
  display: -webkit-box;
  display: -webkit-flex;
  display: -ms-flexbox;
  display: flex;
  -webkit-box-align: start;
  -webkit-align-items: flex-start;
  -ms-flex-align: start;
  align-items: flex-start;
  -webkit-box-pack: justify;
  -webkit-justify-content: space-between;
  -ms-flex-pack: justify;
  justify-content: space-between;
  padding: 1rem 1rem;
  border-bottom: 1px solid #dee2e6;
  border-top-left-radius: calc(0.3rem - 1px);
  border-top-right-radius: calc(0.3rem - 1px); }
.modal-header .close {
  padding: 1rem 1rem;
  margin: -1rem -1rem -1rem auto; }

.modal-title {
  margin-bottom: 0;
  line-height: 1.5; }

.modal-body {
  position: relative;
  -webkit-box-flex: 1;
  -webkit-flex: 1 1 auto;
  -ms-flex: 1 1 auto;
  flex: 1 1 auto;
  padding: 1rem; }

.modal-footer {
  display: -webkit-box;
  display: -webkit-flex;
  display: -ms-flexbox;
  display: flex;
  -webkit-flex-wrap: wrap;
  -ms-flex-wrap: wrap;
  flex-wrap: wrap;
  -webkit-box-align: center;
  -webkit-align-items: center;
  -ms-flex-align: center;
  align-items: center;
  -webkit-box-pack: end;
  -webkit-justify-content: flex-end;
  -ms-flex-pack: end;
  justify-content: flex-end;
  padding: 0.75rem;
  border-top: 1px solid #dee2e6;
  border-bottom-right-radius: calc(0.3rem - 1px);
  border-bottom-left-radius: calc(0.3rem - 1px); }
.modal-footer > * {
  margin: 0.25rem; }

.modal-scrollbar-measure {
  position: absolute;
  top: -9999px;
  width: 50px;
  height: 50px;
  overflow: scroll; }

@media (min-width: 576px) {
  .modal-dialog {
    max-width: 600px;
    margin: 1.75rem auto; }
  .modal-dialog-scrollable {
    max-height: calc(100% - 3.5rem); }
  .modal-dialog-scrollable .modal-content {
    max-height: calc(100vh - 3.5rem); }
  .modal-dialog-centered {
    min-height: calc(100% - 3.5rem); }
  .modal-dialog-centered::before {
    height: calc(100vh - 3.5rem);
    height: -webkit-min-content;
    height: -moz-min-content;
    height: min-content; }
  .modal-sm {
    max-width: 300px; } }

@media (min-width: 1023px) {
  .modal-lg,
  .modal-xl {
    max-width: 800px; } }

@media (min-width: 1200px) {
  .modal-xl {
    max-width: 1140px; } }

.tooltip {
  position: absolute;
  z-index: 1070;
  display: block;
  margin: 0;
  font-family: "proxima_soft", Helvetica, Arial;
  font-style: normal;
  font-weight: 400;
  line-height: 1.5;
  text-align: left;
  text-align: start;
  text-decoration: none;
  text-shadow: none;
  text-transform: none;
  letter-spacing: normal;
  word-break: normal;
  word-spacing: normal;
  white-space: normal;
  line-break: auto;
  font-size: 0.875rem;
  word-wrap: break-word;
  opacity: 0; }
.tooltip.show {
  opacity: 0.9; }
.tooltip .arrow {
  position: absolute;
  display: block;
  width: 0.8rem;
  height: 0.4rem; }
.tooltip .arrow::before {
  position: absolute;
  content: "";
  border-color: transparent;
  border-style: solid; }

.bs-tooltip-top, .bs-tooltip-auto[x-placement^="top"] {
  padding: 0.4rem 0; }
.bs-tooltip-top .arrow, .bs-tooltip-auto[x-placement^="top"] .arrow {
  bottom: 0; }
.bs-tooltip-top .arrow::before, .bs-tooltip-auto[x-placement^="top"] .arrow::before {
  top: 0;
  border-width: 0.4rem 0.4rem 0;
  border-top-color: #000; }

.bs-tooltip-right, .bs-tooltip-auto[x-placement^="right"] {
  padding: 0 0.4rem; }
.bs-tooltip-right .arrow, .bs-tooltip-auto[x-placement^="right"] .arrow {
  left: 0;
  width: 0.4rem;
  height: 0.8rem; }
.bs-tooltip-right .arrow::before, .bs-tooltip-auto[x-placement^="right"] .arrow::before {
  right: 0;
  border-width: 0.4rem 0.4rem 0.4rem 0;
  border-right-color: #000; }

.bs-tooltip-bottom, .bs-tooltip-auto[x-placement^="bottom"] {
  padding: 0.4rem 0; }
.bs-tooltip-bottom .arrow, .bs-tooltip-auto[x-placement^="bottom"] .arrow {
  top: 0; }
.bs-tooltip-bottom .arrow::before, .bs-tooltip-auto[x-placement^="bottom"] .arrow::before {
  bottom: 0;
  border-width: 0 0.4rem 0.4rem;
  border-bottom-color: #000; }

.bs-tooltip-left, .bs-tooltip-auto[x-placement^="left"] {
  padding: 0 0.4rem; }
.bs-tooltip-left .arrow, .bs-tooltip-auto[x-placement^="left"] .arrow {
  right: 0;
  width: 0.4rem;
  height: 0.8rem; }
.bs-tooltip-left .arrow::before, .bs-tooltip-auto[x-placement^="left"] .arrow::before {
  left: 0;
  border-width: 0.4rem 0 0.4rem 0.4rem;
  border-left-color: #000; }

.tooltip-inner {
  max-width: 200px;
  padding: 0.25rem 0.5rem;
  color: #FFFFFF;
  text-align: center;
  background-color: #000;
  border-radius: 4px; }

.popover {
  position: absolute;
  top: 0;
  left: 0;
  z-index: 1060;
  display: block;
  max-width: 276px;
  font-family: "proxima_soft", Helvetica, Arial;
  font-style: normal;
  font-weight: 400;
  line-height: 1.5;
  text-align: left;
  text-align: start;
  text-decoration: none;
  text-shadow: none;
  text-transform: none;
  letter-spacing: normal;
  word-break: normal;
  word-spacing: normal;
  white-space: normal;
  line-break: auto;
  font-size: 0.875rem;
  word-wrap: break-word;
  background-color: #FFFFFF;
  background-clip: padding-box;
  border: 1px solid rgba(0, 0, 0, 0.2);
  border-radius: 0.3rem; }
.popover .arrow {
  position: absolute;
  display: block;
  width: 1rem;
  height: 0.5rem;
  margin: 0 0.3rem; }
.popover .arrow::before, .popover .arrow::after {
  position: absolute;
  display: block;
  content: "";
  border-color: transparent;
  border-style: solid; }

.bs-popover-top, .bs-popover-auto[x-placement^="top"] {
  margin-bottom: 0.5rem; }
.bs-popover-top > .arrow, .bs-popover-auto[x-placement^="top"] > .arrow {
  bottom: calc(-0.5rem - 1px); }
.bs-popover-top > .arrow::before, .bs-popover-auto[x-placement^="top"] > .arrow::before {
  bottom: 0;
  border-width: 0.5rem 0.5rem 0;
  border-top-color: rgba(0, 0, 0, 0.25); }
.bs-popover-top > .arrow::after, .bs-popover-auto[x-placement^="top"] > .arrow::after {
  bottom: 1px;
  border-width: 0.5rem 0.5rem 0;
  border-top-color: #FFFFFF; }

.bs-popover-right, .bs-popover-auto[x-placement^="right"] {
  margin-left: 0.5rem; }
.bs-popover-right > .arrow, .bs-popover-auto[x-placement^="right"] > .arrow {
  left: calc(-0.5rem - 1px);
  width: 0.5rem;
  height: 1rem;
  margin: 0.3rem 0; }
.bs-popover-right > .arrow::before, .bs-popover-auto[x-placement^="right"] > .arrow::before {
  left: 0;
  border-width: 0.5rem 0.5rem 0.5rem 0;
  border-right-color: rgba(0, 0, 0, 0.25); }
.bs-popover-right > .arrow::after, .bs-popover-auto[x-placement^="right"] > .arrow::after {
  left: 1px;
  border-width: 0.5rem 0.5rem 0.5rem 0;
  border-right-color: #FFFFFF; }

.bs-popover-bottom, .bs-popover-auto[x-placement^="bottom"] {
  margin-top: 0.5rem; }
.bs-popover-bottom > .arrow, .bs-popover-auto[x-placement^="bottom"] > .arrow {
  top: calc(-0.5rem - 1px); }
.bs-popover-bottom > .arrow::before, .bs-popover-auto[x-placement^="bottom"] > .arrow::before {
  top: 0;
  border-width: 0 0.5rem 0.5rem 0.5rem;
  border-bottom-color: rgba(0, 0, 0, 0.25); }
.bs-popover-bottom > .arrow::after, .bs-popover-auto[x-placement^="bottom"] > .arrow::after {
  top: 1px;
  border-width: 0 0.5rem 0.5rem 0.5rem;
  border-bottom-color: #FFFFFF; }
.bs-popover-bottom .popover-header::before, .bs-popover-auto[x-placement^="bottom"] .popover-header::before {
  position: absolute;
  top: 0;
  left: 50%;
  display: block;
  width: 1rem;
  margin-left: -0.5rem;
  content: "";
  border-bottom: 1px solid #f7f7f7; }

.bs-popover-left, .bs-popover-auto[x-placement^="left"] {
  margin-right: 0.5rem; }
.bs-popover-left > .arrow, .bs-popover-auto[x-placement^="left"] > .arrow {
  right: calc(-0.5rem - 1px);
  width: 0.5rem;
  height: 1rem;
  margin: 0.3rem 0; }
.bs-popover-left > .arrow::before, .bs-popover-auto[x-placement^="left"] > .arrow::before {
  right: 0;
  border-width: 0.5rem 0 0.5rem 0.5rem;
  border-left-color: rgba(0, 0, 0, 0.25); }
.bs-popover-left > .arrow::after, .bs-popover-auto[x-placement^="left"] > .arrow::after {
  right: 1px;
  border-width: 0.5rem 0 0.5rem 0.5rem;
  border-left-color: #FFFFFF; }

.popover-header {
  padding: 0.5rem 0.75rem;
  margin-bottom: 0;
  font-size: 1rem;
  background-color: #f7f7f7;
  border-bottom: 1px solid #ebebeb;
  border-top-left-radius: calc(0.3rem - 1px);
  border-top-right-radius: calc(0.3rem - 1px); }
.popover-header:empty {
  display: none; }

.popover-body {
  padding: 0.5rem 0.75rem;
  color: #484B4A; }

.carousel {
  position: relative; }

.carousel.pointer-event {
  -ms-touch-action: pan-y;
  touch-action: pan-y; }

.carousel-inner {
  position: relative;
  width: 100%;
  overflow: hidden; }
.carousel-inner::after {
  display: block;
  clear: both;
  content: ""; }

.carousel-item {
  position: relative;
  display: none;
  float: left;
  width: 100%;
  margin-right: -100%;
  -webkit-backface-visibility: hidden;
  backface-visibility: hidden;
  -webkit-transition: -webkit-transform 0.6s ease-in-out;
  transition: -webkit-transform 0.6s ease-in-out;
  -o-transition: -o-transform 0.6s ease-in-out;
  transition: transform 0.6s ease-in-out;
  transition: transform 0.6s ease-in-out, -webkit-transform 0.6s ease-in-out, -o-transform 0.6s ease-in-out; }
@media (prefers-reduced-motion: reduce) {
  .carousel-item {
    -webkit-transition: none;
    -o-transition: none;
    transition: none; } }

.carousel-item.active,
.carousel-item-next,
.carousel-item-prev {
  display: block; }

.carousel-item-next:not(.carousel-item-left),
.active.carousel-item-right {
  -webkit-transform: translateX(100%);
  -o-transform: translateX(100%);
  transform: translateX(100%); }

.carousel-item-prev:not(.carousel-item-right),
.active.carousel-item-left {
  -webkit-transform: translateX(-100%);
  -o-transform: translateX(-100%);
  transform: translateX(-100%); }

.carousel-fade .carousel-item {
  opacity: 0;
  -webkit-transition-property: opacity;
  -o-transition-property: opacity;
  transition-property: opacity;
  -webkit-transform: none;
  -o-transform: none;
  transform: none; }

.carousel-fade .carousel-item.active,
.carousel-fade .carousel-item-next.carousel-item-left,
.carousel-fade .carousel-item-prev.carousel-item-right {
  z-index: 1;
  opacity: 1; }

.carousel-fade .active.carousel-item-left,
.carousel-fade .active.carousel-item-right {
  z-index: 0;
  opacity: 0;
  -webkit-transition: opacity 0s 0.6s;
  -o-transition: opacity 0s 0.6s;
  transition: opacity 0s 0.6s; }
@media (prefers-reduced-motion: reduce) {
  .carousel-fade .active.carousel-item-left,
  .carousel-fade .active.carousel-item-right {
    -webkit-transition: none;
    -o-transition: none;
    transition: none; } }

.carousel-control-prev,
.carousel-control-next {
  position: absolute;
  top: 0;
  bottom: 0;
  z-index: 1;
  display: -webkit-box;
  display: -webkit-flex;
  display: -ms-flexbox;
  display: flex;
  -webkit-box-align: center;
  -webkit-align-items: center;
  -ms-flex-align: center;
  align-items: center;
  -webkit-box-pack: center;
  -webkit-justify-content: center;
  -ms-flex-pack: center;
  justify-content: center;
  width: 15%;
  color: #FFFFFF;
  text-align: center;
  opacity: 0.5;
  -webkit-transition: opacity 0.15s ease;
  -o-transition: opacity 0.15s ease;
  transition: opacity 0.15s ease; }
@media (prefers-reduced-motion: reduce) {
  .carousel-control-prev,
  .carousel-control-next {
    -webkit-transition: none;
    -o-transition: none;
    transition: none; } }
.carousel-control-prev:hover, .carousel-control-prev:focus,
.carousel-control-next:hover,
.carousel-control-next:focus {
  color: #FFFFFF;
  text-decoration: none;
  outline: 0;
  opacity: 0.9; }

.carousel-control-prev {
  left: 0; }

.carousel-control-next {
  right: 0; }

.carousel-control-prev-icon,
.carousel-control-next-icon {
  display: inline-block;
  width: 20px;
  height: 20px;
  background: no-repeat 50% / 100% 100%; }

.carousel-control-prev-icon {
  background-image: url("data:image/svg+xml,%3csvg xmlns='http://www.w3.org/2000/svg' fill='%23FFFFFF' width='8' height='8' viewBox='0 0 8 8'%3e%3cpath d='M5.25 0l-4 4 4 4 1.5-1.5L4.25 4l2.5-2.5L5.25 0z'/%3e%3c/svg%3e"); }

.carousel-control-next-icon {
  background-image: url("data:image/svg+xml,%3csvg xmlns='http://www.w3.org/2000/svg' fill='%23FFFFFF' width='8' height='8' viewBox='0 0 8 8'%3e%3cpath d='M2.75 0l-1.5 1.5L3.75 4l-2.5 2.5L2.75 8l4-4-4-4z'/%3e%3c/svg%3e"); }

.carousel-indicators {
  position: absolute;
  right: 0;
  bottom: 0;
  left: 0;
  z-index: 15;
  display: -webkit-box;
  display: -webkit-flex;
  display: -ms-flexbox;
  display: flex;
  -webkit-box-pack: center;
  -webkit-justify-content: center;
  -ms-flex-pack: center;
  justify-content: center;
  padding-left: 0;
  margin-right: 15%;
  margin-left: 15%;
  list-style: none; }
.carousel-indicators li {
  -webkit-box-sizing: content-box;
  box-sizing: content-box;
  -webkit-box-flex: 0;
  -webkit-flex: 0 1 auto;
  -ms-flex: 0 1 auto;
  flex: 0 1 auto;
  width: 30px;
  height: 3px;
  margin-right: 3px;
  margin-left: 3px;
  text-indent: -999px;
  cursor: pointer;
  background-color: #FFFFFF;
  background-clip: padding-box;
  border-top: 10px solid transparent;
  border-bottom: 10px solid transparent;
  opacity: .5;
  -webkit-transition: opacity 0.6s ease;
  -o-transition: opacity 0.6s ease;
  transition: opacity 0.6s ease; }
@media (prefers-reduced-motion: reduce) {
  .carousel-indicators li {
    -webkit-transition: none;
    -o-transition: none;
    transition: none; } }
.carousel-indicators .active {
  opacity: 1; }

.carousel-caption {
  position: absolute;
  right: 15%;
  bottom: 20px;
  left: 15%;
  z-index: 10;
  padding-top: 20px;
  padding-bottom: 20px;
  color: #FFFFFF;
  text-align: center; }

@-webkit-keyframes spinner-border {
  to {
    -webkit-transform: rotate(360deg);
    transform: rotate(360deg); } }

@-o-keyframes spinner-border {
  to {
    -o-transform: rotate(360deg);
    transform: rotate(360deg); } }

@keyframes spinner-border {
  to {
    -webkit-transform: rotate(360deg);
    -o-transform: rotate(360deg);
    transform: rotate(360deg); } }

.spinner-border {
  display: inline-block;
  width: 2rem;
  height: 2rem;
  vertical-align: text-bottom;
  border: 0.25em solid currentColor;
  border-right-color: transparent;
  border-radius: 50%;
  -webkit-animation: spinner-border .75s linear infinite;
  -o-animation: spinner-border .75s linear infinite;
  animation: spinner-border .75s linear infinite; }

.spinner-border-sm {
  width: 1rem;
  height: 1rem;
  border-width: 0.2em; }

@-webkit-keyframes spinner-grow {
  0% {
    -webkit-transform: scale(0);
    transform: scale(0); }
  50% {
    opacity: 1;
    -webkit-transform: none;
    transform: none; } }

@-o-keyframes spinner-grow {
  0% {
    -o-transform: scale(0);
    transform: scale(0); }
  50% {
    opacity: 1;
    -o-transform: none;
    transform: none; } }

@keyframes spinner-grow {
  0% {
    -webkit-transform: scale(0);
    -o-transform: scale(0);
    transform: scale(0); }
  50% {
    opacity: 1;
    -webkit-transform: none;
    -o-transform: none;
    transform: none; } }

.spinner-grow {
  display: inline-block;
  width: 2rem;
  height: 2rem;
  vertical-align: text-bottom;
  background-color: currentColor;
  border-radius: 50%;
  opacity: 0;
  -webkit-animation: spinner-grow .75s linear infinite;
  -o-animation: spinner-grow .75s linear infinite;
  animation: spinner-grow .75s linear infinite; }

.spinner-grow-sm {
  width: 1rem;
  height: 1rem; }

.align-baseline {
  vertical-align: baseline !important; }

.align-top {
  vertical-align: top !important; }

.align-middle {
  vertical-align: middle !important; }

.align-bottom {
  vertical-align: bottom !important; }

.align-text-bottom {
  vertical-align: text-bottom !important; }

.align-text-top {
  vertical-align: text-top !important; }

.bg-primary {
  background-color: #4A90E2 !important; }

a.bg-primary:hover, a.bg-primary:focus,
button.bg-primary:hover,
button.bg-primary:focus {
  background-color: #2275d7 !important; }

.bg-secondary {
  background-color: #436296 !important; }

a.bg-secondary:hover, a.bg-secondary:focus,
button.bg-secondary:hover,
button.bg-secondary:focus {
  background-color: #334b73 !important; }

.bg-success {
  background-color: #2ECC71 !important; }

a.bg-success:hover, a.bg-success:focus,
button.bg-success:hover,
button.bg-success:focus {
  background-color: #25a25a !important; }

.bg-info {
  background-color: #17a2b8 !important; }

a.bg-info:hover, a.bg-info:focus,
button.bg-info:hover,
button.bg-info:focus {
  background-color: #117a8b !important; }

.bg-warning {
  background-color: #ffc107 !important; }

a.bg-warning:hover, a.bg-warning:focus,
button.bg-warning:hover,
button.bg-warning:focus {
  background-color: #d39e00 !important; }

.bg-danger {
  background-color: #dc3545 !important; }

a.bg-danger:hover, a.bg-danger:focus,
button.bg-danger:hover,
button.bg-danger:focus {
  background-color: #bd2130 !important; }

.bg-light {
  background-color: #f8f9fa !important; }

a.bg-light:hover, a.bg-light:focus,
button.bg-light:hover,
button.bg-light:focus {
  background-color: #dae0e5 !important; }

.bg-dark {
  background-color: #343a40 !important; }

a.bg-dark:hover, a.bg-dark:focus,
button.bg-dark:hover,
button.bg-dark:focus {
  background-color: #1d2124 !important; }

.bg-white {
  background-color: #FFFFFF !important; }

.bg-transparent {
  background-color: transparent !important; }

.border {
  border: 1px solid #dee2e6 !important; }

.border-top {
  border-top: 1px solid #dee2e6 !important; }

.border-right {
  border-right: 1px solid #dee2e6 !important; }

.border-bottom {
  border-bottom: 1px solid #dee2e6 !important; }

.border-left {
  border-left: 1px solid #dee2e6 !important; }

.border-0 {
  border: 0 !important; }

.border-top-0 {
  border-top: 0 !important; }

.border-right-0 {
  border-right: 0 !important; }

.border-bottom-0 {
  border-bottom: 0 !important; }

.border-left-0 {
  border-left: 0 !important; }

.border-primary {
  border-color: #4A90E2 !important; }

.border-secondary {
  border-color: #436296 !important; }

.border-success {
  border-color: #2ECC71 !important; }

.border-info {
  border-color: #17a2b8 !important; }

.border-warning {
  border-color: #ffc107 !important; }

.border-danger {
  border-color: #dc3545 !important; }

.border-light {
  border-color: #f8f9fa !important; }

.border-dark {
  border-color: #343a40 !important; }

.border-white {
  border-color: #FFFFFF !important; }

.rounded-sm {
  border-radius: 0.2rem !important; }

.rounded {
  border-radius: 4px !important; }

.rounded-top {
  border-top-left-radius: 4px !important;
  border-top-right-radius: 4px !important; }

.rounded-right {
  border-top-right-radius: 4px !important;
  border-bottom-right-radius: 4px !important; }

.rounded-bottom {
  border-bottom-right-radius: 4px !important;
  border-bottom-left-radius: 4px !important; }

.rounded-left {
  border-top-left-radius: 4px !important;
  border-bottom-left-radius: 4px !important; }

.rounded-lg {
  border-radius: 0.3rem !important; }

.rounded-circle {
  border-radius: 50% !important; }

.rounded-pill {
  border-radius: 50rem !important; }

.rounded-0 {
  border-radius: 0 !important; }

.clearfix::after {
  display: block;
  clear: both;
  content: ""; }

.d-none {
  display: none !important; }

.d-inline {
  display: inline !important; }

.d-inline-block {
  display: inline-block !important; }

.d-block {
  display: block !important; }

.d-table {
  display: table !important; }

.d-table-row {
  display: table-row !important; }

.d-table-cell {
  display: table-cell !important; }

.d-flex {
  display: -webkit-box !important;
  display: -webkit-flex !important;
  display: -ms-flexbox !important;
  display: flex !important; }

.d-inline-flex {
  display: -webkit-inline-box !important;
  display: -webkit-inline-flex !important;
  display: -ms-inline-flexbox !important;
  display: inline-flex !important; }

@media (min-width: 576px) {
  .d-sm-none {
    display: none !important; }
  .d-sm-inline {
    display: inline !important; }
  .d-sm-inline-block {
    display: inline-block !important; }
  .d-sm-block {
    display: block !important; }
  .d-sm-table {
    display: table !important; }
  .d-sm-table-row {
    display: table-row !important; }
  .d-sm-table-cell {
    display: table-cell !important; }
  .d-sm-flex {
    display: -webkit-box !important;
    display: -webkit-flex !important;
    display: -ms-flexbox !important;
    display: flex !important; }
  .d-sm-inline-flex {
    display: -webkit-inline-box !important;
    display: -webkit-inline-flex !important;
    display: -ms-inline-flexbox !important;
    display: inline-flex !important; } }

@media (min-width: 769px) {
  .d-md-none {
    display: none !important; }
  .d-md-inline {
    display: inline !important; }
  .d-md-inline-block {
    display: inline-block !important; }
  .d-md-block {
    display: block !important; }
  .d-md-table {
    display: table !important; }
  .d-md-table-row {
    display: table-row !important; }
  .d-md-table-cell {
    display: table-cell !important; }
  .d-md-flex {
    display: -webkit-box !important;
    display: -webkit-flex !important;
    display: -ms-flexbox !important;
    display: flex !important; }
  .d-md-inline-flex {
    display: -webkit-inline-box !important;
    display: -webkit-inline-flex !important;
    display: -ms-inline-flexbox !important;
    display: inline-flex !important; } }

@media (min-width: 1023px) {
  .d-lg-none {
    display: none !important; }
  .d-lg-inline {
    display: inline !important; }
  .d-lg-inline-block {
    display: inline-block !important; }
  .d-lg-block {
    display: block !important; }
  .d-lg-table {
    display: table !important; }
  .d-lg-table-row {
    display: table-row !important; }
  .d-lg-table-cell {
    display: table-cell !important; }
  .d-lg-flex {
    display: -webkit-box !important;
    display: -webkit-flex !important;
    display: -ms-flexbox !important;
    display: flex !important; }
  .d-lg-inline-flex {
    display: -webkit-inline-box !important;
    display: -webkit-inline-flex !important;
    display: -ms-inline-flexbox !important;
    display: inline-flex !important; } }

@media (min-width: 1200px) {
  .d-xl-none {
    display: none !important; }
  .d-xl-inline {
    display: inline !important; }
  .d-xl-inline-block {
    display: inline-block !important; }
  .d-xl-block {
    display: block !important; }
  .d-xl-table {
    display: table !important; }
  .d-xl-table-row {
    display: table-row !important; }
  .d-xl-table-cell {
    display: table-cell !important; }
  .d-xl-flex {
    display: -webkit-box !important;
    display: -webkit-flex !important;
    display: -ms-flexbox !important;
    display: flex !important; }
  .d-xl-inline-flex {
    display: -webkit-inline-box !important;
    display: -webkit-inline-flex !important;
    display: -ms-inline-flexbox !important;
    display: inline-flex !important; } }

@media print {
  .d-print-none {
    display: none !important; }
  .d-print-inline {
    display: inline !important; }
  .d-print-inline-block {
    display: inline-block !important; }
  .d-print-block {
    display: block !important; }
  .d-print-table {
    display: table !important; }
  .d-print-table-row {
    display: table-row !important; }
  .d-print-table-cell {
    display: table-cell !important; }
  .d-print-flex {
    display: -webkit-box !important;
    display: -webkit-flex !important;
    display: -ms-flexbox !important;
    display: flex !important; }
  .d-print-inline-flex {
    display: -webkit-inline-box !important;
    display: -webkit-inline-flex !important;
    display: -ms-inline-flexbox !important;
    display: inline-flex !important; } }

.embed-responsive {
  position: relative;
  display: block;
  width: 100%;
  padding: 0;
  overflow: hidden; }
.embed-responsive::before {
  display: block;
  content: ""; }
.embed-responsive .embed-responsive-item,
.embed-responsive iframe,
.embed-responsive embed,
.embed-responsive object,
.embed-responsive video {
  position: absolute;
  top: 0;
  bottom: 0;
  left: 0;
  width: 100%;
  height: 100%;
  border: 0; }

.embed-responsive-21by9::before {
  padding-top: 42.85714%; }

.embed-responsive-16by9::before {
  padding-top: 56.25%; }

.embed-responsive-4by3::before {
  padding-top: 75%; }

.embed-responsive-1by1::before {
  padding-top: 100%; }

.flex-row {
  -webkit-box-orient: horizontal !important;
  -webkit-box-direction: normal !important;
  -webkit-flex-direction: row !important;
  -ms-flex-direction: row !important;
  flex-direction: row !important; }

.flex-column {
  -webkit-box-orient: vertical !important;
  -webkit-box-direction: normal !important;
  -webkit-flex-direction: column !important;
  -ms-flex-direction: column !important;
  flex-direction: column !important; }

.flex-row-reverse {
  -webkit-box-orient: horizontal !important;
  -webkit-box-direction: reverse !important;
  -webkit-flex-direction: row-reverse !important;
  -ms-flex-direction: row-reverse !important;
  flex-direction: row-reverse !important; }

.flex-column-reverse {
  -webkit-box-orient: vertical !important;
  -webkit-box-direction: reverse !important;
  -webkit-flex-direction: column-reverse !important;
  -ms-flex-direction: column-reverse !important;
  flex-direction: column-reverse !important; }

.flex-wrap {
  -webkit-flex-wrap: wrap !important;
  -ms-flex-wrap: wrap !important;
  flex-wrap: wrap !important; }

.flex-nowrap {
  -webkit-flex-wrap: nowrap !important;
  -ms-flex-wrap: nowrap !important;
  flex-wrap: nowrap !important; }

.flex-wrap-reverse {
  -webkit-flex-wrap: wrap-reverse !important;
  -ms-flex-wrap: wrap-reverse !important;
  flex-wrap: wrap-reverse !important; }

.flex-fill {
  -webkit-box-flex: 1 !important;
  -webkit-flex: 1 1 auto !important;
  -ms-flex: 1 1 auto !important;
  flex: 1 1 auto !important; }

.flex-grow-0 {
  -webkit-box-flex: 0 !important;
  -webkit-flex-grow: 0 !important;
  -ms-flex-positive: 0 !important;
  flex-grow: 0 !important; }

.flex-grow-1 {
  -webkit-box-flex: 1 !important;
  -webkit-flex-grow: 1 !important;
  -ms-flex-positive: 1 !important;
  flex-grow: 1 !important; }

.flex-shrink-0 {
  -webkit-flex-shrink: 0 !important;
  -ms-flex-negative: 0 !important;
  flex-shrink: 0 !important; }

.flex-shrink-1 {
  -webkit-flex-shrink: 1 !important;
  -ms-flex-negative: 1 !important;
  flex-shrink: 1 !important; }

.justify-content-start {
  -webkit-box-pack: start !important;
  -webkit-justify-content: flex-start !important;
  -ms-flex-pack: start !important;
  justify-content: flex-start !important; }

.justify-content-end {
  -webkit-box-pack: end !important;
  -webkit-justify-content: flex-end !important;
  -ms-flex-pack: end !important;
  justify-content: flex-end !important; }

.justify-content-center {
  -webkit-box-pack: center !important;
  -webkit-justify-content: center !important;
  -ms-flex-pack: center !important;
  justify-content: center !important; }

.justify-content-between {
  -webkit-box-pack: justify !important;
  -webkit-justify-content: space-between !important;
  -ms-flex-pack: justify !important;
  justify-content: space-between !important; }

.justify-content-around {
  -webkit-justify-content: space-around !important;
  -ms-flex-pack: distribute !important;
  justify-content: space-around !important; }

.align-items-start {
  -webkit-box-align: start !important;
  -webkit-align-items: flex-start !important;
  -ms-flex-align: start !important;
  align-items: flex-start !important; }

.align-items-end {
  -webkit-box-align: end !important;
  -webkit-align-items: flex-end !important;
  -ms-flex-align: end !important;
  align-items: flex-end !important; }

.align-items-center {
  -webkit-box-align: center !important;
  -webkit-align-items: center !important;
  -ms-flex-align: center !important;
  align-items: center !important; }

.align-items-baseline {
  -webkit-box-align: baseline !important;
  -webkit-align-items: baseline !important;
  -ms-flex-align: baseline !important;
  align-items: baseline !important; }

.align-items-stretch {
  -webkit-box-align: stretch !important;
  -webkit-align-items: stretch !important;
  -ms-flex-align: stretch !important;
  align-items: stretch !important; }

.align-content-start {
  -webkit-align-content: flex-start !important;
  -ms-flex-line-pack: start !important;
  align-content: flex-start !important; }

.align-content-end {
  -webkit-align-content: flex-end !important;
  -ms-flex-line-pack: end !important;
  align-content: flex-end !important; }

.align-content-center {
  -webkit-align-content: center !important;
  -ms-flex-line-pack: center !important;
  align-content: center !important; }

.align-content-between {
  -webkit-align-content: space-between !important;
  -ms-flex-line-pack: justify !important;
  align-content: space-between !important; }

.align-content-around {
  -webkit-align-content: space-around !important;
  -ms-flex-line-pack: distribute !important;
  align-content: space-around !important; }

.align-content-stretch {
  -webkit-align-content: stretch !important;
  -ms-flex-line-pack: stretch !important;
  align-content: stretch !important; }

.align-self-auto {
  -webkit-align-self: auto !important;
  -ms-flex-item-align: auto !important;
  align-self: auto !important; }

.align-self-start {
  -webkit-align-self: flex-start !important;
  -ms-flex-item-align: start !important;
  align-self: flex-start !important; }

.align-self-end {
  -webkit-align-self: flex-end !important;
  -ms-flex-item-align: end !important;
  align-self: flex-end !important; }

.align-self-center {
  -webkit-align-self: center !important;
  -ms-flex-item-align: center !important;
  align-self: center !important; }

.align-self-baseline {
  -webkit-align-self: baseline !important;
  -ms-flex-item-align: baseline !important;
  align-self: baseline !important; }

.align-self-stretch {
  -webkit-align-self: stretch !important;
  -ms-flex-item-align: stretch !important;
  align-self: stretch !important; }

@media (min-width: 576px) {
  .flex-sm-row {
    -webkit-box-orient: horizontal !important;
    -webkit-box-direction: normal !important;
    -webkit-flex-direction: row !important;
    -ms-flex-direction: row !important;
    flex-direction: row !important; }
  .flex-sm-column {
    -webkit-box-orient: vertical !important;
    -webkit-box-direction: normal !important;
    -webkit-flex-direction: column !important;
    -ms-flex-direction: column !important;
    flex-direction: column !important; }
  .flex-sm-row-reverse {
    -webkit-box-orient: horizontal !important;
    -webkit-box-direction: reverse !important;
    -webkit-flex-direction: row-reverse !important;
    -ms-flex-direction: row-reverse !important;
    flex-direction: row-reverse !important; }
  .flex-sm-column-reverse {
    -webkit-box-orient: vertical !important;
    -webkit-box-direction: reverse !important;
    -webkit-flex-direction: column-reverse !important;
    -ms-flex-direction: column-reverse !important;
    flex-direction: column-reverse !important; }
  .flex-sm-wrap {
    -webkit-flex-wrap: wrap !important;
    -ms-flex-wrap: wrap !important;
    flex-wrap: wrap !important; }
  .flex-sm-nowrap {
    -webkit-flex-wrap: nowrap !important;
    -ms-flex-wrap: nowrap !important;
    flex-wrap: nowrap !important; }
  .flex-sm-wrap-reverse {
    -webkit-flex-wrap: wrap-reverse !important;
    -ms-flex-wrap: wrap-reverse !important;
    flex-wrap: wrap-reverse !important; }
  .flex-sm-fill {
    -webkit-box-flex: 1 !important;
    -webkit-flex: 1 1 auto !important;
    -ms-flex: 1 1 auto !important;
    flex: 1 1 auto !important; }
  .flex-sm-grow-0 {
    -webkit-box-flex: 0 !important;
    -webkit-flex-grow: 0 !important;
    -ms-flex-positive: 0 !important;
    flex-grow: 0 !important; }
  .flex-sm-grow-1 {
    -webkit-box-flex: 1 !important;
    -webkit-flex-grow: 1 !important;
    -ms-flex-positive: 1 !important;
    flex-grow: 1 !important; }
  .flex-sm-shrink-0 {
    -webkit-flex-shrink: 0 !important;
    -ms-flex-negative: 0 !important;
    flex-shrink: 0 !important; }
  .flex-sm-shrink-1 {
    -webkit-flex-shrink: 1 !important;
    -ms-flex-negative: 1 !important;
    flex-shrink: 1 !important; }
  .justify-content-sm-start {
    -webkit-box-pack: start !important;
    -webkit-justify-content: flex-start !important;
    -ms-flex-pack: start !important;
    justify-content: flex-start !important; }
  .justify-content-sm-end {
    -webkit-box-pack: end !important;
    -webkit-justify-content: flex-end !important;
    -ms-flex-pack: end !important;
    justify-content: flex-end !important; }
  .justify-content-sm-center {
    -webkit-box-pack: center !important;
    -webkit-justify-content: center !important;
    -ms-flex-pack: center !important;
    justify-content: center !important; }
  .justify-content-sm-between {
    -webkit-box-pack: justify !important;
    -webkit-justify-content: space-between !important;
    -ms-flex-pack: justify !important;
    justify-content: space-between !important; }
  .justify-content-sm-around {
    -webkit-justify-content: space-around !important;
    -ms-flex-pack: distribute !important;
    justify-content: space-around !important; }
  .align-items-sm-start {
    -webkit-box-align: start !important;
    -webkit-align-items: flex-start !important;
    -ms-flex-align: start !important;
    align-items: flex-start !important; }
  .align-items-sm-end {
    -webkit-box-align: end !important;
    -webkit-align-items: flex-end !important;
    -ms-flex-align: end !important;
    align-items: flex-end !important; }
  .align-items-sm-center {
    -webkit-box-align: center !important;
    -webkit-align-items: center !important;
    -ms-flex-align: center !important;
    align-items: center !important; }
  .align-items-sm-baseline {
    -webkit-box-align: baseline !important;
    -webkit-align-items: baseline !important;
    -ms-flex-align: baseline !important;
    align-items: baseline !important; }
  .align-items-sm-stretch {
    -webkit-box-align: stretch !important;
    -webkit-align-items: stretch !important;
    -ms-flex-align: stretch !important;
    align-items: stretch !important; }
  .align-content-sm-start {
    -webkit-align-content: flex-start !important;
    -ms-flex-line-pack: start !important;
    align-content: flex-start !important; }
  .align-content-sm-end {
    -webkit-align-content: flex-end !important;
    -ms-flex-line-pack: end !important;
    align-content: flex-end !important; }
  .align-content-sm-center {
    -webkit-align-content: center !important;
    -ms-flex-line-pack: center !important;
    align-content: center !important; }
  .align-content-sm-between {
    -webkit-align-content: space-between !important;
    -ms-flex-line-pack: justify !important;
    align-content: space-between !important; }
  .align-content-sm-around {
    -webkit-align-content: space-around !important;
    -ms-flex-line-pack: distribute !important;
    align-content: space-around !important; }
  .align-content-sm-stretch {
    -webkit-align-content: stretch !important;
    -ms-flex-line-pack: stretch !important;
    align-content: stretch !important; }
  .align-self-sm-auto {
    -webkit-align-self: auto !important;
    -ms-flex-item-align: auto !important;
    align-self: auto !important; }
  .align-self-sm-start {
    -webkit-align-self: flex-start !important;
    -ms-flex-item-align: start !important;
    align-self: flex-start !important; }
  .align-self-sm-end {
    -webkit-align-self: flex-end !important;
    -ms-flex-item-align: end !important;
    align-self: flex-end !important; }
  .align-self-sm-center {
    -webkit-align-self: center !important;
    -ms-flex-item-align: center !important;
    align-self: center !important; }
  .align-self-sm-baseline {
    -webkit-align-self: baseline !important;
    -ms-flex-item-align: baseline !important;
    align-self: baseline !important; }
  .align-self-sm-stretch {
    -webkit-align-self: stretch !important;
    -ms-flex-item-align: stretch !important;
    align-self: stretch !important; } }

@media (min-width: 769px) {
  .flex-md-row {
    -webkit-box-orient: horizontal !important;
    -webkit-box-direction: normal !important;
    -webkit-flex-direction: row !important;
    -ms-flex-direction: row !important;
    flex-direction: row !important; }
  .flex-md-column {
    -webkit-box-orient: vertical !important;
    -webkit-box-direction: normal !important;
    -webkit-flex-direction: column !important;
    -ms-flex-direction: column !important;
    flex-direction: column !important; }
  .flex-md-row-reverse {
    -webkit-box-orient: horizontal !important;
    -webkit-box-direction: reverse !important;
    -webkit-flex-direction: row-reverse !important;
    -ms-flex-direction: row-reverse !important;
    flex-direction: row-reverse !important; }
  .flex-md-column-reverse {
    -webkit-box-orient: vertical !important;
    -webkit-box-direction: reverse !important;
    -webkit-flex-direction: column-reverse !important;
    -ms-flex-direction: column-reverse !important;
    flex-direction: column-reverse !important; }
  .flex-md-wrap {
    -webkit-flex-wrap: wrap !important;
    -ms-flex-wrap: wrap !important;
    flex-wrap: wrap !important; }
  .flex-md-nowrap {
    -webkit-flex-wrap: nowrap !important;
    -ms-flex-wrap: nowrap !important;
    flex-wrap: nowrap !important; }
  .flex-md-wrap-reverse {
    -webkit-flex-wrap: wrap-reverse !important;
    -ms-flex-wrap: wrap-reverse !important;
    flex-wrap: wrap-reverse !important; }
  .flex-md-fill {
    -webkit-box-flex: 1 !important;
    -webkit-flex: 1 1 auto !important;
    -ms-flex: 1 1 auto !important;
    flex: 1 1 auto !important; }
  .flex-md-grow-0 {
    -webkit-box-flex: 0 !important;
    -webkit-flex-grow: 0 !important;
    -ms-flex-positive: 0 !important;
    flex-grow: 0 !important; }
  .flex-md-grow-1 {
    -webkit-box-flex: 1 !important;
    -webkit-flex-grow: 1 !important;
    -ms-flex-positive: 1 !important;
    flex-grow: 1 !important; }
  .flex-md-shrink-0 {
    -webkit-flex-shrink: 0 !important;
    -ms-flex-negative: 0 !important;
    flex-shrink: 0 !important; }
  .flex-md-shrink-1 {
    -webkit-flex-shrink: 1 !important;
    -ms-flex-negative: 1 !important;
    flex-shrink: 1 !important; }
  .justify-content-md-start {
    -webkit-box-pack: start !important;
    -webkit-justify-content: flex-start !important;
    -ms-flex-pack: start !important;
    justify-content: flex-start !important; }
  .justify-content-md-end {
    -webkit-box-pack: end !important;
    -webkit-justify-content: flex-end !important;
    -ms-flex-pack: end !important;
    justify-content: flex-end !important; }
  .justify-content-md-center {
    -webkit-box-pack: center !important;
    -webkit-justify-content: center !important;
    -ms-flex-pack: center !important;
    justify-content: center !important; }
  .justify-content-md-between {
    -webkit-box-pack: justify !important;
    -webkit-justify-content: space-between !important;
    -ms-flex-pack: justify !important;
    justify-content: space-between !important; }
  .justify-content-md-around {
    -webkit-justify-content: space-around !important;
    -ms-flex-pack: distribute !important;
    justify-content: space-around !important; }
  .align-items-md-start {
    -webkit-box-align: start !important;
    -webkit-align-items: flex-start !important;
    -ms-flex-align: start !important;
    align-items: flex-start !important; }
  .align-items-md-end {
    -webkit-box-align: end !important;
    -webkit-align-items: flex-end !important;
    -ms-flex-align: end !important;
    align-items: flex-end !important; }
  .align-items-md-center {
    -webkit-box-align: center !important;
    -webkit-align-items: center !important;
    -ms-flex-align: center !important;
    align-items: center !important; }
  .align-items-md-baseline {
    -webkit-box-align: baseline !important;
    -webkit-align-items: baseline !important;
    -ms-flex-align: baseline !important;
    align-items: baseline !important; }
  .align-items-md-stretch {
    -webkit-box-align: stretch !important;
    -webkit-align-items: stretch !important;
    -ms-flex-align: stretch !important;
    align-items: stretch !important; }
  .align-content-md-start {
    -webkit-align-content: flex-start !important;
    -ms-flex-line-pack: start !important;
    align-content: flex-start !important; }
  .align-content-md-end {
    -webkit-align-content: flex-end !important;
    -ms-flex-line-pack: end !important;
    align-content: flex-end !important; }
  .align-content-md-center {
    -webkit-align-content: center !important;
    -ms-flex-line-pack: center !important;
    align-content: center !important; }
  .align-content-md-between {
    -webkit-align-content: space-between !important;
    -ms-flex-line-pack: justify !important;
    align-content: space-between !important; }
  .align-content-md-around {
    -webkit-align-content: space-around !important;
    -ms-flex-line-pack: distribute !important;
    align-content: space-around !important; }
  .align-content-md-stretch {
    -webkit-align-content: stretch !important;
    -ms-flex-line-pack: stretch !important;
    align-content: stretch !important; }
  .align-self-md-auto {
    -webkit-align-self: auto !important;
    -ms-flex-item-align: auto !important;
    align-self: auto !important; }
  .align-self-md-start {
    -webkit-align-self: flex-start !important;
    -ms-flex-item-align: start !important;
    align-self: flex-start !important; }
  .align-self-md-end {
    -webkit-align-self: flex-end !important;
    -ms-flex-item-align: end !important;
    align-self: flex-end !important; }
  .align-self-md-center {
    -webkit-align-self: center !important;
    -ms-flex-item-align: center !important;
    align-self: center !important; }
  .align-self-md-baseline {
    -webkit-align-self: baseline !important;
    -ms-flex-item-align: baseline !important;
    align-self: baseline !important; }
  .align-self-md-stretch {
    -webkit-align-self: stretch !important;
    -ms-flex-item-align: stretch !important;
    align-self: stretch !important; } }

@media (min-width: 1023px) {
  .flex-lg-row {
    -webkit-box-orient: horizontal !important;
    -webkit-box-direction: normal !important;
    -webkit-flex-direction: row !important;
    -ms-flex-direction: row !important;
    flex-direction: row !important; }
  .flex-lg-column {
    -webkit-box-orient: vertical !important;
    -webkit-box-direction: normal !important;
    -webkit-flex-direction: column !important;
    -ms-flex-direction: column !important;
    flex-direction: column !important; }
  .flex-lg-row-reverse {
    -webkit-box-orient: horizontal !important;
    -webkit-box-direction: reverse !important;
    -webkit-flex-direction: row-reverse !important;
    -ms-flex-direction: row-reverse !important;
    flex-direction: row-reverse !important; }
  .flex-lg-column-reverse {
    -webkit-box-orient: vertical !important;
    -webkit-box-direction: reverse !important;
    -webkit-flex-direction: column-reverse !important;
    -ms-flex-direction: column-reverse !important;
    flex-direction: column-reverse !important; }
  .flex-lg-wrap {
    -webkit-flex-wrap: wrap !important;
    -ms-flex-wrap: wrap !important;
    flex-wrap: wrap !important; }
  .flex-lg-nowrap {
    -webkit-flex-wrap: nowrap !important;
    -ms-flex-wrap: nowrap !important;
    flex-wrap: nowrap !important; }
  .flex-lg-wrap-reverse {
    -webkit-flex-wrap: wrap-reverse !important;
    -ms-flex-wrap: wrap-reverse !important;
    flex-wrap: wrap-reverse !important; }
  .flex-lg-fill {
    -webkit-box-flex: 1 !important;
    -webkit-flex: 1 1 auto !important;
    -ms-flex: 1 1 auto !important;
    flex: 1 1 auto !important; }
  .flex-lg-grow-0 {
    -webkit-box-flex: 0 !important;
    -webkit-flex-grow: 0 !important;
    -ms-flex-positive: 0 !important;
    flex-grow: 0 !important; }
  .flex-lg-grow-1 {
    -webkit-box-flex: 1 !important;
    -webkit-flex-grow: 1 !important;
    -ms-flex-positive: 1 !important;
    flex-grow: 1 !important; }
  .flex-lg-shrink-0 {
    -webkit-flex-shrink: 0 !important;
    -ms-flex-negative: 0 !important;
    flex-shrink: 0 !important; }
  .flex-lg-shrink-1 {
    -webkit-flex-shrink: 1 !important;
    -ms-flex-negative: 1 !important;
    flex-shrink: 1 !important; }
  .justify-content-lg-start {
    -webkit-box-pack: start !important;
    -webkit-justify-content: flex-start !important;
    -ms-flex-pack: start !important;
    justify-content: flex-start !important; }
  .justify-content-lg-end {
    -webkit-box-pack: end !important;
    -webkit-justify-content: flex-end !important;
    -ms-flex-pack: end !important;
    justify-content: flex-end !important; }
  .justify-content-lg-center {
    -webkit-box-pack: center !important;
    -webkit-justify-content: center !important;
    -ms-flex-pack: center !important;
    justify-content: center !important; }
  .justify-content-lg-between {
    -webkit-box-pack: justify !important;
    -webkit-justify-content: space-between !important;
    -ms-flex-pack: justify !important;
    justify-content: space-between !important; }
  .justify-content-lg-around {
    -webkit-justify-content: space-around !important;
    -ms-flex-pack: distribute !important;
    justify-content: space-around !important; }
  .align-items-lg-start {
    -webkit-box-align: start !important;
    -webkit-align-items: flex-start !important;
    -ms-flex-align: start !important;
    align-items: flex-start !important; }
  .align-items-lg-end {
    -webkit-box-align: end !important;
    -webkit-align-items: flex-end !important;
    -ms-flex-align: end !important;
    align-items: flex-end !important; }
  .align-items-lg-center {
    -webkit-box-align: center !important;
    -webkit-align-items: center !important;
    -ms-flex-align: center !important;
    align-items: center !important; }
  .align-items-lg-baseline {
    -webkit-box-align: baseline !important;
    -webkit-align-items: baseline !important;
    -ms-flex-align: baseline !important;
    align-items: baseline !important; }
  .align-items-lg-stretch {
    -webkit-box-align: stretch !important;
    -webkit-align-items: stretch !important;
    -ms-flex-align: stretch !important;
    align-items: stretch !important; }
  .align-content-lg-start {
    -webkit-align-content: flex-start !important;
    -ms-flex-line-pack: start !important;
    align-content: flex-start !important; }
  .align-content-lg-end {
    -webkit-align-content: flex-end !important;
    -ms-flex-line-pack: end !important;
    align-content: flex-end !important; }
  .align-content-lg-center {
    -webkit-align-content: center !important;
    -ms-flex-line-pack: center !important;
    align-content: center !important; }
  .align-content-lg-between {
    -webkit-align-content: space-between !important;
    -ms-flex-line-pack: justify !important;
    align-content: space-between !important; }
  .align-content-lg-around {
    -webkit-align-content: space-around !important;
    -ms-flex-line-pack: distribute !important;
    align-content: space-around !important; }
  .align-content-lg-stretch {
    -webkit-align-content: stretch !important;
    -ms-flex-line-pack: stretch !important;
    align-content: stretch !important; }
  .align-self-lg-auto {
    -webkit-align-self: auto !important;
    -ms-flex-item-align: auto !important;
    align-self: auto !important; }
  .align-self-lg-start {
    -webkit-align-self: flex-start !important;
    -ms-flex-item-align: start !important;
    align-self: flex-start !important; }
  .align-self-lg-end {
    -webkit-align-self: flex-end !important;
    -ms-flex-item-align: end !important;
    align-self: flex-end !important; }
  .align-self-lg-center {
    -webkit-align-self: center !important;
    -ms-flex-item-align: center !important;
    align-self: center !important; }
  .align-self-lg-baseline {
    -webkit-align-self: baseline !important;
    -ms-flex-item-align: baseline !important;
    align-self: baseline !important; }
  .align-self-lg-stretch {
    -webkit-align-self: stretch !important;
    -ms-flex-item-align: stretch !important;
    align-self: stretch !important; } }

@media (min-width: 1200px) {
  .flex-xl-row {
    -webkit-box-orient: horizontal !important;
    -webkit-box-direction: normal !important;
    -webkit-flex-direction: row !important;
    -ms-flex-direction: row !important;
    flex-direction: row !important; }
  .flex-xl-column {
    -webkit-box-orient: vertical !important;
    -webkit-box-direction: normal !important;
    -webkit-flex-direction: column !important;
    -ms-flex-direction: column !important;
    flex-direction: column !important; }
  .flex-xl-row-reverse {
    -webkit-box-orient: horizontal !important;
    -webkit-box-direction: reverse !important;
    -webkit-flex-direction: row-reverse !important;
    -ms-flex-direction: row-reverse !important;
    flex-direction: row-reverse !important; }
  .flex-xl-column-reverse {
    -webkit-box-orient: vertical !important;
    -webkit-box-direction: reverse !important;
    -webkit-flex-direction: column-reverse !important;
    -ms-flex-direction: column-reverse !important;
    flex-direction: column-reverse !important; }
  .flex-xl-wrap {
    -webkit-flex-wrap: wrap !important;
    -ms-flex-wrap: wrap !important;
    flex-wrap: wrap !important; }
  .flex-xl-nowrap {
    -webkit-flex-wrap: nowrap !important;
    -ms-flex-wrap: nowrap !important;
    flex-wrap: nowrap !important; }
  .flex-xl-wrap-reverse {
    -webkit-flex-wrap: wrap-reverse !important;
    -ms-flex-wrap: wrap-reverse !important;
    flex-wrap: wrap-reverse !important; }
  .flex-xl-fill {
    -webkit-box-flex: 1 !important;
    -webkit-flex: 1 1 auto !important;
    -ms-flex: 1 1 auto !important;
    flex: 1 1 auto !important; }
  .flex-xl-grow-0 {
    -webkit-box-flex: 0 !important;
    -webkit-flex-grow: 0 !important;
    -ms-flex-positive: 0 !important;
    flex-grow: 0 !important; }
  .flex-xl-grow-1 {
    -webkit-box-flex: 1 !important;
    -webkit-flex-grow: 1 !important;
    -ms-flex-positive: 1 !important;
    flex-grow: 1 !important; }
  .flex-xl-shrink-0 {
    -webkit-flex-shrink: 0 !important;
    -ms-flex-negative: 0 !important;
    flex-shrink: 0 !important; }
  .flex-xl-shrink-1 {
    -webkit-flex-shrink: 1 !important;
    -ms-flex-negative: 1 !important;
    flex-shrink: 1 !important; }
  .justify-content-xl-start {
    -webkit-box-pack: start !important;
    -webkit-justify-content: flex-start !important;
    -ms-flex-pack: start !important;
    justify-content: flex-start !important; }
  .justify-content-xl-end {
    -webkit-box-pack: end !important;
    -webkit-justify-content: flex-end !important;
    -ms-flex-pack: end !important;
    justify-content: flex-end !important; }
  .justify-content-xl-center {
    -webkit-box-pack: center !important;
    -webkit-justify-content: center !important;
    -ms-flex-pack: center !important;
    justify-content: center !important; }
  .justify-content-xl-between {
    -webkit-box-pack: justify !important;
    -webkit-justify-content: space-between !important;
    -ms-flex-pack: justify !important;
    justify-content: space-between !important; }
  .justify-content-xl-around {
    -webkit-justify-content: space-around !important;
    -ms-flex-pack: distribute !important;
    justify-content: space-around !important; }
  .align-items-xl-start {
    -webkit-box-align: start !important;
    -webkit-align-items: flex-start !important;
    -ms-flex-align: start !important;
    align-items: flex-start !important; }
  .align-items-xl-end {
    -webkit-box-align: end !important;
    -webkit-align-items: flex-end !important;
    -ms-flex-align: end !important;
    align-items: flex-end !important; }
  .align-items-xl-center {
    -webkit-box-align: center !important;
    -webkit-align-items: center !important;
    -ms-flex-align: center !important;
    align-items: center !important; }
  .align-items-xl-baseline {
    -webkit-box-align: baseline !important;
    -webkit-align-items: baseline !important;
    -ms-flex-align: baseline !important;
    align-items: baseline !important; }
  .align-items-xl-stretch {
    -webkit-box-align: stretch !important;
    -webkit-align-items: stretch !important;
    -ms-flex-align: stretch !important;
    align-items: stretch !important; }
  .align-content-xl-start {
    -webkit-align-content: flex-start !important;
    -ms-flex-line-pack: start !important;
    align-content: flex-start !important; }
  .align-content-xl-end {
    -webkit-align-content: flex-end !important;
    -ms-flex-line-pack: end !important;
    align-content: flex-end !important; }
  .align-content-xl-center {
    -webkit-align-content: center !important;
    -ms-flex-line-pack: center !important;
    align-content: center !important; }
  .align-content-xl-between {
    -webkit-align-content: space-between !important;
    -ms-flex-line-pack: justify !important;
    align-content: space-between !important; }
  .align-content-xl-around {
    -webkit-align-content: space-around !important;
    -ms-flex-line-pack: distribute !important;
    align-content: space-around !important; }
  .align-content-xl-stretch {
    -webkit-align-content: stretch !important;
    -ms-flex-line-pack: stretch !important;
    align-content: stretch !important; }
  .align-self-xl-auto {
    -webkit-align-self: auto !important;
    -ms-flex-item-align: auto !important;
    align-self: auto !important; }
  .align-self-xl-start {
    -webkit-align-self: flex-start !important;
    -ms-flex-item-align: start !important;
    align-self: flex-start !important; }
  .align-self-xl-end {
    -webkit-align-self: flex-end !important;
    -ms-flex-item-align: end !important;
    align-self: flex-end !important; }
  .align-self-xl-center {
    -webkit-align-self: center !important;
    -ms-flex-item-align: center !important;
    align-self: center !important; }
  .align-self-xl-baseline {
    -webkit-align-self: baseline !important;
    -ms-flex-item-align: baseline !important;
    align-self: baseline !important; }
  .align-self-xl-stretch {
    -webkit-align-self: stretch !important;
    -ms-flex-item-align: stretch !important;
    align-self: stretch !important; } }

.float-left {
  float: left !important; }

.float-right {
  float: right !important; }

.float-none {
  float: none !important; }

@media (min-width: 576px) {
  .float-sm-left {
    float: left !important; }
  .float-sm-right {
    float: right !important; }
  .float-sm-none {
    float: none !important; } }

@media (min-width: 769px) {
  .float-md-left {
    float: left !important; }
  .float-md-right {
    float: right !important; }
  .float-md-none {
    float: none !important; } }

@media (min-width: 1023px) {
  .float-lg-left {
    float: left !important; }
  .float-lg-right {
    float: right !important; }
  .float-lg-none {
    float: none !important; } }

@media (min-width: 1200px) {
  .float-xl-left {
    float: left !important; }
  .float-xl-right {
    float: right !important; }
  .float-xl-none {
    float: none !important; } }

.user-select-all {
  -webkit-user-select: all !important;
  -moz-user-select: all !important;
  -ms-user-select: all !important;
  user-select: all !important; }

.user-select-auto {
  -webkit-user-select: auto !important;
  -moz-user-select: auto !important;
  -ms-user-select: auto !important;
  user-select: auto !important; }

.user-select-none {
  -webkit-user-select: none !important;
  -moz-user-select: none !important;
  -ms-user-select: none !important;
  user-select: none !important; }

.overflow-auto {
  overflow: auto !important; }

.overflow-hidden {
  overflow: hidden !important; }

.position-static {
  position: static !important; }

.position-relative {
  position: relative !important; }

.position-absolute {
  position: absolute !important; }

.position-fixed {
  position: fixed !important; }

.position-sticky {
  position: -webkit-sticky !important;
  position: sticky !important; }

.fixed-top {
  position: fixed;
  top: 0;
  right: 0;
  left: 0;
  z-index: 1030; }

.fixed-bottom {
  position: fixed;
  right: 0;
  bottom: 0;
  left: 0;
  z-index: 1030; }

@supports ((position: -webkit-sticky) or (position: sticky)) {
  .sticky-top {
    position: -webkit-sticky;
    position: sticky;
    top: 0;
    z-index: 1020; } }

.sr-only {
  position: absolute;
  width: 1px;
  height: 1px;
  padding: 0;
  margin: -1px;
  overflow: hidden;
  clip: rect(0, 0, 0, 0);
  white-space: nowrap;
  border: 0; }

.sr-only-focusable:active, .sr-only-focusable:focus {
  position: static;
  width: auto;
  height: auto;
  overflow: visible;
  clip: auto;
  white-space: normal; }

.shadow-sm {
  -webkit-box-shadow: 0 2px 4px 0 rgba(0, 0, 0, 0.1) !important;
  box-shadow: 0 2px 4px 0 rgba(0, 0, 0, 0.1) !important; }

.shadow {
  -webkit-box-shadow: 0 0.5rem 1rem rgba(0, 0, 0, 0.15) !important;
  box-shadow: 0 0.5rem 1rem rgba(0, 0, 0, 0.15) !important; }

.shadow-lg {
  -webkit-box-shadow: 0 16px 32px 0 rgba(0, 0, 0, 0.05) !important;
  box-shadow: 0 16px 32px 0 rgba(0, 0, 0, 0.05) !important; }

.shadow-none {
  -webkit-box-shadow: none !important;
  box-shadow: none !important; }

.w-25 {
  width: 25% !important; }

.w-50 {
  width: 50% !important; }

.w-75 {
  width: 75% !important; }

.w-100 {
  width: 100% !important; }

.w-auto {
  width: auto !important; }

.h-25 {
  height: 25% !important; }

.h-50 {
  height: 50% !important; }

.h-75 {
  height: 75% !important; }

.h-100 {
  height: 100% !important; }

.h-auto {
  height: auto !important; }

.mw-100 {
  max-width: 100% !important; }

.mh-100 {
  max-height: 100% !important; }

.min-vw-100 {
  min-width: 100vw !important; }

.min-vh-100 {
  min-height: 100vh !important; }

.vw-100 {
  width: 100vw !important; }

.vh-100 {
  height: 100vh !important; }

.m-0 {
  margin: 0 !important; }

.mt-0,
.my-0 {
  margin-top: 0 !important; }

.mr-0,
.mx-0 {
  margin-right: 0 !important; }

.mb-0,
.my-0 {
  margin-bottom: 0 !important; }

.ml-0,
.mx-0 {
  margin-left: 0 !important; }

.m-1 {
  margin: 6px !important; }

.mt-1,
.my-1 {
  margin-top: 6px !important; }

.mr-1,
.mx-1 {
  margin-right: 6px !important; }

.mb-1,
.my-1 {
  margin-bottom: 6px !important; }

.ml-1,
.mx-1 {
  margin-left: 6px !important; }

.m-2 {
  margin: 12px !important; }

.mt-2,
.my-2 {
  margin-top: 12px !important; }

.mr-2,
.mx-2 {
  margin-right: 12px !important; }

.mb-2,
.my-2 {
  margin-bottom: 12px !important; }

.ml-2,
.mx-2 {
  margin-left: 12px !important; }

.m-3 {
  margin: 18px !important; }

.mt-3,
.my-3 {
  margin-top: 18px !important; }

.mr-3,
.mx-3 {
  margin-right: 18px !important; }

.mb-3,
.my-3 {
  margin-bottom: 18px !important; }

.ml-3,
.mx-3 {
  margin-left: 18px !important; }

.m-4 {
  margin: 24px !important; }

.mt-4,
.my-4 {
  margin-top: 24px !important; }

.mr-4,
.mx-4 {
  margin-right: 24px !important; }

.mb-4,
.my-4 {
  margin-bottom: 24px !important; }

.ml-4,
.mx-4 {
  margin-left: 24px !important; }

.m-5 {
  margin: 30px !important; }

.mt-5,
.my-5 {
  margin-top: 30px !important; }

.mr-5,
.mx-5 {
  margin-right: 30px !important; }

.mb-5,
.my-5 {
  margin-bottom: 30px !important; }

.ml-5,
.mx-5 {
  margin-left: 30px !important; }

.m-6 {
  margin: 36px !important; }

.mt-6,
.my-6 {
  margin-top: 36px !important; }

.mr-6,
.mx-6 {
  margin-right: 36px !important; }

.mb-6,
.my-6 {
  margin-bottom: 36px !important; }

.ml-6,
.mx-6 {
  margin-left: 36px !important; }

.m-7 {
  margin: 42px !important; }

.mt-7,
.my-7 {
  margin-top: 42px !important; }

.mr-7,
.mx-7 {
  margin-right: 42px !important; }

.mb-7,
.my-7 {
  margin-bottom: 42px !important; }

.ml-7,
.mx-7 {
  margin-left: 42px !important; }

.m-8 {
  margin: 48px !important; }

.mt-8,
.my-8 {
  margin-top: 48px !important; }

.mr-8,
.mx-8 {
  margin-right: 48px !important; }

.mb-8,
.my-8 {
  margin-bottom: 48px !important; }

.ml-8,
.mx-8 {
  margin-left: 48px !important; }

.m-9 {
  margin: 54px !important; }

.mt-9,
.my-9 {
  margin-top: 54px !important; }

.mr-9,
.mx-9 {
  margin-right: 54px !important; }

.mb-9,
.my-9 {
  margin-bottom: 54px !important; }

.ml-9,
.mx-9 {
  margin-left: 54px !important; }

.m-10 {
  margin: 60px !important; }

.mt-10,
.my-10 {
  margin-top: 60px !important; }

.mr-10,
.mx-10 {
  margin-right: 60px !important; }

.mb-10,
.my-10 {
  margin-bottom: 60px !important; }

.ml-10,
.mx-10 {
  margin-left: 60px !important; }

.m-42 {
  margin: 168px !important; }

.mt-42,
.my-42 {
  margin-top: 168px !important; }

.mr-42,
.mx-42 {
  margin-right: 168px !important; }

.mb-42,
.my-42 {
  margin-bottom: 168px !important; }

.ml-42,
.mx-42 {
  margin-left: 168px !important; }

.p-0 {
  padding: 0 !important; }

.pt-0,
.py-0 {
  padding-top: 0 !important; }

.pr-0,
.px-0 {
  padding-right: 0 !important; }

.pb-0,
.py-0 {
  padding-bottom: 0 !important; }

.pl-0,
.px-0 {
  padding-left: 0 !important; }

.p-1 {
  padding: 6px !important; }

.pt-1,
.py-1 {
  padding-top: 6px !important; }

.pr-1,
.px-1 {
  padding-right: 6px !important; }

.pb-1,
.py-1 {
  padding-bottom: 6px !important; }

.pl-1,
.px-1 {
  padding-left: 6px !important; }

.p-2 {
  padding: 12px !important; }

.pt-2,
.py-2 {
  padding-top: 12px !important; }

.pr-2,
.px-2 {
  padding-right: 12px !important; }

.pb-2,
.py-2 {
  padding-bottom: 12px !important; }

.pl-2,
.px-2 {
  padding-left: 12px !important; }

.p-3 {
  padding: 18px !important; }

.pt-3,
.py-3 {
  padding-top: 18px !important; }

.pr-3,
.px-3 {
  padding-right: 18px !important; }

.pb-3,
.py-3 {
  padding-bottom: 18px !important; }

.pl-3,
.px-3 {
  padding-left: 18px !important; }

.p-4 {
  padding: 24px !important; }

.pt-4,
.py-4 {
  padding-top: 24px !important; }

.pr-4,
.px-4 {
  padding-right: 24px !important; }

.pb-4,
.py-4 {
  padding-bottom: 24px !important; }

.pl-4,
.px-4 {
  padding-left: 24px !important; }

.p-5 {
  padding: 30px !important; }

.pt-5,
.py-5 {
  padding-top: 30px !important; }

.pr-5,
.px-5 {
  padding-right: 30px !important; }

.pb-5,
.py-5 {
  padding-bottom: 30px !important; }

.pl-5,
.px-5 {
  padding-left: 30px !important; }

.p-6 {
  padding: 36px !important; }

.pt-6,
.py-6 {
  padding-top: 36px !important; }

.pr-6,
.px-6 {
  padding-right: 36px !important; }

.pb-6,
.py-6 {
  padding-bottom: 36px !important; }

.pl-6,
.px-6 {
  padding-left: 36px !important; }

.p-7 {
  padding: 42px !important; }

.pt-7,
.py-7 {
  padding-top: 42px !important; }

.pr-7,
.px-7 {
  padding-right: 42px !important; }

.pb-7,
.py-7 {
  padding-bottom: 42px !important; }

.pl-7,
.px-7 {
  padding-left: 42px !important; }

.p-8 {
  padding: 48px !important; }

.pt-8,
.py-8 {
  padding-top: 48px !important; }

.pr-8,
.px-8 {
  padding-right: 48px !important; }

.pb-8,
.py-8 {
  padding-bottom: 48px !important; }

.pl-8,
.px-8 {
  padding-left: 48px !important; }

.p-9 {
  padding: 54px !important; }

.pt-9,
.py-9 {
  padding-top: 54px !important; }

.pr-9,
.px-9 {
  padding-right: 54px !important; }

.pb-9,
.py-9 {
  padding-bottom: 54px !important; }

.pl-9,
.px-9 {
  padding-left: 54px !important; }

.p-10 {
  padding: 60px !important; }

.pt-10,
.py-10 {
  padding-top: 60px !important; }

.pr-10,
.px-10 {
  padding-right: 60px !important; }

.pb-10,
.py-10 {
  padding-bottom: 60px !important; }

.pl-10,
.px-10 {
  padding-left: 60px !important; }

.p-42 {
  padding: 168px !important; }

.pt-42,
.py-42 {
  padding-top: 168px !important; }

.pr-42,
.px-42 {
  padding-right: 168px !important; }

.pb-42,
.py-42 {
  padding-bottom: 168px !important; }

.pl-42,
.px-42 {
  padding-left: 168px !important; }

.m-n1 {
  margin: -6px !important; }

.mt-n1,
.my-n1 {
  margin-top: -6px !important; }

.mr-n1,
.mx-n1 {
  margin-right: -6px !important; }

.mb-n1,
.my-n1 {
  margin-bottom: -6px !important; }

.ml-n1,
.mx-n1 {
  margin-left: -6px !important; }

.m-n2 {
  margin: -12px !important; }

.mt-n2,
.my-n2 {
  margin-top: -12px !important; }

.mr-n2,
.mx-n2 {
  margin-right: -12px !important; }

.mb-n2,
.my-n2 {
  margin-bottom: -12px !important; }

.ml-n2,
.mx-n2 {
  margin-left: -12px !important; }

.m-n3 {
  margin: -18px !important; }

.mt-n3,
.my-n3 {
  margin-top: -18px !important; }

.mr-n3,
.mx-n3 {
  margin-right: -18px !important; }

.mb-n3,
.my-n3 {
  margin-bottom: -18px !important; }

.ml-n3,
.mx-n3 {
  margin-left: -18px !important; }

.m-n4 {
  margin: -24px !important; }

.mt-n4,
.my-n4 {
  margin-top: -24px !important; }

.mr-n4,
.mx-n4 {
  margin-right: -24px !important; }

.mb-n4,
.my-n4 {
  margin-bottom: -24px !important; }

.ml-n4,
.mx-n4 {
  margin-left: -24px !important; }

.m-n5 {
  margin: -30px !important; }

.mt-n5,
.my-n5 {
  margin-top: -30px !important; }

.mr-n5,
.mx-n5 {
  margin-right: -30px !important; }

.mb-n5,
.my-n5 {
  margin-bottom: -30px !important; }

.ml-n5,
.mx-n5 {
  margin-left: -30px !important; }

.m-n6 {
  margin: -36px !important; }

.mt-n6,
.my-n6 {
  margin-top: -36px !important; }

.mr-n6,
.mx-n6 {
  margin-right: -36px !important; }

.mb-n6,
.my-n6 {
  margin-bottom: -36px !important; }

.ml-n6,
.mx-n6 {
  margin-left: -36px !important; }

.m-n7 {
  margin: -42px !important; }

.mt-n7,
.my-n7 {
  margin-top: -42px !important; }

.mr-n7,
.mx-n7 {
  margin-right: -42px !important; }

.mb-n7,
.my-n7 {
  margin-bottom: -42px !important; }

.ml-n7,
.mx-n7 {
  margin-left: -42px !important; }

.m-n8 {
  margin: -48px !important; }

.mt-n8,
.my-n8 {
  margin-top: -48px !important; }

.mr-n8,
.mx-n8 {
  margin-right: -48px !important; }

.mb-n8,
.my-n8 {
  margin-bottom: -48px !important; }

.ml-n8,
.mx-n8 {
  margin-left: -48px !important; }

.m-n9 {
  margin: -54px !important; }

.mt-n9,
.my-n9 {
  margin-top: -54px !important; }

.mr-n9,
.mx-n9 {
  margin-right: -54px !important; }

.mb-n9,
.my-n9 {
  margin-bottom: -54px !important; }

.ml-n9,
.mx-n9 {
  margin-left: -54px !important; }

.m-n10 {
  margin: -60px !important; }

.mt-n10,
.my-n10 {
  margin-top: -60px !important; }

.mr-n10,
.mx-n10 {
  margin-right: -60px !important; }

.mb-n10,
.my-n10 {
  margin-bottom: -60px !important; }

.ml-n10,
.mx-n10 {
  margin-left: -60px !important; }

.m-n42 {
  margin: -168px !important; }

.mt-n42,
.my-n42 {
  margin-top: -168px !important; }

.mr-n42,
.mx-n42 {
  margin-right: -168px !important; }

.mb-n42,
.my-n42 {
  margin-bottom: -168px !important; }

.ml-n42,
.mx-n42 {
  margin-left: -168px !important; }

.m-auto {
  margin: auto !important; }

.mt-auto,
.my-auto {
  margin-top: auto !important; }

.mr-auto,
.mx-auto {
  margin-right: auto !important; }

.mb-auto,
.my-auto {
  margin-bottom: auto !important; }

.ml-auto,
.mx-auto {
  margin-left: auto !important; }

@media (min-width: 576px) {
  .m-sm-0 {
    margin: 0 !important; }
  .mt-sm-0,
  .my-sm-0 {
    margin-top: 0 !important; }
  .mr-sm-0,
  .mx-sm-0 {
    margin-right: 0 !important; }
  .mb-sm-0,
  .my-sm-0 {
    margin-bottom: 0 !important; }
  .ml-sm-0,
  .mx-sm-0 {
    margin-left: 0 !important; }
  .m-sm-1 {
    margin: 6px !important; }
  .mt-sm-1,
  .my-sm-1 {
    margin-top: 6px !important; }
  .mr-sm-1,
  .mx-sm-1 {
    margin-right: 6px !important; }
  .mb-sm-1,
  .my-sm-1 {
    margin-bottom: 6px !important; }
  .ml-sm-1,
  .mx-sm-1 {
    margin-left: 6px !important; }
  .m-sm-2 {
    margin: 12px !important; }
  .mt-sm-2,
  .my-sm-2 {
    margin-top: 12px !important; }
  .mr-sm-2,
  .mx-sm-2 {
    margin-right: 12px !important; }
  .mb-sm-2,
  .my-sm-2 {
    margin-bottom: 12px !important; }
  .ml-sm-2,
  .mx-sm-2 {
    margin-left: 12px !important; }
  .m-sm-3 {
    margin: 18px !important; }
  .mt-sm-3,
  .my-sm-3 {
    margin-top: 18px !important; }
  .mr-sm-3,
  .mx-sm-3 {
    margin-right: 18px !important; }
  .mb-sm-3,
  .my-sm-3 {
    margin-bottom: 18px !important; }
  .ml-sm-3,
  .mx-sm-3 {
    margin-left: 18px !important; }
  .m-sm-4 {
    margin: 24px !important; }
  .mt-sm-4,
  .my-sm-4 {
    margin-top: 24px !important; }
  .mr-sm-4,
  .mx-sm-4 {
    margin-right: 24px !important; }
  .mb-sm-4,
  .my-sm-4 {
    margin-bottom: 24px !important; }
  .ml-sm-4,
  .mx-sm-4 {
    margin-left: 24px !important; }
  .m-sm-5 {
    margin: 30px !important; }
  .mt-sm-5,
  .my-sm-5 {
    margin-top: 30px !important; }
  .mr-sm-5,
  .mx-sm-5 {
    margin-right: 30px !important; }
  .mb-sm-5,
  .my-sm-5 {
    margin-bottom: 30px !important; }
  .ml-sm-5,
  .mx-sm-5 {
    margin-left: 30px !important; }
  .m-sm-6 {
    margin: 36px !important; }
  .mt-sm-6,
  .my-sm-6 {
    margin-top: 36px !important; }
  .mr-sm-6,
  .mx-sm-6 {
    margin-right: 36px !important; }
  .mb-sm-6,
  .my-sm-6 {
    margin-bottom: 36px !important; }
  .ml-sm-6,
  .mx-sm-6 {
    margin-left: 36px !important; }
  .m-sm-7 {
    margin: 42px !important; }
  .mt-sm-7,
  .my-sm-7 {
    margin-top: 42px !important; }
  .mr-sm-7,
  .mx-sm-7 {
    margin-right: 42px !important; }
  .mb-sm-7,
  .my-sm-7 {
    margin-bottom: 42px !important; }
  .ml-sm-7,
  .mx-sm-7 {
    margin-left: 42px !important; }
  .m-sm-8 {
    margin: 48px !important; }
  .mt-sm-8,
  .my-sm-8 {
    margin-top: 48px !important; }
  .mr-sm-8,
  .mx-sm-8 {
    margin-right: 48px !important; }
  .mb-sm-8,
  .my-sm-8 {
    margin-bottom: 48px !important; }
  .ml-sm-8,
  .mx-sm-8 {
    margin-left: 48px !important; }
  .m-sm-9 {
    margin: 54px !important; }
  .mt-sm-9,
  .my-sm-9 {
    margin-top: 54px !important; }
  .mr-sm-9,
  .mx-sm-9 {
    margin-right: 54px !important; }
  .mb-sm-9,
  .my-sm-9 {
    margin-bottom: 54px !important; }
  .ml-sm-9,
  .mx-sm-9 {
    margin-left: 54px !important; }
  .m-sm-10 {
    margin: 60px !important; }
  .mt-sm-10,
  .my-sm-10 {
    margin-top: 60px !important; }
  .mr-sm-10,
  .mx-sm-10 {
    margin-right: 60px !important; }
  .mb-sm-10,
  .my-sm-10 {
    margin-bottom: 60px !important; }
  .ml-sm-10,
  .mx-sm-10 {
    margin-left: 60px !important; }
  .m-sm-42 {
    margin: 168px !important; }
  .mt-sm-42,
  .my-sm-42 {
    margin-top: 168px !important; }
  .mr-sm-42,
  .mx-sm-42 {
    margin-right: 168px !important; }
  .mb-sm-42,
  .my-sm-42 {
    margin-bottom: 168px !important; }
  .ml-sm-42,
  .mx-sm-42 {
    margin-left: 168px !important; }
  .p-sm-0 {
    padding: 0 !important; }
  .pt-sm-0,
  .py-sm-0 {
    padding-top: 0 !important; }
  .pr-sm-0,
  .px-sm-0 {
    padding-right: 0 !important; }
  .pb-sm-0,
  .py-sm-0 {
    padding-bottom: 0 !important; }
  .pl-sm-0,
  .px-sm-0 {
    padding-left: 0 !important; }
  .p-sm-1 {
    padding: 6px !important; }
  .pt-sm-1,
  .py-sm-1 {
    padding-top: 6px !important; }
  .pr-sm-1,
  .px-sm-1 {
    padding-right: 6px !important; }
  .pb-sm-1,
  .py-sm-1 {
    padding-bottom: 6px !important; }
  .pl-sm-1,
  .px-sm-1 {
    padding-left: 6px !important; }
  .p-sm-2 {
    padding: 12px !important; }
  .pt-sm-2,
  .py-sm-2 {
    padding-top: 12px !important; }
  .pr-sm-2,
  .px-sm-2 {
    padding-right: 12px !important; }
  .pb-sm-2,
  .py-sm-2 {
    padding-bottom: 12px !important; }
  .pl-sm-2,
  .px-sm-2 {
    padding-left: 12px !important; }
  .p-sm-3 {
    padding: 18px !important; }
  .pt-sm-3,
  .py-sm-3 {
    padding-top: 18px !important; }
  .pr-sm-3,
  .px-sm-3 {
    padding-right: 18px !important; }
  .pb-sm-3,
  .py-sm-3 {
    padding-bottom: 18px !important; }
  .pl-sm-3,
  .px-sm-3 {
    padding-left: 18px !important; }
  .p-sm-4 {
    padding: 24px !important; }
  .pt-sm-4,
  .py-sm-4 {
    padding-top: 24px !important; }
  .pr-sm-4,
  .px-sm-4 {
    padding-right: 24px !important; }
  .pb-sm-4,
  .py-sm-4 {
    padding-bottom: 24px !important; }
  .pl-sm-4,
  .px-sm-4 {
    padding-left: 24px !important; }
  .p-sm-5 {
    padding: 30px !important; }
  .pt-sm-5,
  .py-sm-5 {
    padding-top: 30px !important; }
  .pr-sm-5,
  .px-sm-5 {
    padding-right: 30px !important; }
  .pb-sm-5,
  .py-sm-5 {
    padding-bottom: 30px !important; }
  .pl-sm-5,
  .px-sm-5 {
    padding-left: 30px !important; }
  .p-sm-6 {
    padding: 36px !important; }
  .pt-sm-6,
  .py-sm-6 {
    padding-top: 36px !important; }
  .pr-sm-6,
  .px-sm-6 {
    padding-right: 36px !important; }
  .pb-sm-6,
  .py-sm-6 {
    padding-bottom: 36px !important; }
  .pl-sm-6,
  .px-sm-6 {
    padding-left: 36px !important; }
  .p-sm-7 {
    padding: 42px !important; }
  .pt-sm-7,
  .py-sm-7 {
    padding-top: 42px !important; }
  .pr-sm-7,
  .px-sm-7 {
    padding-right: 42px !important; }
  .pb-sm-7,
  .py-sm-7 {
    padding-bottom: 42px !important; }
  .pl-sm-7,
  .px-sm-7 {
    padding-left: 42px !important; }
  .p-sm-8 {
    padding: 48px !important; }
  .pt-sm-8,
  .py-sm-8 {
    padding-top: 48px !important; }
  .pr-sm-8,
  .px-sm-8 {
    padding-right: 48px !important; }
  .pb-sm-8,
  .py-sm-8 {
    padding-bottom: 48px !important; }
  .pl-sm-8,
  .px-sm-8 {
    padding-left: 48px !important; }
  .p-sm-9 {
    padding: 54px !important; }
  .pt-sm-9,
  .py-sm-9 {
    padding-top: 54px !important; }
  .pr-sm-9,
  .px-sm-9 {
    padding-right: 54px !important; }
  .pb-sm-9,
  .py-sm-9 {
    padding-bottom: 54px !important; }
  .pl-sm-9,
  .px-sm-9 {
    padding-left: 54px !important; }
  .p-sm-10 {
    padding: 60px !important; }
  .pt-sm-10,
  .py-sm-10 {
    padding-top: 60px !important; }
  .pr-sm-10,
  .px-sm-10 {
    padding-right: 60px !important; }
  .pb-sm-10,
  .py-sm-10 {
    padding-bottom: 60px !important; }
  .pl-sm-10,
  .px-sm-10 {
    padding-left: 60px !important; }
  .p-sm-42 {
    padding: 168px !important; }
  .pt-sm-42,
  .py-sm-42 {
    padding-top: 168px !important; }
  .pr-sm-42,
  .px-sm-42 {
    padding-right: 168px !important; }
  .pb-sm-42,
  .py-sm-42 {
    padding-bottom: 168px !important; }
  .pl-sm-42,
  .px-sm-42 {
    padding-left: 168px !important; }
  .m-sm-n1 {
    margin: -6px !important; }
  .mt-sm-n1,
  .my-sm-n1 {
    margin-top: -6px !important; }
  .mr-sm-n1,
  .mx-sm-n1 {
    margin-right: -6px !important; }
  .mb-sm-n1,
  .my-sm-n1 {
    margin-bottom: -6px !important; }
  .ml-sm-n1,
  .mx-sm-n1 {
    margin-left: -6px !important; }
  .m-sm-n2 {
    margin: -12px !important; }
  .mt-sm-n2,
  .my-sm-n2 {
    margin-top: -12px !important; }
  .mr-sm-n2,
  .mx-sm-n2 {
    margin-right: -12px !important; }
  .mb-sm-n2,
  .my-sm-n2 {
    margin-bottom: -12px !important; }
  .ml-sm-n2,
  .mx-sm-n2 {
    margin-left: -12px !important; }
  .m-sm-n3 {
    margin: -18px !important; }
  .mt-sm-n3,
  .my-sm-n3 {
    margin-top: -18px !important; }
  .mr-sm-n3,
  .mx-sm-n3 {
    margin-right: -18px !important; }
  .mb-sm-n3,
  .my-sm-n3 {
    margin-bottom: -18px !important; }
  .ml-sm-n3,
  .mx-sm-n3 {
    margin-left: -18px !important; }
  .m-sm-n4 {
    margin: -24px !important; }
  .mt-sm-n4,
  .my-sm-n4 {
    margin-top: -24px !important; }
  .mr-sm-n4,
  .mx-sm-n4 {
    margin-right: -24px !important; }
  .mb-sm-n4,
  .my-sm-n4 {
    margin-bottom: -24px !important; }
  .ml-sm-n4,
  .mx-sm-n4 {
    margin-left: -24px !important; }
  .m-sm-n5 {
    margin: -30px !important; }
  .mt-sm-n5,
  .my-sm-n5 {
    margin-top: -30px !important; }
  .mr-sm-n5,
  .mx-sm-n5 {
    margin-right: -30px !important; }
  .mb-sm-n5,
  .my-sm-n5 {
    margin-bottom: -30px !important; }
  .ml-sm-n5,
  .mx-sm-n5 {
    margin-left: -30px !important; }
  .m-sm-n6 {
    margin: -36px !important; }
  .mt-sm-n6,
  .my-sm-n6 {
    margin-top: -36px !important; }
  .mr-sm-n6,
  .mx-sm-n6 {
    margin-right: -36px !important; }
  .mb-sm-n6,
  .my-sm-n6 {
    margin-bottom: -36px !important; }
  .ml-sm-n6,
  .mx-sm-n6 {
    margin-left: -36px !important; }
  .m-sm-n7 {
    margin: -42px !important; }
  .mt-sm-n7,
  .my-sm-n7 {
    margin-top: -42px !important; }
  .mr-sm-n7,
  .mx-sm-n7 {
    margin-right: -42px !important; }
  .mb-sm-n7,
  .my-sm-n7 {
    margin-bottom: -42px !important; }
  .ml-sm-n7,
  .mx-sm-n7 {
    margin-left: -42px !important; }
  .m-sm-n8 {
    margin: -48px !important; }
  .mt-sm-n8,
  .my-sm-n8 {
    margin-top: -48px !important; }
  .mr-sm-n8,
  .mx-sm-n8 {
    margin-right: -48px !important; }
  .mb-sm-n8,
  .my-sm-n8 {
    margin-bottom: -48px !important; }
  .ml-sm-n8,
  .mx-sm-n8 {
    margin-left: -48px !important; }
  .m-sm-n9 {
    margin: -54px !important; }
  .mt-sm-n9,
  .my-sm-n9 {
    margin-top: -54px !important; }
  .mr-sm-n9,
  .mx-sm-n9 {
    margin-right: -54px !important; }
  .mb-sm-n9,
  .my-sm-n9 {
    margin-bottom: -54px !important; }
  .ml-sm-n9,
  .mx-sm-n9 {
    margin-left: -54px !important; }
  .m-sm-n10 {
    margin: -60px !important; }
  .mt-sm-n10,
  .my-sm-n10 {
    margin-top: -60px !important; }
  .mr-sm-n10,
  .mx-sm-n10 {
    margin-right: -60px !important; }
  .mb-sm-n10,
  .my-sm-n10 {
    margin-bottom: -60px !important; }
  .ml-sm-n10,
  .mx-sm-n10 {
    margin-left: -60px !important; }
  .m-sm-n42 {
    margin: -168px !important; }
  .mt-sm-n42,
  .my-sm-n42 {
    margin-top: -168px !important; }
  .mr-sm-n42,
  .mx-sm-n42 {
    margin-right: -168px !important; }
  .mb-sm-n42,
  .my-sm-n42 {
    margin-bottom: -168px !important; }
  .ml-sm-n42,
  .mx-sm-n42 {
    margin-left: -168px !important; }
  .m-sm-auto {
    margin: auto !important; }
  .mt-sm-auto,
  .my-sm-auto {
    margin-top: auto !important; }
  .mr-sm-auto,
  .mx-sm-auto {
    margin-right: auto !important; }
  .mb-sm-auto,
  .my-sm-auto {
    margin-bottom: auto !important; }
  .ml-sm-auto,
  .mx-sm-auto {
    margin-left: auto !important; } }

@media (min-width: 769px) {
  .m-md-0 {
    margin: 0 !important; }
  .mt-md-0,
  .my-md-0 {
    margin-top: 0 !important; }
  .mr-md-0,
  .mx-md-0 {
    margin-right: 0 !important; }
  .mb-md-0,
  .my-md-0 {
    margin-bottom: 0 !important; }
  .ml-md-0,
  .mx-md-0 {
    margin-left: 0 !important; }
  .m-md-1 {
    margin: 6px !important; }
  .mt-md-1,
  .my-md-1 {
    margin-top: 6px !important; }
  .mr-md-1,
  .mx-md-1 {
    margin-right: 6px !important; }
  .mb-md-1,
  .my-md-1 {
    margin-bottom: 6px !important; }
  .ml-md-1,
  .mx-md-1 {
    margin-left: 6px !important; }
  .m-md-2 {
    margin: 12px !important; }
  .mt-md-2,
  .my-md-2 {
    margin-top: 12px !important; }
  .mr-md-2,
  .mx-md-2 {
    margin-right: 12px !important; }
  .mb-md-2,
  .my-md-2 {
    margin-bottom: 12px !important; }
  .ml-md-2,
  .mx-md-2 {
    margin-left: 12px !important; }
  .m-md-3 {
    margin: 18px !important; }
  .mt-md-3,
  .my-md-3 {
    margin-top: 18px !important; }
  .mr-md-3,
  .mx-md-3 {
    margin-right: 18px !important; }
  .mb-md-3,
  .my-md-3 {
    margin-bottom: 18px !important; }
  .ml-md-3,
  .mx-md-3 {
    margin-left: 18px !important; }
  .m-md-4 {
    margin: 24px !important; }
  .mt-md-4,
  .my-md-4 {
    margin-top: 24px !important; }
  .mr-md-4,
  .mx-md-4 {
    margin-right: 24px !important; }
  .mb-md-4,
  .my-md-4 {
    margin-bottom: 24px !important; }
  .ml-md-4,
  .mx-md-4 {
    margin-left: 24px !important; }
  .m-md-5 {
    margin: 30px !important; }
  .mt-md-5,
  .my-md-5 {
    margin-top: 30px !important; }
  .mr-md-5,
  .mx-md-5 {
    margin-right: 30px !important; }
  .mb-md-5,
  .my-md-5 {
    margin-bottom: 30px !important; }
  .ml-md-5,
  .mx-md-5 {
    margin-left: 30px !important; }
  .m-md-6 {
    margin: 36px !important; }
  .mt-md-6,
  .my-md-6 {
    margin-top: 36px !important; }
  .mr-md-6,
  .mx-md-6 {
    margin-right: 36px !important; }
  .mb-md-6,
  .my-md-6 {
    margin-bottom: 36px !important; }
  .ml-md-6,
  .mx-md-6 {
    margin-left: 36px !important; }
  .m-md-7 {
    margin: 42px !important; }
  .mt-md-7,
  .my-md-7 {
    margin-top: 42px !important; }
  .mr-md-7,
  .mx-md-7 {
    margin-right: 42px !important; }
  .mb-md-7,
  .my-md-7 {
    margin-bottom: 42px !important; }
  .ml-md-7,
  .mx-md-7 {
    margin-left: 42px !important; }
  .m-md-8 {
    margin: 48px !important; }
  .mt-md-8,
  .my-md-8 {
    margin-top: 48px !important; }
  .mr-md-8,
  .mx-md-8 {
    margin-right: 48px !important; }
  .mb-md-8,
  .my-md-8 {
    margin-bottom: 48px !important; }
  .ml-md-8,
  .mx-md-8 {
    margin-left: 48px !important; }
  .m-md-9 {
    margin: 54px !important; }
  .mt-md-9,
  .my-md-9 {
    margin-top: 54px !important; }
  .mr-md-9,
  .mx-md-9 {
    margin-right: 54px !important; }
  .mb-md-9,
  .my-md-9 {
    margin-bottom: 54px !important; }
  .ml-md-9,
  .mx-md-9 {
    margin-left: 54px !important; }
  .m-md-10 {
    margin: 60px !important; }
  .mt-md-10,
  .my-md-10 {
    margin-top: 60px !important; }
  .mr-md-10,
  .mx-md-10 {
    margin-right: 60px !important; }
  .mb-md-10,
  .my-md-10 {
    margin-bottom: 60px !important; }
  .ml-md-10,
  .mx-md-10 {
    margin-left: 60px !important; }
  .m-md-42 {
    margin: 168px !important; }
  .mt-md-42,
  .my-md-42 {
    margin-top: 168px !important; }
  .mr-md-42,
  .mx-md-42 {
    margin-right: 168px !important; }
  .mb-md-42,
  .my-md-42 {
    margin-bottom: 168px !important; }
  .ml-md-42,
  .mx-md-42 {
    margin-left: 168px !important; }
  .p-md-0 {
    padding: 0 !important; }
  .pt-md-0,
  .py-md-0 {
    padding-top: 0 !important; }
  .pr-md-0,
  .px-md-0 {
    padding-right: 0 !important; }
  .pb-md-0,
  .py-md-0 {
    padding-bottom: 0 !important; }
  .pl-md-0,
  .px-md-0 {
    padding-left: 0 !important; }
  .p-md-1 {
    padding: 6px !important; }
  .pt-md-1,
  .py-md-1 {
    padding-top: 6px !important; }
  .pr-md-1,
  .px-md-1 {
    padding-right: 6px !important; }
  .pb-md-1,
  .py-md-1 {
    padding-bottom: 6px !important; }
  .pl-md-1,
  .px-md-1 {
    padding-left: 6px !important; }
  .p-md-2 {
    padding: 12px !important; }
  .pt-md-2,
  .py-md-2 {
    padding-top: 12px !important; }
  .pr-md-2,
  .px-md-2 {
    padding-right: 12px !important; }
  .pb-md-2,
  .py-md-2 {
    padding-bottom: 12px !important; }
  .pl-md-2,
  .px-md-2 {
    padding-left: 12px !important; }
  .p-md-3 {
    padding: 18px !important; }
  .pt-md-3,
  .py-md-3 {
    padding-top: 18px !important; }
  .pr-md-3,
  .px-md-3 {
    padding-right: 18px !important; }
  .pb-md-3,
  .py-md-3 {
    padding-bottom: 18px !important; }
  .pl-md-3,
  .px-md-3 {
    padding-left: 18px !important; }
  .p-md-4 {
    padding: 24px !important; }
  .pt-md-4,
  .py-md-4 {
    padding-top: 24px !important; }
  .pr-md-4,
  .px-md-4 {
    padding-right: 24px !important; }
  .pb-md-4,
  .py-md-4 {
    padding-bottom: 24px !important; }
  .pl-md-4,
  .px-md-4 {
    padding-left: 24px !important; }
  .p-md-5 {
    padding: 30px !important; }
  .pt-md-5,
  .py-md-5 {
    padding-top: 30px !important; }
  .pr-md-5,
  .px-md-5 {
    padding-right: 30px !important; }
  .pb-md-5,
  .py-md-5 {
    padding-bottom: 30px !important; }
  .pl-md-5,
  .px-md-5 {
    padding-left: 30px !important; }
  .p-md-6 {
    padding: 36px !important; }
  .pt-md-6,
  .py-md-6 {
    padding-top: 36px !important; }
  .pr-md-6,
  .px-md-6 {
    padding-right: 36px !important; }
  .pb-md-6,
  .py-md-6 {
    padding-bottom: 36px !important; }
  .pl-md-6,
  .px-md-6 {
    padding-left: 36px !important; }
  .p-md-7 {
    padding: 42px !important; }
  .pt-md-7,
  .py-md-7 {
    padding-top: 42px !important; }
  .pr-md-7,
  .px-md-7 {
    padding-right: 42px !important; }
  .pb-md-7,
  .py-md-7 {
    padding-bottom: 42px !important; }
  .pl-md-7,
  .px-md-7 {
    padding-left: 42px !important; }
  .p-md-8 {
    padding: 48px !important; }
  .pt-md-8,
  .py-md-8 {
    padding-top: 48px !important; }
  .pr-md-8,
  .px-md-8 {
    padding-right: 48px !important; }
  .pb-md-8,
  .py-md-8 {
    padding-bottom: 48px !important; }
  .pl-md-8,
  .px-md-8 {
    padding-left: 48px !important; }
  .p-md-9 {
    padding: 54px !important; }
  .pt-md-9,
  .py-md-9 {
    padding-top: 54px !important; }
  .pr-md-9,
  .px-md-9 {
    padding-right: 54px !important; }
  .pb-md-9,
  .py-md-9 {
    padding-bottom: 54px !important; }
  .pl-md-9,
  .px-md-9 {
    padding-left: 54px !important; }
  .p-md-10 {
    padding: 60px !important; }
  .pt-md-10,
  .py-md-10 {
    padding-top: 60px !important; }
  .pr-md-10,
  .px-md-10 {
    padding-right: 60px !important; }
  .pb-md-10,
  .py-md-10 {
    padding-bottom: 60px !important; }
  .pl-md-10,
  .px-md-10 {
    padding-left: 60px !important; }
  .p-md-42 {
    padding: 168px !important; }
  .pt-md-42,
  .py-md-42 {
    padding-top: 168px !important; }
  .pr-md-42,
  .px-md-42 {
    padding-right: 168px !important; }
  .pb-md-42,
  .py-md-42 {
    padding-bottom: 168px !important; }
  .pl-md-42,
  .px-md-42 {
    padding-left: 168px !important; }
  .m-md-n1 {
    margin: -6px !important; }
  .mt-md-n1,
  .my-md-n1 {
    margin-top: -6px !important; }
  .mr-md-n1,
  .mx-md-n1 {
    margin-right: -6px !important; }
  .mb-md-n1,
  .my-md-n1 {
    margin-bottom: -6px !important; }
  .ml-md-n1,
  .mx-md-n1 {
    margin-left: -6px !important; }
  .m-md-n2 {
    margin: -12px !important; }
  .mt-md-n2,
  .my-md-n2 {
    margin-top: -12px !important; }
  .mr-md-n2,
  .mx-md-n2 {
    margin-right: -12px !important; }
  .mb-md-n2,
  .my-md-n2 {
    margin-bottom: -12px !important; }
  .ml-md-n2,
  .mx-md-n2 {
    margin-left: -12px !important; }
  .m-md-n3 {
    margin: -18px !important; }
  .mt-md-n3,
  .my-md-n3 {
    margin-top: -18px !important; }
  .mr-md-n3,
  .mx-md-n3 {
    margin-right: -18px !important; }
  .mb-md-n3,
  .my-md-n3 {
    margin-bottom: -18px !important; }
  .ml-md-n3,
  .mx-md-n3 {
    margin-left: -18px !important; }
  .m-md-n4 {
    margin: -24px !important; }
  .mt-md-n4,
  .my-md-n4 {
    margin-top: -24px !important; }
  .mr-md-n4,
  .mx-md-n4 {
    margin-right: -24px !important; }
  .mb-md-n4,
  .my-md-n4 {
    margin-bottom: -24px !important; }
  .ml-md-n4,
  .mx-md-n4 {
    margin-left: -24px !important; }
  .m-md-n5 {
    margin: -30px !important; }
  .mt-md-n5,
  .my-md-n5 {
    margin-top: -30px !important; }
  .mr-md-n5,
  .mx-md-n5 {
    margin-right: -30px !important; }
  .mb-md-n5,
  .my-md-n5 {
    margin-bottom: -30px !important; }
  .ml-md-n5,
  .mx-md-n5 {
    margin-left: -30px !important; }
  .m-md-n6 {
    margin: -36px !important; }
  .mt-md-n6,
  .my-md-n6 {
    margin-top: -36px !important; }
  .mr-md-n6,
  .mx-md-n6 {
    margin-right: -36px !important; }
  .mb-md-n6,
  .my-md-n6 {
    margin-bottom: -36px !important; }
  .ml-md-n6,
  .mx-md-n6 {
    margin-left: -36px !important; }
  .m-md-n7 {
    margin: -42px !important; }
  .mt-md-n7,
  .my-md-n7 {
    margin-top: -42px !important; }
  .mr-md-n7,
  .mx-md-n7 {
    margin-right: -42px !important; }
  .mb-md-n7,
  .my-md-n7 {
    margin-bottom: -42px !important; }
  .ml-md-n7,
  .mx-md-n7 {
    margin-left: -42px !important; }
  .m-md-n8 {
    margin: -48px !important; }
  .mt-md-n8,
  .my-md-n8 {
    margin-top: -48px !important; }
  .mr-md-n8,
  .mx-md-n8 {
    margin-right: -48px !important; }
  .mb-md-n8,
  .my-md-n8 {
    margin-bottom: -48px !important; }
  .ml-md-n8,
  .mx-md-n8 {
    margin-left: -48px !important; }
  .m-md-n9 {
    margin: -54px !important; }
  .mt-md-n9,
  .my-md-n9 {
    margin-top: -54px !important; }
  .mr-md-n9,
  .mx-md-n9 {
    margin-right: -54px !important; }
  .mb-md-n9,
  .my-md-n9 {
    margin-bottom: -54px !important; }
  .ml-md-n9,
  .mx-md-n9 {
    margin-left: -54px !important; }
  .m-md-n10 {
    margin: -60px !important; }
  .mt-md-n10,
  .my-md-n10 {
    margin-top: -60px !important; }
  .mr-md-n10,
  .mx-md-n10 {
    margin-right: -60px !important; }
  .mb-md-n10,
  .my-md-n10 {
    margin-bottom: -60px !important; }
  .ml-md-n10,
  .mx-md-n10 {
    margin-left: -60px !important; }
  .m-md-n42 {
    margin: -168px !important; }
  .mt-md-n42,
  .my-md-n42 {
    margin-top: -168px !important; }
  .mr-md-n42,
  .mx-md-n42 {
    margin-right: -168px !important; }
  .mb-md-n42,
  .my-md-n42 {
    margin-bottom: -168px !important; }
  .ml-md-n42,
  .mx-md-n42 {
    margin-left: -168px !important; }
  .m-md-auto {
    margin: auto !important; }
  .mt-md-auto,
  .my-md-auto {
    margin-top: auto !important; }
  .mr-md-auto,
  .mx-md-auto {
    margin-right: auto !important; }
  .mb-md-auto,
  .my-md-auto {
    margin-bottom: auto !important; }
  .ml-md-auto,
  .mx-md-auto {
    margin-left: auto !important; } }

@media (min-width: 1023px) {
  .m-lg-0 {
    margin: 0 !important; }
  .mt-lg-0,
  .my-lg-0 {
    margin-top: 0 !important; }
  .mr-lg-0,
  .mx-lg-0 {
    margin-right: 0 !important; }
  .mb-lg-0,
  .my-lg-0 {
    margin-bottom: 0 !important; }
  .ml-lg-0,
  .mx-lg-0 {
    margin-left: 0 !important; }
  .m-lg-1 {
    margin: 6px !important; }
  .mt-lg-1,
  .my-lg-1 {
    margin-top: 6px !important; }
  .mr-lg-1,
  .mx-lg-1 {
    margin-right: 6px !important; }
  .mb-lg-1,
  .my-lg-1 {
    margin-bottom: 6px !important; }
  .ml-lg-1,
  .mx-lg-1 {
    margin-left: 6px !important; }
  .m-lg-2 {
    margin: 12px !important; }
  .mt-lg-2,
  .my-lg-2 {
    margin-top: 12px !important; }
  .mr-lg-2,
  .mx-lg-2 {
    margin-right: 12px !important; }
  .mb-lg-2,
  .my-lg-2 {
    margin-bottom: 12px !important; }
  .ml-lg-2,
  .mx-lg-2 {
    margin-left: 12px !important; }
  .m-lg-3 {
    margin: 18px !important; }
  .mt-lg-3,
  .my-lg-3 {
    margin-top: 18px !important; }
  .mr-lg-3,
  .mx-lg-3 {
    margin-right: 18px !important; }
  .mb-lg-3,
  .my-lg-3 {
    margin-bottom: 18px !important; }
  .ml-lg-3,
  .mx-lg-3 {
    margin-left: 18px !important; }
  .m-lg-4 {
    margin: 24px !important; }
  .mt-lg-4,
  .my-lg-4 {
    margin-top: 24px !important; }
  .mr-lg-4,
  .mx-lg-4 {
    margin-right: 24px !important; }
  .mb-lg-4,
  .my-lg-4 {
    margin-bottom: 24px !important; }
  .ml-lg-4,
  .mx-lg-4 {
    margin-left: 24px !important; }
  .m-lg-5 {
    margin: 30px !important; }
  .mt-lg-5,
  .my-lg-5 {
    margin-top: 30px !important; }
  .mr-lg-5,
  .mx-lg-5 {
    margin-right: 30px !important; }
  .mb-lg-5,
  .my-lg-5 {
    margin-bottom: 30px !important; }
  .ml-lg-5,
  .mx-lg-5 {
    margin-left: 30px !important; }
  .m-lg-6 {
    margin: 36px !important; }
  .mt-lg-6,
  .my-lg-6 {
    margin-top: 36px !important; }
  .mr-lg-6,
  .mx-lg-6 {
    margin-right: 36px !important; }
  .mb-lg-6,
  .my-lg-6 {
    margin-bottom: 36px !important; }
  .ml-lg-6,
  .mx-lg-6 {
    margin-left: 36px !important; }
  .m-lg-7 {
    margin: 42px !important; }
  .mt-lg-7,
  .my-lg-7 {
    margin-top: 42px !important; }
  .mr-lg-7,
  .mx-lg-7 {
    margin-right: 42px !important; }
  .mb-lg-7,
  .my-lg-7 {
    margin-bottom: 42px !important; }
  .ml-lg-7,
  .mx-lg-7 {
    margin-left: 42px !important; }
  .m-lg-8 {
    margin: 48px !important; }
  .mt-lg-8,
  .my-lg-8 {
    margin-top: 48px !important; }
  .mr-lg-8,
  .mx-lg-8 {
    margin-right: 48px !important; }
  .mb-lg-8,
  .my-lg-8 {
    margin-bottom: 48px !important; }
  .ml-lg-8,
  .mx-lg-8 {
    margin-left: 48px !important; }
  .m-lg-9 {
    margin: 54px !important; }
  .mt-lg-9,
  .my-lg-9 {
    margin-top: 54px !important; }
  .mr-lg-9,
  .mx-lg-9 {
    margin-right: 54px !important; }
  .mb-lg-9,
  .my-lg-9 {
    margin-bottom: 54px !important; }
  .ml-lg-9,
  .mx-lg-9 {
    margin-left: 54px !important; }
  .m-lg-10 {
    margin: 60px !important; }
  .mt-lg-10,
  .my-lg-10 {
    margin-top: 60px !important; }
  .mr-lg-10,
  .mx-lg-10 {
    margin-right: 60px !important; }
  .mb-lg-10,
  .my-lg-10 {
    margin-bottom: 60px !important; }
  .ml-lg-10,
  .mx-lg-10 {
    margin-left: 60px !important; }
  .m-lg-42 {
    margin: 168px !important; }
  .mt-lg-42,
  .my-lg-42 {
    margin-top: 168px !important; }
  .mr-lg-42,
  .mx-lg-42 {
    margin-right: 168px !important; }
  .mb-lg-42,
  .my-lg-42 {
    margin-bottom: 168px !important; }
  .ml-lg-42,
  .mx-lg-42 {
    margin-left: 168px !important; }
  .p-lg-0 {
    padding: 0 !important; }
  .pt-lg-0,
  .py-lg-0 {
    padding-top: 0 !important; }
  .pr-lg-0,
  .px-lg-0 {
    padding-right: 0 !important; }
  .pb-lg-0,
  .py-lg-0 {
    padding-bottom: 0 !important; }
  .pl-lg-0,
  .px-lg-0 {
    padding-left: 0 !important; }
  .p-lg-1 {
    padding: 6px !important; }
  .pt-lg-1,
  .py-lg-1 {
    padding-top: 6px !important; }
  .pr-lg-1,
  .px-lg-1 {
    padding-right: 6px !important; }
  .pb-lg-1,
  .py-lg-1 {
    padding-bottom: 6px !important; }
  .pl-lg-1,
  .px-lg-1 {
    padding-left: 6px !important; }
  .p-lg-2 {
    padding: 12px !important; }
  .pt-lg-2,
  .py-lg-2 {
    padding-top: 12px !important; }
  .pr-lg-2,
  .px-lg-2 {
    padding-right: 12px !important; }
  .pb-lg-2,
  .py-lg-2 {
    padding-bottom: 12px !important; }
  .pl-lg-2,
  .px-lg-2 {
    padding-left: 12px !important; }
  .p-lg-3 {
    padding: 18px !important; }
  .pt-lg-3,
  .py-lg-3 {
    padding-top: 18px !important; }
  .pr-lg-3,
  .px-lg-3 {
    padding-right: 18px !important; }
  .pb-lg-3,
  .py-lg-3 {
    padding-bottom: 18px !important; }
  .pl-lg-3,
  .px-lg-3 {
    padding-left: 18px !important; }
  .p-lg-4 {
    padding: 24px !important; }
  .pt-lg-4,
  .py-lg-4 {
    padding-top: 24px !important; }
  .pr-lg-4,
  .px-lg-4 {
    padding-right: 24px !important; }
  .pb-lg-4,
  .py-lg-4 {
    padding-bottom: 24px !important; }
  .pl-lg-4,
  .px-lg-4 {
    padding-left: 24px !important; }
  .p-lg-5 {
    padding: 30px !important; }
  .pt-lg-5,
  .py-lg-5 {
    padding-top: 30px !important; }
  .pr-lg-5,
  .px-lg-5 {
    padding-right: 30px !important; }
  .pb-lg-5,
  .py-lg-5 {
    padding-bottom: 30px !important; }
  .pl-lg-5,
  .px-lg-5 {
    padding-left: 30px !important; }
  .p-lg-6 {
    padding: 36px !important; }
  .pt-lg-6,
  .py-lg-6 {
    padding-top: 36px !important; }
  .pr-lg-6,
  .px-lg-6 {
    padding-right: 36px !important; }
  .pb-lg-6,
  .py-lg-6 {
    padding-bottom: 36px !important; }
  .pl-lg-6,
  .px-lg-6 {
    padding-left: 36px !important; }
  .p-lg-7 {
    padding: 42px !important; }
  .pt-lg-7,
  .py-lg-7 {
    padding-top: 42px !important; }
  .pr-lg-7,
  .px-lg-7 {
    padding-right: 42px !important; }
  .pb-lg-7,
  .py-lg-7 {
    padding-bottom: 42px !important; }
  .pl-lg-7,
  .px-lg-7 {
    padding-left: 42px !important; }
  .p-lg-8 {
    padding: 48px !important; }
  .pt-lg-8,
  .py-lg-8 {
    padding-top: 48px !important; }
  .pr-lg-8,
  .px-lg-8 {
    padding-right: 48px !important; }
  .pb-lg-8,
  .py-lg-8 {
    padding-bottom: 48px !important; }
  .pl-lg-8,
  .px-lg-8 {
    padding-left: 48px !important; }
  .p-lg-9 {
    padding: 54px !important; }
  .pt-lg-9,
  .py-lg-9 {
    padding-top: 54px !important; }
  .pr-lg-9,
  .px-lg-9 {
    padding-right: 54px !important; }
  .pb-lg-9,
  .py-lg-9 {
    padding-bottom: 54px !important; }
  .pl-lg-9,
  .px-lg-9 {
    padding-left: 54px !important; }
  .p-lg-10 {
    padding: 60px !important; }
  .pt-lg-10,
  .py-lg-10 {
    padding-top: 60px !important; }
  .pr-lg-10,
  .px-lg-10 {
    padding-right: 60px !important; }
  .pb-lg-10,
  .py-lg-10 {
    padding-bottom: 60px !important; }
  .pl-lg-10,
  .px-lg-10 {
    padding-left: 60px !important; }
  .p-lg-42 {
    padding: 168px !important; }
  .pt-lg-42,
  .py-lg-42 {
    padding-top: 168px !important; }
  .pr-lg-42,
  .px-lg-42 {
    padding-right: 168px !important; }
  .pb-lg-42,
  .py-lg-42 {
    padding-bottom: 168px !important; }
  .pl-lg-42,
  .px-lg-42 {
    padding-left: 168px !important; }
  .m-lg-n1 {
    margin: -6px !important; }
  .mt-lg-n1,
  .my-lg-n1 {
    margin-top: -6px !important; }
  .mr-lg-n1,
  .mx-lg-n1 {
    margin-right: -6px !important; }
  .mb-lg-n1,
  .my-lg-n1 {
    margin-bottom: -6px !important; }
  .ml-lg-n1,
  .mx-lg-n1 {
    margin-left: -6px !important; }
  .m-lg-n2 {
    margin: -12px !important; }
  .mt-lg-n2,
  .my-lg-n2 {
    margin-top: -12px !important; }
  .mr-lg-n2,
  .mx-lg-n2 {
    margin-right: -12px !important; }
  .mb-lg-n2,
  .my-lg-n2 {
    margin-bottom: -12px !important; }
  .ml-lg-n2,
  .mx-lg-n2 {
    margin-left: -12px !important; }
  .m-lg-n3 {
    margin: -18px !important; }
  .mt-lg-n3,
  .my-lg-n3 {
    margin-top: -18px !important; }
  .mr-lg-n3,
  .mx-lg-n3 {
    margin-right: -18px !important; }
  .mb-lg-n3,
  .my-lg-n3 {
    margin-bottom: -18px !important; }
  .ml-lg-n3,
  .mx-lg-n3 {
    margin-left: -18px !important; }
  .m-lg-n4 {
    margin: -24px !important; }
  .mt-lg-n4,
  .my-lg-n4 {
    margin-top: -24px !important; }
  .mr-lg-n4,
  .mx-lg-n4 {
    margin-right: -24px !important; }
  .mb-lg-n4,
  .my-lg-n4 {
    margin-bottom: -24px !important; }
  .ml-lg-n4,
  .mx-lg-n4 {
    margin-left: -24px !important; }
  .m-lg-n5 {
    margin: -30px !important; }
  .mt-lg-n5,
  .my-lg-n5 {
    margin-top: -30px !important; }
  .mr-lg-n5,
  .mx-lg-n5 {
    margin-right: -30px !important; }
  .mb-lg-n5,
  .my-lg-n5 {
    margin-bottom: -30px !important; }
  .ml-lg-n5,
  .mx-lg-n5 {
    margin-left: -30px !important; }
  .m-lg-n6 {
    margin: -36px !important; }
  .mt-lg-n6,
  .my-lg-n6 {
    margin-top: -36px !important; }
  .mr-lg-n6,
  .mx-lg-n6 {
    margin-right: -36px !important; }
  .mb-lg-n6,
  .my-lg-n6 {
    margin-bottom: -36px !important; }
  .ml-lg-n6,
  .mx-lg-n6 {
    margin-left: -36px !important; }
  .m-lg-n7 {
    margin: -42px !important; }
  .mt-lg-n7,
  .my-lg-n7 {
    margin-top: -42px !important; }
  .mr-lg-n7,
  .mx-lg-n7 {
    margin-right: -42px !important; }
  .mb-lg-n7,
  .my-lg-n7 {
    margin-bottom: -42px !important; }
  .ml-lg-n7,
  .mx-lg-n7 {
    margin-left: -42px !important; }
  .m-lg-n8 {
    margin: -48px !important; }
  .mt-lg-n8,
  .my-lg-n8 {
    margin-top: -48px !important; }
  .mr-lg-n8,
  .mx-lg-n8 {
    margin-right: -48px !important; }
  .mb-lg-n8,
  .my-lg-n8 {
    margin-bottom: -48px !important; }
  .ml-lg-n8,
  .mx-lg-n8 {
    margin-left: -48px !important; }
  .m-lg-n9 {
    margin: -54px !important; }
  .mt-lg-n9,
  .my-lg-n9 {
    margin-top: -54px !important; }
  .mr-lg-n9,
  .mx-lg-n9 {
    margin-right: -54px !important; }
  .mb-lg-n9,
  .my-lg-n9 {
    margin-bottom: -54px !important; }
  .ml-lg-n9,
  .mx-lg-n9 {
    margin-left: -54px !important; }
  .m-lg-n10 {
    margin: -60px !important; }
  .mt-lg-n10,
  .my-lg-n10 {
    margin-top: -60px !important; }
  .mr-lg-n10,
  .mx-lg-n10 {
    margin-right: -60px !important; }
  .mb-lg-n10,
  .my-lg-n10 {
    margin-bottom: -60px !important; }
  .ml-lg-n10,
  .mx-lg-n10 {
    margin-left: -60px !important; }
  .m-lg-n42 {
    margin: -168px !important; }
  .mt-lg-n42,
  .my-lg-n42 {
    margin-top: -168px !important; }
  .mr-lg-n42,
  .mx-lg-n42 {
    margin-right: -168px !important; }
  .mb-lg-n42,
  .my-lg-n42 {
    margin-bottom: -168px !important; }
  .ml-lg-n42,
  .mx-lg-n42 {
    margin-left: -168px !important; }
  .m-lg-auto {
    margin: auto !important; }
  .mt-lg-auto,
  .my-lg-auto {
    margin-top: auto !important; }
  .mr-lg-auto,
  .mx-lg-auto {
    margin-right: auto !important; }
  .mb-lg-auto,
  .my-lg-auto {
    margin-bottom: auto !important; }
  .ml-lg-auto,
  .mx-lg-auto {
    margin-left: auto !important; } }

@media (min-width: 1200px) {
  .m-xl-0 {
    margin: 0 !important; }
  .mt-xl-0,
  .my-xl-0 {
    margin-top: 0 !important; }
  .mr-xl-0,
  .mx-xl-0 {
    margin-right: 0 !important; }
  .mb-xl-0,
  .my-xl-0 {
    margin-bottom: 0 !important; }
  .ml-xl-0,
  .mx-xl-0 {
    margin-left: 0 !important; }
  .m-xl-1 {
    margin: 6px !important; }
  .mt-xl-1,
  .my-xl-1 {
    margin-top: 6px !important; }
  .mr-xl-1,
  .mx-xl-1 {
    margin-right: 6px !important; }
  .mb-xl-1,
  .my-xl-1 {
    margin-bottom: 6px !important; }
  .ml-xl-1,
  .mx-xl-1 {
    margin-left: 6px !important; }
  .m-xl-2 {
    margin: 12px !important; }
  .mt-xl-2,
  .my-xl-2 {
    margin-top: 12px !important; }
  .mr-xl-2,
  .mx-xl-2 {
    margin-right: 12px !important; }
  .mb-xl-2,
  .my-xl-2 {
    margin-bottom: 12px !important; }
  .ml-xl-2,
  .mx-xl-2 {
    margin-left: 12px !important; }
  .m-xl-3 {
    margin: 18px !important; }
  .mt-xl-3,
  .my-xl-3 {
    margin-top: 18px !important; }
  .mr-xl-3,
  .mx-xl-3 {
    margin-right: 18px !important; }
  .mb-xl-3,
  .my-xl-3 {
    margin-bottom: 18px !important; }
  .ml-xl-3,
  .mx-xl-3 {
    margin-left: 18px !important; }
  .m-xl-4 {
    margin: 24px !important; }
  .mt-xl-4,
  .my-xl-4 {
    margin-top: 24px !important; }
  .mr-xl-4,
  .mx-xl-4 {
    margin-right: 24px !important; }
  .mb-xl-4,
  .my-xl-4 {
    margin-bottom: 24px !important; }
  .ml-xl-4,
  .mx-xl-4 {
    margin-left: 24px !important; }
  .m-xl-5 {
    margin: 30px !important; }
  .mt-xl-5,
  .my-xl-5 {
    margin-top: 30px !important; }
  .mr-xl-5,
  .mx-xl-5 {
    margin-right: 30px !important; }
  .mb-xl-5,
  .my-xl-5 {
    margin-bottom: 30px !important; }
  .ml-xl-5,
  .mx-xl-5 {
    margin-left: 30px !important; }
  .m-xl-6 {
    margin: 36px !important; }
  .mt-xl-6,
  .my-xl-6 {
    margin-top: 36px !important; }
  .mr-xl-6,
  .mx-xl-6 {
    margin-right: 36px !important; }
  .mb-xl-6,
  .my-xl-6 {
    margin-bottom: 36px !important; }
  .ml-xl-6,
  .mx-xl-6 {
    margin-left: 36px !important; }
  .m-xl-7 {
    margin: 42px !important; }
  .mt-xl-7,
  .my-xl-7 {
    margin-top: 42px !important; }
  .mr-xl-7,
  .mx-xl-7 {
    margin-right: 42px !important; }
  .mb-xl-7,
  .my-xl-7 {
    margin-bottom: 42px !important; }
  .ml-xl-7,
  .mx-xl-7 {
    margin-left: 42px !important; }
  .m-xl-8 {
    margin: 48px !important; }
  .mt-xl-8,
  .my-xl-8 {
    margin-top: 48px !important; }
  .mr-xl-8,
  .mx-xl-8 {
    margin-right: 48px !important; }
  .mb-xl-8,
  .my-xl-8 {
    margin-bottom: 48px !important; }
  .ml-xl-8,
  .mx-xl-8 {
    margin-left: 48px !important; }
  .m-xl-9 {
    margin: 54px !important; }
  .mt-xl-9,
  .my-xl-9 {
    margin-top: 54px !important; }
  .mr-xl-9,
  .mx-xl-9 {
    margin-right: 54px !important; }
  .mb-xl-9,
  .my-xl-9 {
    margin-bottom: 54px !important; }
  .ml-xl-9,
  .mx-xl-9 {
    margin-left: 54px !important; }
  .m-xl-10 {
    margin: 60px !important; }
  .mt-xl-10,
  .my-xl-10 {
    margin-top: 60px !important; }
  .mr-xl-10,
  .mx-xl-10 {
    margin-right: 60px !important; }
  .mb-xl-10,
  .my-xl-10 {
    margin-bottom: 60px !important; }
  .ml-xl-10,
  .mx-xl-10 {
    margin-left: 60px !important; }
  .m-xl-42 {
    margin: 168px !important; }
  .mt-xl-42,
  .my-xl-42 {
    margin-top: 168px !important; }
  .mr-xl-42,
  .mx-xl-42 {
    margin-right: 168px !important; }
  .mb-xl-42,
  .my-xl-42 {
    margin-bottom: 168px !important; }
  .ml-xl-42,
  .mx-xl-42 {
    margin-left: 168px !important; }
  .p-xl-0 {
    padding: 0 !important; }
  .pt-xl-0,
  .py-xl-0 {
    padding-top: 0 !important; }
  .pr-xl-0,
  .px-xl-0 {
    padding-right: 0 !important; }
  .pb-xl-0,
  .py-xl-0 {
    padding-bottom: 0 !important; }
  .pl-xl-0,
  .px-xl-0 {
    padding-left: 0 !important; }
  .p-xl-1 {
    padding: 6px !important; }
  .pt-xl-1,
  .py-xl-1 {
    padding-top: 6px !important; }
  .pr-xl-1,
  .px-xl-1 {
    padding-right: 6px !important; }
  .pb-xl-1,
  .py-xl-1 {
    padding-bottom: 6px !important; }
  .pl-xl-1,
  .px-xl-1 {
    padding-left: 6px !important; }
  .p-xl-2 {
    padding: 12px !important; }
  .pt-xl-2,
  .py-xl-2 {
    padding-top: 12px !important; }
  .pr-xl-2,
  .px-xl-2 {
    padding-right: 12px !important; }
  .pb-xl-2,
  .py-xl-2 {
    padding-bottom: 12px !important; }
  .pl-xl-2,
  .px-xl-2 {
    padding-left: 12px !important; }
  .p-xl-3 {
    padding: 18px !important; }
  .pt-xl-3,
  .py-xl-3 {
    padding-top: 18px !important; }
  .pr-xl-3,
  .px-xl-3 {
    padding-right: 18px !important; }
  .pb-xl-3,
  .py-xl-3 {
    padding-bottom: 18px !important; }
  .pl-xl-3,
  .px-xl-3 {
    padding-left: 18px !important; }
  .p-xl-4 {
    padding: 24px !important; }
  .pt-xl-4,
  .py-xl-4 {
    padding-top: 24px !important; }
  .pr-xl-4,
  .px-xl-4 {
    padding-right: 24px !important; }
  .pb-xl-4,
  .py-xl-4 {
    padding-bottom: 24px !important; }
  .pl-xl-4,
  .px-xl-4 {
    padding-left: 24px !important; }
  .p-xl-5 {
    padding: 30px !important; }
  .pt-xl-5,
  .py-xl-5 {
    padding-top: 30px !important; }
  .pr-xl-5,
  .px-xl-5 {
    padding-right: 30px !important; }
  .pb-xl-5,
  .py-xl-5 {
    padding-bottom: 30px !important; }
  .pl-xl-5,
  .px-xl-5 {
    padding-left: 30px !important; }
  .p-xl-6 {
    padding: 36px !important; }
  .pt-xl-6,
  .py-xl-6 {
    padding-top: 36px !important; }
  .pr-xl-6,
  .px-xl-6 {
    padding-right: 36px !important; }
  .pb-xl-6,
  .py-xl-6 {
    padding-bottom: 36px !important; }
  .pl-xl-6,
  .px-xl-6 {
    padding-left: 36px !important; }
  .p-xl-7 {
    padding: 42px !important; }
  .pt-xl-7,
  .py-xl-7 {
    padding-top: 42px !important; }
  .pr-xl-7,
  .px-xl-7 {
    padding-right: 42px !important; }
  .pb-xl-7,
  .py-xl-7 {
    padding-bottom: 42px !important; }
  .pl-xl-7,
  .px-xl-7 {
    padding-left: 42px !important; }
  .p-xl-8 {
    padding: 48px !important; }
  .pt-xl-8,
  .py-xl-8 {
    padding-top: 48px !important; }
  .pr-xl-8,
  .px-xl-8 {
    padding-right: 48px !important; }
  .pb-xl-8,
  .py-xl-8 {
    padding-bottom: 48px !important; }
  .pl-xl-8,
  .px-xl-8 {
    padding-left: 48px !important; }
  .p-xl-9 {
    padding: 54px !important; }
  .pt-xl-9,
  .py-xl-9 {
    padding-top: 54px !important; }
  .pr-xl-9,
  .px-xl-9 {
    padding-right: 54px !important; }
  .pb-xl-9,
  .py-xl-9 {
    padding-bottom: 54px !important; }
  .pl-xl-9,
  .px-xl-9 {
    padding-left: 54px !important; }
  .p-xl-10 {
    padding: 60px !important; }
  .pt-xl-10,
  .py-xl-10 {
    padding-top: 60px !important; }
  .pr-xl-10,
  .px-xl-10 {
    padding-right: 60px !important; }
  .pb-xl-10,
  .py-xl-10 {
    padding-bottom: 60px !important; }
  .pl-xl-10,
  .px-xl-10 {
    padding-left: 60px !important; }
  .p-xl-42 {
    padding: 168px !important; }
  .pt-xl-42,
  .py-xl-42 {
    padding-top: 168px !important; }
  .pr-xl-42,
  .px-xl-42 {
    padding-right: 168px !important; }
  .pb-xl-42,
  .py-xl-42 {
    padding-bottom: 168px !important; }
  .pl-xl-42,
  .px-xl-42 {
    padding-left: 168px !important; }
  .m-xl-n1 {
    margin: -6px !important; }
  .mt-xl-n1,
  .my-xl-n1 {
    margin-top: -6px !important; }
  .mr-xl-n1,
  .mx-xl-n1 {
    margin-right: -6px !important; }
  .mb-xl-n1,
  .my-xl-n1 {
    margin-bottom: -6px !important; }
  .ml-xl-n1,
  .mx-xl-n1 {
    margin-left: -6px !important; }
  .m-xl-n2 {
    margin: -12px !important; }
  .mt-xl-n2,
  .my-xl-n2 {
    margin-top: -12px !important; }
  .mr-xl-n2,
  .mx-xl-n2 {
    margin-right: -12px !important; }
  .mb-xl-n2,
  .my-xl-n2 {
    margin-bottom: -12px !important; }
  .ml-xl-n2,
  .mx-xl-n2 {
    margin-left: -12px !important; }
  .m-xl-n3 {
    margin: -18px !important; }
  .mt-xl-n3,
  .my-xl-n3 {
    margin-top: -18px !important; }
  .mr-xl-n3,
  .mx-xl-n3 {
    margin-right: -18px !important; }
  .mb-xl-n3,
  .my-xl-n3 {
    margin-bottom: -18px !important; }
  .ml-xl-n3,
  .mx-xl-n3 {
    margin-left: -18px !important; }
  .m-xl-n4 {
    margin: -24px !important; }
  .mt-xl-n4,
  .my-xl-n4 {
    margin-top: -24px !important; }
  .mr-xl-n4,
  .mx-xl-n4 {
    margin-right: -24px !important; }
  .mb-xl-n4,
  .my-xl-n4 {
    margin-bottom: -24px !important; }
  .ml-xl-n4,
  .mx-xl-n4 {
    margin-left: -24px !important; }
  .m-xl-n5 {
    margin: -30px !important; }
  .mt-xl-n5,
  .my-xl-n5 {
    margin-top: -30px !important; }
  .mr-xl-n5,
  .mx-xl-n5 {
    margin-right: -30px !important; }
  .mb-xl-n5,
  .my-xl-n5 {
    margin-bottom: -30px !important; }
  .ml-xl-n5,
  .mx-xl-n5 {
    margin-left: -30px !important; }
  .m-xl-n6 {
    margin: -36px !important; }
  .mt-xl-n6,
  .my-xl-n6 {
    margin-top: -36px !important; }
  .mr-xl-n6,
  .mx-xl-n6 {
    margin-right: -36px !important; }
  .mb-xl-n6,
  .my-xl-n6 {
    margin-bottom: -36px !important; }
  .ml-xl-n6,
  .mx-xl-n6 {
    margin-left: -36px !important; }
  .m-xl-n7 {
    margin: -42px !important; }
  .mt-xl-n7,
  .my-xl-n7 {
    margin-top: -42px !important; }
  .mr-xl-n7,
  .mx-xl-n7 {
    margin-right: -42px !important; }
  .mb-xl-n7,
  .my-xl-n7 {
    margin-bottom: -42px !important; }
  .ml-xl-n7,
  .mx-xl-n7 {
    margin-left: -42px !important; }
  .m-xl-n8 {
    margin: -48px !important; }
  .mt-xl-n8,
  .my-xl-n8 {
    margin-top: -48px !important; }
  .mr-xl-n8,
  .mx-xl-n8 {
    margin-right: -48px !important; }
  .mb-xl-n8,
  .my-xl-n8 {
    margin-bottom: -48px !important; }
  .ml-xl-n8,
  .mx-xl-n8 {
    margin-left: -48px !important; }
  .m-xl-n9 {
    margin: -54px !important; }
  .mt-xl-n9,
  .my-xl-n9 {
    margin-top: -54px !important; }
  .mr-xl-n9,
  .mx-xl-n9 {
    margin-right: -54px !important; }
  .mb-xl-n9,
  .my-xl-n9 {
    margin-bottom: -54px !important; }
  .ml-xl-n9,
  .mx-xl-n9 {
    margin-left: -54px !important; }
  .m-xl-n10 {
    margin: -60px !important; }
  .mt-xl-n10,
  .my-xl-n10 {
    margin-top: -60px !important; }
  .mr-xl-n10,
  .mx-xl-n10 {
    margin-right: -60px !important; }
  .mb-xl-n10,
  .my-xl-n10 {
    margin-bottom: -60px !important; }
  .ml-xl-n10,
  .mx-xl-n10 {
    margin-left: -60px !important; }
  .m-xl-n42 {
    margin: -168px !important; }
  .mt-xl-n42,
  .my-xl-n42 {
    margin-top: -168px !important; }
  .mr-xl-n42,
  .mx-xl-n42 {
    margin-right: -168px !important; }
  .mb-xl-n42,
  .my-xl-n42 {
    margin-bottom: -168px !important; }
  .ml-xl-n42,
  .mx-xl-n42 {
    margin-left: -168px !important; }
  .m-xl-auto {
    margin: auto !important; }
  .mt-xl-auto,
  .my-xl-auto {
    margin-top: auto !important; }
  .mr-xl-auto,
  .mx-xl-auto {
    margin-right: auto !important; }
  .mb-xl-auto,
  .my-xl-auto {
    margin-bottom: auto !important; }
  .ml-xl-auto,
  .mx-xl-auto {
    margin-left: auto !important; } }

.stretched-link::after {
  position: absolute;
  top: 0;
  right: 0;
  bottom: 0;
  left: 0;
  z-index: 1;
  pointer-events: auto;
  content: "";
  background-color: rgba(0, 0, 0, 0); }

.text-monospace {
  font-family: "Menlo", monospace !important; }

.text-justify {
  text-align: justify !important; }

.text-wrap {
  white-space: normal !important; }

.text-nowrap {
  white-space: nowrap !important; }

.text-truncate {
  overflow: hidden;
  text-overflow: ellipsis;
  white-space: nowrap; }

.text-left {
  text-align: left !important; }

.text-right {
  text-align: right !important; }

.text-center {
  text-align: center !important; }

@media (min-width: 576px) {
  .text-sm-left {
    text-align: left !important; }
  .text-sm-right {
    text-align: right !important; }
  .text-sm-center {
    text-align: center !important; } }

@media (min-width: 769px) {
  .text-md-left {
    text-align: left !important; }
  .text-md-right {
    text-align: right !important; }
  .text-md-center {
    text-align: center !important; } }

@media (min-width: 1023px) {
  .text-lg-left {
    text-align: left !important; }
  .text-lg-right {
    text-align: right !important; }
  .text-lg-center {
    text-align: center !important; } }

@media (min-width: 1200px) {
  .text-xl-left {
    text-align: left !important; }
  .text-xl-right {
    text-align: right !important; }
  .text-xl-center {
    text-align: center !important; } }

.text-lowercase {
  text-transform: lowercase !important; }

.text-uppercase {
  text-transform: uppercase !important; }

.text-capitalize {
  text-transform: capitalize !important; }

.font-weight-light {
  font-weight: 300 !important; }

.font-weight-lighter {
  font-weight: lighter !important; }

.font-weight-normal {
  font-weight: 400 !important; }

.font-weight-bold {
  font-weight: 700 !important; }

.font-weight-bolder {
  font-weight: bolder !important; }

.font-italic {
  font-style: italic !important; }

.text-white {
  color: #FFFFFF !important; }

.text-primary {
  color: #4A90E2 !important; }

a.text-primary:hover, a.text-primary:focus {
  color: #1f69c1 !important; }

.text-secondary {
  color: #436296 !important; }

a.text-secondary:hover, a.text-secondary:focus {
  color: #2b3f61 !important; }

.text-success {
  color: #2ECC71 !important; }

a.text-success:hover, a.text-success:focus {
  color: #208e4e !important; }

.text-info {
  color: #17a2b8 !important; }

a.text-info:hover, a.text-info:focus {
  color: #0f6674 !important; }

.text-warning {
  color: #ffc107 !important; }

a.text-warning:hover, a.text-warning:focus {
  color: #ba8b00 !important; }

.text-danger {
  color: #dc3545 !important; }

a.text-danger:hover, a.text-danger:focus {
  color: #a71d2a !important; }

.text-light {
  color: #f8f9fa !important; }

a.text-light:hover, a.text-light:focus {
  color: #cbd3da !important; }

.text-dark {
  color: #343a40 !important; }

a.text-dark:hover, a.text-dark:focus {
  color: #121416 !important; }

.text-body {
  color: #484B4A !important; }

.text-muted {
  color: #999 !important; }

.text-black-50 {
  color: rgba(0, 0, 0, 0.5) !important; }

.text-white-50 {
  color: rgba(255, 255, 255, 0.5) !important; }

.text-hide {
  font: 0/0 a;
  color: transparent;
  text-shadow: none;
  background-color: transparent;
  border: 0; }

.text-decoration-none {
  text-decoration: none !important; }

.text-break {
  word-wrap: break-word !important; }

.text-reset {
  color: inherit !important; }

.visible {
  visibility: visible !important; }

.invisible {
  visibility: hidden !important; }

@media print {
  *,
  *::before,
  *::after {
    text-shadow: none !important;
    -webkit-box-shadow: none !important;
    box-shadow: none !important; }
  a:not(.btn) {
    text-decoration: underline; }
  abbr[title]::after {
    content: " (" attr(title) ")"; }
  pre {
    white-space: pre-wrap !important; }
  pre,
  blockquote {
    border: 1px solid #adb5bd;
    page-break-inside: avoid; }
  thead {
    display: table-header-group; }
  tr,
  img {
    page-break-inside: avoid; }
  p,
  h2,
  h3 {
    orphans: 3;
    widows: 3; }
  h2,
  h3 {
    page-break-after: avoid; }
  @page {
    size: a3; }
  body {
    min-width: 1023px !important; }
  .container {
    min-width: 1023px !important; }
  .navbar {
    display: none; }
  .badge {
    border: 1px solid #000; }
  .table {
    border-collapse: collapse !important; }
  .table td,
  .table th {
    background-color: #FFFFFF !important; }
  .table-bordered th,
  .table-bordered td {
    border: 1px solid #dee2e6 !important; }
  .table-dark {
    color: inherit; }
  .table-dark th,
  .table-dark td,
  .table-dark thead th,
  .table-dark tbody + tbody {
    border-color: #dee2e6; }
  .table .thead-dark th {
    color: inherit;
    border-color: #dee2e6; } }

body {
  -moz-osx-font-smoothing: grayscale;
  -webkit-font-smoothing: auto !important;
  -moz-font-smoothing: auto !important;
  text-rendering: optimizeSpeed !important;
  background-color: #FFFFFF; }
@media (min-width: 1023px) {
  body {
    background-color: #fafafa; } }

.layout-container {
  display: -webkit-box;
  display: -webkit-flex;
  display: -ms-flexbox;
  display: flex;
  -webkit-flex-wrap: wrap;
  -ms-flex-wrap: wrap;
  flex-wrap: wrap;
  margin: 8px auto 0;
  padding: 0;
  width: 100%;
  -webkit-box-align: start;
  -webkit-align-items: flex-start;
  -ms-flex-align: start;
  align-items: flex-start; }
@media (min-width: 1023px) {
  .layout-container {
    padding: 0 36px;
    margin: 25px auto 0;
    -webkit-flex-wrap: nowrap;
    -ms-flex-wrap: nowrap;
    flex-wrap: nowrap; } }

.dropdown-menu {
  min-width: auto; }

.btn {
  padding-top: 14px;
  padding-bottom: 16px;
  -webkit-box-shadow: 0 2px 4px 0 rgba(0, 0, 0, 0.1);
  box-shadow: 0 2px 4px 0 rgba(0, 0, 0, 0.1);
  background: inherit;
  color: #FFFFFF; }
@media (min-width: 1023px) {
  .btn {
    padding-top: 11px;
    padding-bottom: 13px; } }
.btn:hover {
  background: #2275d7;
  color: #FFFFFF; }

.btn-primary {
  background-color: #2ECC71;
  border: none; }
.btn-primary:hover {
  background: #29b765;
  color: #FFFFFF; }
.btn-primary:focus, .btn-primary:active {
  background: #29b765 !important; }
.btn-primary:disabled {
  background-color: #2ECC71;
  opacity: 0.3;
  cursor: not-allowed; }
.btn-primary:disabled:hover {
  background-color: #2ECC71; }

.btn-secondary {
  background-color: #4A90E2;
  border: none; }
.btn-secondary:hover {
  background: #3483de;
  color: #FFFFFF; }
.btn-secondary:focus, .btn-secondary:active {
  background: #3483de !important; }
.btn-secondary:disabled {
  background-color: #4A90E2;
  opacity: 0.3;
  cursor: not-allowed; }
.btn-secondary:disabled:hover {
  background-color: #4A90E2; }

.btn-negative {
  background-color: #FF4E36;
  border: none; }
.btn-negative:hover {
  background: #ff381d;
  color: #FFFFFF; }
.btn-negative:focus, .btn-negative:active {
  background: #ff381d !important; }
.btn-negative:disabled {
  background-color: #FF4E36;
  opacity: 0.3;
  cursor: not-allowed; }
.btn-negative:disabled:hover {
  background-color: #FF4E36; }

.btn-ghost {
  background-color: #FFFFFF;
  color: #4A90E2;
  border: 1px solid #EAEDF3; }
.btn-ghost:hover {
  color: #4A90E2;
  background-color: #FFFFFF;
  border: 1px solid #cad1e0; }
.btn-ghost:focus {
  background-color: #FFFFFF;
  border: 1px solid #cad1e0; }
.btn-ghost:disabled {
  background-color: #FFFFFF;
  opacity: 0.3;
  cursor: not-allowed; }
.btn-ghost:disabled:hover {
  background-color: #FFFFFF; }

a.negative-link {
  color: #FF4E36;
  opacity: 0.75; }
a.negative-link:hover {
  color: #FF4E36 !important;
  opacity: 1 !important; }

@media (min-width: 1023px) {
  button:first-of-type {
    margin-right: 24px; } }

.btn-primary:not(:disabled):not(.disabled):active,
.btn-primary:not(:disabled):not(.disabled):active,
.btn-primary:not(:disabled):not(.disabled):active:focus {
  background-color: #27af61;
  -webkit-box-shadow: inset 0 0 12px rgba(0, 0, 0, 0.2);
  box-shadow: inset 0 0 12px rgba(0, 0, 0, 0.2);
  -webkit-transform: scale(0.99);
  -o-transform: scale(0.99);
  transform: scale(0.99); }

.btn-secondary:not(:disabled):not(.disabled):active,
.btn-secondary:not(:disabled):not(.disabled):active,
.btn-secondary:not(:disabled):not(.disabled):active:focus {
  background-color: #2b7ddd;
  -webkit-box-shadow: inset 0 0 12px rgba(0, 0, 0, 0.2);
  box-shadow: inset 0 0 12px rgba(0, 0, 0, 0.2);
  -webkit-transform: scale(0.99);
  -o-transform: scale(0.99);
  transform: scale(0.99); }

.btn-ghost:not(:disabled):not(.disabled):active,
.btn-ghost:not(:disabled):not(.disabled):active,
.btn-ghost:not(:disabled):not(.disabled):active:focus {
  background-color: #fcfcfc;
  -webkit-box-shadow: inset 0 0 12px rgba(0, 0, 0, 0.1);
  box-shadow: inset 0 0 12px rgba(0, 0, 0, 0.1);
  -webkit-transform: scale(0.99);
  -o-transform: scale(0.99);
  transform: scale(0.99); }

.dropdown-toggle::after {
  border: none !important;
  width: 7px;
  height: 5px;
  -webkit-background-size: 7px 5px;
  background-size: 7px 5px;
  vertical-align: 1px !important;
  margin-left: 4px !important;
  background-image: url(image_path("svg/arrow-down.svg")); }

.dropdown-toggle:hover::after {
  background-image: url(image_path("svg/arrow-down-hover.svg")); }

.disabled {
  opacity: 0.4 !important;
  cursor: not-allowed !important;
  -webkit-box-shadow: none !important;
  box-shadow: none !important; }
.disabled .input-group-text {
  -webkit-box-shadow: none;
  box-shadow: none; }

.handle-move {
  min-width: 48px;
  height: 48px;
  float: right;
  top: -48px;
  opacity: 0.8;
  margin-bottom: -24px;
  position: relative;
  display: block;
  background-image: url("data:image/svg+xml,%3Csvg width='8' height='18' viewBox='0 0 8 18' xmlns='http://www.w3.org/2000/svg' xmlns:xlink='http://www.w3.org/1999/xlink'%3E%3Cdefs%3E%3Cfilter x='-5.5%25' y='-2.7%25' width='110.9%25' height='107.6%25' filterUnits='objectBoundingBox' id='a'%3E%3CfeMorphology radius='.5' operator='dilate' in='SourceAlpha' result='shadowSpreadOuter1'/%3E%3CfeOffset dy='16' in='shadowSpreadOuter1' result='shadowOffsetOuter1'/%3E%3CfeGaussianBlur stdDeviation='16' in='shadowOffsetOuter1' result='shadowBlurOuter1'/%3E%3CfeComposite in='shadowBlurOuter1' in2='SourceAlpha' operator='out' result='shadowBlurOuter1'/%3E%3CfeColorMatrix values='0 0 0 0 0 0 0 0 0 0 0 0 0 0 0 0 0 0 0.05 0' in='shadowBlurOuter1'/%3E%3C/filter%3E%3Crect id='b' x='280' y='112' width='1036' height='1488' rx='4'/%3E%3C/defs%3E%3Cg fill='none' fill-rule='evenodd'%3E%3Cg transform='matrix(-1 0 0 1 464 -998)'%3E%3Cuse fill='%23000' filter='url(%23a)' xlink:href='%23b'/%3E%3Cuse stroke='%23EAEDF3' fill='%23FFF' xlink:href='%23b'/%3E%3C/g%3E%3Cg fill='%235E6977'%3E%3Crect y='5' width='3' height='3' rx='1.5'/%3E%3Crect width='3' height='3' rx='1.5'/%3E%3Crect y='10' width='3' height='3' rx='1.5'/%3E%3Crect y='15' width='3' height='3' rx='1.5'/%3E%3Crect x='5' y='5' width='3' height='3' rx='1.5'/%3E%3Crect x='5' width='3' height='3' rx='1.5'/%3E%3Crect x='5' y='10' width='3' height='3' rx='1.5'/%3E%3Crect x='5' y='15' width='3' height='3' rx='1.5'/%3E%3C/g%3E%3C/g%3E%3C/svg%3E");
  background-repeat: no-repeat;
  background-position: center center;
  cursor: move; }
.handle-move:active, .handle-move:focus, .handle-move:hover {
  cursor: move; }
.handle-move:hover {
  opacity: 1; }

.edit {
  min-width: 48px;
  height: 48px;
  float: right;
  top: -48px;
  margin-bottom: -24px;
  position: relative;
  display: block;
  background-image: url("data:image/svg+xml,%3Csvg xmlns='http://www.w3.org/2000/svg' width='16' height='16' viewBox='0 0 16 16'%3E%3Cpath d='M6.02509428 12.8474035L1 15l2.15361183-5.02610966L12.1285176 1 15 3.87148245 6.02509428 12.8474035zm6.64157242-7.18073683l-2.3333334-2.33333334M5.66666667 12.6666667l-2.33333334-2.3333334' stroke='%235E6977' stroke-width='1.25' fill='none' fill-rule='evenodd' stroke-linecap='round' stroke-linejoin='round'/%3E%3C/svg%3E");
  background-repeat: no-repeat;
  background-position: center center;
  opacity: 0.8;
  cursor: pointer; }
.edit:hover {
  opacity: 1; }

.remove {
  min-width: 48px;
  height: 48px;
  float: right;
  top: -48px;
  margin-bottom: -24px;
  position: relative;
  display: block;
  background-image: url("data:image/svg+xml,%3Csvg xmlns='http://www.w3.org/2000/svg' width='11' height='11' viewBox='0 0 11 11'%3E%3Cg fill='%23FF4E36' fill-rule='evenodd'%3E%3Crect transform='rotate(45 5.656854 5.656854)' x='-1.34314575' y='4.65685425' width='14' height='2' rx='1'/%3E%3Crect transform='rotate(-45 5.656854 5.656854)' x='-1.34314575' y='4.65685425' width='14' height='2' rx='1'/%3E%3C/g%3E%3C/svg%3E");
  background-repeat: no-repeat;
  background-position: center center;
  opacity: 0.5;
  cursor: pointer; }
.remove:hover {
  opacity: 1; }

.list-group > div > input {
  width: calc(100% - 48px);
  border-radius: 0 4px 4px 0; }

.nested-1 {
  padding: 16px 24px;
  margin-bottom: 16px;
  border-top-width: 1px !important;
  border-radius: 4px; }
.nested-1:last-of-type {
  margin-bottom: 0; }

.nested-1 .actions span {
  top: -36px;
  margin-bottom: -47px; }

.nested-2 {
  padding: 0 0 0 24px; }
.nested-2.field-data {
  margin-left: 0; }

.list-group .nested-sortable {
  margin-top: 16px; }

.modal-dialog {
  margin: 2.5% auto 0;
  -webkit-box-shadow: 0 10px 30px 0 rgba(0, 0, 0, 0.1);
  box-shadow: 0 10px 30px 0 rgba(0, 0, 0, 0.1); }
@media (min-width: 1023px) {
  .modal-dialog {
    margin: 5% auto; } }

.modal-lg {
  margin: 2.5% auto 0;
  -webkit-box-shadow: 0 10px 30px 0 rgba(0, 0, 0, 0.1);
  box-shadow: 0 10px 30px 0 rgba(0, 0, 0, 0.1); }
@media (min-width: 1023px) {
  .modal-lg {
    margin: 2.5% auto 5%; } }

.modal-header {
  padding: 20px 30px 12px 20px;
  border-bottom: 0; }
@media (min-width: 1023px) {
  .modal-header {
    padding: 40px 48px 16px 48px; } }

.modal-header .close {
  position: relative;
  top: -10px;
  left: 10px; }
@media (min-width: 1023px) {
  .modal-header .close {
    top: -20px;
    left: 20px; } }

.modal-body {
  padding: 16px 0 60px; }
@media (min-width: 1023px) {
  .modal-body {
    padding: 16px 48px 60px; } }
.modal-body p.ingress {
  margin: 0 20px; }
@media (min-width: 1023px) {
  .modal-body p.ingress {
    margin: 0; } }

.modal-footer {
  padding: 16px 24px;
  background: #F9F9FB;
  border-top: 1px solid #E6E6E6; }
.modal-footer button {
  margin-left: 24px; }
.modal-footer .cancel-modal {
  color: #666; }
.modal-footer .cancel-modal:hover {
  color: #333; }

.modal-open #root {
  -webkit-filter: blur(3px);
  filter: blur(3px); }

.conversation-parties-wrapper {
  display: -webkit-box;
  display: -webkit-flex;
  display: -ms-flexbox;
  display: flex;
  -webkit-flex-wrap: wrap;
  -ms-flex-wrap: wrap;
  flex-wrap: wrap;
  margin-top: -12px;
  margin-bottom: 12px;
  margin-left: 20px; }
@media (min-width: 1023px) {
  .conversation-parties-wrapper {
    margin-top: -24px;
    margin-bottom: 24px;
    margin-left: 0; } }
.conversation-parties-wrapper div:first-of-type {
  margin-right: 24px; }

.conversation-party img {
  width: 24px;
  border-radius: 50%;
  margin: 0 2px;
  top: -1px;
  position: relative; }

.conversation-party p {
  margin-bottom: 8px; }

.conversation-role {
  font-weight: 500; }

.conversation-wrapper {
  margin: 36px 20px 0; }
@media (min-width: 1023px) {
  .conversation-wrapper {
    max-width: 630px;
    margin: 48px 0 0 0; } }

.bubble-left,
.bubble-right {
  display: -webkit-box;
  display: -webkit-flex;
  display: -ms-flexbox;
  display: flex; }
.bubble-left .avatar,
.bubble-right .avatar {
  -webkit-box-ordinal-group: 2;
  -webkit-order: 1;
  -ms-flex-order: 1;
  order: 1; }
.bubble-left .avatar img,
.bubble-right .avatar img {
  width: 30px;
  border-radius: 50%;
  margin-right: 12px; }
@media (min-width: 1023px) {
  .bubble-left .avatar img,
  .bubble-right .avatar img {
    width: 40px; } }
.bubble-left .message-container,
.bubble-right .message-container {
  -webkit-box-ordinal-group: 3;
  -webkit-order: 2;
  -ms-flex-order: 2;
  order: 2;
  -webkit-box-orient: vertical;
  -webkit-box-direction: normal;
  -webkit-flex-direction: column;
  -ms-flex-direction: column;
  flex-direction: column;
  margin-bottom: 26px; }
.bubble-left .message,
.bubble-right .message {
  background-color: #EAEDF3;
  border-radius: 8px;
  padding: 8px 16px;
  margin-bottom: 9px;
  max-width: 460px; }

.message-timestamp {
  display: block;
  font-size: 14px;
  color: #9B9B9B; }

.bubble-right {
  -webkit-box-pack: end;
  -webkit-justify-content: flex-end;
  -ms-flex-pack: end;
  justify-content: flex-end; }
.bubble-right .avatar {
  -webkit-box-ordinal-group: 3;
  -webkit-order: 2;
  -ms-flex-order: 2;
  order: 2; }
.bubble-right .avatar img {
  margin-left: 12px;
  margin-right: 0; }
.bubble-right .message-container {
  -webkit-box-ordinal-group: 2;
  -webkit-order: 1;
  -ms-flex-order: 1;
  order: 1; }
.bubble-right .message {
  background-color: rgba(234, 237, 243, 0.5); }
.bubble-right .message-timestamp {
  text-align: right; }

.bubble-action {
  display: -webkit-box;
  display: -webkit-flex;
  display: -ms-flexbox;
  display: flex;
  margin-top: 13px;
  margin-bottom: 23px; }
.bubble-action::before {
  content: "•";
  color: #4A90E2;
  margin-right: 8px; }
.bubble-action .action {
  font-size: 18px;
  line-height: 24px;
  font-weight: 500; }
.bubble-action .message-timestamp {
  margin-top: 4px; }

.bubble-action + .bubble-left,
.bubble-action + .bubble-right {
  margin-top: 50px; }

.statusbar {
  display: -webkit-box;
  display: -webkit-flex;
  display: -ms-flexbox;
  display: flex;
  -webkit-box-pack: justify;
  -webkit-justify-content: space-between;
  -ms-flex-pack: justify;
  justify-content: space-between;
  -webkit-box-align: center;
  -webkit-align-items: center;
  -ms-flex-align: center;
  align-items: center;
  padding: 16px 24px;
  border-radius: 4px;
  margin-left: 20px;
  margin-right: 20px; }
@media (min-width: 1023px) {
  .statusbar {
    margin-left: 0;
    margin-right: 0; } }
.statusbar .btn-sm, .statusbar .btn-group-sm > .btn {
  letter-spacing: 0;
  padding: 7px 14px;
  margin-top: -5.5px;
  margin-bottom: -5.5px; }
.statusbar .admim-action-or {
  letter-spacing: 0;
  padding: 0 8px; }
.statusbar .admin-actions-inline-buttons {
  margin-right: -12px; }

.statusbar .dropdown-toggle,
.table-actions .dropdown-toggle {
  color: #333;
  padding: 0px 8px 3px 10px;
  font-size: 17px; }
.statusbar .dropdown-toggle:hover,
.table-actions .dropdown-toggle:hover {
  color: #000; }
.statusbar .dropdown-toggle:focus,
.table-actions .dropdown-toggle:focus {
  background: rgba(72, 75, 74, 0.1);
  border-radius: 4px; }
.statusbar .dropdown-toggle::after,
.table-actions .dropdown-toggle::after {
  background-image: none;
  display: none; }

.statusbar .dropdown-menu,
.table-actions .dropdown-menu {
  border-radius: 8px;
  background-color: #333;
  top: 10px !important;
  left: -24px !important;
  border: none;
  padding: 8px 0 9px; }
.statusbar .dropdown-menu hr,
.table-actions .dropdown-menu hr {
  margin-top: 6px;
  margin-bottom: 6px;
  border-color: #4e4e4e; }

.statusbar.positive,
.table-actions.positive {
  background: rgba(46, 204, 113, 0.1); }

.statusbar.negative,
.table-actions.negative {
  background: rgba(204, 46, 46, 0.1); }

.statusbar.attention,
.table-actions.attention {
  background: rgba(255, 217, 0, 0.1); }

.statusbar.neutral,
.table-actions.neutral {
  background: rgba(125, 125, 125, 0.1); }

.statusbar .dropdown-item,
.table-actions .dropdown-item {
  letter-spacing: 0;
  padding: 0 30px 0 12px;
  color: white;
  font-size: 16px;
  line-height: 32px;
  font-weight: 500;
  margin-left: 8px;
  width: calc(100% - 16px); }
.statusbar .dropdown-item:hover,
.table-actions .dropdown-item:hover {
  background: #4A90E2;
  border-radius: 4px; }
.statusbar .dropdown-item:hover svg,
.table-actions .dropdown-item:hover svg {
  fill: #FFF !important;
  stroke: #FFF !important; }
.statusbar .dropdown-item svg,
.table-actions .dropdown-item svg {
  margin-right: 8px;
  position: relative;
  top: -1px;
  width: 16px;
  /* Set according to the widest svg icon */
  text-align: center; }
.statusbar .dropdown-item.positive svg,
.table-actions .dropdown-item.positive svg {
  fill: #2ECC71;
  stroke: #2ECC71; }
.statusbar .dropdown-item.negative svg,
.table-actions .dropdown-item.negative svg {
  fill: #FF4E36;
  stroke: #FF4E36; }
.statusbar .dropdown-item.attention svg,
.table-actions .dropdown-item.attention svg {
  fill: #E5D315;
  stroke: #E5D315; }
.statusbar .dropdown-item.neutral svg,
.table-actions .dropdown-item.neutral svg {
  fill: #75B5FF;
  stroke: #75B5FF; }

.table-actions a {
  position: relative;
  top: -1px; }
@media (min-width: 1023px) {
  .table-actions a {
    top: -2px; } }

.transaction-status span.transaction-status {
  font-weight: 600; }

.transaction-admin-actions {
  font-size: 12px;
  letter-spacing: 2px; }

.transaction-nextsteps {
  margin-top: 37px;
  margin-left: 20px;
  margin-right: 20px;
  display: -webkit-box;
  display: -webkit-flex;
  display: -ms-flexbox;
  display: flex;
  -webkit-box-orient: vertical;
  -webkit-box-direction: normal;
  -webkit-flex-direction: column;
  -ms-flex-direction: column;
  flex-direction: column; }
@media (min-width: 1023px) {
  .transaction-nextsteps {
    margin-left: 0; } }
.transaction-nextsteps ul {
  display: inline-block;
  padding-left: 20px; }
@media (min-width: 576px) {
  .transaction-nextsteps ul {
    padding-left: 50px; } }

section.transaction-conversation .conversation-wrapper {
  margin-bottom: 49px; }
@media (min-width: 1023px) {
  section.transaction-conversation .conversation-wrapper {
    margin-left: 60px;
    margin-bottom: 72px; } }
section.transaction-conversation .conversation-wrapper h2 {
  margin-bottom: 26px; }

.payment-breakdown-wrapper {
  border-top: 1px solid #EAEDF3;
  border-bottom: 1px solid #EAEDF3;
  padding: 28px 20px 28px 20px; }
@media (min-width: 1023px) {
  .payment-breakdown-wrapper {
    padding: 35px 60px 34px 60px; } }
.payment-breakdown-wrapper h2 {
  margin-bottom: 26px; }

section.transaction-payment-breakdown {
  margin-top: -14px; }

.breakdown-element {
  max-width: 578px;
  margin-bottom: 5px; }
.breakdown-element hr {
  margin-left: 50px;
  margin-top: 10px;
  margin-bottom: 5px; }

.breakdown-overview {
  display: -webkit-box;
  display: -webkit-flex;
  display: -ms-flexbox;
  display: flex;
  -webkit-box-pack: justify;
  -webkit-justify-content: space-between;
  -ms-flex-pack: justify;
  justify-content: space-between;
  font-weight: 600; }

.breakdown-overview-left {
  display: -webkit-box;
  display: -webkit-flex;
  display: -ms-flexbox;
  display: flex; }

.breakdown-total-price {
  font-size: 18px;
  font-weight: 600; }

.breakdown-bolded {
  font-weight: 600; }

.breakdown-trigger-show,
.breakdown-trigger-hide {
  width: 24px;
  cursor: pointer;
  font-size: 20px;
  color: #4A90E2;
  line-height: 24px; }

.breakdown-row {
  display: -webkit-box;
  display: -webkit-flex;
  display: -ms-flexbox;
  display: flex;
  -webkit-box-pack: justify;
  -webkit-justify-content: space-between;
  -ms-flex-pack: justify;
  justify-content: space-between; }
.breakdown-row:last-of-type {
  margin-bottom: 37px; }
.breakdown-row .breakdown-row-left {
  margin-left: 24px; }
@media (min-width: 576px) {
  .breakdown-row .breakdown-row-left {
    margin-left: 50px; } }

.badge {
  font-weight: 500;
  font-size: 12px;
  padding: 4px 6px;
  color: #4A4A4A; }

.badge-admin,
.badge-skipped {
  background: #EAEDF3; }

.badge-unconfirmed,
.badge-pending {
  background: #F8EEBD; }

.badge-rejected,
.badge-negative,
.badge-blocked {
  background: #F8D0BD; }

.badge-positive {
  background: #D1F5E0; }

h1 {
  font-size: 16px;
  color: #999;
  letter-spacing: -0.18px;
  line-height: 24px; }
@media (min-width: 1023px) {
  h1 {
    font-size: 20px; } }

h2 {
  font-size: 21px;
  color: #484B4A;
  letter-spacing: -0.2px;
  line-height: 24px; }
@media (min-width: 1023px) {
  h2 {
    font-size: 22px; } }

h6 {
  color: #999;
  font-size: 10px;
  line-height: 30px;
  font-weight: 500;
  letter-spacing: 1px;
  text-transform: uppercase; }

strong {
  font-weight: 600; }

span.success {
  color: #2ECC71; }

span.fail {
  color: #FF4E36; }

#root .sidenav-container {
  display: none; }
@media (min-width: 1023px) {
  #root .sidenav-container {
    display: -webkit-box;
    display: -webkit-flex;
    display: -ms-flexbox;
    display: flex;
    width: 204px;
    margin-right: 36px;
    position: -webkit-sticky;
    position: sticky;
    top: 24px; } }

.sidenav-container {
  -webkit-box-orient: vertical;
  -webkit-box-direction: normal;
  -webkit-flex-direction: column;
  -ms-flex-direction: column;
  flex-direction: column;
  font-weight: 500;
  margin-top: 4px;
  margin-bottom: 24px; }
.sidenav-container .sidenav-container-top {
  -webkit-box-orient: vertical;
  -webkit-box-direction: normal;
  -webkit-flex-direction: column;
  -ms-flex-direction: column;
  flex-direction: column; }
.sidenav-container .active {
  background: rgba(74, 144, 226, 0.1);
  border-radius: 4px;
  padding-left: 12px; }
.sidenav-container h6 {
  margin-bottom: 7px; }
.sidenav-container a {
  color: #484B4A; }
.sidenav-container a:hover {
  color: #3970B0; }
.sidenav-container hr {
  margin-top: 18px;
  margin-bottom: 17px; }
@media (min-width: 1023px) {
  .sidenav-container hr {
    margin-bottom: 13px; } }
.sidenav-container ul, .sidenav-container li {
  font-size: 15px;
  list-style: none;
  line-height: 32px; }
.sidenav-container ul a, .sidenav-container li a {
  padding: 8px 0; }
.sidenav-container ul {
  padding-left: 0;
  margin: 0; }
.sidenav-container ul.category-title > li {
  padding-left: 0;
  margin-bottom: 0; }
.sidenav-container ul.category-title > li:last-child {
  margin-bottom: 0; }
.sidenav-container ul.category-title > li.active {
  margin-left: -12px;
  padding-left: 12px; }
.sidenav-container ul.subtitle {
  margin-bottom: 16px; }
.sidenav-container ul.subtitle > li {
  padding-left: 12px; }
.sidenav-container ul.subtitle a {
  color: #999;
  padding: 8px 0; }
.sidenav-container ul.subtitle a:hover {
  color: #3970B0; }
.sidenav-container .sidenav-bottomLinks {
  margin-top: 42px; }
@media (min-width: 1023px) {
  .sidenav-container .sidenav-bottomLinks {
    margin-top: 44px; } }
.sidenav-container .sidenav-bottomLinks ul {
  padding: 0; }
.sidenav-container .sidenav-bottomLinks li {
  line-height: 24px; }
.sidenav-container .sidenav-bottomLinks a {
  color: #999;
  font-size: 14px;
  padding: 8px 0; }
.sidenav-container .sidenav-bottomLinks a:hover {
  color: #3970B0; }

li.active a {
  color: #4A90E2 !important; }

.topnav-shadow {
  -webkit-box-shadow: 0 4px 32px rgba(0, 0, 0, 0.15);
  box-shadow: 0 4px 32px rgba(0, 0, 0, 0.15);
  -webkit-transition: all 0.5s ease-out;
  -o-transition: all 0.5s ease-out;
  transition: all 0.5s ease-out; }
@media (min-width: 1023px) {
  .topnav-shadow {
    -webkit-box-shadow: none;
    box-shadow: none; } }

.topnav {
  display: -webkit-box;
  display: -webkit-flex;
  display: -ms-flexbox;
  display: flex;
  -webkit-box-align: center;
  -webkit-align-items: center;
  -ms-flex-align: center;
  align-items: center;
  -webkit-box-pack: justify;
  -webkit-justify-content: space-between;
  -ms-flex-pack: justify;
  justify-content: space-between;
  position: -webkit-sticky;
  position: sticky;
  top: 0;
  z-index: 997;
  font-size: 13px;
  letter-spacing: 0.2px;
  font-weight: 500;
  height: 60px;
  padding: 0 20px;
  background-color: #FFFFFF;
  border-bottom: 1px solid #EAEDF3; }
@media (min-width: 1023px) {
  .topnav {
    font-size: 14px;
    height: 80px;
    padding: 0 36px;
    position: relative; } }
.topnav .logo, .topnav .language-selector {
  display: none; }
@media (min-width: 1023px) {
  .topnav .logo, .topnav .language-selector {
    display: block; } }
.topnav .logo:hover {
  opacity: 0.9; }
.topnav .nav-link {
  padding: 12px;
  top: 3px;
  position: relative; }
.topnav .nav-link span.hide-mobile {
  display: none; }
@media (min-width: 1023px) {
  .topnav .nav-link span.hide-mobile {
    display: inline-block; } }
.topnav .avatar-menu .nav-link {
  padding: 12px 0 12px 12px;
  top: 0px; }
.topnav .avatar-menu .nav-link:hover {
  opacity: 0.9; }
.topnav .topnav-list {
  display: -webkit-box;
  display: -webkit-flex;
  display: -ms-flexbox;
  display: flex;
  -webkit-box-align: baseline;
  -webkit-align-items: baseline;
  -ms-flex-align: baseline;
  align-items: baseline; }
.topnav a {
  color: #484B4A; }
.topnav a:hover {
  color: #3970B0; }
.topnav img.user-avatar {
  width: 36px;
  border-radius: 50%; }
@media (min-width: 1023px) {
  .topnav img.user-avatar {
    width: 45px; } }

.mobilemenu-button {
  display: -webkit-box;
  display: -webkit-flex;
  display: -ms-flexbox;
  display: flex;
  position: relative;
  cursor: pointer;
  padding: 20px;
  left: -20px;
  top: 2px; }
@media (min-width: 1023px) {
  .mobilemenu-button {
    display: none; } }
.mobilemenu-button:hover {
  opacity: 0.9; }
.mobilemenu-button img {
  margin-right: 6px; }

.mobilemenu-top {
  display: -webkit-box;
  display: -webkit-flex;
  display: -ms-flexbox;
  display: flex;
  -webkit-box-pack: justify;
  -webkit-justify-content: space-between;
  -ms-flex-pack: justify;
  justify-content: space-between;
  -webkit-flex-wrap: wrap;
  -ms-flex-wrap: wrap;
  flex-wrap: wrap;
  border-bottom: 1px solid #EAEDF3;
  margin: -24px -24px 17px;
  padding: 9px 24px 0;
  height: 56px; }
.mobilemenu-top .language-selector {
  font-size: 13px; }
.mobilemenu-top .mobilemenu-top-logo {
  padding-top: 4px; }
.mobilemenu-top .mobilemenu-top-logo:hover img {
  opacity: 0.85; }

#mobilemenu {
  -webkit-overflow-scrolling: touch;
  width: calc(100vw - 48px);
  max-width: 327px;
  position: fixed;
  top: 0;
  left: -327px;
  height: 100%;
  z-index: 999;
  background: #FFFFFF;
  padding: 24px;
  color: #484B4A;
  -webkit-transition: all 0.2s ease-out;
  -o-transition: all 0.2s ease-out;
  transition: all 0.2s ease-out;
  overflow-y: scroll; }
#mobilemenu.active {
  left: 0;
  overflow-y: scroll; }
#mobilemenu .sidenav-container li, #mobilemenu .sidenav-container ul {
  font-size: 16px;
  line-height: 36px; }
#mobilemenu .sidenav-container .sidenav-bottomLinks a {
  font-size: 15px; }

.mobilemenu-overlay {
  display: none;
  position: fixed;
  width: 100vw;
  height: 100vh;
  background: rgba(0, 0, 0, 0.7);
  z-index: 998;
  opacity: 0; }
.mobilemenu-overlay.active {
  display: block;
  opacity: 1; }

#root {
  width: 100%;
  position: absolute;
  top: 0;
  right: 0; }
#root.active {
  display: block;
  opacity: 1;
  overflow: hidden;
  height: 100%; }

.content-card {
  display: -webkit-box;
  display: -webkit-flex;
  display: -ms-flexbox;
  display: flex;
  -webkit-box-flex: 1;
  -webkit-flex: 1 1 auto;
  -ms-flex: 1 1 auto;
  flex: 1 1 auto;
  background-color: #FFFFFF;
  border-bottom: none;
  border-left: none;
  border-right: none;
  border-radius: 0;
  -webkit-box-shadow: none;
  box-shadow: none;
  -webkit-box-orient: vertical;
  -webkit-box-direction: normal;
  -webkit-flex-direction: column;
  -ms-flex-direction: column;
  flex-direction: column;
  padding: 0;
  -webkit-box-shadow: 0px -12px #fafafa;
  box-shadow: 0px -12px #fafafa;
  margin-top: 3px; }
@media (min-width: 1023px) {
  .content-card {
    -webkit-box-shadow: 0 16px 32px 0 rgba(0, 0, 0, 0.05);
    box-shadow: 0 16px 32px 0 rgba(0, 0, 0, 0.05);
    border-radius: 16px;
    margin-top: 6px;
    margin-bottom: 48px; } }
.content-card .content-card-header {
  display: -webkit-box;
  display: -webkit-flex;
  display: -ms-flexbox;
  display: flex;
  height: auto;
  border-bottom: 1px solid #EAEDF3;
  -webkit-flex-wrap: wrap;
  -ms-flex-wrap: wrap;
  flex-wrap: wrap;
  padding: 6px 20px 8px 20px;
  -webkit-box-pack: justify;
  -webkit-justify-content: space-between;
  -ms-flex-pack: justify;
  justify-content: space-between;
  background-color: #FFFFFF;
  z-index: 1;
  min-height: 48px; }
@media (min-width: 1023px) {
  .content-card .content-card-header {
    padding: 30px 60px 24px 60px;
    height: 88px;
    border-radius: 16px 16px 0 0; } }
@media (min-width: 1023px) {
  .content-card .content-card-header.content-table {
    padding: 30px 60px 19px 60px; } }
.content-card .content-card-header .content-card-header-title {
  top: 6px;
  position: relative;
  font-weight: 400;
  margin-bottom: 0; }
.content-card .content-card-header .content-card-header-title svg {
  margin-right: 12px; }
.content-card .content-card-header a.content-card-header-title {
  font-size: 14px; }
.content-card .content-card-header .content-card-header-link {
  font-size: 13px;
  margin-bottom: 14px;
  position: relative;
  top: 10px;
  font-weight: 500; }
@media (min-width: 1023px) {
  .content-card .content-card-header .content-card-header-link {
    font-size: 14px;
    margin-bottom: 12px; } }
.content-card .content-card-header .content-card-header-left {
  margin-top: 6px;
  -webkit-box-flex: 1;
  -webkit-flex-grow: 1;
  -ms-flex-positive: 1;
  flex-grow: 1; }
@media (min-width: 1023px) {
  .content-card .content-card-header .content-card-header-left {
    margin-top: 3px; } }
.content-card .content-card-header .content-card-header-right {
  display: -webkit-box;
  display: -webkit-flex;
  display: -ms-flexbox;
  display: flex; }
.content-card .content-card-header .content-card-header-right select {
  margin-right: 24px;
  margin-top: 2px; }
.content-card .content-card-section-container {
  width: 100%;
  padding: 28px 0 0 0; }
@media (min-width: 1023px) {
  .content-card .content-card-section-container {
    padding: 35px 60px 0 60px; } }
.content-card .content-card-section-container h2:not(.modal-title) {
  margin-bottom: 26px;
  margin-left: 20px;
  margin-right: 20px; }
@media (min-width: 1023px) {
  .content-card .content-card-section-container h2:not(.modal-title) {
    margin-bottom: 35px;
    margin-left: 0;
    margin-right: 0; } }
.content-card .content-card-section-container .content-card-section {
  margin-bottom: 25px; }
@media (min-width: 1023px) {
  .content-card .content-card-section-container .content-card-section {
    margin-bottom: 36px;
    max-width: 920px; } }
.content-card .content-card-section-container .content-card-section h2 + p.ingress {
  margin-top: -12px; }
@media (min-width: 1023px) {
  .content-card .content-card-section-container .content-card-section h2 + p.ingress {
    margin-top: -16px;
    margin-bottom: 16px; } }
.content-card .content-card-section-container .content-card-section p.ingress {
  margin-left: 20px;
  margin-right: 20px;
  margin-top: 18px; }
@media (min-width: 1023px) {
  .content-card .content-card-section-container .content-card-section p.ingress {
    margin-top: 24px;
    margin-left: 30px;
    margin-right: 0; } }
.content-card .content-card-section-container .content-card-section p.ingress + .form-group {
  margin-top: 32px; }
.content-card .content-card-section-container .content-card-section p.ingress + .btn {
  margin-top: 25px;
  margin-left: 20px; }
@media (min-width: 1023px) {
  .content-card .content-card-section-container .content-card-section p.ingress + .btn {
    margin-left: 30px; } }
.content-card .content-card-section-container .content-card-section p.ingress + small {
  margin-top: 12px; }
@media (min-width: 1023px) {
  .content-card .content-card-section-container .content-card-section p.ingress + small {
    margin-top: -4px; } }
@media (min-width: 1023px) {
  .content-card .content-card-section-container .content-card-section p.ingress + small {
    margin-left: 30px; } }
.content-card .content-card-section-container .content-card-section p.ingress + .small-ingress {
  margin-top: -14px; }
.content-card .content-card-section-container .content-card-section .small-ingress {
  font-size: 14px;
  margin-left: 20px;
  margin-right: 20px; }
@media (min-width: 1023px) {
  .content-card .content-card-section-container .content-card-section .small-ingress {
    margin-left: 30px;
    margin-right: 0; } }
.content-card .content-card-section-container .content-card-section .content-card-section-form {
  margin-left: 0; }
@media (min-width: 1023px) {
  .content-card .content-card-section-container .content-card-section .content-card-section-form {
    margin-left: 30px; } }

form.content-card-section-form {
  min-height: calc(100vh - 148px);
  display: -webkit-box;
  display: -webkit-flex;
  display: -ms-flexbox;
  display: flex;
  -webkit-box-orient: vertical;
  -webkit-box-direction: normal;
  -webkit-flex-direction: column;
  -ms-flex-direction: column;
  flex-direction: column; }
@media (min-width: 1023px) {
  form.content-card-section-form {
    min-height: auto; } }

.content-card-terminal {
  padding: 20px 20px 12px;
  margin-left: 0;
  margin-right: 0;
  margin-top: auto;
  position: -webkit-sticky;
  position: sticky;
  bottom: 0;
  background: rgba(255, 255, 255, 0.8);
  -webkit-backdrop-filter: blur(10px);
  backdrop-filter: blur(10px);
  border-top: 1px solid #eaedf3;
  border-radius: 0 0 16px 16px; }
@media (min-width: 1023px) {
  .content-card-terminal {
    padding: 32px 0 24px 60px;
    margin-left: -60px;
    margin-right: -60px; } }
.content-card-terminal > .btn {
  width: 100%;
  margin-bottom: 12px; }
@media (min-width: 1023px) {
  .content-card-terminal > .btn {
    width: auto; } }

.content-card-text {
  margin-left: 20px; }
@media (min-width: 1023px) {
  .content-card-text {
    margin-left: 30px; } }

.add-new-link {
  margin-left: 20px;
  margin-right: 20px;
  margin-top: -12px; }
@media (min-width: 1023px) {
  .add-new-link {
    margin-top: -16px;
    margin-left: 30px;
    margin-right: 0; } }

.form-group {
  margin-bottom: 25px; }
@media (min-width: 1023px) {
  .form-group {
    margin-bottom: 35px; } }
@media (min-width: 1023px) {
  .form-group {
    margin-left: 30px; } }

.modal-content .form-group {
  margin-left: 0; }

.form-control {
  border-radius: 0px;
  border-top: 1px solid #d8dce6;
  border-bottom: 1px solid #d8dce6;
  border-right: none;
  border-left: none;
  padding-left: 20px;
  font-size: 16px; }
@media (min-width: 1023px) {
  .form-control {
    border-radius: 4px;
    border: 1px solid #d8dce6; } }
.form-control:focus {
  -webkit-box-shadow: 0 0 0 0.2rem rgba(74, 144, 226, 0.25) !important;
  box-shadow: 0 0 0 0.2rem rgba(74, 144, 226, 0.25) !important; }

select.form-control {
  padding-right: 48px; }

textarea.form-control {
  min-height: 48px;
  height: 144px;
  padding-top: 11px;
  -webkit-box-shadow: 0 2px 4px 0 rgba(0, 0, 0, 0.1);
  box-shadow: 0 2px 4px 0 rgba(0, 0, 0, 0.1); }
textarea.form-control + small {
  margin-top: 11px; }

input:disabled,
select:disabled,
textarea:disabled {
  cursor: not-allowed;
  opacity: 0.4 !important;
  -webkit-box-shadow: none;
  box-shadow: none; }

input.attention {
  border: 1px solid #FF4E36; }

.form-check {
  margin-bottom: 0;
  padding-bottom: 1px;
  position: relative;
  display: -webkit-box;
  display: -webkit-flex;
  display: -ms-flexbox;
  display: flex;
  -webkit-box-align: baseline;
  -webkit-align-items: baseline;
  -ms-flex-align: baseline;
  align-items: baseline; }
@media (min-width: 1023px) {
  .form-check {
    padding-bottom: 0; } }
.form-check + .form-check {
  margin-top: 5px; }
.form-check + small {
  margin-top: 8px;
  margin-left: 28px; }

.form-check-multiple-languages {
  margin-bottom: 0;
  padding-bottom: 1px;
  position: relative;
  display: -webkit-box;
  display: -webkit-flex;
  display: -ms-flexbox;
  display: flex;
  -webkit-box-align: baseline;
  -webkit-align-items: baseline;
  -ms-flex-align: baseline;
  align-items: baseline; }
@media (min-width: 1023px) {
  .form-check-multiple-languages {
    padding-bottom: 0;
    margin-left: 160px; } }
.form-check-multiple-languages + .form-check {
  margin-top: 5px; }
.form-check-multiple-languages + small {
  margin-top: 8px;
  margin-left: 28px; }

.form-text {
  color: #999;
  font-size: 13px;
  line-height: 18px;
  margin-left: 20px;
  margin-right: 20px;
  margin-top: 10px;
  width: calc(100% - 40px); }
@media (min-width: 1023px) {
  .form-text {
    font-size: 14px;
    line-height: 16px;
    margin-top: 12px;
    margin-left: 0;
    margin-right: 0; } }
.form-text.attention {
  color: #FF4E36; }

.form-text + .form-text.attention {
  margin-top: 0; }

.form-text-above {
  display: block;
  color: #999;
  font-size: 13px;
  line-height: 18px;
  margin-left: 20px;
  margin-right: 20px;
  margin-top: 11px; }
@media (min-width: 1023px) {
  .form-text-above {
    font-size: 14px;
    line-height: 16px;
    margin-top: -5px;
    margin-left: 0;
    margin-right: 0;
    margin-bottom: 21px; } }

.form-check-input {
  margin-top: 4px; }

.form-check-inline {
  width: inherit;
  -webkit-box-align: baseline;
  -webkit-align-items: baseline;
  -ms-flex-align: baseline;
  align-items: baseline;
  margin-right: 0; }
@media (min-width: 1023px) {
  .form-check-inline {
    width: 30%; } }
.form-check-inline .form-check-input {
  width: 16px;
  height: 16px;
  position: relative; }

.form-radiobutton-wrapper {
  margin-top: 2px;
  display: -webkit-box;
  display: -webkit-flex;
  display: -ms-flexbox;
  display: flex;
  -webkit-flex-wrap: wrap;
  -ms-flex-wrap: wrap;
  flex-wrap: wrap;
  min-height: 20px; }
@media (min-width: 1023px) {
  .form-radiobutton-wrapper {
    margin-top: 0; } }
.form-radiobutton-wrapper label {
  font-size: 15px; }
@media (min-width: 1023px) {
  .form-radiobutton-wrapper label {
    font-size: 16px; } }

label {
  font-size: 14px;
  font-weight: 500;
  margin-left: 20px;
  margin-bottom: 6px; }
@media (min-width: 1023px) {
  label {
    margin-left: 0;
    margin-right: 0;
    font-size: 16px;
    margin-bottom: 9px; } }
label + .form-check {
  margin-top: -1px; }

small + .form-check {
  margin-top: 8px;
  margin-bottom: -1px; }
@media (min-width: 1023px) {
  small + .form-check {
    margin-top: 12px;
    margin-bottom: 0; } }

.form-radiobutton-wrapper + small {
  margin-top: 5px; }
@media (min-width: 1023px) {
  .form-radiobutton-wrapper + small {
    margin-top: 8px; } }

.form-check-label {
  font-weight: 400;
  line-height: 18px; }

.input-group-text {
  background: #FAFAFA;
  -webkit-box-shadow: 0 2px 4px 0 rgba(0, 0, 0, 0.1);
  box-shadow: 0 2px 4px 0 rgba(0, 0, 0, 0.1);
  -webkit-box-pack: center;
  -webkit-justify-content: center;
  -ms-flex-pack: center;
  justify-content: center;
  min-width: 72px; }

input {
  -webkit-box-shadow: 0 2px 4px 0 rgba(0, 0, 0, 0.1);
  box-shadow: 0 2px 4px 0 rgba(0, 0, 0, 0.1); }

input.search-header {
  outline: none;
  border: none;
  -webkit-box-shadow: none;
  box-shadow: none;
  width: 100%;
  background-image: url(image_path("svg/search.svg"));
  background-repeat: no-repeat;
  background-position: left center;
  padding-left: 30px;
  font-size: 16px;
  color: #484B4A;
  -webkit-transition: all .2s ease-out;
  -o-transition: all .2s ease-out;
  transition: all .2s ease-out; }
@media (min-width: 1023px) {
  input.search-header {
    font-size: 20px; } }
input.search-header::-webkit-input-placeholder {
  color: #999; }
input.search-header::-moz-placeholder {
  color: #999; }
input.search-header:-ms-input-placeholder {
  color: #999; }
input.search-header::-ms-input-placeholder {
  color: #999; }
input.search-header::placeholder {
  color: #999; }
input.search-header:focus {
  background-image: url(image_path("svg/search-active.svg")); }

::-webkit-search-cancel-button {
  -webkit-appearance: none;
  position: relative;
  top: 1px;
  margin-right: 0px;
  margin-left: 12px;
  height: 12px;
  width: 12px;
  -webkit-background-size: 12px 12px;
  background-size: 12px 12px;
  opacity: 0.5;
  background-image: url("data:image/svg+xml,%3Csvg xmlns='http://www.w3.org/2000/svg' width='11' height='11' viewBox='0 0 11 11'%3E%3Cg fill='%23000000' fill-rule='evenodd'%3E%3Crect transform='rotate(45 5.656854 5.656854)' x='-1.34314575' y='4.65685425' width='14' height='2' rx='1'/%3E%3Crect transform='rotate(-45 5.656854 5.656854)' x='-1.34314575' y='4.65685425' width='14' height='2' rx='1'/%3E%3C/g%3E%3C/svg%3E"); }
@media (min-width: 1023px) {
  ::-webkit-search-cancel-button {
    margin-right: 24px;
    margin-left: 24px; } }
::-webkit-search-cancel-button:hover {
  opacity: 1;
  cursor: pointer; }

input.negative[type=checkbox]:checked {
  background-color: #FF4E36;
  border: 1px solid #FF4E36; }

[placeholder] {
  text-overflow: ellipsis; }

::-webkit-input-placeholder {
  /* Chrome/Opera/Safari */
  text-overflow: ellipsis; }

::-moz-placeholder {
  /* Firefox 19+ */
  text-overflow: ellipsis; }

:-ms-input-placeholder {
  /* IE 10+ */
  text-overflow: ellipsis; }

:-moz-placeholder {
  /* Firefox 18- */
  text-overflow: ellipsis; }

select {
  position: relative;
  -webkit-appearance: none;
  -webkit-box-shadow: 0 2px 4px 0 rgba(0, 0, 0, 0.1);
  box-shadow: 0 2px 4px 0 rgba(0, 0, 0, 0.1);
  background-image: url(image_path("svg/select-background.svg"));
  background-repeat: no-repeat;
  background-position: right center; }

input[type='checkbox'] {
  -webkit-appearance: none;
  position: relative;
  margin-right: 8px;
  -webkit-flex-shrink: 0;
  -ms-flex-negative: 0;
  flex-shrink: 0;
  top: 5px;
  width: 20px;
  height: 20px;
  border-radius: 4px;
  background-image: -webkit-gradient(linear, left bottom, left top, from(#F6F7F9), to(#FFFFFF));
  background-image: -webkit-linear-gradient(bottom, #F6F7F9 0%, #FFFFFF 100%);
  background-image: -o-linear-gradient(bottom, #F6F7F9 0%, #FFFFFF 100%);
  background-image: linear-gradient(0deg, #F6F7F9 0%, #FFFFFF 100%);
  border: 1px solid #D8DCE6;
  -webkit-box-shadow: 0 1px 1px 0 rgba(22, 29, 37, 0.05), inset 0 2px 0 0 rgba(255, 255, 255, 0.05);
  box-shadow: 0 1px 1px 0 rgba(22, 29, 37, 0.05), inset 0 2px 0 0 rgba(255, 255, 255, 0.05);
  transition: border-color .15s ease-in-out,box-shadow .15s ease-in-out,-webkit-box-shadow .15s ease-in-out;
  left: 20px; }
@media (min-width: 1023px) {
  input[type='checkbox'] {
    left: 0;
    top: 4px; } }
input[type='checkbox']:focus {
  outline: 0;
  -webkit-box-shadow: 0 0 0 0.2rem rgba(74, 144, 226, 0.25);
  box-shadow: 0 0 0 0.2rem rgba(74, 144, 226, 0.25); }
input[type='checkbox']:checked {
  background-image: url(image_path("svg/checkmark.svg"));
  background-position: center center;
  background-repeat: no-repeat;
  background-color: #4A90E2;
  border: 1px solid #4A90E2; }

input[type='radio'] {
  -webkit-appearance: none;
  position: relative;
  margin-right: 8px;
  -webkit-flex-shrink: 0;
  -ms-flex-negative: 0;
  flex-shrink: 0;
  top: 2px;
  width: 20px;
  height: 20px;
  border-radius: 50%;
  background-image: -webkit-gradient(linear, left bottom, left top, from(#F6F7F9), to(#FFFFFF));
  background-image: -webkit-linear-gradient(bottom, #F6F7F9 0%, #FFFFFF 100%);
  background-image: -o-linear-gradient(bottom, #F6F7F9 0%, #FFFFFF 100%);
  background-image: linear-gradient(0deg, #F6F7F9 0%, #FFFFFF 100%);
  border: 1px solid #D8DCE6;
  -webkit-box-shadow: 0 1px 1px 0 rgba(22, 29, 37, 0.05), inset 0 2px 0 0 rgba(255, 255, 255, 0.05);
  box-shadow: 0 1px 1px 0 rgba(22, 29, 37, 0.05), inset 0 2px 0 0 rgba(255, 255, 255, 0.05);
  transition: border-color .15s ease-in-out,box-shadow .15s ease-in-out,-webkit-box-shadow .15s ease-in-out;
  left: 20px; }
@media (min-width: 1023px) {
  input[type='radio'] {
    left: 0; } }
input[type='radio']:focus {
  outline: 0;
  -webkit-box-shadow: 0 0 0 0.2rem rgba(74, 144, 226, 0.25);
  box-shadow: 0 0 0 0.2rem rgba(74, 144, 226, 0.25); }
input[type='radio']:checked {
  background-image: url(image_path("svg/radio.svg"));
  background-position: center center;
  background-repeat: no-repeat;
  background-color: #4A90E2;
  border: 1px solid #4A90E2; }

.tiny-select {
  height: 36px;
  font-size: 14px;
  padding-left: 16px;
  padding-right: 18px !important;
  background: -webkit-gradient(linear, left top, left bottom, from(#F6F7F9), to(#FFFFFF));
  background: -webkit-linear-gradient(#F6F7F9 0%, #FFFFFF 100%);
  background: -o-linear-gradient(#F6F7F9 0%, #FFFFFF 100%);
  background: linear-gradient(#F6F7F9 0%, #FFFFFF 100%);
  background-image: url(image_path("svg/arrow-down.svg"));
  background-repeat: no-repeat;
  background-position: right 14px top 13px;
  -webkit-background-size: 9px 9px;
  background-size: 9px 9px;
  border: 1px solid #D8DCE6;
  color: #484B4A;
  width: auto;
  -webkit-box-shadow: 0 1px 0px rgba(0, 0, 0, 0.1);
  box-shadow: 0 1px 0px rgba(0, 0, 0, 0.1);
  border-radius: 4px; }
@media (min-width: 1023px) {
  .tiny-select {
    padding-right: 32px !important; } }

.custom-file {
  height: auto; }
.custom-file input {
  width: 100%;
  border: 1px solid #D8DCE6;
  padding-left: 20px;
  transition: border-color .15s ease-in-out,box-shadow .15s ease-in-out,-webkit-box-shadow .15s ease-in-out; }
.custom-file input:focus {
  outline: 0;
  -webkit-box-shadow: 0 0 0 0.2rem rgba(74, 144, 226, 0.25);
  box-shadow: 0 0 0 0.2rem rgba(74, 144, 226, 0.25); }
@media (min-width: 1023px) {
  .custom-file input {
    border-radius: 4px; } }
.custom-file ::-webkit-file-upload-button {
  padding: 10px 20px 10px;
  left: -20px;
  position: relative;
  background-color: #4A90E2;
  border: 1px solid #4A90E2;
  color: #FFFFFF; }

.multiple-languages {
  margin-left: 20px;
  margin-right: 20px;
  -webkit-box-pack: justify;
  -webkit-justify-content: space-between;
  -ms-flex-pack: justify;
  justify-content: space-between;
  -webkit-box-align: baseline;
  -webkit-align-items: baseline;
  -ms-flex-align: baseline;
  align-items: baseline;
  margin-bottom: 16px; }
@media (min-width: 1023px) {
  .multiple-languages {
    margin-left: 0; } }
.multiple-languages:last-child {
  margin-bottom: 38px; }
.multiple-languages input {
  max-width: 100%;
  margin-right: 0;
  margin-left: 24px; }
.multiple-languages textarea {
  max-width: 100%;
  margin-right: 0;
  margin-left: 24px; }

@media (min-width: 1023px) {
  .multiple-languages-container {
    margin-left: 24px;
    display: grid;
    grid-row-gap: 16px;
    grid-template-columns: auto 1fr; } }

.multiple-languages-container small {
  margin-top: 10px; }
@media (min-width: 1023px) {
  .multiple-languages-container small {
    grid-column-start: 2;
    margin-top: 0; } }

.multiple-languages-container .form-check {
  margin-top: 12px; }
@media (min-width: 1023px) {
  .multiple-languages-container .form-check {
    grid-column-start: 2;
    margin-top: 0; } }

.multiple-languages-container .sp-replacer {
  margin-left: 0 !important;
  border-radius: 0px !important;
  -webkit-box-shadow: 0 2px 4px 0 rgba(0, 0, 0, 0.1);
  box-shadow: 0 2px 4px 0 rgba(0, 0, 0, 0.1);
  -webkit-box-pack: justify;
  -webkit-justify-content: space-between;
  -ms-flex-pack: justify;
  justify-content: space-between; }
@media (min-width: 1023px) {
  .multiple-languages-container .sp-replacer {
    border-radius: 4px !important; } }

.multiple-languages-container span.color {
  top: 0; }

.multiple-languages-language {
  margin-top: 18px;
  margin-left: 20px;
  font-size: 14px;
  margin-bottom: 6px; }
.multiple-languages-language:first-of-type {
  margin-top: 6px; }
@media (min-width: 1023px) {
  .multiple-languages-language {
    font-size: 16px;
    margin-top: 12px;
    margin-right: 24px;
    margin-left: 0;
    justify-self: end;
    -webkit-align-self: start;
    -ms-flex-item-align: start;
    align-self: start;
    max-width: 100px;
    text-align: right; }
  .multiple-languages-language:first-of-type {
    margin-top: 12px; } }

span.color {
  position: relative;
  top: -5px; }

span.attention {
  color: #FF9F05; }

.custom-links-container {
  margin-bottom: 18px;
  padding-bottom: 18px;
  border-bottom: 1px solid #EAEDF3; }
@media (min-width: 1023px) {
  .custom-links-container {
    margin-bottom: 32px;
    padding-bottom: 32px;
    margin-left: 24px;
    display: grid;
    grid-row-gap: 16px;
    grid-template-columns: auto 1fr 2fr auto; } }
.custom-links-container .multiple-languages-language {
  text-align: left; }
@media (min-width: 1023px) {
  .custom-links-container .multiple-languages-language {
    text-align: right;
    grid-column-start: 1;
    grid-column-end: 1; } }
.custom-links-container .custom-links-title {
  width: 33%;
  float: left; }
@media (min-width: 1023px) {
  .custom-links-container .custom-links-title {
    width: 100%;
    grid-column-start: 2;
    grid-column-end: 2; } }
.custom-links-container .custom-links-url {
  width: 67%;
  float: right; }
@media (min-width: 1023px) {
  .custom-links-container .custom-links-url {
    width: 100%;
    grid-column-start: 3;
    grid-column-end: 3; } }
@media (min-width: 1023px) {
  .custom-links-container .custom-links-actions {
    grid-column-start: 4;
    grid-column-end: 4; } }
.custom-links-container span.remove {
  background-position: 28px center;
  top: -120px; }
@media (min-width: 1023px) {
  .custom-links-container span.remove {
    top: 0; } }
.custom-links-container span.handle-move {
  top: -120px; }
@media (min-width: 1023px) {
  .custom-links-container span.handle-move {
    top: 0; } }
.custom-links-container .custom-links-title input {
  border-radius: 0;
  margin-bottom: 24px; }
@media (min-width: 1023px) {
  .custom-links-container .custom-links-title input {
    border-radius: 4px 0 0 4px;
    margin-bottom: 0; } }
.custom-links-container .custom-links-url input {
  border-radius: 0;
  margin-bottom: 24px; }
@media (min-width: 1023px) {
  .custom-links-container .custom-links-url input {
    border-radius: 0 4px 4px 0;
    margin-bottom: 0; } }
.custom-links-container small {
  margin-top: 10px; }
@media (min-width: 1023px) {
  .custom-links-container small {
    grid-column-start: 2;
    margin-top: 0; } }
.custom-links-container .form-check {
  margin-top: 12px; }
@media (min-width: 1023px) {
  .custom-links-container .form-check {
    grid-column-start: 2;
    margin-top: 0; } }
.custom-links-container .sp-replacer {
  margin-left: 0 !important;
  border-radius: 0px !important;
  -webkit-box-shadow: 0 2px 4px 0 rgba(0, 0, 0, 0.1);
  box-shadow: 0 2px 4px 0 rgba(0, 0, 0, 0.1);
  -webkit-box-pack: justify;
  -webkit-justify-content: space-between;
  -ms-flex-pack: justify;
  justify-content: space-between; }
@media (min-width: 1023px) {
  .custom-links-container .sp-replacer {
    border-radius: 4px !important; } }
.custom-links-container span.color {
  top: 0; }

.field-titles,
.field-data {
  display: -webkit-box;
  display: -webkit-flex;
  display: -ms-flexbox;
  display: flex;
  margin-left: 20px; }
@media (min-width: 1023px) {
  .field-titles,
  .field-data {
    margin: 0; } }
.field-titles div:first-of-type,
.field-data div:first-of-type {
  width: 58%;
  margin-right: 2%; }
.field-titles div,
.field-data div {
  width: 40%; }

.field-data {
  -webkit-box-align: center;
  -webkit-align-items: center;
  -ms-flex-align: center;
  align-items: center;
  border-bottom: 1px solid #EAEDF3; }
.field-data div:first-of-type {
  margin-right: 2%; }
.field-data div {
  padding: 12px 0; }
.field-data:hover {
  background: #f6f9fd; }
.field-data .actions {
  padding: 0;
  display: -webkit-box;
  display: -webkit-flex;
  display: -ms-flexbox;
  display: flex;
  -webkit-box-pack: end;
  -webkit-justify-content: end;
  -ms-flex-pack: end;
  justify-content: end;
  -webkit-box-orient: horizontal;
  -webkit-box-direction: reverse;
  -webkit-flex-direction: row-reverse;
  -ms-flex-direction: row-reverse;
  flex-direction: row-reverse; }
.field-data .actions span.remove, .field-data .actions span.handle-move, .field-data .actions span.edit {
  top: 0;
  margin-bottom: 0; }
.field-data .actions span.remove.disabled, .field-data .actions span.handle-move.disabled, .field-data .actions span.edit.disabled {
  visibility: hidden; }

.field-titles {
  position: relative;
  font-size: 13px;
  font-weight: 500;
  color: #999; }
@media (min-width: 1023px) {
  .field-titles {
    font-size: 14px; } }
.field-titles:hover {
  background: none; }

.field-titles.user-fields div:nth-of-type(3),
.field-titles.user-fields div:nth-of-type(4) {
  width: 72px; }

.form-group .user-fields-data .field-data div:nth-of-type(3),
.form-group .user-fields-data .field-data div:nth-of-type(4) {
  width: 72px; }

.add-new-unit-trigger {
  margin-top: 24px;
  padding-left: 1.25rem; }
@media (min-width: 1023px) {
  .add-new-unit-trigger {
    padding-left: 0; } }

.add-new-unit-content,
.remove-unit-content,
.edit-unit-content {
  border: 1px solid #EAEDF3;
  -webkit-box-shadow: 0 16px 32px 0 rgba(0, 0, 0, 0.05);
  box-shadow: 0 16px 32px 0 rgba(0, 0, 0, 0.05);
  padding: 24px 0 30px; }
@media (min-width: 1023px) {
  .add-new-unit-content,
  .remove-unit-content,
  .edit-unit-content {
    padding: 40px 48px;
    margin-left: -48px;
    margin-right: -48px; } }
.add-new-unit-content h2,
.remove-unit-content h2,
.edit-unit-content h2 {
  font-size: 16px;
  font-weight: 400;
  color: #999;
  margin-bottom: 18px;
  padding-left: 1.25rem; }
@media (min-width: 1023px) {
  .add-new-unit-content h2,
  .remove-unit-content h2,
  .edit-unit-content h2 {
    margin-bottom: 24px;
    font-size: 20px;
    padding-left: 0; } }
.add-new-unit-content .add-new-unit-actions,
.add-new-unit-content .edit-new-unit-actions,
.remove-unit-content .add-new-unit-actions,
.remove-unit-content .edit-new-unit-actions,
.edit-unit-content .add-new-unit-actions,
.edit-unit-content .edit-new-unit-actions {
  padding-left: 1.25rem; }
@media (min-width: 1023px) {
  .add-new-unit-content .add-new-unit-actions,
  .add-new-unit-content .edit-new-unit-actions,
  .remove-unit-content .add-new-unit-actions,
  .remove-unit-content .edit-new-unit-actions,
  .edit-unit-content .add-new-unit-actions,
  .edit-unit-content .edit-new-unit-actions {
    padding-left: 0; } }
.add-new-unit-content .add-new-unit-actions .cancel-action,
.add-new-unit-content .edit-new-unit-actions .cancel-action,
.remove-unit-content .add-new-unit-actions .cancel-action,
.remove-unit-content .edit-new-unit-actions .cancel-action,
.edit-unit-content .add-new-unit-actions .cancel-action,
.edit-unit-content .edit-new-unit-actions .cancel-action {
  margin-left: 24px;
  color: #666; }
@media (min-width: 1023px) {
  .add-new-unit-content .add-new-unit-actions .cancel-action,
  .add-new-unit-content .edit-new-unit-actions .cancel-action,
  .remove-unit-content .add-new-unit-actions .cancel-action,
  .remove-unit-content .edit-new-unit-actions .cancel-action,
  .edit-unit-content .add-new-unit-actions .cancel-action,
  .edit-unit-content .edit-new-unit-actions .cancel-action {
    margin-left: 0; } }
.add-new-unit-content .add-new-unit-actions .cancel-action:hover,
.add-new-unit-content .edit-new-unit-actions .cancel-action:hover,
.remove-unit-content .add-new-unit-actions .cancel-action:hover,
.remove-unit-content .edit-new-unit-actions .cancel-action:hover,
.edit-unit-content .add-new-unit-actions .cancel-action:hover,
.edit-unit-content .edit-new-unit-actions .cancel-action:hover {
  color: #333; }
.add-new-unit-content .add-new-unit-actions label,
.add-new-unit-content .edit-new-unit-actions label,
.remove-unit-content .add-new-unit-actions label,
.remove-unit-content .edit-new-unit-actions label,
.edit-unit-content .add-new-unit-actions label,
.edit-unit-content .edit-new-unit-actions label {
  font-size: 14px; }
@media (min-width: 1023px) {
  .add-new-unit-content .add-new-unit-actions label,
  .add-new-unit-content .edit-new-unit-actions label,
  .remove-unit-content .add-new-unit-actions label,
  .remove-unit-content .edit-new-unit-actions label,
  .edit-unit-content .add-new-unit-actions label,
  .edit-unit-content .edit-new-unit-actions label {
    font-size: 15px; } }

.append-first .input-group-append {
  margin-right: -1px; }
.append-first .input-group-append .input-group-text {
  border-top-left-radius: 0px;
  border-bottom-left-radius: 0px;
  font-size: 14px; }
@media (min-width: 1023px) {
  .append-first .input-group-append .input-group-text {
    border-top-left-radius: 4px;
    border-bottom-left-radius: 4px;
    font-size: 15px; } }

.radiobuttons-vertically {
  margin-left: 20px; }

.form-check .actions .remove {
  min-width: 24px;
  height: 24px;
  float: right;
  top: 7px;
  margin-bottom: 0; }

.remove-unit-content,
.edit-unit-content {
  margin-top: 12px;
  margin-bottom: 6px; }
@media (min-width: 1023px) {
  .remove-unit-content,
  .edit-unit-content {
    margin-top: 16px;
    margin-bottom: 8px; } }
.remove-unit-content h2,
.edit-unit-content h2 {
  margin-bottom: 12px; }
@media (min-width: 1023px) {
  .remove-unit-content h2,
  .edit-unit-content h2 {
    margin-bottom: 16px; } }
.remove-unit-content p,
.edit-unit-content p {
  padding-left: 1.25rem; }
@media (min-width: 1023px) {
  .remove-unit-content p,
  .edit-unit-content p {
    padding-left: 0; } }
.remove-unit-content .remove-unit-actions,
.remove-unit-content .edit-unit-actions,
.edit-unit-content .remove-unit-actions,
.edit-unit-content .edit-unit-actions {
  padding-left: 1.25rem;
  margin-top: 30px; }
@media (min-width: 1023px) {
  .remove-unit-content .remove-unit-actions,
  .remove-unit-content .edit-unit-actions,
  .edit-unit-content .remove-unit-actions,
  .edit-unit-content .edit-unit-actions {
    margin-top: 40px;
    padding-left: 0; } }
.remove-unit-content .remove-unit-actions .cancel-action,
.remove-unit-content .edit-unit-actions .cancel-action,
.edit-unit-content .remove-unit-actions .cancel-action,
.edit-unit-content .edit-unit-actions .cancel-action {
  margin-left: 24px;
  color: #666; }
@media (min-width: 1023px) {
  .remove-unit-content .remove-unit-actions .cancel-action,
  .remove-unit-content .edit-unit-actions .cancel-action,
  .edit-unit-content .remove-unit-actions .cancel-action,
  .edit-unit-content .edit-unit-actions .cancel-action {
    margin-left: 0; } }
.remove-unit-content .remove-unit-actions .cancel-action:hover,
.remove-unit-content .edit-unit-actions .cancel-action:hover,
.edit-unit-content .remove-unit-actions .cancel-action:hover,
.edit-unit-content .edit-unit-actions .cancel-action:hover {
  color: #333; }

.custom-switch,
.custom-control {
  padding-left: 0;
  min-height: auto;
  position: relative;
  top: -3px; }
.custom-switch input[type=checkbox],
.custom-control input[type=checkbox] {
  width: 0;
  height: 0;
  border: 0; }

.custom-control-input:checked ~ .custom-control-label::before {
  background-color: #2ECC71;
  border-color: #2ECC71; }

.custom-switch .custom-control-label::before {
  width: 24px;
  left: unset; }

.custom-control-label::before {
  background-color: #D8DCE6;
  border: #D8DCE6 solid 1px; }

.custom-control-label {
  width: 24px; }

.custom-switch .custom-control-label::after {
  background-color: #FFFFFF;
  left: 2px; }

.custom-control-input:checked ~ .custom-control-label::after {
  background-color: #FFFFFF;
  left: -2px; }

.custom-control-input:disabled ~ .custom-control-label::before, .custom-control-input[disabled] ~ .custom-control-label::before {
  background: #D8DCE6;
  cursor: not-allowed; }

label.openInEditor {
  display: -webkit-box;
  display: -webkit-flex;
  display: -ms-flexbox;
  display: flex;
  -webkit-box-pack: justify;
  -webkit-justify-content: space-between;
  -ms-flex-pack: justify;
  justify-content: space-between;
  -webkit-flex-wrap: wrap;
  -ms-flex-wrap: wrap;
  flex-wrap: wrap; }

.table {
  width: 100%;
  margin-top: 21px; }
.table .table {
  background: none; }
.table thead {
  font-size: 13px; }
@media (min-width: 1023px) {
  .table thead {
    font-size: 14px; } }
.table thead th {
  border-bottom: none;
  font-weight: 500;
  padding: 11px 8px; }
@media (min-width: 1023px) {
  .table thead th {
    padding: 11px 12px; } }
.table td,
.table th {
  border-top: none;
  border-bottom: 1px solid #EAEDF3;
  vertical-align: top; }
.table td:first-child,
.table th:first-child {
  padding-left: 20px; }
@media (min-width: 1023px) {
  .table td:first-child,
  .table th:first-child {
    padding-left: 60px; } }
.table td:last-child,
.table th:last-child {
  padding-right: 20px; }
@media (min-width: 1023px) {
  .table td:last-child,
  .table th:last-child {
    padding-right: 60px; } }
.table th {
  color: #999; }
.table td {
  font-size: 13px;
  padding: 8px 8px 7px;
  line-height: 18px; }
@media (min-width: 1023px) {
  .table td {
    padding: 13px 12px 12px;
    font-size: 15px; } }
.table .form-check-input {
  margin-top: 0px;
  margin-right: 0;
  margin-left: 0;
  left: 0; }

.table.manageusers td:last-of-type, .table.manageusers th:last-of-type,
.table.listings td:last-of-type,
.table.listings th:last-of-type,
.table.viewtransactions td:last-of-type,
.table.viewtransactions th:last-of-type,
.table.viewconversations td:last-of-type,
.table.viewconversations th:last-of-type,
.table.managereviews td:last-of-type,
.table.managereviews th:last-of-type,
.table.invitations td:last-of-type,
.table.invitations th:last-of-type {
  text-align: right; }

.table.manageusers td:nth-child(1) a, .table.manageusers th:nth-child(1) a {
  margin-right: 6px; }

.table.manageusers td:nth-child(3), .table.manageusers th:nth-child(3) {
  text-align: right; }

.table.manageusers td:nth-child(4), .table.manageusers th:nth-child(4) {
  text-align: center; }

.table.manageusers td:nth-child(5), .table.manageusers th:nth-child(5) {
  width: 90px; }

.table.listings td:nth-child(1) a, .table.listings th:nth-child(1) a {
  margin-right: 6px; }

.table.listings td:nth-child(3), .table.listings td:nth-child(4), .table.listings th:nth-child(3), .table.listings th:nth-child(4) {
  text-align: right; }

.table.listings td:nth-child(6), .table.listings th:nth-child(6) {
  width: 90px; }

.table.viewtransactions td:nth-child(4), .table.viewtransactions td:nth-child(5), .table.viewtransactions td:nth-child(7), .table.viewtransactions th:nth-child(4), .table.viewtransactions th:nth-child(5), .table.viewtransactions th:nth-child(7) {
  text-align: right; }

.table.viewconversations td:nth-child(3), .table.viewconversations td:nth-child(4), .table.viewconversations th:nth-child(3), .table.viewconversations th:nth-child(4) {
  text-align: right; }

.table.invitations td:nth-child(3), .table.invitations th:nth-child(3) {
  width: 50%; }

.table.invitations td:nth-child(4), .table.invitations th:nth-child(4) {
  text-align: center; }

.table-bottom {
  padding: 24px 20px 44px;
  display: -webkit-box;
  display: -webkit-flex;
  display: -ms-flexbox;
  display: flex;
  -webkit-box-pack: justify;
  -webkit-justify-content: space-between;
  -ms-flex-pack: justify;
  justify-content: space-between;
  -webkit-flex-wrap: wrap;
  -ms-flex-wrap: wrap;
  flex-wrap: wrap; }
@media (min-width: 1023px) {
  .table-bottom {
    padding: 24px 60px 44px; } }
.table-bottom p {
  color: #999;
  font-size: 14px; }
.table-bottom nav {
  margin-top: -10px; }
.table-bottom nav .page-link {
  padding: 9px 16px;
  border: 1px solid #D8DCE6; }
.table-bottom nav .page-link:hover {
  background: #fafafa; }

.table-hover tbody tr:hover {
  background-color: #F6F9FD; }

img.edit-icon {
  position: relative;
  margin-top: -3px;
  margin-right: 2px; }

.sp-container,
.sp-container button,
.sp-container input,
.sp-color,
.sp-hue,
.sp-clear {
  font-family: "proxima_soft" !important;
  font-size: 14px !important; }

.multiple-languages .sp-replacer {
  width: 100%;
  margin-left: 24px !important;
  border-radius: 4px !important;
  -webkit-box-shadow: 0 2px 4px 0 rgba(0, 0, 0, 0.1);
  box-shadow: 0 2px 4px 0 rgba(0, 0, 0, 0.1);
  height: 48px; }

.single-field .sp-replacer {
  width: 100%;
  margin-left: 0px !important;
  border-radius: 4px !important;
  -webkit-box-shadow: 0 2px 4px 0 rgba(0, 0, 0, 0.1);
  box-shadow: 0 2px 4px 0 rgba(0, 0, 0, 0.1);
  height: 48px; }

input#colorpicker-slogan,
input#colorpicker-description {
  border: 0;
  width: 0;
  display: none !important; }

.sp-replacer {
  background: #FFFFFF !important;
  border-top: 1px solid #D8DCE6 !important;
  border-right: 0 !important;
  border-bottom: 1px solid #D8DCE6 !important;
  border-left: 1px solid #D8DCE6 !important;
  margin-left: -87px !important;
  margin-top: 0 !important;
  padding: 10px !important;
  border-radius: 0 !important;
  display: -webkit-box !important;
  display: -webkit-flex !important;
  display: -ms-flexbox !important;
  display: flex !important; }
@media (min-width: 1023px) {
  .sp-replacer {
    border-radius: 0 4px 4px 0 !important;
    border-top: 1px solid #D8DCE6 !important;
    border-right: 1px solid #D8DCE6 !important;
    border-bottom: 1px solid #D8DCE6 !important;
    border-left: 1px solid #D8DCE6 !important; } }

.sp-dd {
  float: none !important;
  font-size: 0 !important;
  height: auto !important;
  content: url(image_path("svg/arrow-down-big.svg"));
  padding: 0 4px 0 8px !important;
  margin-top: 3px; }

.sp-preview {
  border: none !important;
  width: 30px !important;
  height: 20px !important;
  background-image: none !important;
  margin-top: 4px !important;
  margin-left: 6px !important;
  left: 1.5px !important;
  float: none !important; }

.sp-preview-inner {
  border-radius: 2px !important;
  border: 1px solid #CCC;
  -webkit-box-shadow: 0 1px 2px 0 rgba(0, 0, 0, 0.2);
  box-shadow: 0 1px 2px 0 rgba(0, 0, 0, 0.2); }

.sp-palette-container {
  float: none !important;
  padding: 20px !important;
  padding-bottom: 300px !important;
  border: none !important; }

.sp-picker-container {
  float: none !important;
  padding: 0px 20px 20px !important; }

.sp-button-container {
  margin-bottom: 20px !important; }

.sp-dragger {
  width: 6px !important;
  height: 6px !important;
  background: rgba(0, 0, 0, 0) !important;
  border: 2px solid #FFFFFF !important;
  -webkit-box-shadow: 0 0 2px black !important;
  box-shadow: 0 0 2px black !important; }

.sp-container {
  -webkit-box-shadow: 0 16px 32px 0 rgba(0, 0, 0, 0.05) !important;
  box-shadow: 0 16px 32px 0 rgba(0, 0, 0, 0.05) !important;
  border-radius: 0 0 4px 4px !important;
  background: #fafafa !important;
  border: 1px solid #D8DCE6 !important; }
.sp-container button {
  background-color: #2ECC71 !important;
  background-image: none !important;
  border: none !important;
  border-radius: 4px !important;
  color: #FFFFFF !important;
  padding: 8px 12px !important;
  text-shadow: none !important;
  font-weight: 500 !important;
  text-transform: capitalize; }
.sp-container button:hover {
  background: #29b765 !important; }

.sp-input {
  background: #FFFFFF !important;
  border: 1px solid #D8DCE6 !important;
  padding: 8px 12px !important;
  border-radius: 4px !important;
  margin-bottom: 18px !important;
  transition: border-color .15s ease-in-out,box-shadow .15s ease-in-out,-webkit-box-shadow .15s ease-in-out;
  text-transform: uppercase; }
.sp-input:focus {
  outline: 0;
  -webkit-box-shadow: 0 0 0 0.2rem rgba(74, 144, 226, 0.25);
  box-shadow: 0 0 0 0.2rem rgba(74, 144, 226, 0.25); }

.sp-active {
  -webkit-box-shadow: 0 0 0 0.2rem rgba(74, 144, 226, 0.25);
  box-shadow: 0 0 0 0.2rem rgba(74, 144, 226, 0.25);
  transition: border-color .15s ease-in-out,box-shadow .15s ease-in-out,-webkit-box-shadow .15s ease-in-out; }

.sp-thumb-el {
  background-image: none !important;
  width: 17px !important;
  height: 17px !important; }

.sp-color, .sp-hue, .sp-clear {
  border: 1px solid #D8DCE6 !important; }

a.sp-cancel {
  font-size: 14px;
  color: #777 !important;
  text-transform: capitalize;
  margin-right: 12px; }
a.sp-cancel:hover {
  color: #444444 !important;
  text-decoration: none; }

.sp-palette .sp-thumb-light.sp-thumb-active .sp-thumb-inner,
.sp-palette .sp-thumb-dark.sp-thumb-active .sp-thumb-inner {
  background-image: none !important; }

.sp-slider {
  background: rgba(0, 0, 0, 0) !important;
  border: 2px solid #FFFFFF !important;
  -webkit-box-shadow: 0 0 2px black !important;
  box-shadow: 0 0 2px black !important;
  height: 4px !important;
  left: -6px !important;
  right: -6px !important;
  opacity: 1 !important;
  border-radius: 100px !important; }

.sp-palette .sp-thumb-el:hover, .sp-palette .sp-thumb-el.sp-thumb-active {
  border-color: #2ECC71 !important; }

.sp-palette-row-0::before {
  content: "Designer favorites:" !important;
  font-size: 13px !important;
  margin-bottom: 6px !important; }

.sp-palette-row-selection::before {
  border-top: 1px solid #D8DCE6; }

.sp-picker-container {
  border: none !important; }

.dashboard-content-wrapper {
  -webkit-box-flex: 1;
  -webkit-flex: 1 1 auto;
  -ms-flex: 1 1 auto;
  flex: 1 1 auto;
  width: 100%;
  display: -webkit-box;
  display: -webkit-flex;
  display: -ms-flexbox;
  display: flex;
  -webkit-flex-wrap: wrap;
  -ms-flex-wrap: wrap;
  flex-wrap: wrap;
  -webkit-box-pack: justify;
  -webkit-justify-content: space-between;
  -ms-flex-pack: justify;
  justify-content: space-between;
  margin-top: 10px;
  margin-bottom: 48px; }

.dashboard-card {
  padding: 18px 20px 12px;
  border-radius: 0;
  background: white;
  -webkit-box-shadow: 0 16px 32px 0 rgba(0, 0, 0, 0.03);
  box-shadow: 0 16px 32px 0 rgba(0, 0, 0, 0.03);
  margin-bottom: 12px;
  display: -webkit-box;
  display: -webkit-flex;
  display: -ms-flexbox;
  display: flex;
  -webkit-box-orient: vertical;
  -webkit-box-direction: normal;
  -webkit-flex-direction: column;
  -ms-flex-direction: column;
  flex-direction: column;
  -webkit-box-pack: justify;
  -webkit-justify-content: space-between;
  -ms-flex-pack: justify;
  justify-content: space-between; }
@media (min-width: 1023px) {
  .dashboard-card {
    padding: 32px 40px;
    border-radius: 16px; } }
.dashboard-card h1, .dashboard-card h2 {
  font-size: 18px;
  font-weight: 600;
  color: #484b4a; }
.dashboard-card ul {
  list-style: none;
  margin: 0 0 16px 0;
  padding: 0; }
.dashboard-card p + ul {
  margin-top: -8px; }
.dashboard-card.user {
  background: rgba(74, 144, 226, 0.1);
  width: 100%;
  -webkit-box-shadow: none;
  box-shadow: none; }
.dashboard-card.quicklinks, .dashboard-card.guide {
  width: 100%; }
@media (min-width: 1023px) {
  .dashboard-card.quicklinks, .dashboard-card.guide {
    width: calc(100% / 2 - 6px); } }
.dashboard-card.academy, .dashboard-card.gopro, .dashboard-card.help {
  width: 100%; }
@media (min-width: 1023px) {
  .dashboard-card.academy, .dashboard-card.gopro, .dashboard-card.help {
    width: calc(100% / 3 - 8px); } }
.dashboard-card.quicklinks {
  -webkit-flex-wrap: wrap;
  -ms-flex-wrap: wrap;
  flex-wrap: wrap;
  -webkit-box-orient: inherit;
  -webkit-box-direction: inherit;
  -webkit-flex-direction: inherit;
  -ms-flex-direction: inherit;
  flex-direction: inherit; }
.dashboard-card.quicklinks h2 {
  width: 100%; }
.dashboard-card.quicklinks div {
  width: 100%; }
@media (min-width: 576px) {
  .dashboard-card.quicklinks div {
    width: calc(50% - 12px); } }
.dashboard-card.quicklinks div:first-of-type {
  margin-right: 24px; }
.dashboard-card.guide {
  padding: 0; }
@media only screen and (min-width: 1441px) {
  .dashboard-card.guide {
    -webkit-flex-wrap: wrap;
    -ms-flex-wrap: wrap;
    flex-wrap: wrap; } }
.dashboard-card.guide > div {
  width: 100%; }
@media only screen and (min-width: 1441px) {
  .dashboard-card.guide > div {
    width: 50%; } }
.dashboard-card.guide .textWrapper {
  padding: 18px 20px 12px; }
@media (min-width: 1023px) {
  .dashboard-card.guide .textWrapper {
    padding: 32px 40px; } }
.dashboard-card.guide .guideImg {
  background-image: url("https://www.sharetribe.com/academy/wp-content/uploads/2015/12/GuideSection_backgroundOrange.jpg");
  -webkit-background-size: cover;
  background-size: cover;
  height: 25vh;
  border-radius: 0;
  background-position: center center; }
@media (min-width: 1023px) {
  .dashboard-card.guide .guideImg {
    height: 100%;
    border-radius: 16px 16px 0 0; } }
@media only screen and (min-width: 1441px) {
  .dashboard-card.guide .guideImg {
    border-radius: 16px 0 0 16px; } }

.dashboard-postscript {
  width: 100%;
  text-align: right;
  padding: 12px 20px 18px; }
@media (min-width: 1023px) {
  .dashboard-postscript {
<<<<<<< HEAD
    padding: 16px 0 0 0; } }

div[data-mercury='full'] {
  border-radius: 4px;
  border: 1px solid #d8dce6;
  padding: 6px 16px;
  -webkit-box-shadow: 0 2px 4px 0 rgba(0, 0, 0, 0.1);
  box-shadow: 0 2px 4px 0 rgba(0, 0, 0, 0.1);
  img {
    max-width: 100%;
  }
}

.opacity_04{
  #edit_link {
    pointer-events: none;
  }
}
=======
    padding: 16px 0 0 0; } }
>>>>>>> 7d638877
<|MERGE_RESOLUTION|>--- conflicted
+++ resolved
@@ -12749,7 +12749,6 @@
   padding: 12px 20px 18px; }
 @media (min-width: 1023px) {
   .dashboard-postscript {
-<<<<<<< HEAD
     padding: 16px 0 0 0; } }
 
 div[data-mercury='full'] {
@@ -12767,7 +12766,4 @@
   #edit_link {
     pointer-events: none;
   }
-}
-=======
-    padding: 16px 0 0 0; } }
->>>>>>> 7d638877
+}