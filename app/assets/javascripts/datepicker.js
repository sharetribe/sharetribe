window.ST = window.ST || {};

(function(module) {

  var dateAtBeginningOfDay = function(date) {
    return new Date(date.getFullYear(), date.getMonth(), date.getDate(), 0, 0, 0, 0);
  };

  var pad = function(num, size) {
    var s = num+"";
    while (s.length < size) s = "0" + s;
    return s;
  };

  // this ignores time zone
  var dateToString = function(date) {
    return date.getFullYear() + '-' + pad((date.getMonth() + 1), 2) + '-' +  pad(date.getDate(), 2);
  };

  var setupPerDayOrNight = function(options) {
    var disabledDates = options.blocked_dates.map(function(d) {
      return new Date(d * 1000);
    });
    var quantityNight = options.listing_quantity_selector === 'night';

    $.fn.datepicker.dates[options.locale] = options.localized_dates;

    $.validator.addMethod("night_selected",
      function(value, element, params) {
        var startVal = $(params.startOnSelector).val();
        if (!!startVal === false) {
          return true;
        } else {
          return startVal !== value;
        }
      });

    $.validator.addMethod("availability_range",
      function(value, element, params) {
        var startVal = $(params.startOnSelector).datepicker('getDates');
        var endVal = $(element).datepicker('getDates');

        if (!startVal || startVal.length !== 1 || !endVal || endVal.length !== 1) {
          return false;
        }

        var startDate = startVal[0].getTime();
        var endDate = endVal[0].getTime();

        // Validate that all booked dates are outside the selected range
        return disabledDates.every(function(d) {
          var date = d.getTime();
          if (startDate === endDate) {
            return date !== startDate;
          }
          return date < startDate || date >= endDate;
        });
      });

    var rules = quantityNight ? {
      "end_on": {
        night_selected: {startOnSelector: "#start-on"},
        availability_range: {startOnSelector: "#start-on"}
      }
    } : {
      "end_on": {
        availability_range: {startOnSelector: "#start-on"}
      }
    };

    $("#booking-dates").validate({
      rules: rules,
      submitHandler: function(form) {
        var $form = $(form);
        $form.find("#start-on").attr("name", "");
        $form.find("#end-on").attr("name", "");

        form.submit();
      }
    });

    var endDate = new Date(options.end_date * 1000);

    initializeFromToDatePicker('datepicker', {disabledDates: disabledDates, endDate: endDate, nightPicker: quantityNight });
  };

  /**
     Initialize date range picker

     params:

     - `rangeContainerId`: element id
     - `endDate`: Last date that can be selected (type: Date)
     - `disabledDates`: Array of disabled dates (type: Array of Date)
  */
  var initializeFromToDatePicker = function(rangeContainerId, opts) {
    opts = opts || {};
    var nightPicker = opts.nightPicker || false;
    var endDate = opts.endDate;
    var disabledStartDates = opts.disabledDates || [];
    var disabledEndDates = disabledStartDates.map(function(d) {
      var clonedDate = new Date(d.getTime());
      clonedDate.setDate(clonedDate.getDate() + 1);
      return clonedDate;
    });
    var today = dateAtBeginningOfDay(new Date());
    var dateRage = $('#'+ rangeContainerId);
    var dateLocale = dateRage.data('locale');

    var options = {
      startDate: today,
      inputs: [$("#start-on"), $("#end-on")],
      endDate: endDate,
      datesDisabled: disabledStartDates,
      plusOne: nightPicker
    };

    if(dateLocale !== 'en') {
      options.language = dateLocale;
    }

    var picker = dateRage.datepicker(options);

    if (nightPicker) {
      $("#start-on").focus(function() {
        if(!$(this).is(":focus")) {
          $("#start-on").datepicker("setDatesDisabled", disabledStartDates);
        }
      });

      $("#end-on").focus(function() {
        if(!$(this).is(":focus")) {
          $("#end-on").datepicker("setDatesDisabled", disabledEndDates);
        }
      });
    }

    var outputElements = {
      "booking-start-output": $("#booking-start-output"),
      "booking-end-output": $("#booking-end-output")
    };

    picker.on('changeDate', function(e) {
      var newDate = e.dates[0];
      var outputElementId = $(e.target).data("output");
      var outputElement = outputElements[outputElementId];

      if (outputElementId === "booking-end-output" && !nightPicker) {
        // Add one day to end date if the picker is day picker
        // End date should be excluded
        newDate.setDate(newDate.getDate() + 1);
      }
      outputElement.val(module.utils.toISODate(newDate));
      setTimeout(function() { $("#end-on").valid(); }, 360);
    });

  };

  var setupPerHour = function(options) {
    var dateInput = $('#start-on');
    var disabledDates = options.blocked_dates.map(function(d) {
      return new Date(d * 1000);
    });
    var today = dateAtBeginningOfDay(new Date());
    var endDate = new Date(options.end_date * 1000);
    var currentDate = null;
    var selectOne = ST.t('listings.listing_actions.select_one');

    $.fn.datepicker.dates[options.locale] = options.localized_dates;

    var picker = dateInput.datepicker({
      autoclose: true,
      datesDisabled: disabledDates,
      startDate: today,
      endDate: endDate,
      language: options.locale
    });

    var validateForm = function() {
      $('#booking-dates').validate();
    };

    $('#start_time').on('change', function() {
      var selected = $(this).find('option:selected'),
        startTimeindex = selected.data('index'),
        startTimeSlot = selected.data('slot'),
<<<<<<< HEAD
        endTime = $('#end_time');
=======
        endTime = $('#end_time'),
        prevBlocked = false;
>>>>>>> 51c78e25
      if (endTime.prop('disabled') != true) {
        setUpSelectOptions(currentDate, false, '#end_time');
      }
      endTime.find('option').each(function () {
        var option = $(this), endTimeIndex = option.data('index'),
<<<<<<< HEAD
          endTimeSlot = option.data('slot');
        if (endTimeIndex > startTimeindex && startTimeSlot === endTimeSlot) {
=======
          endTimeSlot = option.data('slot'), blocked  = option.data('blocked'),
          bookingStart = option.data('bookingStart');
        if (endTimeIndex > startTimeindex && startTimeSlot === endTimeSlot &&
          (!blocked || (!prevBlocked && bookingStart))) {
>>>>>>> 51c78e25
          option.removeAttr('disabled');
        } else {
          option.prop('disabled', true);
        }
<<<<<<< HEAD
=======
        prevBlocked = blocked;
>>>>>>> 51c78e25
      });
      endTime.removeAttr('disabled');
    });

    var setUpSelectOptions = function(date, start, selectSelector) {
<<<<<<< HEAD
      var date_options = options.options_for_select[date];
      var options_for_select = ['<option value="" disabled selected>' + selectOne + '</option>'];
      var prevDisabled = false;
=======
      var date_options = options.options_for_select[date],
        options_for_select = ['<option value="" disabled selected>' + selectOne + '</option>'],
        prevDisabled = false,
        blocked = '';
>>>>>>> 51c78e25
      for(var index in date_options) {
        var disabled, option = date_options[index],
          value = date + ' ' + option.value;
        if (!start && option.slot_end && !prevDisabled) {
          disabled = '';
<<<<<<< HEAD
        } else {
          disabled = option.disabled ? ' disabled ' : '';
        }
        if (!(start && option.slot_end)) {
          options_for_select.push('<option value="' + value + '" ' + disabled + ' data-index="' + index + '" data-slot="' + option.slot + '" >' + option.name + '</option>');
=======
          blocked = '';
          if (option.next_day) {
            value = option.next_day + ' ' + option.value;
          }
        } else {
          disabled = option.disabled ? ' disabled ' : '';
          blocked = option.disabled ? 'true' : '';
        }
        if (!(start && option.slot_end)) {
          options_for_select.push('<option value="' + value + '" ' + disabled +
            ' data-index="' + index + '" data-slot="' + option.slot +
            '" data-blocked="' + blocked + '" data-booking-start="' + !!option.booking_start + '" >' + option.name + '</option>');
>>>>>>> 51c78e25
        }
        prevDisabled = option.disabled;
      }
      $(selectSelector).html($(options_for_select.join('')));
      if (!start) {
        $(selectSelector).prop('disabled', true);
      }
    };

    picker.on('changeDate', function(e) {
      currentDate = dateToString(e.date);
      setUpSelectOptions(currentDate, true, '#start_time');
      setUpSelectOptions(currentDate, false, '#end_time');
    });
    validateForm();
  };

  module.FromToDatePicker = {
    setupPerDayOrNight: setupPerDayOrNight,
    setupPerHour: setupPerHour
  };
})(window.ST);<|MERGE_RESOLUTION|>--- conflicted
+++ resolved
@@ -184,61 +184,36 @@
       var selected = $(this).find('option:selected'),
         startTimeindex = selected.data('index'),
         startTimeSlot = selected.data('slot'),
-<<<<<<< HEAD
-        endTime = $('#end_time');
-=======
         endTime = $('#end_time'),
         prevBlocked = false;
->>>>>>> 51c78e25
       if (endTime.prop('disabled') != true) {
         setUpSelectOptions(currentDate, false, '#end_time');
       }
       endTime.find('option').each(function () {
         var option = $(this), endTimeIndex = option.data('index'),
-<<<<<<< HEAD
-          endTimeSlot = option.data('slot');
-        if (endTimeIndex > startTimeindex && startTimeSlot === endTimeSlot) {
-=======
           endTimeSlot = option.data('slot'), blocked  = option.data('blocked'),
           bookingStart = option.data('bookingStart');
         if (endTimeIndex > startTimeindex && startTimeSlot === endTimeSlot &&
           (!blocked || (!prevBlocked && bookingStart))) {
->>>>>>> 51c78e25
           option.removeAttr('disabled');
         } else {
           option.prop('disabled', true);
         }
-<<<<<<< HEAD
-=======
         prevBlocked = blocked;
->>>>>>> 51c78e25
       });
       endTime.removeAttr('disabled');
     });
 
     var setUpSelectOptions = function(date, start, selectSelector) {
-<<<<<<< HEAD
-      var date_options = options.options_for_select[date];
-      var options_for_select = ['<option value="" disabled selected>' + selectOne + '</option>'];
-      var prevDisabled = false;
-=======
       var date_options = options.options_for_select[date],
         options_for_select = ['<option value="" disabled selected>' + selectOne + '</option>'],
         prevDisabled = false,
         blocked = '';
->>>>>>> 51c78e25
       for(var index in date_options) {
         var disabled, option = date_options[index],
           value = date + ' ' + option.value;
         if (!start && option.slot_end && !prevDisabled) {
           disabled = '';
-<<<<<<< HEAD
-        } else {
-          disabled = option.disabled ? ' disabled ' : '';
-        }
-        if (!(start && option.slot_end)) {
-          options_for_select.push('<option value="' + value + '" ' + disabled + ' data-index="' + index + '" data-slot="' + option.slot + '" >' + option.name + '</option>');
-=======
           blocked = '';
           if (option.next_day) {
             value = option.next_day + ' ' + option.value;
@@ -251,7 +226,6 @@
           options_for_select.push('<option value="' + value + '" ' + disabled +
             ' data-index="' + index + '" data-slot="' + option.slot +
             '" data-blocked="' + blocked + '" data-booking-start="' + !!option.booking_start + '" >' + option.name + '</option>');
->>>>>>> 51c78e25
         }
         prevDisabled = option.disabled;
       }
