--- conflicted
+++ resolved
@@ -172,30 +172,6 @@
       startDate: today,
       endDate: endDate,
       language: options.locale
-<<<<<<< HEAD
-    });
-
-    var validateForm = function() {
-      $('#booking-dates').validate();
-    };
-
-    var setUpSelectOptions = function(date_options) {
-      var options_for_select = ['<option value="" disabled selected>Select one</option>'];
-      for(var index in date_options) {
-        var option = date_options[index];
-        var disabled = option.disabled ? ' disabled ' : '';
-        options_for_select.push('<option value="' + option.value + '" ' + disabled + '>' + option.name + '</option>');
-      }
-      $('#start_time').html($(options_for_select.join('')));
-      $('#end_time').html($(options_for_select.join('')));
-    };
-
-    picker.on('changeDate', function(e) {
-      var date = dateToString(e.date);
-      console.log('change to ' + date);
-      setUpSelectOptions(options.options_for_select[date]);
-    });
-=======
     });
 
     var validateForm = function() {
@@ -228,7 +204,6 @@
       setUpSelectOptions(date, true, '#start_time');
       setUpSelectOptions(date, false, '#end_time');
     });
->>>>>>> 811de92e
     validateForm();
   };
 
