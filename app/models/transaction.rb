# == Schema Information
#
# Table name: transactions
#
#  id                                :integer          not null, primary key
#  starter_id                        :string(255)      not null
#  starter_uuid                      :binary(16)       not null
#  listing_id                        :integer          not null
#  listing_uuid                      :binary(16)       not null
#  conversation_id                   :integer
#  automatic_confirmation_after_days :integer          not null
#  community_id                      :integer          not null
#  community_uuid                    :binary(16)       not null
#  created_at                        :datetime         not null
#  updated_at                        :datetime         not null
#  starter_skipped_feedback          :boolean          default(FALSE)
#  author_skipped_feedback           :boolean          default(FALSE)
#  last_transition_at                :datetime
#  current_state                     :string(255)
#  commission_from_seller            :integer
#  minimum_commission_cents          :integer          default(0)
#  minimum_commission_currency       :string(255)
#  payment_gateway                   :string(255)      default("none"), not null
#  listing_quantity                  :integer          default(1)
#  listing_author_id                 :string(255)      not null
#  listing_author_uuid               :binary(16)       not null
#  listing_title                     :string(255)
#  unit_type                         :string(32)
#  unit_price_cents                  :integer
#  unit_price_currency               :string(8)
#  unit_tr_key                       :string(64)
#  unit_selector_tr_key              :string(64)
#  payment_process                   :string(31)       default("none")
#  delivery_method                   :string(31)       default("none")
#  shipping_price_cents              :integer
#  availability                      :string(32)       default("none")
#  booking_uuid                      :binary(16)
#  deleted                           :boolean          default(FALSE)
#  commission_from_buyer             :integer
#  minimum_buyer_fee_cents           :integer          default(0)
#  minimum_buyer_fee_currency        :string(3)
#
# Indexes
#
#  community_starter_state                   (community_id,starter_id,current_state)
#  index_transactions_on_community_id        (community_id)
#  index_transactions_on_conversation_id     (conversation_id)
#  index_transactions_on_deleted             (deleted)
#  index_transactions_on_last_transition_at  (last_transition_at)
#  index_transactions_on_listing_author_id   (listing_author_id)
#  index_transactions_on_listing_id          (listing_id)
#  index_transactions_on_starter_id          (starter_id)
#  transactions_on_cid_and_deleted           (community_id,deleted)
#

class Transaction < ApplicationRecord
  include ExportTransaction

  attr_accessor :contract_agreed

  belongs_to :community
  belongs_to :listing
  has_many :transaction_transitions, dependent: :destroy, foreign_key: :transaction_id
  has_one :booking, dependent: :destroy
  has_one :shipping_address, dependent: :destroy
  belongs_to :starter, class_name: "Person", foreign_key: :starter_id
  belongs_to :conversation
  has_many :testimonials
  belongs_to :listing_author, class_name: 'Person'

  delegate :author, to: :listing
  delegate :title, to: :listing, prefix: true

  accepts_nested_attributes_for :booking

  validates :payment_gateway, presence: true, on: :create
  validates :community_uuid, :listing_uuid, :starter_id, :starter_uuid, presence: true, on: :create
  validates :listing_quantity, numericality: {only_integer: true, greater_than_or_equal_to: 1}, on: :create
  validates :listing_title, :listing_author_id, :listing_author_uuid, presence: true, on: :create
  validates :unit_type, inclusion: ["hour", "day", "night", "week", "month", "custom", "unit", nil, :hour, :day, :night, :week, :month, :custom, :unit], on: :create
  validates :availability, inclusion: ["none", "booking", :none, :booking], on: :create
  validates :delivery_method, inclusion: ["none", "shipping", "pickup", nil, :none, :shipping, :pickup], on: :create
  validates :payment_process, inclusion: [:none, :postpay, :preauthorize], on: :create
  validates :payment_gateway, inclusion: [:paypal, :checkout, :braintree, :stripe, :none], on: :create
  validates :commission_from_seller, numericality: {only_integer: true}, on: :create
  validates :automatic_confirmation_after_days, numericality: {only_integer: true}, on: :create

  monetize :minimum_commission_cents, with_model_currency: :minimum_commission_currency
  monetize :unit_price_cents, with_model_currency: :unit_price_currency
  monetize :shipping_price_cents, allow_nil: true, with_model_currency: :unit_price_currency
  monetize :minimum_buyer_fee_cents, with_model_currency: :minimum_buyer_fee_currency

  scope :exist, -> { where(deleted: false) }
  scope :for_person, -> (person){
    joins(:listing)
    .where("listings.author_id = ? OR starter_id = ?", person.id, person.id)
  }
  scope :availability_blocking, -> do
    where(current_state: ['preauthorized', 'paid', 'confirmed', 'canceled'])
  end
  scope :non_free, -> { where('current_state <> ?', ['free']) }
  scope :by_community, -> (community_id) { where(community_id: community_id) }
  scope :with_payment_conversation, -> {
    left_outer_joins(:conversation).merge(Conversation.payment)
  }
  scope :with_payment_conversation_latest, -> (sort_direction) {
    with_payment_conversation.order(
      "GREATEST(COALESCE(transactions.last_transition_at, 0),
        COALESCE(conversations.last_message_at, 0)) #{sort_direction}")
  }
  scope :for_csv_export, -> {
    includes(:starter, :booking, :testimonials, :transaction_transitions, :conversation => [{:messages => :sender}, :listing, :participants], :listing => :author)
  }
  scope :for_testimonials, -> {
    includes(:testimonials, testimonials: [:author, :receiver], listing: :author)
    .where(current_state: ['confirmed', 'canceled'])
  }
  scope :search_by_party_or_listing_title, ->(pattern) {
    joins(:starter, :listing_author)
    .where("listing_title like :pattern
        OR (#{Person.search_by_pattern_sql('people')})
        OR (#{Person.search_by_pattern_sql('listing_authors_transactions')})", pattern: pattern)
  }
  scope :search_for_testimonials, ->(community, pattern) do
    with_testimonial_ids = by_community(community.id)
    .left_outer_joins(testimonials: [:author, :receiver])
    .where("
      testimonials.text like :pattern
      OR #{Person.search_by_pattern_sql('people')}
      OR #{Person.search_by_pattern_sql('receivers_testimonials')}
    ", pattern: pattern).select("`transactions`.`id`")

    for_testimonials.joins(:listing, :starter, :listing_author)
    .where("
      `listings`.`title` like :pattern
      OR #{Person.search_by_pattern_sql('people')}
      OR #{Person.search_by_pattern_sql('listing_authors_transactions')}
      OR `transactions`.`id` IN (#{with_testimonial_ids.to_sql})
      ", pattern: pattern).distinct
  end
  scope :paid_or_confirmed, -> { where(current_state: ['paid', 'confirmed']) }
  scope :skipped_feedback, -> { where('starter_skipped_feedback OR author_skipped_feedback') }

  scope :waiting_feedback, -> {
<<<<<<< HEAD
    where("NOT starter_skipped_feedback AND NOT #{Testimonial.with_tx_starter.exists.to_sql}
           OR NOT author_skipped_feedback AND NOT #{Testimonial.with_tx_author.exists.to_sql}")
=======
    where("NOT starter_skipped_feedback AND NOT #{Testimonial.with_tx_starter.select('1').exists.to_sql}
           OR NOT author_skipped_feedback AND NOT #{Testimonial.with_tx_author.select('1').exists.to_sql}")
>>>>>>> 2c1afbdc
  }

  def booking_uuid_object
    if self[:booking_uuid].nil?
      nil
    else
      UUIDUtils.parse_raw(self[:booking_uuid])
    end
  end

  def booking_uuid_object=(uuid)
    self.booking_uuid = UUIDUtils.raw(uuid)
  end

  def community_uuid_object
    if self[:community_uuid].nil?
      nil
    else
      UUIDUtils.parse_raw(self[:community_uuid])
    end
  end

  def starter_uuid_object
    if self[:starter_uuid].nil?
      nil
    else
      UUIDUtils.parse_raw(self[:starter_uuid])
    end
  end

  def listing_author_uuid_object
    if self[:listing_author_uuid].nil?
      nil
    else
      UUIDUtils.parse_raw(self[:listing_author_uuid])
    end
  end

  def starter_uuid=(value)
    write_attribute(:starter_uuid, UUIDUtils::RAW.call(value))
  end

  def listing_uuid=(value)
    write_attribute(:listing_uuid, UUIDUtils::RAW.call(value))
  end

  def community_uuid=(value)
    write_attribute(:community_uuid, UUIDUtils::RAW.call(value))
  end

  def listing_author_uuid=(value)
    write_attribute(:listing_author_uuid, UUIDUtils::RAW.call(value))
  end

  def booking_uuid=(value)
    write_attribute(:booking_uuid, UUIDUtils::RAW.call(value))
  end

  def status
    current_state
  end

  def has_feedback_from?(person)
    if author == person
      testimonial_from_author.present?
    else
      testimonial_from_starter.present?
    end
  end

  def feedback_skipped_by?(person)
    if author == person
      author_skipped_feedback?
    else
      starter_skipped_feedback?
    end
  end

  def testimonial_from_author
    testimonials.find { |testimonial| testimonial.author_id == author.id }
  end

  def testimonial_from_starter
    testimonials.find { |testimonial| testimonial.author_id == starter.id }
  end

  # TODO This assumes that author is seller (which is true for all offers, sell, give, rent, etc.)
  # Change it so that it looks for TransactionProcess.author_is_seller
  def seller
    author
  end

  # TODO This assumes that author is seller (which is true for all offers, sell, give, rent, etc.)
  # Change it so that it looks for TransactionProcess.author_is_seller
  def buyer
    starter
  end

  def participations
    [author, starter]
  end

  def payer
    starter
  end

  def payment_receiver
    author
  end

  def with_type(&block)
    block.call(:listing_conversation)
  end

  def latest_activity
    (transaction_transitions + conversation.messages).max
  end

  # Give person (starter or listing author) and get back the other
  #
  # Note: I'm not sure whether we want to have this method or not but at least it makes refactoring easier.
  def other_party(person)
    person == starter ? listing.author : starter
  end

  def unit_type
    Maybe(read_attribute(:unit_type)).to_sym.or_else(nil)
  end

  def item_total
    unit_price * listing_quantity
  end

  def payment_gateway
    read_attribute(:payment_gateway)&.to_sym
  end

  def payment_process
    read_attribute(:payment_process)&.to_sym
  end

  def commission
    [(item_total * (commission_from_seller / 100.0) unless commission_from_seller.nil?),
     (minimum_commission unless minimum_commission.nil? || minimum_commission.zero?),
     Money.new(0, item_total.currency)]
      .compact
      .max
  end

  def buyer_commission
    [(item_total * (commission_from_buyer / 100.0) unless commission_from_buyer.nil?),
     (minimum_buyer_fee unless minimum_buyer_fee.nil? || minimum_buyer_fee.zero?),
     Money.new(0, item_total.currency)]
      .compact
      .max
  end

  def waiting_testimonial_from?(person_id)
    if starter_id == person_id && starter_skipped_feedback
      false
    elsif listing_author_id == person_id && author_skipped_feedback
      false
    else
      testimonials.detect{|t| t.author_id == person_id}.nil?
    end
  end

  def mark_as_seen_by_current(person_id)
    self.conversation
      .participations
      .where("person_id = '#{person_id}'")
      .update_all(is_read: true) # rubocop:disable Rails/SkipsModelValidations
  end

  def payment_total
    unit_price       = self.unit_price || 0
    quantity         = self.listing_quantity || 1
    shipping_price   = self.shipping_price || 0
    (unit_price * quantity) + shipping_price + buyer_commission
  end

end<|MERGE_RESOLUTION|>--- conflicted
+++ resolved
@@ -142,13 +142,8 @@
   scope :skipped_feedback, -> { where('starter_skipped_feedback OR author_skipped_feedback') }
 
   scope :waiting_feedback, -> {
-<<<<<<< HEAD
-    where("NOT starter_skipped_feedback AND NOT #{Testimonial.with_tx_starter.exists.to_sql}
-           OR NOT author_skipped_feedback AND NOT #{Testimonial.with_tx_author.exists.to_sql}")
-=======
     where("NOT starter_skipped_feedback AND NOT #{Testimonial.with_tx_starter.select('1').exists.to_sql}
            OR NOT author_skipped_feedback AND NOT #{Testimonial.with_tx_author.select('1').exists.to_sql}")
->>>>>>> 2c1afbdc
   }
 
   def booking_uuid_object
