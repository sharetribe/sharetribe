# == Schema Information
#
# Table name: communities
#
#  id                                         :integer          not null, primary key
#  uuid                                       :binary(16)       not null
#  ident                                      :string(255)
#  domain                                     :string(255)
#  use_domain                                 :boolean          default(FALSE), not null
#  created_at                                 :datetime
#  updated_at                                 :datetime
#  settings                                   :text(65535)
#  consent                                    :string(255)
#  transaction_agreement_in_use               :boolean          default(FALSE)
#  email_admins_about_new_members             :boolean          default(FALSE)
#  use_fb_like                                :boolean          default(FALSE)
#  real_name_required                         :boolean          default(TRUE)
#  automatic_newsletters                      :boolean          default(TRUE)
#  join_with_invite_only                      :boolean          default(FALSE)
#  allowed_emails                             :text(16777215)
#  users_can_invite_new_users                 :boolean          default(TRUE)
#  private                                    :boolean          default(FALSE)
#  label                                      :string(255)
#  show_date_in_listings_list                 :boolean          default(FALSE)
#  all_users_can_add_news                     :boolean          default(TRUE)
#  custom_frontpage_sidebar                   :boolean          default(FALSE)
#  event_feed_enabled                         :boolean          default(TRUE)
#  slogan                                     :string(255)
#  description                                :text(65535)
#  country                                    :string(255)
#  members_count                              :integer          default(0)
#  user_limit                                 :integer
#  monthly_price_in_euros                     :float(24)
#  logo_file_name                             :string(255)
#  logo_content_type                          :string(255)
#  logo_file_size                             :integer
#  logo_updated_at                            :datetime
#  cover_photo_file_name                      :string(255)
#  cover_photo_content_type                   :string(255)
#  cover_photo_file_size                      :integer
#  cover_photo_updated_at                     :datetime
#  small_cover_photo_file_name                :string(255)
#  small_cover_photo_content_type             :string(255)
#  small_cover_photo_file_size                :integer
#  small_cover_photo_updated_at               :datetime
#  custom_color1                              :string(255)
#  custom_color2                              :string(255)
#  slogan_color                               :string(6)
#  description_color                          :string(6)
#  stylesheet_url                             :string(255)
#  stylesheet_needs_recompile                 :boolean          default(FALSE)
#  service_logo_style                         :string(255)      default("full-logo")
#  currency                                   :string(3)        not null
#  facebook_connect_enabled                   :boolean          default(TRUE)
#  minimum_price_cents                        :integer
#  hide_expiration_date                       :boolean          default(TRUE)
#  facebook_connect_id                        :string(255)
#  facebook_connect_secret                    :string(255)
#  google_analytics_key                       :string(255)
#  google_maps_key                            :string(64)
#  name_display_type                          :string(255)      default("first_name_with_initial")
#  twitter_handle                             :string(255)
#  use_community_location_as_default          :boolean          default(FALSE)
#  preproduction_stylesheet_url               :string(255)
#  show_category_in_listing_list              :boolean          default(FALSE)
#  default_browse_view                        :string(255)      default("grid")
#  wide_logo_file_name                        :string(255)
#  wide_logo_content_type                     :string(255)
#  wide_logo_file_size                        :integer
#  wide_logo_updated_at                       :datetime
#  listing_comments_in_use                    :boolean          default(FALSE)
#  show_listing_publishing_date               :boolean          default(FALSE)
#  require_verification_to_post_listings      :boolean          default(FALSE)
#  show_price_filter                          :boolean          default(FALSE)
#  price_filter_min                           :integer          default(0)
#  price_filter_max                           :integer          default(100000)
#  automatic_confirmation_after_days          :integer          default(14)
#  favicon_file_name                          :string(255)
#  favicon_content_type                       :string(255)
#  favicon_file_size                          :integer
#  favicon_updated_at                         :datetime
#  default_min_days_between_community_updates :integer          default(7)
#  listing_location_required                  :boolean          default(FALSE)
#  custom_head_script                         :text(65535)
#  follow_in_use                              :boolean          default(TRUE), not null
#  logo_processing                            :boolean
#  wide_logo_processing                       :boolean
#  cover_photo_processing                     :boolean
#  small_cover_photo_processing               :boolean
#  favicon_processing                         :boolean
#  deleted                                    :boolean
#  end_user_analytics                         :boolean          default(TRUE)
#  show_slogan                                :boolean          default(TRUE)
#  show_description                           :boolean          default(TRUE)
#  hsts_max_age                               :integer
#  footer_theme                               :integer          default("dark")
#  footer_copyright                           :text(65535)
#  footer_enabled                             :boolean          default(FALSE)
#  logo_link                                  :string(255)
#  google_connect_enabled                     :boolean
#  google_connect_id                          :string(255)
#  google_connect_secret                      :string(255)
#  linkedin_connect_enabled                   :boolean
#  linkedin_connect_id                        :string(255)
#  linkedin_connect_secret                    :string(255)
#  pre_approved_listings                      :boolean          default(FALSE)
#  allow_free_conversations                   :boolean          default(TRUE)
#  email_admins_about_new_transactions        :boolean          default(FALSE)
#  show_location                              :boolean          default(TRUE)
#
# Indexes
#
#  index_communities_on_domain  (domain)
#  index_communities_on_ident   (ident)
#  index_communities_on_uuid    (uuid) UNIQUE
#

class Community < ApplicationRecord

  require 'compass'
  require 'sass/plugin'

  include EmailHelper

  has_many :community_memberships, :dependent => :destroy
  has_many :members, -> { merge(CommunityMembership.accepted) }, :through => :community_memberships, :source => :person
  has_many :admins, -> { merge(CommunityMembership.admin.not_banned) }, :through => :community_memberships, :source => :person
  has_many :members_all_statuses, :through => :community_memberships, :source => :person
  has_many :invitations, :dependent => :destroy
  has_one :location, :dependent => :destroy
  has_many :community_customizations, :dependent => :destroy
  has_many :menu_links, -> { for_topbar.sorted }, :dependent => :destroy, :inverse_of => :community
  has_many :footer_menu_links, -> { for_footer.sorted }, :class_name => "MenuLink",  :dependent => :destroy, :inverse_of => :community

  has_many :categories, -> { order("sort_priority") }, :inverse_of => :community
  has_many :top_level_categories, -> { where("parent_id IS NULL").order("sort_priority") }, :class_name => "Category", :inverse_of => :community
  has_many :subcategories, -> { where("parent_id IS NOT NULL").order("sort_priority") }, :class_name => "Category", :inverse_of => :community

  has_many :conversations, :dependent => :destroy
  has_many :transactions, :dependent => :destroy

  has_many :listings, :dependent => :destroy
  has_many :listing_shapes, :dependent => :destroy
  has_many :shapes, ->{ exist_ordered }, class_name: 'ListingShape', :dependent => :destroy, :inverse_of => :community

  has_many :transaction_processes, :dependent => :destroy

  has_one :paypal_account, :dependent => :destroy # Admin paypal account

  has_many :custom_fields, -> { for_listing }, :dependent => :destroy, :inverse_of => :community
  has_many :custom_dropdown_fields, -> { for_listing.dropdown }, :class_name => "CustomField", :dependent => :destroy, :inverse_of => :community
  has_many :custom_numeric_fields, -> { for_listing.numeric }, :class_name => "NumericField", :dependent => :destroy, :inverse_of => :community
  has_many :person_custom_fields, -> { for_person.sorted }, :class_name => "CustomField",  :dependent => :destroy, :inverse_of => :community
  has_many :person_custom_dropdown_fields, -> { for_person.sorted.dropdown }, :class_name => "CustomField", :dependent => :destroy, :inverse_of => :community
  has_many :person_custom_numeric_fields, -> { for_person.sorted.numeric }, :class_name => "NumericField", :dependent => :destroy, :inverse_of => :community
  has_many :marketplace_sender_emails, :dependent => :destroy

  has_one :configuration, class_name: 'MarketplaceConfigurations', :dependent => :destroy
  has_one :social_logo, :dependent => :destroy
  has_many :social_links, -> { sorted }, :dependent => :destroy, :inverse_of => :community

  has_many_attached :landing_page_assets

  accepts_nested_attributes_for :social_logo
  accepts_nested_attributes_for :configuration
  accepts_nested_attributes_for :footer_menu_links, allow_destroy: true
  accepts_nested_attributes_for :menu_links, allow_destroy: true
  accepts_nested_attributes_for :social_links, allow_destroy: true
  accepts_nested_attributes_for :community_customizations

  after_create :initialize_settings

  monetize :minimum_price_cents, :allow_nil => true, :with_model_currency => :currency

  # starts ends with alphanumerics can contain hyphen
  validates :ident, length: { in: 3..50 },
                    format: { with: /\A[A-Z0-9][A-Z0-9\-]*[A-Z0-9]\z/i, message: :domain_name_is_invalid },
                    uniqueness: true,
                    exclusion: { in: MarketplaceService::RESERVED_DOMAINS, message: :domain_name_is_invalid }
  # cannot contain --
  validates :ident, format: { with: /\A((?!\-\-).)*\z/, message: :domain_name_is_invalid }
  validates_length_of :slogan, :in => 2..100, :allow_nil => true
  validates_format_of :custom_color1, :with => /\A[A-F0-9_-]{6}\z/i, :allow_nil => true
  validates_format_of :custom_color2, :with => /\A[A-F0-9_-]{6}\z/i, :allow_nil => true
  validates_format_of :slogan_color, :with => /\A[A-F0-9_-]{6}\z/i, :allow_nil => true
  validates_format_of :description_color, :with => /\A[A-F0-9_-]{6}\z/i, :allow_nil => true
  validates_length_of :custom_head_script, maximum: 65535

  VALID_BROWSE_TYPES = %w{grid map list}
  validates_inclusion_of :default_browse_view, :in => VALID_BROWSE_TYPES

  VALID_NAME_DISPLAY_TYPES = %w{first_name_only first_name_with_initial full_name}
  validates_inclusion_of :name_display_type, :in => VALID_NAME_DISPLAY_TYPES

  # The settings hash contains some community specific settings:
  # locales: which locales are in use, the first one is the default

  serialize :settings, Hash

  has_attached_file :logo,
                    :styles => {
                      :header => "192x192#",
                      :header_icon => "40x40#",
                      :header_icon_highres => "80x80#",
                      :apple_touch => "152x152#",
                      :original => "600x600>"
                    },
                    :convert_options => {
                      # iOS makes logo background black if there's an alpha channel
                      # And the options has to be in correct order! First background, then flatten. Otherwise it will
                      # not work.
                      :apple_touch => "-background white -flatten"
                    },
                    :keep_old_files => true

  validates_attachment_content_type :logo,
<<<<<<< HEAD
                                    :content_type => %w[image/jpeg image/png image/gif image/pjpeg image/x-png]
=======
                                    :content_type => IMAGE_CONTENT_TYPE
>>>>>>> 8000745b

  has_attached_file :wide_logo,
                    :styles => {
                      :header => "168x40#",
                      :paypal => "190x60>", # This logo is shown in PayPal checkout page. It has to be 190x60 according to PayPal docs.
                      :header_highres => "336x80#",
                      :original => "600x600>"
                    },
                    :convert_options => {
                      # The size for paypal logo will be exactly 190x60. No cropping, instead the canvas is extended with white background
                      :paypal => "-background white -gravity center -extent 190x60"
                    },
                    :keep_old_files => true

  validates_attachment_content_type :wide_logo,
<<<<<<< HEAD
                                    :content_type => %w[image/jpeg image/png image/gif image/pjpeg image/x-png]
=======
                                    :content_type => IMAGE_CONTENT_TYPE
>>>>>>> 8000745b

  has_attached_file :cover_photo,
                    :styles => {
                      :header => "1600x195#",
                      :hd_header => "1920x450#",
                      :original => "3840x3840>"
                    },
                    :default_url => ->(_){ ActionController::Base.helpers.asset_path("cover_photos/header/default.jpg") },
                    :keep_old_files => true

  validates_attachment_content_type :cover_photo,
<<<<<<< HEAD
                                    :content_type => %w[image/jpeg image/png image/gif image/pjpeg image/x-png]
=======
                                    :content_type => IMAGE_CONTENT_TYPE
>>>>>>> 8000745b

  has_attached_file :small_cover_photo,
                    :styles => {
                      :header => "1600x195#",
                      :hd_header => "1920x96#",
                      :original => "3840x3840>"
                    },
                    :default_url => ->(_) { ActionController::Base.helpers.asset_path("cover_photos/header/default.jpg") },
                    :keep_old_files => true

  validates_attachment_content_type :small_cover_photo,
<<<<<<< HEAD
                                    :content_type => %w[image/jpeg image/png image/gif image/pjpeg image/x-png]
=======
                                    :content_type => IMAGE_CONTENT_TYPE
>>>>>>> 8000745b

  has_attached_file :favicon,
                    :styles => {
                      :favicon => "32x32#"
                    },
                    :default_style => :favicon,
                    :convert_options => {
                      :favicon => "-depth 32 -strip"
                    },
                    :default_url => ->(_) { ActionController::Base.helpers.asset_path("favicon.ico") }

  validates_attachment_content_type :favicon,
                                    :content_type => %w[image/jpeg image/png image/gif image/x-icon image/vnd.microsoft.icon]

  # process_in_background definitions have to be after
  # after all attachments: https://github.com/jrgifford/delayed_paperclip/issues/129
  process_in_background :logo
  process_in_background :wide_logo
  process_in_background :cover_photo
  process_in_background :small_cover_photo

  process_in_background :favicon

  before_save :cache_previous_image_urls

  FOOTER_THEMES = {
    FOOTER_DARK = 'dark'.freeze => 0,
    FOOTER_LIGHT = 'light'.freeze => 1,
    FOOTER_MARKETPLACE_COLOR = 'marketplace_color'.freeze => 2,
    FOOTER_LOGO = 'logo'.freeze => 3
  }.freeze
  enum footer_theme: FOOTER_THEMES

  def uuid_object
    if self[:uuid].nil?
      nil
    else
      UUIDUtils.parse_raw(self[:uuid])
    end
  end

  def uuid_object=(uuid)
    self.uuid = UUIDUtils.raw(uuid)
  end

  before_create :add_uuid
  def add_uuid
    self.uuid ||= UUIDUtils.create_raw
  end

  validates_format_of :twitter_handle, with: /\A[A-Za-z0-9_]{1,15}\z/, allow_nil: true

  validates :facebook_connect_id, numericality: { only_integer: true }, allow_nil: true
  validates :facebook_connect_id, length: {maximum: 16}, allow_nil: true

  validates_format_of :facebook_connect_secret, with: /\A[a-f0-9]{32}\z/, allow_nil: true

  attr_accessor :terms

  before_validation :check_colors, :socials_process, :check_twitter

  def check_twitter
    self.twitter_handle = twitter_handle.to_s.delete('@').presence
  end

  def check_colors
    self.slogan_color = slogan_color.to_s.delete('#').presence
    self.description_color = description_color.to_s.delete('#').presence
    self.custom_color1 = custom_color1.to_s.delete('#').presence
  end

  def socials_process
    self.facebook_connect_secret = facebook_connect_secret.presence
    self.facebook_connect_id = facebook_connect_id.presence
    self.linkedin_connect_secret = linkedin_connect_secret.presence
    self.linkedin_connect_id = linkedin_connect_id.presence
    self.google_connect_secret = google_connect_secret.presence
    self.google_connect_id = google_connect_id.presence
  end

  def description_color_string
    return unless description_color.present?

    "##{description_color}"
  end

  def custom_color1_string
    return unless custom_color1.present?

    "##{custom_color1}"
  end

  def slogan_color_string
    return unless slogan_color.present?

    "##{slogan_color}"
  end

  def apply_main_search_keyword!
    configuration.update(main_search: :keyword)
  end

  # Wrapper for the various attachment images url methods
  # which returns url of old image, while new one is processing.
  def stable_image_url(image_name, style = nil, options = {})
    image = send(:"#{image_name}")
    if image.processing?
      old_name = Rails.cache.read("c_att/#{id}/#{image_name}")
      return image.url(style, options) unless old_name

      # Temporarily set processing to false and the file name to the
      # old file name, so that we can call Paperclip's own url method.
      new_name = image.original_filename
      send(:"#{image_name}_processing=", false)
      send(:"#{image_name}_file_name=", old_name)

      url = image.url(style, options)

      send(:"#{image_name}_file_name=", new_name)
      send(:"#{image_name}_processing=", true)

      url
    else
      image.url(style, options)
    end
  end

  def cache_previous_image_urls
    return unless has_changes_to_save?

    changes_to_save.select { |attribute, values|
      attachment_name = attribute.chomp("_file_name")
      attribute.end_with?("_file_name") && !send(:"#{attachment_name}_processing") && values[0]
    }.each { |attribute, values|
      attachment_name = attribute.chomp("_file_name")
      # Temporarily store previous attachment file name in cache
      # so that we can still link to it, while new attachment is being processed.
      # This should probably be switched to using new columns in model, so that
      # old link doesn't break if processing fails and cache expires.
      Rails.cache.write("c_att/#{id}/#{attachment_name}", values[0], expires_in: 5.minutes)
    }
    true
  end

  def name(locale)
    customization = Maybe(community_customizations.where(locale: locale).first).or_else {
      # We should not end up in a situation where the given locale is not found.
      # However, currently that is likely to happend, because:
      # - User has one locale
      # - User can join to multiple communities, which may not have user's locale available
      fallback_customisation = community_customizations.where(locale: default_locale).first
      if !(fallback_customisation && fallback_customisation.name)
        # Corner case: switching default language to a language without localisation.
        fallback_customisation = community_customizations.where("name IS NOT NULL").order(:updated_at).last
      end
      fallback_customisation
    }

    if customization
      customization.name
    else
      raise ArgumentError.new("Cannot find translation for marketplace name community_id: #{id}, locale: #{locale}")
    end
  end

  def full_name(locale)
    name(locale)
  end

  # If community name has several words, add an extra space
  # to the end to make Finnish translation look better.
  def name_with_separator(locale)
    (name(locale).include?(" ") && locale.to_s.eql?("fi")) ? "#{name(locale)} " : name(locale)
  end

  # If community full name has several words, add an extra space
  # to the end to make Finnish translation look better.
  def full_name_with_separator(locale)
    (full_name(locale).include?(" ") && locale.to_s.eql?("fi")) ? "#{full_name(locale)} " : full_name(locale)
  end

  def address
    location ? location.address : nil
  end

  def default_locale
    if settings && !settings["locales"].blank?
      return settings["locales"].first
    else
      return APP_CONFIG.default_locale
    end
  end

  def locales
   if settings && !settings["locales"].blank?
      return settings["locales"]
    else
      # if locales not set, return the short locales from the default list
      return Sharetribe::AVAILABLE_LOCALES.map { |l| l[:ident] }
    end
  end

  # Returns the emails of admins in an array
  def admin_emails
    admins.collect { |p| p.confirmed_notification_email_addresses } .flatten
  end

  def allows_user_to_send_invitations?(user)
    (users_can_invite_new_users && user.member_of?(self)) || user.has_admin_rights?(self)
  end

  def has_customizations?
    custom_color1 || custom_color2 || slogan_color || description_color || cover_photo.present? || small_cover_photo.present? || wide_logo.present? || logo.present?
  end

  def has_custom_stylesheet?
    if APP_CONFIG.preproduction
      preproduction_stylesheet_url.present?
    else
      stylesheet_url.present?
    end
  end

  def custom_stylesheet_url
    if APP_CONFIG.preproduction
      self.preproduction_stylesheet_url
    else
      self.stylesheet_url
    end
  end

  def self.with_customizations
    customization_columns = [
      "custom_color1",
      "custom_color2",
      "cover_photo_file_name",
      "small_cover_photo_file_name",
      "wide_logo_file_name",
      "logo_file_name"
    ]

    sql = customization_columns.map { |column_name| column_name + " IS NOT NULL" }.join(" OR ")

    where(sql)
  end

  def menu_link_attributes=(attributes)
    ids = []

    attributes.each_with_index do |(id, value), i|
      if menu_link = menu_links.find_by_id(id)
        menu_link.update(value.merge(sort_priority: i))
        ids << menu_link.id
      else
        menu_links.build(value.merge(sort_priority: i))
      end
    end

    links_to_destroy = menu_links.reject { |menu_link| menu_link.id.nil? || ids.include?(menu_link.id) }
    links_to_destroy.each { |link| link.destroy }
  end

  def self.find_by_email_ending(email)
    Community.all.find_each do |community|
      return community if community.allowed_emails && community.email_allowed?(email)
    end
    return nil
  end

  def new_members_during_last(time)
    community_memberships.where(:created_at => time.ago..Time.now).collect(&:person)
  end

  # Returns the full domain with default protocol in front
  def full_url
    full_domain(:with_protocol => true)
  end

  #returns full domain without protocol
  def full_domain(options= {})
    # assume that if port is used in domain config, it should
    # be added to the end of the full domain for links to work
    # This concerns usually mostly testing and development
    default_host, default_port = APP_CONFIG.domain.split(':')
    port_string = options[:port] || default_port

    if domain.present? && use_domain? # custom domain
      dom = domain
    else # just a subdomain specified
      dom = "#{self.ident}.#{default_host}"
      dom += ":#{port_string}" unless port_string.blank?
    end

    if options[:with_protocol]
      dom = "#{(APP_CONFIG.always_use_ssl.to_s == "true" ? "https://" : "http://")}#{dom}"
    end

    return dom

  end

  # returns the community specific service name if such is in use
  # otherwise returns the global default
  def service_name
    if settings && settings["service_name"].present?
      settings["service_name"]
    else
      APP_CONFIG.global_service_name || "Sharetribe"
    end
  end

  def has_new_listings_since?(time)
    return listings.where("created_at > ?", time).present?
  end

  def get_new_listings_to_update_email(person)
    latest = person.last_community_updates_at

    selected_listings = listings
      .currently_open
      .where("updates_email_at > ? AND updates_email_at > created_at", latest)
      .order("updates_email_at DESC")
      .to_a

    additional_listings = 10 - selected_listings.length
    new_listings =
      if additional_listings > 0
        listings
          .currently_open
          .where("updates_email_at > ? AND updates_email_at = created_at", latest)
          .order("updates_email_at DESC")
          .limit(additional_listings)
          .to_a
      else
        []
      end

     selected_listings
      .concat(new_listings)
      .sort_by { |listing| listing.updates_email_at}
      .reverse
  end

  def self.find_by_allowed_email(email)
    email_ending = "@#{email.split('@')[1]}"
    where("allowed_emails LIKE ?", "%#{email_ending}%")
  end

  # Returns all the people who are admins in at least one tribe.
  def self.all_admins
    Person.joins(:community_memberships).where("community_memberships.admin = '1'").group("people.id")
  end

  def self.stylesheet_needs_recompile!
    Community.with_customizations.update_all(:stylesheet_needs_recompile => true)
  end

  # approves a membership pending email if one is found
  # if email is given, only approves if email is allowed
  # returns true if membership was now approved
  # false if it wasn't allowed or if already a member
  def approve_pending_membership(person, email_address=nil)
    membership = community_memberships.where(:person_id => person.id, :status => "pending_email_confirmation").first
    if membership && (email_address.nil? || email_allowed?(email_address))
      membership.update_attribute(:status, "accepted")
      return true
    end
    return false
  end

  def main_categories
    top_level_categories
  end

  def leaf_categories
    categories.reject { |c| !c.children.empty? }
  end

  # is it possible to pay for this listing via the payment system
  def payment_possible_for?(listing)
    listing.price && listing.price > 0 && payments_in_use?
  end

  # Deprecated
  #
  # There is a method `payment_type` is community service. Use that instead.
  def payments_in_use?
    active_payment_types.present?
  end

  def self.all_with_custom_fb_login
    begin
      where("facebook_connect_id IS NOT NULL")
    rescue Mysql2::Error
      # in some environments (e.g. Travis CI) the tables are not yet loaded when this is called
      # so return empty array, as it shouldn't matter in those cases
      return []
    end
  end

  def email_notification_types
    valid_types = Person::EMAIL_NOTIFICATION_TYPES.dup
    if !follow_in_use?
      valid_types.delete "email_about_new_listings_by_followed_people"
    end
    valid_types
  end

  def close_listings_by_author(author)
    listings.where(:author_id => author.id).update_all(:open => false)
  end

  def images_processing?
    logo.processing? ||
    wide_logo.processing? ||
    cover_photo.processing? ||
    small_cover_photo.processing? ||
    favicon.processing?
  end

  def as_json(options)
    attrs = super(options)
    uuid = UUIDUtils.parse_raw(attrs["uuid"])
    attrs.merge({"uuid" => uuid.to_s})
  end

  # FIXME-RF not the best place
  def active_payment_types
    supported = []
    supported << :paypal if PaypalHelper.paypal_active?(self.id)
    supported << :stripe if StripeHelper.stripe_active?(self.id)
    supported.size > 1 ? supported : supported.first
  end

  def is_person_only_admin(person)
    admins.count == 1 && admins.first == person
  end

  private

  def initialize_settings
    update_attribute(:settings,{"locales"=>[APP_CONFIG.default_locale]}) if self.settings.blank?
    true
  end
end<|MERGE_RESOLUTION|>--- conflicted
+++ resolved
@@ -214,11 +214,7 @@
                     :keep_old_files => true
 
   validates_attachment_content_type :logo,
-<<<<<<< HEAD
-                                    :content_type => %w[image/jpeg image/png image/gif image/pjpeg image/x-png]
-=======
                                     :content_type => IMAGE_CONTENT_TYPE
->>>>>>> 8000745b
 
   has_attached_file :wide_logo,
                     :styles => {
@@ -234,11 +230,7 @@
                     :keep_old_files => true
 
   validates_attachment_content_type :wide_logo,
-<<<<<<< HEAD
-                                    :content_type => %w[image/jpeg image/png image/gif image/pjpeg image/x-png]
-=======
                                     :content_type => IMAGE_CONTENT_TYPE
->>>>>>> 8000745b
 
   has_attached_file :cover_photo,
                     :styles => {
@@ -250,11 +242,7 @@
                     :keep_old_files => true
 
   validates_attachment_content_type :cover_photo,
-<<<<<<< HEAD
-                                    :content_type => %w[image/jpeg image/png image/gif image/pjpeg image/x-png]
-=======
                                     :content_type => IMAGE_CONTENT_TYPE
->>>>>>> 8000745b
 
   has_attached_file :small_cover_photo,
                     :styles => {
@@ -266,11 +254,7 @@
                     :keep_old_files => true
 
   validates_attachment_content_type :small_cover_photo,
-<<<<<<< HEAD
-                                    :content_type => %w[image/jpeg image/png image/gif image/pjpeg image/x-png]
-=======
                                     :content_type => IMAGE_CONTENT_TYPE
->>>>>>> 8000745b
 
   has_attached_file :favicon,
                     :styles => {
