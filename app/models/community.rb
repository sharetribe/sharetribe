--- conflicted
+++ resolved
@@ -364,11 +364,7 @@
   end
 
   def recaptcha_configured?
-<<<<<<< HEAD
-    recaptcha_site_key.present? && recaptcha_secret_key.present?
-=======
     recaptcha_site_key.present? && recaptcha_secret_key.present? && !Rails.env.test?
->>>>>>> d0e36239
   end
 
   # Wrapper for the various attachment images url methods
