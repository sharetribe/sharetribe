class Community < ActiveRecord::Base

  require 'compass'
  require 'sass/plugin'

  include EmailHelper

  has_many :community_memberships, :dependent => :destroy 
  has_many :members, :through => :community_memberships, :conditions => ['community_memberships.status = ?', 'accepted'], :source => :person
  has_many :invitations, :dependent => :destroy
  has_many :news_items, :dependent => :destroy
  has_many :polls, :dependent => :destroy
  has_many :event_feed_events, :dependent => :destroy
  has_one :location, :dependent => :destroy
  has_many :community_customizations, :dependent => :destroy
  has_many :community_categories # Don't add here :dependent  => :destroy because community_categories method confuses it. Instead use separate hook (delete_specific_community_categories) to get rid of entries in that table when destroying.
  has_many :categories, :through => :community_categories
  has_many :share_types, :through => :community_categories
  has_many :payments
  has_many :statistics, :dependent => :destroy
  
  has_and_belongs_to_many :listings
  has_and_belongs_to_many :payment_gateways
  
  after_create :initialize_settings
  before_destroy :delete_specific_community_categories
  
  monetize :minimum_price_cents, :allow_nil => true
  
  VALID_CATEGORIES = ["company", "university", "association", "neighborhood", "congregation", "town", "apartment_building", "other"]
  
  # Here is a list of subdomain names that we don't want people to reserve for their communities. This should be moved to config.
  RESERVED_SUBDOMAINS = %w{ www wiki mail calendar doc docs admin dashboard translate alpha beta gamma test developer proxy community tribe git partner partners global sharetribe application share dev st aalto ospn kassi video photos fi fr cl gr us usa subdomain abbesses alesia alexandredumas almamarceau anatolefrance antony anvers argentine artsetmetiers asnieresgennevilliers assembleenationale aubervillierspantin avenueemilezola avron balard barbesrochechouart basiliquedesaintdenis bastille belair belleville berault bercy bibliothequefrancoismitterrand billancourt birhakeim blanche bobignypablopicasso bobignypantin boissiere bolivar bonnenouvelle botzaris boucicaut boulognejeanjaures boulognepontdesaintcloud bourse breguetsabin brochant butteschaumont buzenval cadet cambronne campoformio cardinallemoine carrefourpleyel censierdaubenton champselyseesclemenceau chardonlagache charentonecoles charlesdegaulleetoile charlesmichels charonne chateaudeau chateaudevincennes chateaulandon chateaurouge chatelet chatillonmontrouge chausseedantin cheminvert chevaleret cite clunylasorbonne colonelfabien commerce concorde convention corentincariou corentincelton corvisart courcelles couronnes coursaintemilion creteillechat creteilprefecture creteiluniversite crimee croixdechavaux danube daumesnil denfertrochereau dugommier dupleix duroc ecolemilitaire ecoleveterinaire edgarquinet eglisedauteuil eglisedepantin esplanadedeladefense etiennemarcel europe exelmans faidherbechaligny falguiere felixfaure fillesducalvaire fortdaubervilliers franklinroosevelt funiculairegarebasse funiculairegarehaute gabrielperi gaite gallieni gambetta garedausterlitz garedelest garedelyon garedunord garibaldi georgev glaciere goncourt grandsboulevards guymoquet havrecaumartin hoche hoteldeville iena invalides jacquesbonsergent jasmin jaures javelandrecitroen jourdain julesjoffrin jussieu kleber lachapelle lacourneuve8mai1945 ladefense lafourche lamarckcaulaincourt lamottepicquetgrenelle lamuette latourmaubourg laumiere ledrurollin lekremlinbicetre lepeletier lesagnettes lesgobelins leshalles lessablons liberte liege louisblanc louisemichel lourmel louvrerivoli mabillon madeleine mairiedeclichy mairiedemontreuil mairiedesaintouen mairiedeslilas mairiedissy mairiedivry maisonblanche maisonsalfortlesjuilliottes maisonsalfortstade malakoffplateaudevanves malakoffrueetiennedolet malesherbes maraichers marcadetpoissonniers marcelsembat marxdormoy maubertmutualite menilmontant michelangeauteuil michelangemolitor michelbizot mirabeau miromesnil monceau montgallet montparnassebienvenue moutonduvernet nation nationale notredamedelorette notredamedeschamps oberkampf odeon olympiades opera orlyouest orlysud ourcq palaisroyal parmentier passy pasteur pelleport pereire perelachaise pernety philippeauguste picpus pierreetmariecurie pigalle placedeclichy placedesfites placeditalie placemonge plaisance pointedulac poissonniere pontdelevalloisbecon pontdeneuilly pontdesevres pontmarie pontneuf portedauphine portedauteuil portedebagnolet portedechamperret portedecharenton portedechoisy portedeclichy portedeclignancourt portedelachapelle portedelavillette portedemontreuil portedepantin portedesaintcloud portedesaintouen portedeslilas portedevanves portedeversailles portedevincennes porteditalie portedivry portedoree portedorleans portemaillot presaintgervais pyramides pyramides pyrenees quaidelagare quaidelarapee quatreseptembre rambuteau ranelagh raspail reaumursebastopol rennes republique reuillydiderot richardlenoir richelieudrouot riquet robespierre rome ruedelapompe ruedesboulets ruedubac ruesaintmaur saintambroise saintaugustin saintdenisportedeparis saintdenisuniversite saintfargeau saintfrancoisxavier saintgeorges saintgermaindespres saintjacques saintlazare saintmande saintmarcel saintmichel saintpaul saintphilippeduroule saintplacide saintsebastienfroissart saintsulpice segur sentier sevresbabylone sevreslecourbe simplon solferino stalingrad strasbourgsaintdenis sullymorland telegraphe temple ternes tolbiac trinitedestiennedorves trocadero tuileries vaneau varenne vaugirard vavin victorhugo villejuifleolagrange villejuiflouisaragon villejuifpaulvaillantcouturier villiers volontaires voltaire wagram}
  
  validates_length_of :name, :in => 2..50
  validates_length_of :domain, :in => 2..50
  validates_format_of :domain, :with => /^[A-Z0-9_\-\.]*$/i
  validates_uniqueness_of :domain
  validates_length_of :slogan, :in => 2..100, :allow_nil => true
  validates_inclusion_of :category, :in => VALID_CATEGORIES
  validates_format_of :custom_color1, :with => /^[A-F0-9_-]{6}$/i, :allow_nil => true
  validates_format_of :custom_color2, :with => /^[A-F0-9_-]{6}$/i, :allow_nil => true 
  # The settings hash contains some community specific settings:
  # locales: which locales are in use, the first one is the default
    
  serialize :settings, Hash
  
  has_attached_file :logo, 
                    :styles => { 
                      :header => "192x192#",
                      :header_icon => "40x40#",  
                      :original => "600x600>"
                    },
                    :default_url => "/assets/logos/mobile/default.png"
  
  validates_attachment_content_type :logo,
                                    :content_type => ["image/jpeg",
                                                      "image/png", 
                                                      "image/gif", 
                                                      "image/pjpeg", 
                                                      "image/x-png"]
  
  has_attached_file :wide_logo, 
                    :styles => { 
                      :header => "168x40#",  
                      :original => "600x600>"
                    },
                    :default_url => "/assets/logos/full/default.png"
  
  validates_attachment_content_type :wide_logo,
                                    :content_type => ["image/jpeg",
                                                      "image/png", 
                                                      "image/gif", 
                                                      "image/pjpeg", 
                                                      "image/x-png"]
  
  has_attached_file :cover_photo, 
                    :styles => { 
                      :header => "1600x195#",
                      :hd_header => "1920x450#",  
                      :original => "3840x3840>"
                    },
                    :default_url => "/assets/cover_photos/header/default.jpg",
                    :keep_old_files => true # Temporarily to make preprod work aside production
  validates_attachment_content_type :cover_photo,
                                    :content_type => ["image/jpeg",
                                                      "image/png", 
                                                      "image/gif", 
                                                      "image/pjpeg", 
                                                      "image/x-png"]
  
  attr_accessor :terms
  
  def address
    location ? location.address : nil
  end
  
  def default_locale
    if settings && !settings["locales"].blank?
      return settings["locales"].first
    else
      return APP_CONFIG.default_locale
    end
  end
  
  def locales
   if settings && !settings["locales"].blank?
      return settings["locales"]
    else
      # if locales not set, return the short locales from the default list
      return Kassi::Application.config.AVAILABLE_LOCALES.collect{|loc| loc[1]}
    end
  end
  
  # Return the people who are admins of this community
  def admins
    members.joins(:community_memberships).where("community_memberships.admin = '1'").group("people.id")
  end
  
  # Returns the emails of admins in an array
  def admin_emails
    admins.collect { |p| p.email }
  end
  
  def allows_user_to_send_invitations?(user)
    (users_can_invite_new_users && user.member_of?(self)) || user.has_admin_rights_in?(self)
  end
  
  def has_customizations?
    if APP_CONFIG.preproduction
      preproduction_stylesheet_url.present?
    else
      stylesheet_url.present?
    end
  end
  
  def custom_stylesheet_url
    if APP_CONFIG.preproduction
      self.preproduction_stylesheet_url        
    else
      self.stylesheet_url
    end
  end
  
  def self.with_customizations
    where("custom_color1 IS NOT NULL OR cover_photo_file_name IS NOT NULL")
  end
  
  # If community name has several words, add an extra space
  # to the end to make Finnish translation look better.
  def name_with_separator(locale)
    (name.include?(" ") && locale.to_s.eql?("fi")) ? "#{name} " : name
  end
  
  # If community full name has several words, add an extra space
  # to the end to make Finnish translation look better.
  def full_name_with_separator(locale)
    (full_name.include?(" ") && locale.to_s.eql?("fi")) ? "#{full_name} " : full_name
  end
  
  def active_poll
    polls.where(:active => true).first
  end
  
  def set_email_confirmation_on_and_send_mail_to_existing_users
    # If email confirmation is already active, do nothing
    return if self.email_confirmation == true
    
    self.email_confirmation = true
    save
    
    original_locale = I18n.locale
    
    #Store host to global variable to be able to use this from console
    $host = full_domain
    
    members.all.each do |member|
      member.confirmed_at = nil
      member.save
      I18n.locale = member.locale
      member.send_confirmation_instructions(full_domain, self)
      
    end
    I18n.locale = original_locale
  end
  
  def email_all_members(subject, mail_content, default_locale="en", verbose=false)
    puts "Sending mail to all #{members.count} members in community: #{self.name}" if verbose
    PersonMailer.deliver_open_content_messages(members.all, subject, mail_content, default_locale, verbose)
  end

  # Makes the creator of the community a member and an admin
  def admin_attributes=(attributes)
    community_memberships.build(attributes).update_attribute("admin", true)
  end
  
  def self.domain_available?(domain)
    ! (RESERVED_SUBDOMAINS.include?(domain) || find_by_domain(domain).present?)
  end
  
  def self.find_by_email_ending(email)
    Community.all.each do |community|
      return community if community.allowed_emails && community.email_allowed?(email)
    end
    return nil
  end
  
  def new_members_during_last(time)
    community_memberships.where(:created_at => time.ago..Time.now).collect(&:person)
  end

  # Returns the full domain with default protocol in front
  def full_url
    full_domain(:with_protocol => true)
  end
  
  #returns full domain without protocol
  def full_domain(options= {})
    # assume that if  port is used in domain config, it should 
    # be added to the end of the full domain for links to work
    # This concerns usually mostly testing and development
    port_string = APP_CONFIG.domain[/\:\d+$/]
    
    if self.domain =~ /\./ # custom domain
      dom = "#{self.domain}#{port_string}"
    else # just a subdomain specified
      dom = "#{self.domain}.#{APP_CONFIG.domain}"
    end
    
    if options[:with_protocol]
      dom = "#{(APP_CONFIG.always_use_ssl ? "https://" : "http://")}#{dom}"
    end
    
    return dom
    
  end
  
  # returns the community specific service name if such is in use
  # otherwise returns the global default
  def service_name
    if settings && settings["service_name"].present?
      settings["service_name"]
    else
      APP_CONFIG.global_service_name || "Sharetribe"
    end
  end

  def has_new_listings_since?(time)
    return listings.where("created_at > ?", time).present?
  end

  def self.find_by_allowed_email(email)
    email_ending = "@#{email.split('@')[1]}"
    where("allowed_emails LIKE '%#{email_ending}%'")
  end
  
  # Find community by domain, which can be full domain or just subdomain
  def self.find_by_domain(domain_string)
    if domain_string =~ /\:/ #string includes port which should be removed
      domain_string = domain_string.split(":").first
    end
<<<<<<< HEAD
    
=======

>>>>>>> 0ed498b6
    # search for exact match or then match by first part of domain string.
    # first priority is the domain, then domain_alias
    return Community.where(["domain = ?", domain_string]).first || 
           Community.where(["domain = ?", domain_string.split(".").first]).first ||
           Community.where(["domain_alias = ?", domain_string]).first ||
           Community.where(["domain_alias = ?", domain_string.split(".").first]).first
  end
  
  # Check if communities with this category are email restricted
  def self.email_restricted?(community_category)
    ["company", "university"].include?(community_category)
  end
  
  # Returns all the people who are admins in at least one tribe.
  def self.all_admins
    Person.joins(:community_memberships).where("community_memberships.admin = '1'").group("people.id")
  end
  
  # Generates the customization stylesheet scss files to app/assets
  # This should be run before assets:precompile in order to precompile stylesheets for each community that has customizations
  def self.generate_customization_stylesheets
    Community.with_customizations.each do |community|
      puts "Generating custom CSS for #{community.name}"
      STDOUT.flush # trying to get the prints out sooner while deploying to heroku
      community.generate_customization_stylesheet
    end
  end
  
  def generate_customization_stylesheet
    if custom_color1 || custom_color2 || cover_photo.present?
      community_filename = domain.gsub(".", "_")
      stylesheet_filename = "custom-style-#{community_filename}"
      new_filename_with_time_stamp = "#{stylesheet_filename}-#{Time.now.strftime("%Y%m%d%H%M%S")}"

      
      # Copy original SCSS and do customizations by search & replace
      
      # Create new stylesheet for community
      FileUtils.cp("app/assets/stylesheets/application.scss", "app/assets/stylesheets/#{stylesheet_filename}.scss" )
      
      # Use default-colors as a starting point for customizations
      FileUtils.cp("app/assets/stylesheets/default-colors.scss", "app/assets/stylesheets/customizations.scss" )

      if custom_color1.present? 
        replace_in_file("app/assets/stylesheets/customizations.scss",
                        /\$link:\s*#\w{6};/,
                        "$link: ##{custom_color1};",
                        true)
      end
      color2 = custom_color2 || custom_color1
      if color2.present? 
        replace_in_file("app/assets/stylesheets/customizations.scss",
                        /\$link2:\s*#\w{6};/,
                        "$link2: ##{color2};",
                        true)
      end
      if cover_photo.present?
        replace_in_file("app/assets/stylesheets/customizations.scss",
                        /\$cover-photo-url:\s*\"[^\"]+\";/,
                        "$cover-photo-url: \"#{cover_photo.url(:hd_header)}\";",
                        true)
      end
      url = stylesheet_filename
      unless false #Rails.env.development? # Dev mode uses on-the-fly SCSS compiling
        
        # Generate CSS from SCSS
        css_file = "public/assets/#{new_filename_with_time_stamp}.css"
        `mkdir public/assets` unless File.exists?("public/assets")

        sprockets = Sprockets::Environment.new(Rails.root).tap do |env|
          env.append_path File.join(env.root, 'app/assets/stylesheets')

          env.context_class.instance_eval do
            # Include these helpers to allow SASS files to use image-url etc. helpers
            include Sprockets::Helpers::RailsHelper
            include Sprockets::Helpers::IsolatedHelper

            def sass_config
              ActiveSupport::OrderedOptions.new.tap do |s|
                compass = Compass::Frameworks['compass']

                s.load_paths = [
                  # File.join($root, 'app/assets/stylesheets'),
                  compass.stylesheets_directory,
                  compass.templates_directory
                ]

                # Here we can add SASS configurations, such as:
                # s.style = :expanded
              end
            end
          end
        end

        asset = sprockets["#{stylesheet_filename}.scss"]
        asset.write_to(css_file)

        # Empty the file
        File.open("app/assets/stylesheets/customizations.scss", 'w') {}
        
        url = new_filename_with_time_stamp
        
        # If using S3 as storage (e.g. in Heroku) need to move the generated files to S3
        if ApplicationHelper.use_s3?
          
          AWS.config :access_key_id =>  APP_CONFIG.aws_access_key_id,  :secret_access_key => APP_CONFIG.aws_secret_access_key
          s3 = AWS::S3.new
          b = s3.buckets.create(APP_CONFIG.s3_bucket_name)
          basename = File.basename("#{Rails.root}/#{css_file}")
          o = b.objects["assets/custom/#{basename}"]
          o.write(:file => "#{Rails.root}/#{css_file}", :cache_control => "public, max-age=30000000", :content_type => "text/css")
          o.acl = :public_read
          url = o.public_url.to_s
          
        end
      end
      
      # If we are at preproduction, only update the preproduction_stylesheet_url in order not
      # to disturb what's happening at production.
      # Normally update the stylesheet_url
      
      if APP_CONFIG.preproduction
        update_attribute(:preproduction_stylesheet_url, url)        
      else
        update_attribute(:stylesheet_url, url)
      end
    end
  end
  
  def replace_in_file(file_name, search, replace, only_once=false)
    text = File.read(file_name)
    File.open(file_name, "w") do |f|
      if only_once
        f.write(text.sub(search, replace))
      else
        f.write(text.gsub(search, replace))
      end
    end
  end
  
  # approves a membership pending email if one is found
  # if email is given, only approves if email is allowed
  def approve_pending_membership(person, email_address=nil)
    membership = community_memberships.where(:person_id => person.id, :status => "pending_email_confirmation").first
    if membership && (email_address.nil? || email_allowed?(email_address)) 
      membership.update_attribute(:status, "accepted")
    end
  end
  
  def full_name
    settings["service_name"] ? settings["service_name"] : "Sharetribe #{name}"
  end
  
  def requires_organization_membership?
    settings["require_organization_membership"] == true    
  end
  
  def uses_rdf_profile_import?
    settings["use_rdf_profile_import"] == true    
  end
  
  # categories_tree
  # Returns a hash that represents the categorization tree that is in use at this community
  # Some assumptions are made here:
  # - Listing types and share_types are only linked to top level categories in DB
  # If wanting to do differently, this code needs to be changed and probably the UI code too
  # Example of a returned tree:
  #   "offer" => {
  #     "item" => {
  #       "subcategory" => ["tools", "sports", "music", "books", "games"],
  #       "share_type" => ["lend", "sell", "rent_out", "trade", "give_away"]
  #     },
  #     "favor" => {
  #       "subcategory" => ["furniture_assemble", "walking_dogs"]
  #     }, 
  #     "rideshare" => {},
  #     "housing" => {
  #       "share_type" => ["rent_out", "sell", "share_for_free"]
  #     }
  #   },
  #   "request" => {
  #     "rideshare" => {}
  #   }
  # }
  def categories_tree
    tree = {}
    
    # store few variables here so that they are fetched only once during the loops
    this_tribe_community_categories = community_categories
    this_tribe_categories = categories
    this_tribe_share_types = share_types
    
    listing_types.each do |listing_type| # Listing types are the root level of the tree
      categories_for_listing_type = {}
      
      # pick the categories that are linked for this listing type in this community
      # "top_level_linked_community_category" means that we assume here that those categories that are linked
      # to listing types, are top level categories (not sub categories)
      this_tribe_community_categories.select{|cc| cc.share_type_id == listing_type.id}.each do |top_level_linked_community_category|
        
        category_hash = {} # empty by default if no subcategories or share_types

        # Check for existing subcategories for this category
        this_tribe_categories.select{|cat| cat.parent_id == top_level_linked_community_category.category_id}.each do |subcat|
          category_hash["subcategory"] ||= []
          category_hash["subcategory"] << subcat.name
        end
        
        # Check for existing linked share_types for this category
        this_tribe_share_types.select{|st|  
                this_tribe_community_categories.select{|comcat| 
                  comcat.category_id == top_level_linked_community_category.category_id && 
                  st.id == comcat.share_type_id
                }.present? &&
                st.parent_id == top_level_linked_community_category.share_type_id}.each do |sub_share_type|
          category_hash["share_type"] ||= []
          category_hash["share_type"] << sub_share_type.name
        end
        
        # Insert this top level category to hash and make it's value contain the sub categories and share types
        categories_for_listing_type[top_level_linked_community_category.category.name] = category_hash
      end
      
      tree[listing_type.name] = categories_for_listing_type
    end
    return tree
  end
  
  
  # available_categorization_values
  # Returns a hash of lists of values for different categorization aspects in use in this community
  # Used to simplify UI building
  # Example hash:
  # {
  #   "listing_type" => ["offer", "request"],
  #   "category" => ["item", "favor", "rideshare", "housing"],
  #   "subcategory" => ["tools", "sports", "music", "books", "games", "furniture_assemble", "walking_dogs"],
  #   "share_type" => ["lend", "sell", "rent_out", "give_away", "share_for_free", "borrow", "buy", "rent", "trade", "receive", "accept_for_free"]
  # }
  def available_categorization_values
    values = {}
    values["listing_type"] = listing_types.collect(&:name)
    values["category"] = main_categories.collect(&:name)
    values["subcategory"] = subcategories.collect(&:name)
    values["share_type"] = share_types.collect(&:name).reject { |st| values["listing_type"].include?(st) }
    return values
  end
  
  # same as available_categorization_values but returns the models instead of just values
  def available_categorizations
    values = {}
    values["listing_type"] = listing_types
    values["category"] = main_categories
    values["subcategory"] = subcategories
    values["share_type"] = share_types.reject { |st| listing_types.include?(st) }
    return values
  end
  

  # returns all categories
  def categories
    unique_categorizations(:category)
  end
  
  def main_categories
    categories.select{|c| c.parent_id.nil?}
  end
  
  def subcategories
    categories.select{|c| ! c.parent_id.nil?}
  end
  
  # Finds all top level share_types (=listing_types) used in this community
  def listing_types
    share_types.select{|s| s.parent_id.nil?}
  end
  
  # finds community specific share_types or default values if no customizations found
  def share_types
    unique_categorizations(:share_type)
  end
  
  def community_category(category, share_type)
    CommunityCategory.where("category_id = ? AND share_type_id = ? AND (community_id IS NULL OR community_id = ?)", category.id.to_s, share_type.id.to_s, id.to_s).order("category_id DESC").first
  end

  # is it possible to pay for this listing via the payment system
  def payment_possible_for?(listing)
    cc = community_category(listing.category.top_level_parent, listing.share_type)
    # as currently all messages are shown in all communities, there might be case where the
    # message would have payment possible in it's original community, but in this community the cc
    # is not found with the above search, so then payment is not possible here. (cc must be present)
    payments_in_use && cc.present? && (cc.price || cc.payment)
  end
  
  # Does this community require that people have registered payout method before accepting requests
  def requires_payout_registration?
    payment_gateways.present? && payment_gateways.first.requires_payout_registration_before_accept?
  end


  def community_categories
    custom = Rails.cache.fetch("/custom_categories/#{self.id}-#{self.updated_at}") {
      # order the custom categorizations based on the sort priority (or ids of the CommunityCategory)
      CommunityCategory.order("sort_priority ASC","id ASC").find_all_by_community_id(id, :include => [:category, :share_type])
    }
    if custom.present?
      # use custom values
      return custom
    else
      # Use defaults
      return Rails.cache.fetch("/default_categories") {
        CommunityCategory.find_all_by_community_id(nil, :include => [:category, :share_type])
      }
    end
  end
  
  def default_currency
    if available_currencies
      available_currencies.split(",").first
    else
      MoneyRails.default_currency
    end
  end
  
  def facebook_login_method(host=nil)
    if facebook_connect_id && (!host || full_domain.match(host))
      return "facebook_app_#{facebook_connect_id}".to_sym
    else
      return :facebook
    end
  end

  def self.all_with_custom_fb_login
    begin
      where("facebook_connect_id IS NOT NULL")
    rescue Mysql2::Error
      # in some environments (e.g. Travis CI) the tables are not yet loaded when this is called
      # so return empty array, as it shouldn't matter in those cases
      return []
    end
  end
  
  private
  
  # Returns an array of unique categories or share_types used in this community.
  def unique_categorizations(categorization_type)
    unless [:category, :share_type].include?(categorization_type)
      throw "unique_categorizations called with wrong type. Only :category and :share_type allowed" 
    end
    return community_categories.collect(&categorization_type).compact.uniq
  end

  def initialize_settings
    update_attribute(:settings,{"locales"=>[APP_CONFIG.default_locale]}) if self.settings.blank?
  end
  
  # This method deletes the specific community_category entries (but not the default ones)
  def delete_specific_community_categories
    CommunityCategory.find_all_by_community_id(id).each do |c|
      c.destroy
    end
  end

end<|MERGE_RESOLUTION|>--- conflicted
+++ resolved
@@ -259,11 +259,7 @@
     if domain_string =~ /\:/ #string includes port which should be removed
       domain_string = domain_string.split(":").first
     end
-<<<<<<< HEAD
-    
-=======
-
->>>>>>> 0ed498b6
+
     # search for exact match or then match by first part of domain string.
     # first priority is the domain, then domain_alias
     return Community.where(["domain = ?", domain_string]).first || 
