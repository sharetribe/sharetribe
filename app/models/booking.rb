--- conflicted
+++ resolved
@@ -23,22 +23,12 @@
 class Booking < ApplicationRecord
   belongs_to :tx, class_name: "Transaction", foreign_key: "transaction_id"
 
-<<<<<<< HEAD
-  scope :group_by_start_date, -> { group('DATE(bookings.start_time)') }
-  scope :in_period, ->(start_time, end_time) { where(['start_time >= ? AND end_time <= ?', start_time, end_time]) }
-  scope :per_day_summary, -> do
-    select('DATE(bookings.start_time) AS start_date, SUM(TIMESTAMPDIFF(SECOND, start_time, end_time)) AS day_summary_time')
-    .group_by_start_date
-  end
-  scope :hourly_basis, -> { where(per_hour: true) }
-=======
   scope :in_period, ->(start_time, end_time) { where(['start_time >= ? AND end_time <= ?', start_time, end_time]) }
   scope :hourly_basis, -> { where(per_hour: true) }
   scope :covers_another_booking, ->(booking) do
     hourly_basis.where(['(start_time <= ? AND end_time > ?) OR (start_time < ? AND end_time >= ?)',
                         booking.start_time, booking.start_time, booking.end_time, booking.end_time])
   end
->>>>>>> 811de92e
 
   def week_day
     Listing::WorkingTimeSlot.week_days.keys[start_time.wday].to_sym
