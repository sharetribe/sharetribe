--- conflicted
+++ resolved
@@ -34,12 +34,7 @@
   scope :covers_another_booking_per_hour, ->(booking) do
     exclude_self(booking)
     .joins(:tx).per_hour_blocked
-<<<<<<< HEAD
-    .where(['(start_time <= ? AND end_time > ?) OR (start_time < ? AND end_time >= ?)',
-            booking.start_time, booking.start_time, booking.end_time, booking.end_time])
-=======
     .where(['start_time < ? AND end_time > ?', booking.end_time, booking.start_time])
->>>>>>> fba88a7e
   end
   scope :availability_blocking, -> { merge(Transaction.availability_blocking) }
   scope :per_hour_blocked, -> { hourly_basis.availability_blocking }
@@ -49,12 +44,7 @@
   scope :covers_another_booking_per_day, ->(booking) do
     exclude_self(booking)
     .joins(:tx).per_day_blocked
-<<<<<<< HEAD
-    .where(['(start_on <= ? AND end_on > ?) OR (start_on < ? AND end_on >= ?)',
-            booking.start_on, booking.start_on, booking.end_on, booking.end_on])
-=======
     .where(['start_on < ? AND end_on > ?', booking.end_on, booking.start_on])
->>>>>>> fba88a7e
   end
   scope :exclude_self, ->(booking) do
     booking.persisted? ? where.not(id: booking.id) : self
@@ -91,12 +81,8 @@
     return true if per_hour
 
     self.class.uncached do
-<<<<<<< HEAD
-      if tx.listing.bookings.covers_another_booking_per_day(self).any?
-=======
       if tx.listing.bookings.covers_another_booking_per_day(self).any? ||
          tx.listing.blocked_dates.in_period_end_exclusive(self.start_on, self.end_on).any?
->>>>>>> fba88a7e
         errors.add(:start_on, :invalid)
         errors.add(:end_on, :invalid)
       end
