# == Schema Information
#
# Table name: bookings
#
#  id             :integer          not null, primary key
#  transaction_id :integer
#  start_on       :date
#  end_on         :date
#  created_at     :datetime         not null
#  updated_at     :datetime         not null
#  start_time     :datetime
#  end_time       :datetime
#  per_hour       :boolean          default(FALSE)
#
# Indexes
#
#  index_bookings_on_end_time                              (end_time)
#  index_bookings_on_per_hour                              (per_hour)
#  index_bookings_on_start_time                            (start_time)
#  index_bookings_on_transaction_id                        (transaction_id)
#  index_bookings_on_transaction_start_on_end_on_per_hour  (transaction_id,start_on,end_on,per_hour)
#

class Booking < ApplicationRecord
  belongs_to :tx, class_name: "Transaction", foreign_key: "transaction_id", inverse_of: :booking

  attr_accessor :skip_validation

  validate :per_day_availability, unless: :skip_validation
  validate :per_hour_availability, unless: :skip_validation

  scope :in_period, ->(start_time, end_time) { where(['start_time >= ? AND end_time <= ?', start_time, end_time]) }
  scope :hourly_basis, -> { where(per_hour: true) }
  scope :covers_another_booking_per_hour, ->(booking) do
    exclude_self(booking)
    .joins(:tx).per_hour_blocked
    .where(['(start_time <= ? AND end_time > ?) OR (start_time < ? AND end_time >= ?)',
            booking.start_time, booking.start_time, booking.end_time, booking.end_time])
  end
  scope :availability_blocking, -> { merge(Transaction.availability_blocking) }
  scope :per_hour_blocked, -> { hourly_basis.availability_blocking }
  scope :daily_basis, -> { where(per_hour: false) }
  scope :per_day_blocked, -> { daily_basis.availability_blocking }
  scope :in_per_day_period, ->(start_time, end_time) { where(['start_on >= ? AND end_on <= ?', start_time, end_time]) }
  scope :covers_another_booking_per_day, ->(booking) do
    exclude_self(booking)
    .joins(:tx).per_day_blocked
    .where(['(start_on <= ? AND end_on > ?) OR (start_on < ? AND end_on >= ?)',
            booking.start_on, booking.start_on, booking.end_on, booking.end_on])
  end
  scope :exclude_self, ->(booking) do
    booking.persisted? ? where.not(id: booking.id) : self
  end

  def week_day
    Listing::WorkingTimeSlot.week_days.keys[start_time.wday].to_sym
  end

  def final_end
    per_hour ? end_time : end_on
  end

  def duration
    if per_hour
      ((end_time - start_time) / 1.hour).to_i
    else
      (end_on - start_on).to_i
    end
  end

  def self.columns
    super.reject { |c| c.name == "end_on_exclusive" }
  end

  def direct_validation
    per_day_availability
    per_hour_availability
  end

  private

  def per_day_availability
    return true if per_hour

<<<<<<< HEAD
    if tx.listing.bookings.covers_another_booking_per_day(self).any?
      errors.add(:start_on, :invalid)
      errors.add(:end_on, :invalid)
=======
    self.class.uncached do
      if tx.listing.bookings.covers_another_booking_per_day(self).any?
        errors.add(:start_on, :invalid)
        errors.add(:end_on, :invalid)
      end
>>>>>>> 52156b87
    end
  end

  def per_hour_availability
    return true unless per_hour

<<<<<<< HEAD
    unless tx.listing.working_hours_covers_booking?(self) &&
           tx.listing.bookings.covers_another_booking_per_hour(self).empty?
      errors.add(:start_time, :invalid)
      errors.add(:end_time, :invalid)
=======
    self.class.uncached do
      unless tx.listing.working_hours_covers_booking?(self) &&
             tx.listing.bookings.covers_another_booking_per_hour(self).empty?
        errors.add(:start_time, :invalid)
        errors.add(:end_time, :invalid)
      end
>>>>>>> 52156b87
    end
  end
end<|MERGE_RESOLUTION|>--- conflicted
+++ resolved
@@ -82,36 +82,23 @@
   def per_day_availability
     return true if per_hour
 
-<<<<<<< HEAD
-    if tx.listing.bookings.covers_another_booking_per_day(self).any?
-      errors.add(:start_on, :invalid)
-      errors.add(:end_on, :invalid)
-=======
     self.class.uncached do
       if tx.listing.bookings.covers_another_booking_per_day(self).any?
         errors.add(:start_on, :invalid)
         errors.add(:end_on, :invalid)
       end
->>>>>>> 52156b87
     end
   end
 
   def per_hour_availability
     return true unless per_hour
 
-<<<<<<< HEAD
-    unless tx.listing.working_hours_covers_booking?(self) &&
-           tx.listing.bookings.covers_another_booking_per_hour(self).empty?
-      errors.add(:start_time, :invalid)
-      errors.add(:end_time, :invalid)
-=======
     self.class.uncached do
       unless tx.listing.working_hours_covers_booking?(self) &&
              tx.listing.bookings.covers_another_booking_per_hour(self).empty?
         errors.add(:start_time, :invalid)
         errors.add(:end_time, :invalid)
       end
->>>>>>> 52156b87
     end
   end
 end