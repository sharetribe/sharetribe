# encoding: utf-8
# == Schema Information
#
# Table name: listings
#
#  id                              :integer          not null, primary key
#  uuid                            :binary(16)       not null
#  community_id                    :integer          not null
#  author_id                       :string(255)
#  category_old                    :string(255)
#  title                           :string(255)
#  times_viewed                    :integer          default(0)
#  language                        :string(255)
#  created_at                      :datetime
#  updates_email_at                :datetime
#  updated_at                      :datetime
#  last_modified                   :datetime
#  sort_date                       :datetime
#  listing_type_old                :string(255)
#  description                     :text(65535)
#  origin                          :string(255)
#  destination                     :string(255)
#  valid_until                     :datetime
#  delta                           :boolean          default(TRUE), not null
#  open                            :boolean          default(TRUE)
#  share_type_old                  :string(255)
#  privacy                         :string(255)      default("private")
#  comments_count                  :integer          default(0)
#  subcategory_old                 :string(255)
#  old_category_id                 :integer
#  category_id                     :integer
#  share_type_id                   :integer
#  listing_shape_id                :integer
#  transaction_process_id          :integer
#  shape_name_tr_key               :string(255)
#  action_button_tr_key            :string(255)
#  price_cents                     :integer
#  currency                        :string(255)
#  quantity                        :string(255)
#  unit_type                       :string(32)
#  quantity_selector               :string(32)
#  unit_tr_key                     :string(64)
#  unit_selector_tr_key            :string(64)
#  deleted                         :boolean          default(FALSE)
#  require_shipping_address        :boolean          default(FALSE)
#  pickup_enabled                  :boolean          default(FALSE)
#  shipping_price_cents            :integer
#  shipping_price_additional_cents :integer
#  availability                    :string(32)       default("none")
#  per_hour_ready                  :boolean          default(FALSE)
#  state                           :string(255)      default("approved")
#
# Indexes
#
#  community_author_deleted            (community_id,author_id,deleted)
#  homepage_query_valid_until          (community_id,open,valid_until,sort_date,deleted)
#  index_listings_on_category_id       (old_category_id)
#  index_listings_on_community_id      (community_id)
#  index_listings_on_listing_shape_id  (listing_shape_id)
#  index_listings_on_new_category_id   (category_id)
#  index_listings_on_open              (open)
#  index_listings_on_state             (state)
#  index_listings_on_uuid              (uuid) UNIQUE
#  index_on_author_id_and_deleted      (author_id,deleted)
#  listings_homepage_query             (community_id,open,state,deleted,valid_until,sort_date)
#  listings_updates_email              (community_id,open,state,deleted,valid_until,updates_email_at,created_at)
#  person_listings                     (community_id,author_id)
#

class Listing < ApplicationRecord

  include ApplicationHelper
  include ActionView::Helpers::TranslationHelper
  include Rails.application.routes.url_helpers
  include ManageAvailabilityPerHour

  belongs_to :community
  belongs_to :author, :class_name => "Person", :foreign_key => "author_id"

  has_many :listing_images, -> { where("error IS NULL").order("position") }, :dependent => :destroy

  has_many :conversations
  has_many :comments, :dependent => :destroy
  has_many :custom_field_values, :dependent => :destroy
  has_many :custom_dropdown_field_values, :class_name => "DropdownFieldValue"
  has_many :custom_checkbox_field_values, :class_name => "CheckboxFieldValue"

  has_one :location, :dependent => :destroy
  has_one :origin_loc, -> { where('location_type = ?', 'origin_loc') }, :class_name => "Location", :dependent => :destroy
  has_one :destination_loc, -> { where('location_type = ?', 'destination_loc') }, :class_name => "Location", :dependent => :destroy
  accepts_nested_attributes_for :origin_loc, :destination_loc

  has_and_belongs_to_many :followers, :class_name => "Person", :join_table => "listing_followers"

  belongs_to :category
  has_many :working_time_slots, ->{ ordered },  dependent: :destroy
  accepts_nested_attributes_for :working_time_slots, reject_if: :all_blank, allow_destroy: true

  belongs_to :listing_shape

  has_many :tx, class_name: 'Transaction'
  has_many :bookings, through: :tx
  has_many :bookings_per_hour, ->{ per_hour_blocked }, through: :tx, source: :booking

  monetize :price_cents, :allow_nil => true, with_model_currency: :currency
  monetize :shipping_price_cents, allow_nil: true, with_model_currency: :currency
  monetize :shipping_price_additional_cents, allow_nil: true, with_model_currency: :currency

  before_validation :set_valid_until_time

  validates_presence_of :author_id
  validates_length_of :title, :in => 2..65, :allow_nil => false

  scope :exist, -> { where(deleted: false) }

  scope :search_title_author_category, ->(pattern) do
    joins(:author)
      .joins(:category => :translations)
      .where("listings.title like :pattern
        OR (category_translations.locale = :locale AND category_translations.name like :pattern)
        OR (people.given_name like :pattern OR people.family_name like :pattern OR people.display_name like :pattern)",
        locale: I18n.locale,
        pattern: "%#{pattern}%")
  end

  scope :status_open, ->   { where(open: true) }
  scope :status_closed, -> { where(open: false) }
  scope :status_expired, -> { where('valid_until < ?', DateTime.now) }
  scope :status_active, -> { where('valid_until > ? or valid_until is null', DateTime.now) }
<<<<<<< HEAD
  scope :currently_open, -> { status_open.approved.where(["valid_until IS NULL OR valid_until > ?", DateTime.now]) }
=======
  scope :currently_open, -> { exist.status_open.approved.where(["valid_until IS NULL OR valid_until > ?", DateTime.now]) }
>>>>>>> 64f18ca7

  APPROVALS = {
    APPROVED = 'approved'.freeze => 'approved'.freeze,
    APPROVAL_PENDING = 'approval_pending'.freeze => 'pending_admin_approval'.freeze,
    APPROVAL_REJECTED = 'approval_rejected'.freeze => 'rejected'.freeze
  }
  enum state: APPROVALS

  before_create :set_sort_date_to_now
  def set_sort_date_to_now
    self.sort_date ||= Time.now
  end

  before_create :set_updates_email_at_to_now
  def set_updates_email_at_to_now
    self.updates_email_at ||= Time.now
  end

  def uuid_object
    if self[:uuid].nil?
      nil
    else
      UUIDUtils.parse_raw(self[:uuid])
    end
  end

  def uuid_object=(uuid)
    self.uuid = UUIDUtils.raw(uuid)
  end

  before_create :add_uuid
  def add_uuid
    self.uuid ||= UUIDUtils.create_raw
  end

  before_validation do
    # Normalize browser line-breaks.
    # Reason: Some browsers send line-break as \r\n which counts for 2 characters making the
    # 5000 character max length validation to fail.
    # This could be more general helper function, if this is needed in other textareas.
    self.description = description.gsub("\r\n","\n") if self.description
  end
  validates_length_of :description, :maximum => 5000, :allow_nil => true
  validates_presence_of :category
  validates_inclusion_of :valid_until, :allow_nil => :true, :in => proc{ DateTime.now..DateTime.now + 7.months }
  validates_numericality_of :price_cents, :only_integer => true, :greater_than_or_equal_to => 0, :message => "price must be numeric", :allow_nil => true

  # sets the time to midnight
  def set_valid_until_time
    if valid_until
      self.valid_until = valid_until.utc + (23-valid_until.hour).hours + (59-valid_until.min).minutes + (59-valid_until.sec).seconds
    end
  end

  # Overrides the to_param method to implement clean URLs
  def to_param
    self.class.to_param(id, title)
  end

  def self.to_param(id, title)
    "#{id}-#{title.to_url}"
  end

  def self.find_by_category_and_subcategory(category)
    Listing.where(:category_id => category.own_and_subcategory_ids)
  end

  # Returns true if listing exists and valid_until is set
  def temporary?
    !new_record? && valid_until
  end

  def update_fields(params)
    update_attribute(:valid_until, nil) unless params[:valid_until]
    update_attributes(params)
  end

  def closed?
    !open? || (valid_until && valid_until < DateTime.now)
  end

  # Send notifications to the users following this listing
  # when the listing is updated (update=true) or a
  # new comment to the listing is created.
  def notify_followers(community, current_user, update)
    followers.each do |follower|
      unless follower.id == current_user.id
        if update
          MailCarrier.deliver_now(PersonMailer.new_update_to_followed_listing_notification(self, follower, community))
        else
          MailCarrier.deliver_now(PersonMailer.new_comment_to_followed_listing_notification(comments.last, follower, community))
        end
      end
    end
  end

  def image_by_id(id)
    listing_images.find_by_id(id)
  end

  def prev_and_next_image_ids_by_id(id)
    listing_image_ids = listing_images.collect(&:id)
    ArrayUtils.next_and_prev(listing_image_ids, id);
  end

  def has_image?
    !listing_images.empty?
  end

  def icon_name
    category.icon_name
  end

  # The price symbol based on this listing's price or community default, if no price set
  def price_symbol
    price ? price.symbol : MoneyRails.default_currency.symbol
  end

  def answer_for(custom_field)
    custom_field_values.by_question(custom_field).first
  end

  def unit_type
    Maybe(read_attribute(:unit_type)).to_sym.or_else(nil)
  end

  def init_origin_location(location)
    if location.present?
      build_origin_loc(location.attributes)
    else
      build_origin_loc()
    end
  end

  def ensure_origin_loc
    build_origin_loc unless origin_loc
  end

  def custom_field_value_factory(custom_field_id, answer_value)
    question = CustomField.find(custom_field_id)

    answer = question.with_type do |question_type|
      case question_type
      when :dropdown
        option_id = answer_value.to_i
        answer = DropdownFieldValue.new
        answer.custom_field_option_selections = [CustomFieldOptionSelection.new(:custom_field_value => answer,
                                                                                :custom_field_option_id => option_id,
                                                                                :listing_id => self.id)]
        answer
      when :text
        answer = TextFieldValue.new
        answer.text_value = answer_value
        answer
      when :numeric
        answer = NumericFieldValue.new
        answer.numeric_value = ParamsService.parse_float(answer_value)
        answer
      when :checkbox
        answer = CheckboxFieldValue.new
        answer.custom_field_option_selections = answer_value.map { |value|
          CustomFieldOptionSelection.new(:custom_field_value => answer, :custom_field_option_id => value, :listing_id => self.id)
        }
        answer
      when :date_field
        answer = DateFieldValue.new
        answer.date_value = Time.utc(answer_value["(1i)"].to_i,
                                     answer_value["(2i)"].to_i,
                                     answer_value["(3i)"].to_i)
        answer
      else
        raise ArgumentError.new("Unimplemented custom field answer for question #{question_type}")
      end
    end

    answer.question = question
    answer.listing_id = self.id
    return answer
  end

  # Note! Requires that parent self is already saved to DB. We
  # don't use association to link to self but directly connect to
  # self_id.
  def upsert_field_values!(custom_field_params)
    custom_field_params ||= {}

    # Delete all existing
    custom_field_value_ids = self.custom_field_values.map(&:id)
    CustomFieldOptionSelection.where(custom_field_value_id: custom_field_value_ids).delete_all
    CustomFieldValue.where(id: custom_field_value_ids).delete_all

    field_values = custom_field_params.map do |custom_field_id, answer_value|
      custom_field_value_factory(custom_field_id, answer_value) unless is_answer_value_blank(answer_value)
    end.compact

    # Insert new custom fields in a single transaction
    CustomFieldValue.transaction do
      field_values.each(&:save!)
    end
  end

  def is_answer_value_blank(value)
    if value.is_a?(Hash)
      value["(3i)"].blank? || value["(2i)"].blank? || value["(1i)"].blank?  # DateFieldValue check
    else
      value.blank?
    end
  end

  def reorder_listing_images(params, user_id)
    listing_image_ids =
      if params[:listing_images]
        params[:listing_images].collect { |h| h[:id] }.select { |id| id.present? }
      else
        logger.error("Listing images array is missing", nil, {params: params})
        []
      end

    ListingImage.where(id: listing_image_ids, author_id: user_id).update_all(listing_id: self.id)

    if params[:listing_ordered_images].present?
      params[:listing_ordered_images].split(",").each_with_index do |image_id, position|
        ListingImage.where(id: image_id, author_id: user_id).update_all(position: position+1)
      end
    end
  end

  def logger
    @logger ||= SharetribeLogger.new(:listing, logger_metadata.keys).tap { |logger|
      logger.add_metadata(logger_metadata)
    }
  end

  def logger_metadata
    { listing_id: id }
  end

  def self.delete_by_author(author_id)
    listings = Listing.where(author_id: author_id)
    listings.update_all(
      # Delete listing info
      description: nil,
      origin: nil,
      open: false,
      deleted: true
    )
    listings.each do |listing|
      listing.location&.destroy
    end
    ids = listings.pluck(:id)
    ListingImage.where(listing_id: ids).destroy_all
  end
end<|MERGE_RESOLUTION|>--- conflicted
+++ resolved
@@ -127,11 +127,7 @@
   scope :status_closed, -> { where(open: false) }
   scope :status_expired, -> { where('valid_until < ?', DateTime.now) }
   scope :status_active, -> { where('valid_until > ? or valid_until is null', DateTime.now) }
-<<<<<<< HEAD
-  scope :currently_open, -> { status_open.approved.where(["valid_until IS NULL OR valid_until > ?", DateTime.now]) }
-=======
   scope :currently_open, -> { exist.status_open.approved.where(["valid_until IS NULL OR valid_until > ?", DateTime.now]) }
->>>>>>> 64f18ca7
 
   APPROVALS = {
     APPROVED = 'approved'.freeze => 'approved'.freeze,
