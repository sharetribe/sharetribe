# == Schema Information
#
# Table name: custom_fields
#
#  id             :integer          not null, primary key
#  type           :string(255)
#  sort_priority  :integer
#  search_filter  :boolean          default(TRUE), not null
#  created_at     :datetime         not null
#  updated_at     :datetime         not null
#  community_id   :integer
#  required       :boolean          default(TRUE)
#  min            :float(24)
#  max            :float(24)
#  allow_decimals :boolean          default(FALSE)
#  entity_type    :integer          default("for_listing")
#  public         :boolean          default(FALSE)
#  assignment     :integer          default("unassigned")
#
# Indexes
#
#  index_custom_fields_on_community_id   (community_id)
#  index_custom_fields_on_search_filter  (search_filter)
#

class CustomField < ApplicationRecord
  include SortableByPriority # use `sort_priority()` for sorting

  has_many :names, class_name: "CustomFieldName", dependent: :destroy

  has_many :category_custom_fields, dependent: :destroy
  has_many :categories, through: :category_custom_fields

  has_many :answers, class_name: "CustomFieldValue", dependent: :destroy

  has_many :options, class_name: "CustomFieldOption"

  belongs_to :community

  scope :sorted, ->{ order('custom_fields.sort_priority ASC') }
  scope :dropdown, ->{ where("type = 'DropdownField'") }
  scope :numeric, ->{ where("type = 'NumericField'") }
  scope :max_priority, ->{ select('MAX(sort_priority) AS priority') }
<<<<<<< HEAD
=======
  scope :is_public, ->{ where(public: true) }
>>>>>>> 440e66be

  ENTITY_TYPES = {
    for_listing: 0,
    for_person: 1
  }.freeze

  enum entity_type: ENTITY_TYPES

  ASSIGNMENTS = {
    unassigned: 0,
    phone_number: 1
  }.freeze

  enum assignment: ASSIGNMENTS

  VALID_TYPES = ["TextField", "NumericField", "DropdownField", "CheckboxField","DateField"]

  validates_length_of :names, minimum: 1
  validates :category_custom_fields, length: { minimum: 1 }, if: proc { |field| field.for_listing? }
  validates_presence_of :community

  def name_attributes=(attributes)
    build_attrs = attributes.map { |locale, value| {locale: locale, value: value } }
    build_attrs.each do |name|
      if existing_name = names.find_by_locale(name[:locale])
        existing_name.update_attribute(:value, name[:value])
      else
        names.build(name)
      end
    end
  end

  def category_attributes=(attributes)
    category_custom_fields.clear
    attributes.each { |category| category_custom_fields.build(category) }
  end

  def name(locale="en")
    TranslationCache.new(self, :names).translate(locale, :value)
  end

  def with(expected_type, &block)
    with_type do |own_type|
      if own_type == expected_type
        block.call
      end
    end
  end

  def with_type(&block)
    throw "Implement this in the subclass"
  end
end<|MERGE_RESOLUTION|>--- conflicted
+++ resolved
@@ -41,10 +41,7 @@
   scope :dropdown, ->{ where("type = 'DropdownField'") }
   scope :numeric, ->{ where("type = 'NumericField'") }
   scope :max_priority, ->{ select('MAX(sort_priority) AS priority') }
-<<<<<<< HEAD
-=======
   scope :is_public, ->{ where(public: true) }
->>>>>>> 440e66be
 
   ENTITY_TYPES = {
     for_listing: 0,
