--- conflicted
+++ resolved
@@ -1,123 +1,59 @@
-<<<<<<< HEAD
-# == Schema Information
-#
-# Table name: transactions
-#
-#  id                                :integer          not null, primary key
-#  starter_id                        :string(255)      not null
-#  starter_uuid                      :binary(16)       not null
-#  listing_id                        :integer          not null
-#  listing_uuid                      :binary(16)       not null
-#  conversation_id                   :integer
-#  automatic_confirmation_after_days :integer          not null
-#  community_id                      :integer          not null
-#  community_uuid                    :binary(16)       not null
-#  created_at                        :datetime         not null
-#  updated_at                        :datetime         not null
-#  starter_skipped_feedback          :boolean          default(FALSE)
-#  author_skipped_feedback           :boolean          default(FALSE)
-#  last_transition_at                :datetime
-#  current_state                     :string(255)
-#  commission_from_seller            :integer
-#  minimum_commission_cents          :integer          default(0)
-#  minimum_commission_currency       :string(255)
-#  payment_gateway                   :string(255)      default("none"), not null
-#  listing_quantity                  :integer          default(1)
-#  listing_author_id                 :string(255)      not null
-#  listing_author_uuid               :binary(16)       not null
-#  listing_title                     :string(255)
-#  unit_type                         :string(32)
-#  unit_price_cents                  :integer
-#  unit_price_currency               :string(8)
-#  unit_tr_key                       :string(64)
-#  unit_selector_tr_key              :string(64)
-#  payment_process                   :string(31)       default("none")
-#  delivery_method                   :string(31)       default("none")
-#  shipping_price_cents              :integer
-#  availability                      :string(32)       default("none")
-#  booking_uuid                      :binary(16)
-#  deleted                           :boolean          default(FALSE)
-#  commission_from_buyer             :integer
-#  minimum_buyer_fee_cents           :integer          default(0)
-#  minimum_buyer_fee_currency        :string(3)
-#
-# Indexes
-#
-#  community_starter_state                             (community_id,starter_id,current_state)
-#  index_transactions_on_community_id                  (community_id)
-#  index_transactions_on_conversation_id               (conversation_id)
-#  index_transactions_on_deleted                       (deleted)
-#  index_transactions_on_last_transition_at            (last_transition_at)
-#  index_transactions_on_listing_author_id             (listing_author_id)
-#  index_transactions_on_listing_id                    (listing_id)
-#  index_transactions_on_listing_id_and_current_state  (listing_id,current_state)
-#  index_transactions_on_starter_id                    (starter_id)
-#  transactions_on_cid_and_deleted                     (community_id,deleted)
-#
-class TransactionSerializer < ActiveModel::Serializer
-   attributes :id, :starter_id, :listing_id, :conversation_id, :automatic_confirmation_after_days, :community_id, :created_at, :updated_at, :starter_skipped_feedback, :author_skipped_feedback, :last_transition_at, :current_state, :commission_from_seller, :minimum_commission_cents, :minimum_commission_currency, :payment_gateway, :listing_quantity, :listing_author_id, :listing_title, :unit_type, :unit_price_cents, :unit_price_currency, :unit_tr_key, :unit_selector_tr_key, :payment_process, :delivery_method, :shipping_price_cents, :availability, :deleted, :commission_from_buyer, :minimum_buyer_fee_cents, :minimum_buyer_fee_currency
-
-   has_many :booking
-=======
-# == Schema Information
-#
-# Table name: transactions
-#
-#  id                                :integer          not null, primary key
-#  starter_id                        :string(255)      not null
-#  starter_uuid                      :binary(16)       not null
-#  listing_id                        :integer          not null
-#  listing_uuid                      :binary(16)       not null
-#  conversation_id                   :integer
-#  automatic_confirmation_after_days :integer          not null
-#  community_id                      :integer          not null
-#  community_uuid                    :binary(16)       not null
-#  created_at                        :datetime         not null
-#  updated_at                        :datetime         not null
-#  starter_skipped_feedback          :boolean          default(FALSE)
-#  author_skipped_feedback           :boolean          default(FALSE)
-#  last_transition_at                :datetime
-#  current_state                     :string(255)
-#  commission_from_seller            :integer
-#  minimum_commission_cents          :integer          default(0)
-#  minimum_commission_currency       :string(255)
-#  payment_gateway                   :string(255)      default("none"), not null
-#  listing_quantity                  :integer          default(1)
-#  listing_author_id                 :string(255)      not null
-#  listing_author_uuid               :binary(16)       not null
-#  listing_title                     :string(255)
-#  unit_type                         :string(32)
-#  unit_price_cents                  :integer
-#  unit_price_currency               :string(8)
-#  unit_tr_key                       :string(64)
-#  unit_selector_tr_key              :string(64)
-#  payment_process                   :string(31)       default("none")
-#  delivery_method                   :string(31)       default("none")
-#  shipping_price_cents              :integer
-#  availability                      :string(32)       default("none")
-#  booking_uuid                      :binary(16)
-#  deleted                           :boolean          default(FALSE)
-#  commission_from_buyer             :integer
-#  minimum_buyer_fee_cents           :integer          default(0)
-#  minimum_buyer_fee_currency        :string(3)
-#
-# Indexes
-#
-#  community_starter_state                             (community_id,starter_id,current_state)
-#  index_transactions_on_community_id                  (community_id)
-#  index_transactions_on_conversation_id               (conversation_id)
-#  index_transactions_on_deleted                       (deleted)
-#  index_transactions_on_last_transition_at            (last_transition_at)
-#  index_transactions_on_listing_author_id             (listing_author_id)
-#  index_transactions_on_listing_id                    (listing_id)
-#  index_transactions_on_listing_id_and_current_state  (listing_id,current_state)
-#  index_transactions_on_starter_id                    (starter_id)
-#  transactions_on_cid_and_deleted                     (community_id,deleted)
-#
-class TransactionSerializer < ActiveModel::Serializer
-   attributes :id, :starter_id, :listing_id, :conversation_id, :automatic_confirmation_after_days, :community_id, :created_at, :updated_at, :starter_skipped_feedback, :author_skipped_feedback, :last_transition_at, :current_state, :commission_from_seller, :minimum_commission_cents, :minimum_commission_currency, :payment_gateway, :listing_quantity, :listing_author_id, :listing_title, :unit_type, :unit_price_cents, :unit_price_currency, :unit_tr_key, :unit_selector_tr_key, :payment_process, :delivery_method, :shipping_price_cents, :availability, :deleted, :commission_from_buyer, :minimum_buyer_fee_cents, :minimum_buyer_fee_currency
-
-   has_many :booking
-
->>>>>>> 0edc5021
-end+# == Schema Information
+#
+# Table name: transactions
+#
+#  id                                :integer          not null, primary key
+#  starter_id                        :string(255)      not null
+#  starter_uuid                      :binary(16)       not null
+#  listing_id                        :integer          not null
+#  listing_uuid                      :binary(16)       not null
+#  conversation_id                   :integer
+#  automatic_confirmation_after_days :integer          not null
+#  community_id                      :integer          not null
+#  community_uuid                    :binary(16)       not null
+#  created_at                        :datetime         not null
+#  updated_at                        :datetime         not null
+#  starter_skipped_feedback          :boolean          default(FALSE)
+#  author_skipped_feedback           :boolean          default(FALSE)
+#  last_transition_at                :datetime
+#  current_state                     :string(255)
+#  commission_from_seller            :integer
+#  minimum_commission_cents          :integer          default(0)
+#  minimum_commission_currency       :string(255)
+#  payment_gateway                   :string(255)      default("none"), not null
+#  listing_quantity                  :integer          default(1)
+#  listing_author_id                 :string(255)      not null
+#  listing_author_uuid               :binary(16)       not null
+#  listing_title                     :string(255)
+#  unit_type                         :string(32)
+#  unit_price_cents                  :integer
+#  unit_price_currency               :string(8)
+#  unit_tr_key                       :string(64)
+#  unit_selector_tr_key              :string(64)
+#  payment_process                   :string(31)       default("none")
+#  delivery_method                   :string(31)       default("none")
+#  shipping_price_cents              :integer
+#  availability                      :string(32)       default("none")
+#  booking_uuid                      :binary(16)
+#  deleted                           :boolean          default(FALSE)
+#  commission_from_buyer             :integer
+#  minimum_buyer_fee_cents           :integer          default(0)
+#  minimum_buyer_fee_currency        :string(3)
+#
+# Indexes
+#
+#  community_starter_state                             (community_id,starter_id,current_state)
+#  index_transactions_on_community_id                  (community_id)
+#  index_transactions_on_conversation_id               (conversation_id)
+#  index_transactions_on_deleted                       (deleted)
+#  index_transactions_on_last_transition_at            (last_transition_at)
+#  index_transactions_on_listing_author_id             (listing_author_id)
+#  index_transactions_on_listing_id                    (listing_id)
+#  index_transactions_on_listing_id_and_current_state  (listing_id,current_state)
+#  index_transactions_on_starter_id                    (starter_id)
+#  transactions_on_cid_and_deleted                     (community_id,deleted)
+#
+class TransactionSerializer < ActiveModel::Serializer
+   attributes :id, :starter_id, :listing_id, :conversation_id, :automatic_confirmation_after_days, :community_id, :created_at, :updated_at, :starter_skipped_feedback, :author_skipped_feedback, :last_transition_at, :current_state, :commission_from_seller, :minimum_commission_cents, :minimum_commission_currency, :payment_gateway, :listing_quantity, :listing_author_id, :listing_title, :unit_type, :unit_price_cents, :unit_price_currency, :unit_tr_key, :unit_selector_tr_key, :payment_process, :delivery_method, :shipping_price_cents, :availability, :deleted, :commission_from_buyer, :minimum_buyer_fee_cents, :minimum_buyer_fee_currency
+
+   has_many :booking