--- conflicted
+++ resolved
@@ -95,17 +95,6 @@
       membership = CommunityMembership.new(person: @person, community: @current_community, consent: @current_community.consent)
       membership.status = "pending_email_confirmation"
       membership.invitation = invitation if invitation.present?
-<<<<<<< HEAD
-      # If the community doesn't have any members, make the first one an admin
-      # Use community_memberships for counting instead of .members in order to
-      # avoid join and improve query efficiency. In addition, count all
-      # memberships, not just accepted, so that admins with unconfirmed email
-      # don't result in other users becoming admins.
-      if @current_community.community_memberships.count == 0
-        membership.admin = true
-      end
-=======
->>>>>>> 177480a7
       membership.save!
       session[:invitation_code] = nil
     end
