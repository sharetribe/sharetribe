--- conflicted
+++ resolved
@@ -97,15 +97,10 @@
       membership.invitation = invitation if invitation.present?
       # If the community doesn't have any members, make the first one an admin
       # Use community_memberships for counting instead of .members in order to
-<<<<<<< HEAD
-      # avoid join and improve query efficiency.
-      if @current_community.community_memberships.accepted.count == 0
-=======
       # avoid join and improve query efficiency. In addition, count all
       # memberships, not just accepted, so that admins with unconfirmed email
       # don't result in other users becoming admins.
       if @current_community.community_memberships.count == 0
->>>>>>> fe240a8d
         membership.admin = true
       end
       membership.save!
