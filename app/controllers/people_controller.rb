--- conflicted
+++ resolved
@@ -212,11 +212,7 @@
       Person.delete_user(target_user.id)
       Listing.delete_by_author(target_user.id)
       PaypalAccount.where(person_id: target_user.id, community_id: target_user.community_id).delete_all
-<<<<<<< HEAD
-      Invitation.where(community: @current_community, inviter: target_user).delete_all
-=======
       Invitation.where(community: @current_community, inviter: target_user).update_all(deleted: true) # rubocop:disable Rails/SkipsModelValidations
->>>>>>> 8d4eaa70
     end
 
     sign_out target_user
