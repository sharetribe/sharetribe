module Admin2::General
  class EssentialsController < Admin2::AdminBaseController

    def index
      @community_customizations = find_or_initialize_customizations(@current_community.locales)
      all_locales = MarketplaceService.all_locales.map { |l|
        { locale_key: l[:locale_key],
          translated_name: t("admin.communities.available_languages.#{l[:locale_key]}") }
      }.sort_by { |l| l[:translated_name] }
      enabled_locale_keys = available_locales.map(&:second)
      @clp_enabled = clp_enabled
      render locals: { locale_selection_locals:
                         { all_locales: all_locales,
                           enabled_locale_keys: enabled_locale_keys,
                           unofficial_locales: unofficial_locales } }
    end

    def update_essential
      update_results = []

      find_or_initialize_customizations(@current_community.locales)
      slogan_and_description_before = slogan_and_description_present?(@current_community.community_customizations)

      analytic = AnalyticService::CommunityCustomizations.new(user: @current_user, community: @current_community)
      @current_community.locales.map do |locale|
        customizations = find_or_initialize_customizations_for_locale(locale)
        customizations.assign_attributes(community_custom_params(locale))
        analytic.process(customizations)
        update_results.push(customizations.update({}))
      end
      update_results.push(@current_community.update(community_params))
      process_locales = unofficial_locales.blank?
      if process_locales
        enabled_locales = params[:enabled_locales]
        all_locales = MarketplaceService.all_locales.map { |l| l[:locale_key] }.to_set
        enabled_locales_valid = enabled_locales.present? && enabled_locales.map{ |locale| all_locales.include?(locale) }.all?
        if enabled_locales_valid
          MarketplaceService.set_locales(@current_community, enabled_locales)
        end
      end
      analytic.send_properties

      if update_results.all? && (!process_locales || enabled_locales_valid)
<<<<<<< HEAD
        slogan_and_description_after = slogan_and_description_present?(@current_community.community_customizations.reload)
        if !slogan_and_description_before && slogan_and_description_after
          record_event(flash, "km_record", {km_event: "Onboarding slogan/description created"})
        end
        flash[:notice] = t('admin2.notifications.essentials_updated')
=======
        render json: { message: t('admin2.notifications.essentials_updated') }
>>>>>>> c5c44b35
      else
        raise t('admin2.notifications.essentials_update_failed')
      end
    rescue StandardError => e
      render json: { message: e.message }, status: :unprocessable_entity
    end

    private

    def slogan_and_description_present?(community_customizations)
      slogan_present = community_customizations.all? { |c| c.slogan.present? }
      description_present = community_customizations.all? { |c| c.description.present? }
      slogan_present && description_present
    end

    def community_custom_params(locale)
      params.require(:community_customizations)
            .require(locale).permit(:name,
                                    :slogan,
                                    :description)
    end

    def community_params
      params.require(:community).permit(:description_color,
                                        :slogan_color,
                                        :show_slogan,
                                        :show_description)
    end

    def unofficial_locales
      all_locales = MarketplaceService.all_locales.map { |l| l[:locale_key] }
      @current_community.locales.reject { |locale| all_locales.include?(locale) }
                        .map { |unsupported_locale_key|
                           unsupported_locale_name = Sharetribe::AVAILABLE_LOCALES.select { |l| l[:ident] == unsupported_locale_key }.map { |l| l[:name] }.first
                           { key: unsupported_locale_key, name: unsupported_locale_name }
                        }
    end
  end
end<|MERGE_RESOLUTION|>--- conflicted
+++ resolved
@@ -39,17 +39,12 @@
         end
       end
       analytic.send_properties
-
       if update_results.all? && (!process_locales || enabled_locales_valid)
-<<<<<<< HEAD
         slogan_and_description_after = slogan_and_description_present?(@current_community.community_customizations.reload)
         if !slogan_and_description_before && slogan_and_description_after
           record_event(flash, "km_record", {km_event: "Onboarding slogan/description created"})
         end
-        flash[:notice] = t('admin2.notifications.essentials_updated')
-=======
         render json: { message: t('admin2.notifications.essentials_updated') }
->>>>>>> c5c44b35
       else
         raise t('admin2.notifications.essentials_update_failed')
       end
