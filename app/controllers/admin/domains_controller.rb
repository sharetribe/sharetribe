class Admin::DomainsController < Admin::AdminBaseController
  before_action :set_selected_left_navi_link
  before_action :set_presenter

  def update
    if @service.update
      redirect_to "#{APP_CONFIG.always_use_ssl ? 'https' : 'http'}://#{@service.ident}.#{APP_CONFIG.domain}"
    else
      redirect_to admin_domain_path
    end
  end

  def check_availability
    respond_to do |format|
      format.json { render :json => @service.ident_available? }
    end
  end

<<<<<<< HEAD
  def check_domain_availability
    state = @service.check_domain_availability
    case state
    when Community::DomainChecker::PENDING
      redirect_to pending_admin_domain_path
    when Community::DomainChecker::PASSED
      redirect_to passed_admin_domain_path
    when Community::DomainChecker::FAILED
      redirect_to failed_admin_domain_path
    when Community::DomainChecker::PASSED_WITH_WARNING
      redirect_to passed_with_warning_admin_domain_path
    else
      redirect_to pending_admin_domain_path
    end
  end

  def pending; end

  def passed; end

  def failed; end

  def passed_with_warning; end

  def reset
=======
  def create_domain_setup
    s = @service.create_domain_setup
    if s
      redirect_to admin_domain_path
    else
      redirect_to admin_domain_path, flash: {error: t('errors.messages.domain_name_is_invalid')}
    end
  end

  def recheck_domain_setup
    @service.recheck_domain_setup
    redirect_to admin_domain_path
  end

  def reset_domain_setup
>>>>>>> fe4fbc7f
    @service.reset
    redirect_to admin_domain_path
  end

<<<<<<< HEAD
  def set
    # no action at the moment
=======
  def confirm_domain_setup
    @service.confirm_domain_setup
    redirect_to admin_domain_path
  end

  def retry_domain_setup
    @service.retry_domain_setup
    redirect_to admin_domain_path
>>>>>>> fe4fbc7f
  end

  private

  def set_selected_left_navi_link
    @selected_left_navi_link = 'domain'
  end

  def set_presenter
    @service = Admin::DomainsService.new(
      community: @current_community,
      plan: @current_plan,
      params: params
    )
    @presenter = Admin::DomainsPresenter.new(
      service: @service
    )
  end
end<|MERGE_RESOLUTION|>--- conflicted
+++ resolved
@@ -16,33 +16,6 @@
     end
   end
 
-<<<<<<< HEAD
-  def check_domain_availability
-    state = @service.check_domain_availability
-    case state
-    when Community::DomainChecker::PENDING
-      redirect_to pending_admin_domain_path
-    when Community::DomainChecker::PASSED
-      redirect_to passed_admin_domain_path
-    when Community::DomainChecker::FAILED
-      redirect_to failed_admin_domain_path
-    when Community::DomainChecker::PASSED_WITH_WARNING
-      redirect_to passed_with_warning_admin_domain_path
-    else
-      redirect_to pending_admin_domain_path
-    end
-  end
-
-  def pending; end
-
-  def passed; end
-
-  def failed; end
-
-  def passed_with_warning; end
-
-  def reset
-=======
   def create_domain_setup
     s = @service.create_domain_setup
     if s
@@ -58,15 +31,10 @@
   end
 
   def reset_domain_setup
->>>>>>> fe4fbc7f
     @service.reset
     redirect_to admin_domain_path
   end
 
-<<<<<<< HEAD
-  def set
-    # no action at the moment
-=======
   def confirm_domain_setup
     @service.confirm_domain_setup
     redirect_to admin_domain_path
@@ -75,7 +43,6 @@
   def retry_domain_setup
     @service.retry_domain_setup
     redirect_to admin_domain_path
->>>>>>> fe4fbc7f
   end
 
   private
