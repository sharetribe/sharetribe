class ListingsController < ApplicationController
  class ListingDeleted < StandardError; end

  # Skip auth token check as current jQuery doesn't provide it automatically
  skip_before_action :verify_authenticity_token, :only => [:close, :update, :follow, :unfollow]

  before_action :only => [ :edit, :edit_form_content, :update, :close, :follow, :unfollow ] do |controller|
    controller.ensure_logged_in t("layouts.notifications.you_must_log_in_to_view_this_content")
  end

  before_action :only => [ :new, :new_form_content, :create ] do |controller|
    controller.ensure_logged_in t("layouts.notifications.you_must_log_in_to_create_new_listing", :sign_up_link => view_context.link_to(t("layouts.notifications.create_one_here"), sign_up_path)).html_safe
  end

  before_action :save_current_path, :only => :show
  before_action :ensure_authorized_to_view, :only => [ :show, :follow, :unfollow ]

  before_action :only => [ :close ] do |controller|
    controller.ensure_current_user_is_listing_author t("layouts.notifications.only_listing_author_can_close_a_listing")
  end

  before_action :only => [ :edit, :edit_form_content, :update ] do |controller|
    controller.ensure_current_user_is_listing_author t("layouts.notifications.only_listing_author_can_edit_a_listing")
  end

  before_action :ensure_is_admin, :only => [ :move_to_top, :show_in_updates_email ]

  before_action :is_authorized_to_post, :only => [ :new, :create ]

  def index
    @selected_tribe_navi_tab = "home"

    respond_to do |format|
      # Keep format.html at top, as order is important for HTTP_ACCEPT headers with '*/*'
      format.html do
        # Username is passed in person_id parameter for historical reasons.
        # In the future the actual parameter name should be changed to better
        # express its purpose. However this is a large change as there are quite a few
        # resources nested under the people resource.
        username = params[:person_id]

        if request.xhr? && username # AJAX request to load on person's listings for profile view
          listings_presenter = ListingsPersonPresenter.new(@current_community, @current_user, username, params)
          render :partial => "listings/profile_listings", locals: {
            person: listings_presenter.person, limit: listings_presenter.per_page, listings: listings_presenter.listings }
        else
          redirect_to search_path
        end
      end

      format.atom do
        @feed_presenter = ListingsFeedPresenter.new(@current_community, get_shapes, get_processes, params)
        render layout: false
      end
    end
  end

  def listing_bubble
    if params[:id]
      @listing = Listing.find(params[:id])
      if @listing.visible_to?(@current_user, @current_community)
        render :partial => "homepage/listing_bubble", :locals => { :listing => @listing }
      else
        render :partial => "bubble_listing_not_visible"
      end
    end
  end

  # Used to show multiple listings in one bubble
  def listing_bubble_multiple
    ids = params[:ids].split(",").map(&:to_i)

    @listings = if @current_user || !@current_community.private?
      @current_community.listings.where(listings: {id: ids}).order("listings.created_at DESC")
    else
      []
    end

    if !@listings.empty?
      render :partial => "homepage/listing_bubble_multiple"
    else
      render :partial => "bubble_listing_not_visible"
    end
  end

  def show
    @selected_tribe_navi_tab = "home"
    make_onboarding_popup

    make_listing_presenter
    @listing_presenter.form_path = new_transaction_path(listing_id: @listing.id)

    record_event(
      flash.now,
      "ListingViewed",
      { listing_id: @listing.id,
        listing_uuid: @listing.uuid_object.to_s,
        payment_process: @listing_presenter.process })
  end

  def new
    @listing = Listing.new
    make_listing_presenter
  end

  def new_form_content
    return redirect_to action: :new unless request.xhr?

    @listing = Listing.new
    @listing.init_origin_location(@current_user.location)

    form_content
  end

  def edit_form_content
    return redirect_to action: :edit unless request.xhr?

    @listing.ensure_origin_loc

    form_content
  end

  def create
    params[:listing].delete("origin_loc_attributes") if params[:listing][:origin_loc_attributes][:address].blank?

    shape = get_shape(Maybe(params)[:listing][:listing_shape_id].to_i.or_else(nil))
    listing_uuid = UUIDUtils.create

    unless create_booking(shape, listing_uuid)
      flash[:error] = t("listings.error.create_failed_to_connect_to_booking_service")
      return redirect_to new_listing_path
    end

    result = ListingFormViewUtils.build_listing_params(shape, listing_uuid, params, @current_community)

    unless result.success
      flash[:error] = t("listings.error.something_went_wrong", error_code: result.data.join(', '))
      redirect_to new_listing_path
      return
    end

    @listing = Listing.new(result.data)

    ActiveRecord::Base.transaction do
      @listing.author = @current_user

      if @listing.save
<<<<<<< HEAD
        @listing.upsert_field_values!(params.to_unsafe_hash[:custom_fields])
        @listing.reorder_listing_images(params, @current_user.id)
        notify_about_new_listing
=======
        upsert_field_values!(@listing, params.to_unsafe_hash[:custom_fields])

        listing_image_ids =
          if params[:listing_images]
            params[:listing_images].collect { |h| h[:id] }.select { |id| id.present? }
          else
            logger.error("Listing images array is missing", nil, {params: params})
            []
          end

        ListingImage.where(id: listing_image_ids, author_id: @current_user.id).update_all(listing_id: @listing.id)

        if params[:listing_ordered_images].present?
          params[:listing_ordered_images].split(",").each_with_index do |image_id, position|
            ListingImage.where(id: image_id, author_id: @current_user.id).update_all(position: position+1)
          end
        end

        Delayed::Job.enqueue(ListingCreatedJob.new(@listing.id, @current_community.id))
        if @current_community.follow_in_use?
          Delayed::Job.enqueue(NotifyFollowersJob.new(@listing.id, @current_community.id), :run_at => NotifyFollowersJob::DELAY.from_now)
        end

        flash[:notice] = t(
          "layouts.notifications.listing_created_successfully",
          :new_listing_link => view_context.link_to(t("layouts.notifications.create_new_listing"),new_listing_path)
        ).html_safe

        # Onboarding wizard step recording
        state_changed = Admin::OnboardingWizard.new(@current_community.id)
          .update_from_event(:listing_created, @listing)
        if state_changed
          record_event(flash, "km_record", {km_event: "Onboarding listing created"}, AnalyticService::EVENT_LISTING_CREATED)

          flash[:show_onboarding_popup] = true
        end
>>>>>>> 991099f3

        if shape[:availability] == :booking
          redirect_to listing_path(@listing, anchor: 'manage-availability'), status: 303
        else
          redirect_to @listing, status: 303
        end
      else
        logger.error("Errors in creating listing: #{@listing.errors.full_messages.inspect}")
        flash[:error] = t(
          "layouts.notifications.listing_could_not_be_saved",
          :contact_admin_link => view_context.link_to(t("layouts.notifications.contact_admin_link_text"), new_user_feedback_path, :class => "flash-error-link")
        ).html_safe
        redirect_to new_listing_path
      end
    end
  end

  def edit
    @selected_tribe_navi_tab = "home"

    make_listing_presenter
    @listing.ensure_origin_loc

    @custom_field_questions = @listing.category.custom_fields.where(community_id: @current_community.id)
    @numeric_field_ids = numeric_field_ids(@custom_field_questions)

    shape = select_shape(get_shapes, @listing.listing_shape_id)
    if shape
      @listing.listing_shape_id = shape[:id]
    end
    render locals: { form_content: form_locals(shape) }
  end

  def update
    if (params[:listing][:origin] && (params[:listing][:origin_loc_attributes][:address].empty? || params[:listing][:origin].blank?))
      params[:listing].delete("origin_loc_attributes")
      if @listing.origin_loc
        @listing.origin_loc.delete
      end
    end

    shape = get_shape(params[:listing][:listing_shape_id])

    unless create_booking(shape, @listing.uuid_object)
      flash[:error] = t("listings.error.update_failed_to_connect_to_booking_service")
      return redirect_to edit_listing_path(@listing)
    end

    result = ListingFormViewUtils.build_listing_params(shape, @listing.uuid_object, params, @current_community)

    unless result.success
      flash[:error] = t("listings.error.something_went_wrong", error_code: result.data.join(', '))
      return redirect_to edit_listing_path
    end

    listing_params = result.data.merge(@listing.closed? ? {open: true} : {})

    old_availability = @listing.availability.to_sym
    update_successful = @listing.update_fields(listing_params)
    @listing.upsert_field_values!(params.to_unsafe_hash[:custom_fields])

    if update_successful
      if @listing.location
        location_params = ListingFormViewUtils.permit_location_params(params)
        @listing.location.update_attributes(location_params)
      end
      flash[:notice] = update_flash(old_availability: old_availability, new_availability: shape[:availability])
      Delayed::Job.enqueue(ListingUpdatedJob.new(@listing.id, @current_community.id))
      reprocess_missing_image_styles(@listing) if @listing.closed?
      redirect_to @listing
    else
      logger.error("Errors in editing listing: #{@listing.errors.full_messages.inspect}")
      flash[:error] = t("layouts.notifications.listing_could_not_be_saved", :contact_admin_link => view_context.link_to(t("layouts.notifications.contact_admin_link_text"), new_user_feedback_path, :class => "flash-error-link")).html_safe
      redirect_to edit_listing_path(@listing)
    end
  end

  def close
    make_listing_presenter
    @listing.update_attribute(:open, false)
    respond_to do |format|
      format.html { redirect_to @listing }
      format.js { render :layout => false }
    end
  end

  def move_to_top
    @listing = @current_community.listings.find(params[:id])

    # Listings are sorted by `sort_date`, so change it to now.
    @listing.update_attribute(:sort_date, Time.now)
    redirect_to homepage_index_path
  end

  def show_in_updates_email
    @listing = @current_community.listings.find(params[:id])
    @listing.update_attribute(:updates_email_at, Time.now)
    render :body => nil, :status => 200
  end

  def follow
    change_follow_status("follow")
  end

  def unfollow
    change_follow_status("unfollow")
  end

  def verification_required

  end

  def ensure_current_user_is_listing_author(error_message)
    @listing = Listing.find(params[:id])
    return if current_user?(@listing.author) || @current_user.has_admin_rights?(@current_community)
    flash[:error] = error_message
    redirect_to @listing and return
  end

  private

  def update_flash(old_availability:, new_availability:)
    case [new_availability.to_sym == :booking, old_availability.to_sym == :booking]
    when [true, false]
      t("layouts.notifications.listing_updated_availability_management_enabled")
    when [false, true]
      t("layouts.notifications.listing_updated_availability_management_disabled")
    else
      t("layouts.notifications.listing_updated_successfully")
    end
  end

  def create_bookable(community_uuid, listing_uuid, author_uuid)
    res = HarmonyClient.post(
      :create_bookable,
      body: {
        marketplaceId: community_uuid,
        refId: listing_uuid,
        authorId: author_uuid
      },
      opts: {
        max_attempts: 3
      })

    if !res[:success] && res[:data][:status] == 409
      Result::Success.new("Bookable for listing with UUID #{listing_uuid} already created")
    else
      res
    end
  end

  def select_shape(shapes, id)
    if shapes.size == 1
      shapes.first
    else
      shapes.find { |shape| shape[:id] == id }
    end
  end

  def form_locals(shape)
    @listing_presenter.shape = shape
    {shape: shape}
  end

  def form_content
    make_listing_presenter

    @listing.category = @current_community.categories.find(params[:subcategory].blank? ? params[:category] : params[:subcategory])
    @custom_field_questions = @listing.category.custom_fields
    @numeric_field_ids = numeric_field_ids(@custom_field_questions)

    shape = get_shape(Maybe(params)[:listing_shape].to_i.or_else(nil))
    process = @listing_presenter.get_transaction_process(community_id: @current_community.id, transaction_process_id: shape[:transaction_process_id])

    @listing.transaction_process_id = shape[:transaction_process_id]
    @listing.listing_shape_id = shape[:id]

    payment_type = MarketplaceService::Community::Query.payment_type(@current_community.id)
    allow_posting, error_msg = payment_setup_status(
                     community: @current_community,
                     user: @current_user,
                     listing: @listing,
                     payment_type: payment_type,
                     process: process)

    if allow_posting
      render :partial => "listings/form/form_content", locals: form_locals(shape).merge(run_js_immediately: true)
    else
      render :partial => "listings/payout_registration_before_posting", locals: { error_msg: error_msg }
    end
  end

  # Ensure that only users with appropriate visibility settings can view the listing
  def ensure_authorized_to_view
    # If listing is not found (in this community) the find method
    # will throw ActiveRecord::NotFound exception, which is handled
    # correctly in production environment (404 page)
    @listing = @current_community.listings.find(params[:id])

    raise ListingDeleted if @listing.deleted?

    unless @listing.visible_to?(@current_user, @current_community)
      if @current_user
        flash[:error] = if @listing.closed?
          t("layouts.notifications.listing_closed")
        else
          t("layouts.notifications.you_are_not_authorized_to_view_this_content")
        end
        redirect_to search_path and return
      else
        session[:return_to] = request.fullpath
        flash[:warning] = t("layouts.notifications.you_must_log_in_to_view_this_content")
        redirect_to login_path and return
      end
    end
  end

  def change_follow_status(status)
    status.eql?("follow") ? @current_user.follow(@listing) : @current_user.unfollow(@listing)
    respond_to do |format|
      format.html {
        redirect_to @listing
      }
      format.js {
        render :follow, :layout => false
      }
    end
  end

  def is_authorized_to_post
    if @current_community.require_verification_to_post_listings?
      unless @current_user.has_admin_rights?(@current_community) || @current_community_membership.can_post_listings?
        redirect_to verification_required_listings_path
      end
    end
  end

  def numeric_field_ids(custom_fields)
    custom_fields.map do |custom_field|
      custom_field.with(:numeric) do
        custom_field.id
      end
    end.compact
  end

  def payment_setup_status(community:, user:, listing:, payment_type:, process:)
    case [payment_type, process]
    when matches([nil]),
         matches([__, :none])
      [true, ""]
    when matches([:paypal])
      can_post = PaypalHelper.community_ready_for_payments?(community.id)
      error_msg = make_error_msg(user, community)
      [can_post, error_msg]
    when matches([:stripe])
      can_post = StripeHelper.community_ready_for_payments?(community.id)
      error_msg = make_error_msg(user, community)
      [can_post, error_msg]
    when matches([[:paypal, :stripe]])
      can_post = StripeHelper.community_ready_for_payments?(community.id) || PaypalHelper.community_ready_for_payments?(community.id)
      error_msg = make_error_msg(user, community)
      [can_post, error_msg]
    else
      [true, ""]
    end
  end

  def make_error_msg(user, community)
    if user.has_admin_rights?(community)
      t("listings.new.community_not_configured_for_payments_admin",
        payment_settings_link: view_context.link_to(
          t("listings.new.payment_settings_link"),
          admin_payment_preferences_path()))
        .html_safe
    else
      t("listings.new.community_not_configured_for_payments",
        contact_admin_link: view_context.link_to(
          t("listings.new.contact_admin_link_text"),
          new_user_feedback_path))
        .html_safe
    end
  end

  def get_shapes
    @shapes ||= ListingService::API::Api.shapes.get(community_id: @current_community.id).maybe.or_else(nil).tap { |shapes|
      raise ArgumentError.new("Cannot find any listing shape for community #{@current_community.id}") if shapes.nil?
    }
  end

  def get_processes
    @processes ||= TransactionService::API::Api.processes.get(community_id: @current_community.id).maybe.or_else(nil).tap { |processes|
      raise ArgumentError.new("Cannot find any transaction process for community #{@current_community.id}") if processes.nil?
    }
  end

  def get_shape(listing_shape_id)
    shape_find_opts = {
      community_id: @current_community.id,
      listing_shape_id: listing_shape_id
    }

    shape_res = ListingService::API::Api.shapes.get(shape_find_opts)

    if shape_res.success
      shape_res.data
    else
      raise ArgumentError.new(shape_res.error_msg)
    end
  end

  # Create image sizes that might be missing
  # from a reopened listing
  def reprocess_missing_image_styles(listing)
    listing.listing_image_ids.each { |image_id|
      Delayed::Job.enqueue(CreateSquareImagesJob.new(image_id))
    }
  end

  def make_listing_presenter
    @listing_presenter = ListingPresenter.new(@listing, @current_community, params, @current_user)
  end

  def notify_about_new_listing
    Delayed::Job.enqueue(ListingCreatedJob.new(@listing.id, @current_community.id))
    if @current_community.follow_in_use?
      Delayed::Job.enqueue(NotifyFollowersJob.new(@listing.id, @current_community.id), :run_at => NotifyFollowersJob::DELAY.from_now)
    end

    flash[:notice] = t(
      "layouts.notifications.listing_created_successfully",
      :new_listing_link => view_context.link_to(t("layouts.notifications.create_new_listing"),new_listing_path)
    ).html_safe

    # Onboarding wizard step recording
    state_changed = Admin::OnboardingWizard.new(@current_community.id)
      .update_from_event(:listing_created, @listing)
    if state_changed
      report_to_gtm({event: "km_record", km_event: "Onboarding listing created"})
      flash[:show_onboarding_popup] = true
    end
  end

  def create_booking(shape, listing_uuid)
    if shape.present? && shape[:availability] == :booking
      create_bookable(@current_community.uuid_object, listing_uuid, @current_user.uuid_object).success
    else
      true
    end
  end
end<|MERGE_RESOLUTION|>--- conflicted
+++ resolved
@@ -145,48 +145,9 @@
       @listing.author = @current_user
 
       if @listing.save
-<<<<<<< HEAD
         @listing.upsert_field_values!(params.to_unsafe_hash[:custom_fields])
         @listing.reorder_listing_images(params, @current_user.id)
         notify_about_new_listing
-=======
-        upsert_field_values!(@listing, params.to_unsafe_hash[:custom_fields])
-
-        listing_image_ids =
-          if params[:listing_images]
-            params[:listing_images].collect { |h| h[:id] }.select { |id| id.present? }
-          else
-            logger.error("Listing images array is missing", nil, {params: params})
-            []
-          end
-
-        ListingImage.where(id: listing_image_ids, author_id: @current_user.id).update_all(listing_id: @listing.id)
-
-        if params[:listing_ordered_images].present?
-          params[:listing_ordered_images].split(",").each_with_index do |image_id, position|
-            ListingImage.where(id: image_id, author_id: @current_user.id).update_all(position: position+1)
-          end
-        end
-
-        Delayed::Job.enqueue(ListingCreatedJob.new(@listing.id, @current_community.id))
-        if @current_community.follow_in_use?
-          Delayed::Job.enqueue(NotifyFollowersJob.new(@listing.id, @current_community.id), :run_at => NotifyFollowersJob::DELAY.from_now)
-        end
-
-        flash[:notice] = t(
-          "layouts.notifications.listing_created_successfully",
-          :new_listing_link => view_context.link_to(t("layouts.notifications.create_new_listing"),new_listing_path)
-        ).html_safe
-
-        # Onboarding wizard step recording
-        state_changed = Admin::OnboardingWizard.new(@current_community.id)
-          .update_from_event(:listing_created, @listing)
-        if state_changed
-          record_event(flash, "km_record", {km_event: "Onboarding listing created"}, AnalyticService::EVENT_LISTING_CREATED)
-
-          flash[:show_onboarding_popup] = true
-        end
->>>>>>> 991099f3
 
         if shape[:availability] == :booking
           redirect_to listing_path(@listing, anchor: 'manage-availability'), status: 303
@@ -524,7 +485,7 @@
     state_changed = Admin::OnboardingWizard.new(@current_community.id)
       .update_from_event(:listing_created, @listing)
     if state_changed
-      report_to_gtm({event: "km_record", km_event: "Onboarding listing created"})
+      record_event(flash, "km_record", {km_event: "Onboarding listing created"}, AnalyticService::EVENT_LISTING_CREATED)
       flash[:show_onboarding_popup] = true
     end
   end
