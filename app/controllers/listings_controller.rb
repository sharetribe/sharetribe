class ListingsController < ApplicationController
  class ListingDeleted < StandardError; end

  # Skip auth token check as current jQuery doesn't provide it automatically
  skip_before_action :verify_authenticity_token, :only => [:close, :update, :follow, :unfollow]

  before_action :only => [ :edit, :edit_form_content, :update, :close, :follow, :unfollow ] do |controller|
    controller.ensure_logged_in t("layouts.notifications.you_must_log_in_to_view_this_content")
  end

  before_action :only => [ :new, :new_form_content, :create ] do |controller|
    controller.ensure_logged_in t("layouts.notifications.you_must_log_in_to_create_new_listing", :sign_up_link => view_context.link_to(t("layouts.notifications.create_one_here"), sign_up_path)).html_safe
  end

  before_action :save_current_path, :only => :show
  before_action :ensure_authorized_to_view, :only => [ :show, :follow, :unfollow ]

  before_action :only => [ :close ] do |controller|
    controller.ensure_current_user_is_listing_author t("layouts.notifications.only_listing_author_can_close_a_listing")
  end

  before_action :only => [ :edit, :edit_form_content, :update ] do |controller|
    controller.ensure_current_user_is_listing_author t("layouts.notifications.only_listing_author_can_edit_a_listing")
  end

  before_action :ensure_is_admin, :only => [ :move_to_top, :show_in_updates_email ]

  before_action :is_authorized_to_post, :only => [ :new, :create ]

  def index
    @selected_tribe_navi_tab = "home"

    respond_to do |format|
      # Keep format.html at top, as order is important for HTTP_ACCEPT headers with '*/*'
      format.html do
        # Username is passed in person_id parameter for historical reasons.
        # In the future the actual parameter name should be changed to better
        # express its purpose. However this is a large change as there are quite a few
        # resources nested under the people resource.
        username = params[:person_id]

        if request.xhr? && username # AJAX request to load on person's listings for profile view
          listings_presenter = ListingsPersonPresenter.new(@current_community, @current_user, username, params)
          render :partial => "listings/profile_listings", locals: {
            person: listings_presenter.person, limit: listings_presenter.per_page, listings: listings_presenter.listings }
        else
          redirect_to search_path
        end
      end

      format.atom do
        @feed_presenter = ListingsFeedPresenter.new(@current_community, @current_community.shapes, @current_community.transaction_processes, params)
        render layout: false
      end
    end
  end

  def listing_bubble
    if params[:id]
      @listing = Listing.find(params[:id])
      if @listing.visible_to?(@current_user, @current_community)
        render :partial => "homepage/listing_bubble", :locals => { :listing => @listing }
      else
        render :partial => "bubble_listing_not_visible"
      end
    end
  end

  # Used to show multiple listings in one bubble
  def listing_bubble_multiple
    ids = params[:ids].split(",").map(&:to_i)

    @listings = if @current_user || !@current_community.private?
      @current_community.listings.where(listings: {id: ids}).order("listings.created_at DESC")
    else
      []
    end

    if !@listings.empty?
      render :partial => "homepage/listing_bubble_multiple"
    else
      render :partial => "bubble_listing_not_visible"
    end
  end

  def show
    @selected_tribe_navi_tab = "home"
    make_onboarding_popup

    make_listing_presenter
    @listing_presenter.form_path = new_transaction_path(listing_id: @listing.id)

    record_event(
      flash.now,
      "ListingViewed",
      { listing_id: @listing.id,
        listing_uuid: @listing.uuid_object.to_s,
        payment_process: @listing_presenter.process })
  end

  def new
    @listing = Listing.new
    make_listing_presenter
  end

  def new_form_content
    return redirect_to action: :new unless request.xhr?

    @listing = Listing.new
    @listing.init_origin_location(@current_user.location)

    form_content
  end

  def edit_form_content
    return redirect_to action: :edit unless request.xhr?

    @listing.ensure_origin_loc

    form_content
  end

  def create
    params[:listing].delete("origin_loc_attributes") if params[:listing][:origin_loc_attributes][:address].blank?

    shape = get_shape(Maybe(params)[:listing][:listing_shape_id].to_i.or_else(nil))
    listing_uuid = UUIDUtils.create

    unless create_booking(shape, listing_uuid)
      flash[:error] = t("listings.error.create_failed_to_connect_to_booking_service")
      return redirect_to new_listing_path
    end

    result = ListingFormViewUtils.build_listing_params(shape, listing_uuid, params, @current_community)

    unless result.success
      flash[:error] = t("listings.error.something_went_wrong", error_code: result.data.join(', '))
      redirect_to new_listing_path
      return
    end

    @listing = Listing.new(result.data)

    ActiveRecord::Base.transaction do
      @listing.author = @current_user

      if @listing.save
        @listing.upsert_field_values!(params.to_unsafe_hash[:custom_fields])
        @listing.reorder_listing_images(params, @current_user.id)
        notify_about_new_listing

        if shape[:availability] == :booking
          redirect_to listing_path(@listing, anchor: 'manage-availability'), status: 303
        else
          redirect_to @listing, status: 303
        end
      else
        logger.error("Errors in creating listing: #{@listing.errors.full_messages.inspect}")
        flash[:error] = t(
          "layouts.notifications.listing_could_not_be_saved",
          :contact_admin_link => view_context.link_to(t("layouts.notifications.contact_admin_link_text"), new_user_feedback_path, :class => "flash-error-link")
        ).html_safe
        redirect_to new_listing_path
      end
    end
  end

  def edit
    @selected_tribe_navi_tab = "home"

    make_listing_presenter
    @listing.ensure_origin_loc

    @custom_field_questions = @listing.category.custom_fields.where(community_id: @current_community.id)
    @numeric_field_ids = numeric_field_ids(@custom_field_questions)

    shape = select_shape(@current_community.shapes, @listing)
    if shape[:id]
      @listing.listing_shape_id = shape[:id]
    end
    render locals: { form_content: form_locals(shape) }
  end

  def update
    if (params[:listing][:origin] && (params[:listing][:origin_loc_attributes][:address].empty? || params[:listing][:origin].blank?))
      params[:listing].delete("origin_loc_attributes")
      if @listing.origin_loc
        @listing.origin_loc.delete
      end
    end

    shape = get_shape(params[:listing][:listing_shape_id])

    unless create_booking(shape, @listing.uuid_object)
      flash[:error] = t("listings.error.update_failed_to_connect_to_booking_service")
      return redirect_to edit_listing_path(@listing)
    end

    result = ListingFormViewUtils.build_listing_params(shape, @listing.uuid_object, params, @current_community)

    unless result.success
      flash[:error] = t("listings.error.something_went_wrong", error_code: result.data.join(', '))
      return redirect_to edit_listing_path
    end

    listing_params = result.data.merge(@listing.closed? ? {open: true} : {})

    old_availability = @listing.availability.to_sym
    update_successful = @listing.update_fields(listing_params)
    @listing.upsert_field_values!(params.to_unsafe_hash[:custom_fields])

    if update_successful
      if @listing.location
        location_params = ListingFormViewUtils.permit_location_params(params)
        @listing.location.update_attributes(location_params)
      end
      flash[:notice] = update_flash(old_availability: old_availability, new_availability: shape[:availability])
      Delayed::Job.enqueue(ListingUpdatedJob.new(@listing.id, @current_community.id))
      reprocess_missing_image_styles(@listing) if @listing.closed?
      redirect_to @listing
    else
      logger.error("Errors in editing listing: #{@listing.errors.full_messages.inspect}")
      flash[:error] = t("layouts.notifications.listing_could_not_be_saved", :contact_admin_link => view_context.link_to(t("layouts.notifications.contact_admin_link_text"), new_user_feedback_path, :class => "flash-error-link")).html_safe
      redirect_to edit_listing_path(@listing)
    end
  end

  def close
    make_listing_presenter
    @listing.update_attribute(:open, false)
    respond_to do |format|
      format.html { redirect_to @listing }
      format.js { render :layout => false }
    end
  end

  def move_to_top
    @listing = @current_community.listings.find(params[:id])

    # Listings are sorted by `sort_date`, so change it to now.
    @listing.update_attribute(:sort_date, Time.now)
    redirect_to homepage_index_path
  end

  def show_in_updates_email
    @listing = @current_community.listings.find(params[:id])
    @listing.update_attribute(:updates_email_at, Time.now)
    render :body => nil, :status => 200
  end

  def follow
    change_follow_status("follow")
  end

  def unfollow
    change_follow_status("unfollow")
  end

  def verification_required

  end

  def ensure_current_user_is_listing_author(error_message)
    @listing = Listing.find(params[:id])
    return if current_user?(@listing.author) || @current_user.has_admin_rights?(@current_community)
    flash[:error] = error_message
    redirect_to @listing and return
  end

  private

  def update_flash(old_availability:, new_availability:)
    case [new_availability.to_sym == :booking, old_availability.to_sym == :booking]
    when [true, false]
      t("layouts.notifications.listing_updated_availability_management_enabled")
    when [false, true]
      t("layouts.notifications.listing_updated_availability_management_disabled")
    else
      t("layouts.notifications.listing_updated_successfully")
    end
  end

  def create_bookable(community_uuid, listing_uuid, author_uuid)
    res = HarmonyClient.post(
      :create_bookable,
      body: {
        marketplaceId: community_uuid,
        refId: listing_uuid,
        authorId: author_uuid
      },
      opts: {
        max_attempts: 3
      })

    if !res[:success] && res[:data][:status] == 409
      Result::Success.new("Bookable for listing with UUID #{listing_uuid} already created")
    else
      res
    end
  end

  def select_shape(shapes, listing)
    if listing.listing_shape_id.nil?
      ListingShape.new(transaction_process_id: listing.transaction_process_id)
    elsif shapes.size == 1
      shapes.first
    else
      shapes.find { |shape| shape[:id] == listing.listing_shape_id }
    end
  end

  def form_locals(shape)
<<<<<<< HEAD
    @listing_presenter.set_listing_shape(shape)
=======
    @listing_presenter.listing_shape = shape
>>>>>>> 8c1e351a
    {shape: shape}
  end

  def form_content
    make_listing_presenter

    @listing.category = @current_community.categories.find(params[:subcategory].blank? ? params[:category] : params[:subcategory])
    @custom_field_questions = @listing.category.custom_fields
    @numeric_field_ids = numeric_field_ids(@custom_field_questions)

    shape = get_shape(Maybe(params)[:listing_shape].to_i.or_else(nil))
    process = @listing_presenter.get_transaction_process(community_id: @current_community.id, transaction_process_id: shape[:transaction_process_id])

    @listing.transaction_process_id = shape[:transaction_process_id]
    @listing.listing_shape_id = shape[:id]

    payment_type = MarketplaceService::Community::Query.payment_type(@current_community.id)
    allow_posting, error_msg = payment_setup_status(
                     community: @current_community,
                     user: @current_user,
                     listing: @listing,
                     payment_type: payment_type,
                     process: process)

    if allow_posting
      render :partial => "listings/form/form_content", locals: form_locals(shape).merge(run_js_immediately: true)
    else
      render :partial => "listings/payout_registration_before_posting", locals: { error_msg: error_msg }
    end
  end

  # Ensure that only users with appropriate visibility settings can view the listing
  def ensure_authorized_to_view
    # If listing is not found (in this community) the find method
    # will throw ActiveRecord::NotFound exception, which is handled
    # correctly in production environment (404 page)
    @listing = @current_community.listings.find(params[:id])

    raise ListingDeleted if @listing.deleted?

    unless @listing.visible_to?(@current_user, @current_community)
      if @current_user
        flash[:error] = if @listing.closed?
          t("layouts.notifications.listing_closed")
        else
          t("layouts.notifications.you_are_not_authorized_to_view_this_content")
        end
        redirect_to search_path and return
      else
        session[:return_to] = request.fullpath
        flash[:warning] = t("layouts.notifications.you_must_log_in_to_view_this_content")
        redirect_to login_path and return
      end
    end
  end

  def change_follow_status(status)
    status.eql?("follow") ? @current_user.follow(@listing) : @current_user.unfollow(@listing)
    respond_to do |format|
      format.html {
        redirect_to @listing
      }
      format.js {
        render :follow, :layout => false
      }
    end
  end

  def is_authorized_to_post
    if @current_community.require_verification_to_post_listings?
      unless @current_user.has_admin_rights?(@current_community) || @current_community_membership.can_post_listings?
        redirect_to verification_required_listings_path
      end
    end
  end

  def numeric_field_ids(custom_fields)
    custom_fields.map do |custom_field|
      custom_field.with(:numeric) do
        custom_field.id
      end
    end.compact
  end

  def payment_setup_status(community:, user:, listing:, payment_type:, process:)
    case [payment_type, process]
    when matches([nil]),
         matches([__, :none])
      [true, ""]
    when matches([:paypal])
      can_post = PaypalHelper.community_ready_for_payments?(community.id)
      error_msg = make_error_msg(user, community)
      [can_post, error_msg]
    when matches([:stripe])
      can_post = StripeHelper.community_ready_for_payments?(community.id)
      error_msg = make_error_msg(user, community)
      [can_post, error_msg]
    when matches([[:paypal, :stripe]])
      can_post = StripeHelper.community_ready_for_payments?(community.id) || PaypalHelper.community_ready_for_payments?(community.id)
      error_msg = make_error_msg(user, community)
      [can_post, error_msg]
    else
      [true, ""]
    end
  end

  def make_error_msg(user, community)
    if user.has_admin_rights?(community)
      t("listings.new.community_not_configured_for_payments_admin",
        payment_settings_link: view_context.link_to(
          t("listings.new.payment_settings_link"),
          admin_payment_preferences_path()))
        .html_safe
    else
      t("listings.new.community_not_configured_for_payments",
        contact_admin_link: view_context.link_to(
          t("listings.new.contact_admin_link_text"),
          new_user_feedback_path))
        .html_safe
    end
  end

  def get_shape(listing_shape_id)
    @current_community.shapes.find(listing_shape_id)
  end

  # Create image sizes that might be missing
  # from a reopened listing
  def reprocess_missing_image_styles(listing)
    listing.listing_image_ids.each { |image_id|
      Delayed::Job.enqueue(CreateSquareImagesJob.new(image_id))
    }
  end

  def make_listing_presenter
    @listing_presenter = ListingPresenter.new(@listing, @current_community, params, @current_user)
  end

  def notify_about_new_listing
    Delayed::Job.enqueue(ListingCreatedJob.new(@listing.id, @current_community.id))
    if @current_community.follow_in_use?
      Delayed::Job.enqueue(NotifyFollowersJob.new(@listing.id, @current_community.id), :run_at => NotifyFollowersJob::DELAY.from_now)
    end

    flash[:notice] = t(
      "layouts.notifications.listing_created_successfully",
      :new_listing_link => view_context.link_to(t("layouts.notifications.create_new_listing"),new_listing_path)
    ).html_safe

    # Onboarding wizard step recording
    state_changed = Admin::OnboardingWizard.new(@current_community.id)
      .update_from_event(:listing_created, @listing)
    if state_changed
      record_event(flash, "km_record", {km_event: "Onboarding listing created"}, AnalyticService::EVENT_LISTING_CREATED)

      flash[:show_onboarding_popup] = true
    end
  end

  def create_booking(shape, listing_uuid)
    if shape.present? && shape[:availability] == 'booking'
      create_bookable(@current_community.uuid_object, listing_uuid, @current_user.uuid_object).success
    else
      true
    end
  end
end<|MERGE_RESOLUTION|>--- conflicted
+++ resolved
@@ -310,11 +310,7 @@
   end
 
   def form_locals(shape)
-<<<<<<< HEAD
-    @listing_presenter.set_listing_shape(shape)
-=======
     @listing_presenter.listing_shape = shape
->>>>>>> 8c1e351a
     {shape: shape}
   end
 
