class ListingsController < ApplicationController
  class ListingDeleted < StandardError; end

  # Skip auth token check as current jQuery doesn't provide it automatically
  skip_before_action :verify_authenticity_token, :only => [:close, :update, :follow, :unfollow]

  before_action :only => [ :edit, :edit_form_content, :update, :close, :follow, :unfollow ] do |controller|
    controller.ensure_logged_in t("layouts.notifications.you_must_log_in_to_view_this_content")
  end

  before_action :only => [ :new, :new_form_content, :create ] do |controller|
    controller.ensure_logged_in t("layouts.notifications.you_must_log_in_to_create_new_listing", :sign_up_link => view_context.link_to(t("layouts.notifications.create_one_here"), sign_up_path)).html_safe
  end

  before_action :save_current_path, :only => :show
  before_action :ensure_authorized_to_view, :only => [ :show, :follow, :unfollow ]

  before_action :only => [ :close ] do |controller|
    controller.ensure_current_user_is_listing_author t("layouts.notifications.only_listing_author_can_close_a_listing")
  end

  before_action :only => [ :edit, :edit_form_content, :update ] do |controller|
    controller.ensure_current_user_is_listing_author t("layouts.notifications.only_listing_author_can_edit_a_listing")
  end

  before_action :ensure_is_admin, :only => [ :move_to_top, :show_in_updates_email ]

  before_action :is_authorized_to_post, :only => [ :new, :create ]

  def index
    @selected_tribe_navi_tab = "home"

    respond_to do |format|
      # Keep format.html at top, as order is important for HTTP_ACCEPT headers with '*/*'
      format.html do
        # Username is passed in person_id parameter for historical reasons.
        # In the future the actual parameter name should be changed to better
        # express its purpose. However this is a large change as there are quite a few
        # resources nested under the people resource.
        username = params[:person_id]

        if request.xhr? && username # AJAX request to load on person's listings for profile view
          listings_presenter = ListingsPersonPresenter.new(@current_community, @current_user, username, params)
          render :partial => "listings/profile_listings", locals: {
            person: listings_presenter.person, limit: listings_presenter.per_page, listings: listings_presenter.listings }
        else
          redirect_to search_path
        end
      end

      format.atom do
        @feed_presenter = ListingsFeedPresenter.new(@current_community, @current_community.shapes, @current_community.transaction_processes, params)
        render layout: false
      end
    end
  end

  def listing_bubble
    if params[:id]
      @listing = Listing.find(params[:id])
      if Policy::ListingPolicy.new(@listing, @current_community, @current_user).visible?
        render :partial => "homepage/listing_bubble", :locals => { :listing => @listing }
      else
        render :partial => "bubble_listing_not_visible"
      end
    end
  end

  # Used to show multiple listings in one bubble
  def listing_bubble_multiple
    ids = params[:ids].split(",").map(&:to_i)

    @listings = if @current_user || !@current_community.private?
      @current_community.listings.where(listings: {id: ids}).order("listings.created_at DESC")
    else
      []
    end

    if !@listings.empty?
      render :partial => "homepage/listing_bubble_multiple"
    else
      render :partial => "bubble_listing_not_visible"
    end
  end

  def show
    @selected_tribe_navi_tab = "home"
    make_onboarding_popup

    make_listing_presenter
    @listing_presenter.form_path = new_transaction_path(listing_id: @listing.id)

    record_event(
      flash.now,
      "ListingViewed",
      { listing_id: @listing.id,
        listing_uuid: @listing.uuid_object.to_s,
        payment_process: @listing_presenter.process })
  end

  def new
    @listing = Listing.new
    make_listing_presenter
  end

  def new_form_content
    return redirect_to action: :new unless request.xhr?

    @listing = Listing.new

    form_content
  end

  def edit_form_content
    return redirect_to action: :edit unless request.xhr?

    @listing.ensure_origin_loc

    form_content
  end

  def create
    if new_listing_author != @current_user
      logger.info "ADMIN ACTION: admin='#{@current_user.id}' create listing params=#{params.inspect}"
    end
    params[:listing].delete("origin_loc_attributes") if params[:listing][:origin_loc_attributes][:address].blank?

    shape = get_shape(Maybe(params)[:listing][:listing_shape_id].to_i.or_else(nil))
    listing_uuid = UUIDUtils.create

    unless create_booking(shape, listing_uuid)
      flash[:error] = t("listings.error.create_failed_to_connect_to_booking_service")
      return redirect_to new_listing_path
    end

    result = ListingFormViewUtils.build_listing_params(shape, listing_uuid, params, @current_community)

    unless result.success
      flash[:error] = t("listings.error.something_went_wrong", error_code: result.data.join(', '))
      redirect_to new_listing_path
      return
    end

    @listing = Listing.new(result.data)

    ActiveRecord::Base.transaction do
      @listing.author = new_listing_author
      if FeatureFlagHelper.feature_enabled?(:approve_listings) &&
         @current_community.pre_approved_listings?
        unless @current_user.has_admin_rights?(@current_community)
          @listing.state = Listing::APPROVAL_PENDING
        end
      end

      if @listing.save
        @listing.upsert_field_values!(params.to_unsafe_hash[:custom_fields])
        @listing.reorder_listing_images(params, @current_user.id)
        notify_about_new_listing

        if shape.booking?
          anchor = shape.booking_per_hour? ? 'manage-working-hours' : 'manage-availability'
          @listing.working_hours_new_set(force_create: true) if shape.booking_per_hour?
          redirect_to listing_path(@listing, anchor: anchor, listing_just_created: true), status: 303
        else
          redirect_to @listing, status: 303
        end
      else
        logger.error("Errors in creating listing: #{@listing.errors.full_messages.inspect}")
        flash[:error] = t(
          "layouts.notifications.listing_could_not_be_saved",
          :contact_admin_link => view_context.link_to(t("layouts.notifications.contact_admin_link_text"), new_user_feedback_path, :class => "flash-error-link")
        ).html_safe
        redirect_to new_listing_path
      end
    end
  end

  def edit
    @selected_tribe_navi_tab = "home"

    make_listing_presenter
    @listing.ensure_origin_loc

    @custom_field_questions = @listing.category.custom_fields.where(community_id: @current_community.id)
    @numeric_field_ids = numeric_field_ids(@custom_field_questions)

    shape = select_shape(@current_community.shapes, @listing)
    if shape[:id]
      @listing.listing_shape_id = shape[:id]
    end
    render locals: { form_content: form_locals(shape) }
  end

  def update
    if (params[:listing][:origin] && (params[:listing][:origin_loc_attributes][:address].empty? || params[:listing][:origin].blank?))
      params[:listing].delete("origin_loc_attributes")
      if @listing.origin_loc
        @listing.origin_loc.delete
      end
    end

    shape = get_shape(params[:listing][:listing_shape_id])

    unless create_booking(shape, @listing.uuid_object)
      flash[:error] = t("listings.error.update_failed_to_connect_to_booking_service")
      return redirect_to edit_listing_path(@listing)
    end

    result = ListingFormViewUtils.build_listing_params(shape, @listing.uuid_object, params, @current_community)

    unless result.success
      flash[:error] = t("listings.error.something_went_wrong", error_code: result.data.join(', '))
      return redirect_to edit_listing_path
    end

    listing_params = result.data.merge(@listing.closed? ? {open: true} : {})
    listing_params.merge!(auto_approve_params)

    old_availability = @listing.availability.to_sym
    update_successful = @listing.update_fields(listing_params)
    @listing.upsert_field_values!(params.to_unsafe_hash[:custom_fields])

    if update_successful
      if shape.booking_per_hour? && !@listing.per_hour_ready
        @listing.working_hours_new_set(force_create: true)
      end
      if @listing.location
        location_params = ListingFormViewUtils.permit_location_params(params)
        @listing.location.update_attributes(location_params)
      end
      flash[:notice] = update_flash(old_availability: old_availability, new_availability: shape[:availability])
      Delayed::Job.enqueue(ListingUpdatedJob.new(@listing.id, @current_community.id))
      reprocess_missing_image_styles(@listing) if @listing.closed?
      redirect_to @listing
    else
      logger.error("Errors in editing listing: #{@listing.errors.full_messages.inspect}")
      flash[:error] = t("layouts.notifications.listing_could_not_be_saved", :contact_admin_link => view_context.link_to(t("layouts.notifications.contact_admin_link_text"), new_user_feedback_path, :class => "flash-error-link")).html_safe
      redirect_to edit_listing_path(@listing)
    end
  end

  def close
    make_listing_presenter
    @listing.update_attribute(:open, false)
    respond_to do |format|
      format.html { redirect_to @listing }
      format.js { render :layout => false }
    end
  end

  def move_to_top
    @listing = @current_community.listings.find(params[:id])

    # Listings are sorted by `sort_date`, so change it to now.
    @listing.update_attribute(:sort_date, Time.now)
    redirect_to homepage_index_path
  end

  def show_in_updates_email
    @listing = @current_community.listings.find(params[:id])
    @listing.update_attribute(:updates_email_at, Time.now)
    render :body => nil, :status => 200
  end

  def follow
    change_follow_status("follow")
  end

  def unfollow
    change_follow_status("unfollow")
  end

  def verification_required

  end

  def ensure_current_user_is_listing_author(error_message)
    @listing = Listing.find(params[:id])
    return if current_user?(@listing.author) || @current_user.has_admin_rights?(@current_community)
    flash[:error] = error_message
    redirect_to @listing and return
  end

  private

  def update_flash(old_availability:, new_availability:)
    case [new_availability.to_sym == :booking, old_availability.to_sym == :booking]
    when [true, false]
      t("layouts.notifications.listing_updated_availability_management_enabled")
    when [false, true]
      t("layouts.notifications.listing_updated_availability_management_disabled")
    else
      t("layouts.notifications.listing_updated_successfully")
    end
  end

  def create_bookable(community_uuid, listing_uuid, author_uuid)
    res = HarmonyClient.post(
      :create_bookable,
      body: {
        marketplaceId: community_uuid,
        refId: listing_uuid,
        authorId: author_uuid
      },
      opts: {
        max_attempts: 3
      })

    if !res[:success] && res[:data][:status] == 409
      Result::Success.new("Bookable for listing with UUID #{listing_uuid} already created")
    else
      res
    end
  end

  def select_shape(shapes, listing)
    if listing.listing_shape_id.nil?
      ListingShape.new(transaction_process_id: listing.transaction_process_id)
    elsif shapes.size == 1
      shapes.first
    else
      shapes.find { |shape| shape[:id] == listing.listing_shape_id }
    end
  end

  def form_locals(shape)
    @listing_presenter.listing_shape = shape
    {shape: shape}
  end

  def form_content
    make_listing_presenter

    if @listing.new_record?
      @listing.init_origin_location(@listing_presenter.new_listing_author.location)
    end

    @listing.category = @current_community.categories.find(params[:subcategory].blank? ? params[:category] : params[:subcategory])
    @custom_field_questions = @listing.category.custom_fields
    @numeric_field_ids = numeric_field_ids(@custom_field_questions)

    shape = get_shape(Maybe(params)[:listing_shape].to_i.or_else(nil))
    process = @listing_presenter.get_transaction_process(community_id: @current_community.id, transaction_process_id: shape[:transaction_process_id])

    @listing.transaction_process_id = shape[:transaction_process_id]
    @listing.listing_shape_id = shape[:id]

    payment_type = @current_community.active_payment_types
    allow_posting, error_msg = payment_setup_status(
                     community: @current_community,
                     user: @listing_presenter.new_listing_author,
                     listing: @listing,
                     payment_type: payment_type,
                     process: process)

    if allow_posting
      render :partial => "listings/form/form_content", locals: form_locals(shape).merge(run_js_immediately: true)
    else
      render :partial => "listings/payout_registration_before_posting", locals: { error_msg: error_msg }
    end
  end

  # Ensure that only users with appropriate visibility settings can view the listing
  def ensure_authorized_to_view
    # If listing is not found (in this community) the find method
    # will throw ActiveRecord::NotFound exception, which is handled
    # correctly in production environment (404 page)
    @listing = @current_community.listings.find(params[:id])

    raise ListingDeleted if @listing.deleted?

    unless Policy::ListingPolicy.new(@listing, @current_community, @current_user).visible?
      if @current_user
        flash[:error] = if @listing.closed?
          t("layouts.notifications.listing_closed")
        else
          t("layouts.notifications.you_are_not_authorized_to_view_this_content")
        end
        redirect_to search_path and return
      else
        session[:return_to] = request.fullpath
        flash[:warning] = t("layouts.notifications.you_must_log_in_to_view_this_content")
        redirect_to login_path and return
      end
    end
  end

  def change_follow_status(status)
    status.eql?("follow") ? @current_user.follow(@listing) : @current_user.unfollow(@listing)
    respond_to do |format|
      format.html {
        redirect_to @listing
      }
      format.js {
        render :follow, :layout => false
      }
    end
  end

  def is_authorized_to_post
    if new_listing_author != @current_user
      unless @current_user.has_admin_rights?(@current_community)
        flash[:error] = t("layouts.notifications.you_are_not_authorized_to_do_this")
        redirect_to root_path
      end
    end
    if @current_community.require_verification_to_post_listings?
      unless new_listing_author.has_admin_rights?(@current_community) || new_listing_author.community_membership.can_post_listings?
        redirect_to verification_required_listings_path
      end
    end
  end

  def numeric_field_ids(custom_fields)
    custom_fields.map do |custom_field|
      custom_field.with(:numeric) do
        custom_field.id
      end
    end.compact
  end

  def payment_setup_status(community:, user:, listing:, payment_type:, process:)
    case [payment_type, process]
    when matches([nil]),
         matches([__, :none])
      [true, ""]
    when matches([:paypal])
      can_post = PaypalHelper.community_ready_for_payments?(community.id)
      error_msg = make_error_msg(user, community)
      [can_post, error_msg]
    when matches([:stripe])
      can_post = StripeHelper.community_ready_for_payments?(community.id)
      error_msg = make_error_msg(user, community)
      [can_post, error_msg]
    when matches([[:paypal, :stripe]])
      can_post = StripeHelper.community_ready_for_payments?(community.id) || PaypalHelper.community_ready_for_payments?(community.id)
      error_msg = make_error_msg(user, community)
      [can_post, error_msg]
    else
      [true, ""]
    end
  end

  def make_error_msg(user, community)
    if user.has_admin_rights?(community)
      t("listings.new.community_not_configured_for_payments_admin",
        payment_settings_link: view_context.link_to(
          t("listings.new.payment_settings_link"),
          admin_payment_preferences_path()))
        .html_safe
    else
      t("listings.new.community_not_configured_for_payments",
        contact_admin_link: view_context.link_to(
          t("listings.new.contact_admin_link_text"),
          new_user_feedback_path))
        .html_safe
    end
  end

  def get_shape(listing_shape_id)
    @current_community.shapes.find(listing_shape_id)
  end

  # Create image sizes that might be missing
  # from a reopened listing
  def reprocess_missing_image_styles(listing)
    listing.listing_image_ids.each { |image_id|
      Delayed::Job.enqueue(CreateSquareImagesJob.new(image_id))
    }
  end

  def make_listing_presenter
    @listing_presenter = ListingPresenter.new(@listing, @current_community, params, @current_user)
  end

  def notify_about_new_listing
    Delayed::Job.enqueue(ListingCreatedJob.new(@listing.id, @current_community.id))
    if @current_community.follow_in_use?
      Delayed::Job.enqueue(NotifyFollowersJob.new(@listing.id, @current_community.id), :run_at => NotifyFollowersJob::DELAY.from_now)
    end

    flash[:notice] = t(
      "layouts.notifications.listing_created_successfully",
      :new_listing_link => view_context.link_to(t("layouts.notifications.create_new_listing"),new_listing_path)
    ).html_safe

    # Onboarding wizard step recording
    state_changed = Admin::OnboardingWizard.new(@current_community.id)
      .update_from_event(:listing_created, @listing)
    if state_changed
      record_event(flash, "km_record", {km_event: "Onboarding listing created"}, AnalyticService::EVENT_LISTING_CREATED)

      flash[:show_onboarding_popup] = true
    end
  end

  def create_booking(shape, listing_uuid)
    if shape.present?
      if shape.booking_per_hour?
        true
      elsif APP_CONFIG.harmony_api_in_use && shape.booking?
        create_bookable(@current_community.uuid_object, listing_uuid, @current_user.uuid_object).success
      else
        true
      end
    else
      true
    end
  end

  def new_listing_author
    @new_listing_author ||=
      if params[:person_id].present? &&
         @current_user.has_admin_rights?(@current_community)
        @current_community.members.find_by!(username: params[:person_id])
      else
        @current_user
      end
  end

  def auto_approve_params
    if @current_community.pre_approved_listings? && !@current_user.has_admin_rights?(@current_community)
<<<<<<< HEAD
      @listing.approved? ? {state: Listing::APPROVAL_PENDING} : {}
=======
      if @listing.approved? || @listing.approval_rejected?
        {state: Listing::APPROVAL_PENDING}
      else
        {}
      end
>>>>>>> f5bc967c
    else
      {state: Listing::APPROVED}
    end
  end
end<|MERGE_RESOLUTION|>--- conflicted
+++ resolved
@@ -520,15 +520,11 @@
 
   def auto_approve_params
     if @current_community.pre_approved_listings? && !@current_user.has_admin_rights?(@current_community)
-<<<<<<< HEAD
-      @listing.approved? ? {state: Listing::APPROVAL_PENDING} : {}
-=======
       if @listing.approved? || @listing.approval_rejected?
         {state: Listing::APPROVAL_PENDING}
       else
         {}
       end
->>>>>>> f5bc967c
     else
       {state: Listing::APPROVED}
     end
