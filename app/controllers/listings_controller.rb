--- conflicted
+++ resolved
@@ -486,10 +486,7 @@
       .update_from_event(:listing_created, @listing)
     if state_changed
       record_event(flash, "km_record", {km_event: "Onboarding listing created"}, AnalyticService::EVENT_LISTING_CREATED)
-<<<<<<< HEAD
-=======
-
->>>>>>> f48565a2
+
       flash[:show_onboarding_popup] = true
     end
   end
