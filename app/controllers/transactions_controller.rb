--- conflicted
+++ resolved
@@ -410,11 +410,7 @@
   end
 
   def price_break_down_locals(tx)
-<<<<<<< HEAD
-    if tx[:payment_process] == :none
-=======
     if tx[:payment_process] == :none && tx[:listing_price].cents == 0
->>>>>>> a36080e0
         nil
     else
       localized_unit_type = tx[:unit_type].present? ? ListingViewUtils.translate_unit(tx[:unit_type], tx[:unit_tr_key]) : nil
