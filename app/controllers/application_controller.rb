require 'will_paginate/array'

class ApplicationController < ActionController::Base

  module DefaultURLOptions
    # Adds locale to all links
    def default_url_options
      { :locale => I18n.locale }
    end
  end

  include ApplicationHelper
  include IconHelper
  include DefaultURLOptions
  include Analytics
  protect_from_forgery
  layout 'application'

  before_action :check_http_auth,
    :check_auth_token,
    :fetch_community,
    :fetch_community_plan_expiration_status,
    :perform_redirect,
    :fetch_logged_in_user,
    :initialize_feature_flags,
    :save_current_host_with_port,
    :fetch_community_membership,
    :redirect_removed_locale,
    :set_locale,
    :redirect_locale_param,
    :fetch_community_admin_status,
    :warn_about_missing_payment_info,
    :set_homepage_path,
    :maintenance_warning,
    :cannot_access_if_banned,
    :cannot_access_without_confirmation,
    :ensure_consent_given,
    :ensure_user_belongs_to_community,
    :set_display_expiration_notice,
    :setup_intercom_user,
    :setup_custom_footer

  # This updates translation files from WTI on every page load. Only useful in translation test servers.
  before_action :fetch_translations if APP_CONFIG.update_translations_on_every_page_load == "true"

  helper_method :root, :logged_in?, :current_user?

  attr_reader :current_user

  def redirect_removed_locale
    if params[:locale] && Rails.application.config.REMOVED_LOCALES.include?(params[:locale])
      fallback = Rails.application.config.REMOVED_LOCALE_FALLBACKS[params[:locale]]
      redirect_to_locale(fallback, :moved_permanently)
    end
  end

  def set_locale
    user_locale = Maybe(@current_user).locale.or_else(nil)

    # We should fix this -- START
    #
    # There are a couple of controllers (amazon ses bounces, etc.) that
    # inherit application controller, even though they shouldn't. ApplicationController
    # has a lot of community specific filters and those controllers do not have community.
    # Thus, we need to add this kind of additional logic to make sure whether we have
    # community or not
    #
    m_community = Maybe(@current_community)
    community_locales = m_community.locales.or_else([])
    community_default_locale = m_community.default_locale.or_else("en")
    community_id = m_community[:id].or_else(nil)

    I18nHelper.initialize_community_backend!(community_id, community_locales) if community_id

    # We should fix this -- END

    locale = I18nHelper.select_locale(
      user_locale: user_locale,
      param_locale: params[:locale],
      community_locales: community_locales,
      community_default: community_default_locale,
      all_locales: Sharetribe::AVAILABLE_LOCALES
    )

    raise ArgumentError.new("Locale #{locale} not available. Check your community settings") unless available_locales.collect { |l| l[1] }.include?(locale)

    I18n.locale = locale
    @facebook_locale_code = I18nHelper.facebook_locale_code(Sharetribe::AVAILABLE_LOCALES, locale)

    # Store to thread the service_name used by current community, so that it can be included in all translations
    ApplicationHelper.store_community_service_name_to_thread(service_name)

    # A hack to get the path where the user is
    # redirected after the locale is changed
    new_path = request.fullpath.clone
    new_path.slice!("/#{params[:locale]}")
    new_path.slice!(0,1) if new_path =~ /^\//
    @return_to = new_path

    Maybe(@current_community).each { |community|
      @community_customization = community.community_customizations.where(locale: locale).first
    }
  end

  def set_homepage_path
    present = ->(x) { x.present? }

    @homepage_path =
      case [@current_community, @current_user, params[:locale]]
      when matches([nil, __, __])
        # FIXME We still have controllers that inherit application controller even though
        # they do not have @current_community
        #
        # Return nil, do nothing, but don't break
        nil

      when matches([present, nil, present])
        # We don't have @current_user.
        # Take the locale from URL param, and keep it in the URL if the locale
        # differs from community default
        if params[:locale] != @current_community.default_locale.to_s
          homepage_with_locale_path
        else
          homepage_without_locale_path(locale: nil)
        end

      else
        homepage_without_locale_path(locale: nil)
      end
  end


  # If URL contains locale parameter that doesn't match with the selected locale,
  # redirect to the selected locale
  def redirect_locale_param
    param_locale_not_selected = params[:locale].present? && params[:locale] != I18n.locale.to_s

    redirect_to_locale(I18n.locale, :temporary_redirect) if param_locale_not_selected
  end

  def redirect_to_locale(new_locale, status)
    if @current_community.default_locale == new_locale.to_s
      redirect_to url_for(params.to_unsafe_hash.symbolize_keys.except(:locale).merge(only_path: true)), :status => status
    else
      redirect_to url_for(params.to_unsafe_hash.symbolize_keys.merge(locale: new_locale, only_path: true)), :status => status
    end
  end

  #Creates a URL for root path (i18n breaks root_path helper)
  def root
    ActiveSupport::Deprecation.warn("Call to root is deprecated and will be removed in the future. Use search_path or landing_page_path instead.")
    "#{request.protocol}#{request.host_with_port}/#{params[:locale]}"
  end

  def fetch_logged_in_user
    if person_signed_in?
      @current_user = current_person
      setup_logger!(user_id: @current_user.id, username: @current_user.username)
    end
  end

  def initialize_feature_flags
    # Skip this if there is no current marketplace.
    # This allows to avoid skipping this filter in many places.
    return unless @current_community

    FeatureFlagHelper.init(community_id: @current_community.id,
                           user_id: @current_user&.id,
                           request: request,
                           is_admin: Maybe(@current_user).is_admin?.or_else(false),
                           is_marketplace_admin: Maybe(@current_user).is_marketplace_admin?(@current_community).or_else(false))
  end

  # Ensure that user accepts terms of community and has a valid email
  #
  # When user is created through Facebook, terms are not yet accepted
  # and email address might not be validated if addresses are limited
  # for current community. This filter ensures that user takes these
  # actions.
  def ensure_consent_given
    # Not logged in
    return unless @current_user

    # Admin can access
    return if @current_user.is_admin?

    if @current_user.community_membership.pending_consent?
      redirect_to pending_consent_path
    end
  end

  # Ensure that user belongs to community
  #
  # This check is in most cases useless: When user logs in we already
  # check that the user belongs to the community she is trying to log
  # in. However, after the user account separation migration in March
  # 2016, there was a possibility that user had an existing session
  # which pointed to a person_id that belonged to another
  # community. That's why we need to check the community membership
  # even after logging in.
  #
  # This extra check can be removed when we are sure that all the
  # sessions which potentially had a person_id pointing to another
  # community are all expired.
  def ensure_user_belongs_to_community
    return unless @current_user

    if !@current_user.has_admin_rights?(@current_community) && @current_user.accepted_community != @current_community

      logger.info(
        "Automatically logged out user that doesn't belong to community",
        :autologout,
        current_user_id: @current_user.id,
        current_community_id: @current_community.id,
        current_user_community_ids: @current_user.communities.map(&:id)
      )

      sign_out
      flash[:notice] = t("layouts.notifications.automatically_logged_out_please_sign_in")

      redirect_to search_path
    end
  end

  # A before filter for views that only users that are logged in can access
  #
  # Takes one parameter: A warning message that will be displayed in flash notification
  #
  # Sets the `return_to` variable to session, so that we can redirect user back to this
  # location after the user signed up.
  #
  # Returns true if user is logged in, false otherwise
  def ensure_logged_in(warning_message)
    if logged_in?
      true
    else
      session[:return_to] = request.fullpath
      flash[:warning] = warning_message
      redirect_to login_path

      false
    end
  end

  def logged_in?
    @current_user.present?
  end

  def current_user?(person)
    @current_user && @current_user.id.eql?(person.id)
  end

  # Saves current path so that the user can be
  # redirected back to that path when needed.
  def save_current_path
    session[:return_to_content] = request.fullpath
  end

  def save_current_host_with_port
    # store the host of the current request (as sometimes needed in views)
    @current_host_with_port = request.host_with_port
  end

  # This can be overriden by controllers, if they have
  # another strategy for resolving the community
  def resolve_community
    request.env[:current_marketplace]
  end

  # Before filter to get the current community
  def fetch_community
    @current_community = resolve_community()
    m_community = Maybe(@current_community)

    # Save current community id in request env to be used
    # by Devise and our custom community authenticatable strategy
    request.env[:community_id] = m_community.id.or_else(nil)

    setup_logger!(marketplace_id: m_community.id.or_else(nil), marketplace_ident: m_community.ident.or_else(nil))
  end

  # Performs redirect to correct URL, if needed.
  # Note: This filter is safe to run even if :fetch_community
  # filter is skipped
  def perform_redirect
    redirect_params = {
      community: @current_community,
      plan: @current_plan,
      request: request
    }

    MarketplaceRouter.perform_redirect(redirect_params) do |target|
      url = target[:url] || send(target[:route_name], protocol: target[:protocol])
      redirect_to(url, status: target[:status])
    end
  end

  def fetch_community_membership
    if @current_user
      @current_community_membership = CommunityMembership.where(person_id: @current_user.id, community_id: @current_community.id, status: "accepted").first

      if (@current_community_membership && !date_equals?(@current_community_membership.last_page_load_date, Date.today))
        Delayed::Job.enqueue(PageLoadedJob.new(@current_community_membership.id, request.host))
      end
    end
  end

  def cannot_access_if_banned
    # Not logged in
    return unless @current_user

    # Admin can access
    return if @current_user.is_admin?

    # Check if banned
    if @current_user.banned?
      flash.keep
      redirect_to access_denied_path
    end
  end

  def cannot_access_without_confirmation
    # Not logged in
    return unless @current_user

    # Admin can access
    return if @current_user.is_admin?

    if @current_user.community_membership.pending_email_confirmation?
      # Check if requirements are already filled, but the membership just hasn't been updated yet
      # (This might happen if unexpected error happens during page load and it shouldn't leave people in loop of of
      # having email confirmed but not the membership)
      #
      # TODO Remove this. Find the issue that causes this and fix it, don't fix the symptoms.
      if @current_user.has_valid_email_for_community?(@current_community)
        @current_community.approve_pending_membership(@current_user)
        redirect_to search_path and return
      end

      redirect_to confirmation_pending_path
    end
  end

  def fetch_community_admin_status
    @is_current_community_admin = (@current_user && @current_user.has_admin_rights?(@current_community))
  end

  def fetch_community_plan_expiration_status
    @current_plan = request.env[:current_plan]
  end

  # Before filter for payments, shows notification if user is not ready for payments
  def warn_about_missing_payment_info
    if @current_user
      has_paid_listings = PaymentHelper.open_listings_with_payment_process?(@current_community.id, @current_user.id)
      paypal_community  = PaypalHelper.community_ready_for_payments?(@current_community.id)
      stripe_community  = StripeHelper.community_ready_for_payments?(@current_community.id)
      paypal_ready      = PaypalHelper.account_prepared_for_user?(@current_user.id, @current_community.id)
      stripe_ready      = StripeHelper.user_stripe_active?(@current_community.id, @current_user.id)

      accept_payments = []
      if paypal_community && paypal_ready
        accept_payments << :paypal
      end
      if stripe_community && stripe_ready
        accept_payments << :stripe
      end

      if has_paid_listings && accept_payments.blank?
        payment_settings_link = view_context.link_to(t("paypal_accounts.from_your_payment_settings_link_text"),
          person_payment_settings_path(@current_user), target: "_blank")

        flash.now[:warning] = t("stripe_accounts.missing_payment", settings_link: payment_settings_link).html_safe
      end
    end
  end

  def maintenance_warning
    now = Time.now
    @show_maintenance_warning = NextMaintenance.show_warning?(15.minutes, now)
    @minutes_to_maintenance = NextMaintenance.minutes_to(now)
  end

  # This hook will be called by Devise after successful Facebook
  # login.
  #
  # Return path where you want the user to be redirected to.
  #
  def after_sign_in_path_for(resourse)
    return_to_path = session[:return_to] || session[:return_to_content]

    if return_to_path
      flash[:notice] = flash.alert if flash.alert # Devise sets flash.alert in case already logged in
      session[:return_to] = nil
      session[:return_to_content] = nil
      return_to_path
    else
      search_path
    end
  end

  def set_display_expiration_notice
    ext_service_active = PlanService::API::Api.plans.active?
    is_expired = Maybe(@current_plan)[:expired].or_else(false)

    @display_expiration_notice = ext_service_active && is_expired
  end

  private

  # Override basic instrumentation and provide additional info for
  # lograge to consume. These are pulled and logged in environment
  # configs.
  def append_info_to_payload(payload)
    super
    payload[:community_id] = Maybe(@current_community).id.or_else("")
    payload[:current_user_id] = Maybe(@current_user).id.or_else("")

    ControllerLogging.append_request_info_to_payload!(request, payload)
  end

  def date_equals?(date, comp)
    date && date.to_date.eql?(comp)
  end

  def ensure_is_admin
    unless @is_current_community_admin
      flash[:error] = t("layouts.notifications.only_kassi_administrators_can_access_this_area")
      redirect_to search_path and return
    end
  end

  def ensure_is_superadmin
    unless Maybe(@current_user).is_admin?.or_else(false)
      flash[:error] = t("layouts.notifications.only_kassi_administrators_can_access_this_area")
      redirect_to search_path and return
    end
  end

  def fetch_translations
    WebTranslateIt.fetch_translations
  end

  def check_http_auth
    return true unless APP_CONFIG.use_http_auth.to_s.downcase == 'true'
    if authenticate_with_http_basic { |u, p| u == APP_CONFIG.http_auth_username && p == APP_CONFIG.http_auth_password }
      true
    else
      request_http_basic_authentication
    end
  end

  def check_auth_token
    user_to_log_in = UserService::API::AuthTokens::use_token_for_login(params[:auth])
    person = Person.find(user_to_log_in[:id]) if user_to_log_in

    if person
      sign_in(person)
      @current_user = person

      # Clean the URL from the used token
      path_without_auth_token = URLUtils.remove_query_param(request.fullpath, "auth")
      redirect_to path_without_auth_token
    end

  end

  def logger
    if @logger.nil?
      metadata = [:marketplace_id, :marketplace_ident, :user_id, :username, :request_uuid]
      @logger = SharetribeLogger.new(:controller, metadata)
      @logger.add_metadata(request_uuid: request.uuid)
    end

    @logger
  end

  def setup_logger!(metadata)
    logger.add_metadata(metadata)
  end

  def display_branding_info?
    !admin_controller? && !(@current_plan && @current_plan[:features][:whitelabel])
  end
  helper_method :display_branding_info?

  def display_onboarding_topbar?
    # Don't show if user is not logged in
    return false unless @current_user

    # Show for super admins
    return true if @current_user.is_admin?

    # Show for admins if their status is accepted
    @current_user.is_marketplace_admin?(@current_community) &&
      @current_user.community_membership.accepted?
  end

  helper_method :display_onboarding_topbar?

  def onboarding_topbar_props
    community_id = @current_community.id
    onboarding_status = Admin::OnboardingWizard.new(community_id).setup_status
    {
      progress: OnboardingViewUtils.progress(onboarding_status),
      next_step: OnboardingViewUtils.next_incomplete_step(onboarding_status)
    }
  end

  helper_method :onboarding_topbar_props

  def topbar_props
    TopbarHelper.topbar_props(
      community: @current_community,
      path_after_locale_change: @return_to,
      user: @current_user,
      search_placeholder: @community_customization&.search_placeholder,
      current_path: request.fullpath,
      locale_param: params[:locale],
      host_with_port: request.host_with_port)
  end

  helper_method :topbar_props

  def notifications_to_react
    # Different way to display flash messages on React pages
    if (params[:controller] == "homepage" && params[:action] == "index" && FeatureFlagHelper.feature_enabled?(:searchpage_v1))
      notifications = [:notice, :warning, :error].each_with_object({}) do |level, acc|
        if flash[level]
          acc[level] = flash[level]
          flash.delete(level)
        end
      end.compact
    end
  end

  helper_method :notifications_to_react

  def header_props
    user = Maybe(@current_user).map { |u|
      {
        unread_count: InboxService.notification_count(u.id, @current_community.id),
        avatar_url: u.image.present? ? u.image.url(:thumb) : view_context.image_path("profile_image/thumb/missing.png"),
        current_user_name: PersonViewUtils.person_display_name(u, @current_community),
        inbox_path: person_inbox_path(u),
        profile_path: person_path(u),
        manage_listings_path: person_path(u, show_closed: true),
        settings_path: person_settings_path(u),
        logout_path: logout_path
      }
    }.or_else({})

    locale_change_links = available_locales.map { |(title, locale_code)|
      {
        url: PathHelpers.change_locale_path(is_logged_in: @current_user.present?,
                                            locale: locale_code,
                                            redirect_uri: @return_to),
        title: title
      }
    }

    common = {
      logged_in: @current_user.present?,
      homepage_path: @homepage_path,
      current_locale_name: get_full_locale_name(I18n.locale),
      sign_up_path: sign_up_path,
      login_path: login_path,
      new_listing_path: new_listing_path,
      locale_change_links: locale_change_links,
      icons: pick_icons(
        APP_CONFIG.icon_pack,
        [
          "dropdown",
          "mail",
          "user",
          "list",
          "settings",
          "logout",
          "rows",
          "home",
          "new_listing",
          "information",
          "feedback",
          "invite",
          "redirect",
          "admin"
        ])
    }

    common.merge(user)
  end

  helper_method :header_props

  def get_full_locale_name(locale)
    Maybe(Sharetribe::AVAILABLE_LOCALES.find { |l| l[:ident] == locale.to_s })[:name].or_else(locale).to_s
  end

  def render_not_found!(msg = "Not found")
    raise ActionController::RoutingError.new(msg)
  end

  def make_onboarding_popup
    @onboarding_popup = OnboardingViewUtils.popup_locals(
      flash[:show_onboarding_popup],
      admin_getting_started_guide_path,
      Admin::OnboardingWizard.new(@current_community.id).setup_status)
  end

  def setup_intercom_user
    if admin_controller? && !request.xhr?
      AnalyticService::API::Intercom.setup_person(person: @current_user, community: @current_community)
    end
  end

  def setup_custom_footer
    if pro_plan?
      @custom_footer = admin_controller? ? nil : FooterPresenter.new(@current_community, @current_plan)
    end
  end

  def admin_controller?
    self.class.name =~ /^Admin/
  end

<<<<<<< HEAD
  def current_plan_trial_and_expired?
    @current_plan_trial_and_expired ||= @current_plan ? (@current_plan[:status] == :trial && @current_plan[:expired]) : false
  end
  helper_method :current_plan_trial_and_expired?
=======
  def pro_plan?
    @current_plan && @current_plan[:features][:whitelabel] && @current_plan[:features][:admin_email]
  end
  helper_method :pro_plan?

>>>>>>> 3ec64187
end<|MERGE_RESOLUTION|>--- conflicted
+++ resolved
@@ -623,16 +623,14 @@
     self.class.name =~ /^Admin/
   end
 
-<<<<<<< HEAD
   def current_plan_trial_and_expired?
     @current_plan_trial_and_expired ||= @current_plan ? (@current_plan[:status] == :trial && @current_plan[:expired]) : false
   end
   helper_method :current_plan_trial_and_expired?
-=======
+
   def pro_plan?
     @current_plan && @current_plan[:features][:whitelabel] && @current_plan[:features][:admin_email]
   end
   helper_method :pro_plan?
 
->>>>>>> 3ec64187
 end