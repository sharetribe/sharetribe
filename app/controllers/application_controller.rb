--- conflicted
+++ resolved
@@ -614,13 +614,7 @@
   end
 
   def setup_custom_footer
-<<<<<<< HEAD
-    if pro_plan?
-      @custom_footer = admin_controller? ? nil : FooterPresenter.new(@current_community, @current_plan)
-    end
-=======
     @custom_footer = admin_controller? ? nil : FooterPresenter.new(@current_community, @current_plan)
->>>>>>> 70f66d29
   end
 
   def admin_controller?
@@ -632,9 +626,4 @@
   end
   helper_method :current_plan_trial_and_expired?
 
-  def pro_plan?
-    @current_plan && @current_plan[:features][:whitelabel] && @current_plan[:features][:admin_email]
-  end
-  helper_method :pro_plan?
-
 end