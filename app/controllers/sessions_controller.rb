--- conflicted
+++ resolved
@@ -51,11 +51,7 @@
       # we need to tell Devise to call the action "sessions#new"
       # in case something goes bad.
       if current_community.private?
-<<<<<<< HEAD
         person = authenticate_person!(:recall => "homepage#sign_in")
-=======
-        redirect_to "#{domain}/#{I18n.locale}/homepage/sign_in" and return
->>>>>>> 232f4a2e
       else
         person = authenticate_person!(:recall => "sessions#new")
       end
@@ -65,30 +61,18 @@
     end
 
     session[:form_username] = nil
-
-    # TODO: Should check here if the user is a member of current community
     
-<<<<<<< HEAD
-    unless @current_user && current_community.consent.eql?(@current_user.consent(current_community))
-      # The user has succesfully logged in, but is not found in Kassi DB (Existing Sizzle user's first login in Kassi)
-      # Or the terms of service version has been changed
-      # --> We show the terms of service and acceptance is needed to proceed.
+    unless @current_user && (!@current_user.communities.include?(@current_community) || current_community.consent.eql?(@current_user.consent(current_community)) || @current_user.is_admin?)
+      # Either the user has succesfully logged in, but is not found in Kassi DB
+      # (Existing OtaSizzle user's first login in Kassi) or the user is a member
+      # of this community but the terms of use have changed.
       if use_asi?
-=======
-    if @session.person_id  # if not app-only-session and person found in cos
-      @current_user = Person.find_by_id(@session.person_id)
-      unless @current_user && (!@current_user.communities.include?(@current_community) || current_community.consent.eql?(@current_user.consent(current_community)) || @current_user.is_admin?)
-        # Either the user has succesfully logged in, but is not found in Kassi DB
-        # (xisting OtaSizzle user's first login in Kassi) or the user is a member
-        # of this community but the terms of use have changed.
->>>>>>> 232f4a2e
         session[:temp_cookie] = @session.cookie
         session[:temp_person_id] = @session.person_id
       else
         sign_out @current_user
         session[:temp_cookie] = "pending acceptance of new terms"
-        session[:temp_person_id] =  @current_user.id
-        
+        session[:temp_person_id] =  @current_user.id  
       end
       session[:temp_community_id] = current_community.id
       session[:consent_changed] = true if @current_user
@@ -99,15 +83,9 @@
       session[:cookie] = @session.cookie
       session[:person_id] = @session.person_id 
     else
-      
-<<<<<<< HEAD
       session[:person_id] = current_person.id
     end
-
-    flash[:notice] = [:login_successful, (@current_user.given_name_or_username + "!").to_s, person_path(@current_user)]
     
-=======
->>>>>>> 232f4a2e
     @current_user.update_attribute(:active, true) unless @current_user.active?
     if @current_user.communities.include?(@current_community) || @current_user.is_admin?
       flash[:notice] = [:login_successful, (@current_user.given_name_or_username + "!").to_s, person_path(@current_user)]
