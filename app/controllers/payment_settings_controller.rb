class PaymentSettingsController < ApplicationController
  before_action do |controller|
    controller.ensure_logged_in t("layouts.notifications.you_must_log_in_to_view_your_settings")
  end

  before_action :ensure_payments_enabled
  before_action :load_stripe_account
  skip_before_action :warn_about_missing_payment_info, only: [:update]

  def index
    render 'index', locals: index_view_locals
  end

  def create
    unless @stripe_enabled
      redirect_to action: :index
    end

    @extra_forms = {}

    stripe_create_account
    stripe_update_bank_account

<<<<<<< HEAD
    if params[:stripe_bank_form].present?
      stripe_update_bank_account
      # If we can't create both account and link external bank account, ignore this partial record, and not store in our DB
      if @stripe_error && @just_created && @stripe_account[:stripe_seller_id].present?
        stripe_accounts_api.destroy(community_id: @current_community.id, person_id: @current_user.id)
        @stripe_account[:stripe_seller_id] = nil
        render 'index', locals: index_view_locals
        return
      end
=======
    # If we can't create both account and link external bank account, ignore this partial record, and not store in our DB
    if @stripe_error && @just_created && @stripe_account_ready
      stripe_accounts_api.destroy(community_id: @current_community.id, person_id: @current_user.id)
      @stripe_account[:stripe_seller_id] = nil
      @stripe_account_ready = false
      render 'index', locals: index_view_locals
      return
>>>>>>> 3e021db0
    end

    warn_about_missing_payment_info
    render 'index', locals: index_view_locals
  end

  def update
    unless (@stripe_enabled && @stripe_account_ready)
      redirect_to action: :index
    end

    @extra_forms = {}

    stripe_update_account
    stripe_update_bank_account

    warn_about_missing_payment_info
    render 'index', locals: index_view_locals
  end

  private

  def ensure_payments_enabled
    @paypal_enabled = PaypalHelper.community_ready_for_payments?(@current_community.id)
    @stripe_enabled = StripeHelper.community_ready_for_payments?(@current_community.id)
    unless @paypal_enabled || @stripe_enabled
      flash[:warning] = t("stripe_accounts.admin_account_not_connected",
                            contact_admin_link: view_context.link_to(
                              t("stripe_accounts.contact_admin_link_text"),
                                new_user_feedback_path)).html_safe # rubocop:disable Rails/OutputSafety
      redirect_to person_settings_path
    end
  end

  def paypal_tx_settings
    Maybe(settings_api.get(community_id: @current_community.id, payment_gateway: :paypal, payment_process: :preauthorize))
    .select { |result| result[:success] }
    .map { |result| result[:data] }
    .or_else({})
  end

  def stripe_tx_settings
    Maybe(settings_api.get(community_id: @current_community.id, payment_gateway: :stripe, payment_process: :preauthorize))
    .select { |result| result[:success] }
    .map { |result| result[:data] }
    .or_else({})
  end

  def build_view_locals
    @selected_left_navi_link = "payments"

    community_currency = @current_community.currency
    payment_settings = @paypal_enabled ? paypal_tx_settings : stripe_tx_settings

    community_country_code = LocalizationUtils.valid_country_code(@current_community.country)

    need_verification = false
    if @stripe_account_ready
      seller_account = stripe_api.get_seller_account(community: @current_community.id, account_id: @stripe_account[:stripe_seller_id])
      need_verification = seller_account && seller_account.verification.fields_needed.present? && seller_account.verification.due_by.present?
    end

    {
      left_hand_navigation_links: settings_links_for(@current_user, @current_community),
      commission_from_seller: t("stripe_accounts.commission", commission: payment_settings[:commission_from_seller]),
      minimum_commission: Money.new(payment_settings[:minimum_transaction_fee_cents], community_currency),
      commission_type: payment_settings[:commission_type],
      currency: community_currency,
      stripe_enabled: @stripe_enabled,
      paypal_enabled: @paypal_enabled,
      seller_account: seller_account,
      seller_needs_verification: need_verification,
      paypal_commission: paypal_tx_settings[:commission_from_seller]
    }
  end

  def stripe_index
    {
      stripe_account: @stripe_account,
      stripe_seller_account: @parsed_seller_account,
      available_countries: CountryI18nHelper.translate_list(StripeService::Store::StripeAccount::COUNTRIES),
      stripe_account_form: StripeAccountForm.new(@parsed_seller_account),
      stripe_bank_form: StripeBankForm.new(@parsed_seller_account),
      stripe_mode: stripe_api.charges_mode(@current_community.id),
      stripe_test_mode: stripe_api.test_mode?(@current_community.id)
    }
  end

  def paypal_index
    paypal_account = paypal_accounts_api.get(community_id: @current_community.id, person_id: @current_user.id).data || {}
    community_country_code = LocalizationUtils.valid_country_code(@current_community.country)

    {
      next_action: next_action(paypal_account[:state] || ""),
      paypal_account: paypal_account,
      order_permission_action: ask_order_permission_person_paypal_account_path(@current_user),
      billing_agreement_action: ask_billing_agreement_person_paypal_account_path(@current_user),
      paypal_fees_url: PaypalCountryHelper.fee_link(community_country_code),
      create_url: PaypalCountryHelper.create_paypal_account_url(community_country_code),
      upgrade_url: PaypalCountryHelper.upgrade_paypal_account_url(community_country_code),
      receive_funds_info_label_tr_key: PaypalCountryHelper.receive_funds_info_label_tr_key(community_country_code),
      receive_funds_info_tr_key: PaypalCountryHelper.receive_funds_info_tr_key(community_country_code)
    }
  end

  def stripe_api
    StripeService::API::Api.wrapper
  end

  def stripe_payments_api
    StripeService::API::Api.payments
  end

  def settings_api
    TransactionService::API::Api.settings
  end

  def stripe_accounts_api
    StripeService::API::Api.accounts
  end

  def paypal_accounts_api
    PaypalService::API::Api.accounts
  end

  def next_action(paypal_account_state)
    if paypal_account_state == :verified
      :none
    elsif paypal_account_state == :connected
      :ask_billing_agreement
    else
      :ask_order_permission
    end
  end

  def load_stripe_account
    @stripe_account = stripe_accounts_api.get(community_id: @current_community.id, person_id: @current_user.id).data || {}
    @stripe_account_ready = @stripe_account[:stripe_seller_id].present?
    if @stripe_account_ready
      @api_seller_account = stripe_api.get_seller_account(community: @current_community.id, account_id: @stripe_account[:stripe_seller_id])
      @parsed_seller_account = parse_stripe_seller_account(@api_seller_account)
    else
      @parsed_seller_account = {}
    end
  end

  StripeAccountForm = FormUtils.define_form("StripeAccountForm",
        :legal_name,
        :address_country,
        :address_city,
        :address_line1,
        :address_postal_code,
        :address_state,
        :birth_date,
        :personal_id_number,
        :address_city,
        :address_line1,
        :address_postal_code,
        :address_state,
        :document,
        :token
        ).with_validations do
    validates_inclusion_of :address_country, in: StripeService::Store::StripeAccount::COUNTRIES
    validates_presence_of :address_country
    validates_presence_of :token
  end

  def stripe_create_account
    return if @stripe_account_ready

    stripe_account_form = parse_create_params(params[:stripe_account_form])
    @extra_forms[:stripe_account_form] = stripe_account_form
    if stripe_account_form.valid?
      account_attrs = stripe_account_form.to_hash
      account_attrs[:email] =  @current_user.confirmed_notification_email_addresses.first || @current_user.primary_email.try(:address)
      result = stripe_accounts_api.create(community_id: @current_community.id, person_id: @current_user.id, body: account_attrs)
      if result[:success]
        @just_created = true
        load_stripe_account
      else
        @stripe_error = true
        flash.now[:error] = result[:error_msg]
      end
    end
  end

  def parse_create_params(params)
    allowed_params = params.permit(*StripeAccountForm.keys)
    allowed_params[:birth_date] = params["birth_date(1i)"].present? ? parse_date(params) : nil
    StripeAccountForm.new(allowed_params)
  end

  def parse_date(params)
    Date.new params["birth_date(1i)"].to_i, params["birth_date(2i)"].to_i, params["birth_date(3i)"].to_i
  end

  StripeBankForm = FormUtils.define_form("StripeBankForm",
        :bank_country,
        :bank_currency,
        :bank_account_holder_name,
        :bank_account_number,
        :bank_routing_number,
        :bank_routing_1,
        :bank_routing_2,
        :bank_account_number_common
        ).with_validations do
    validates_presence_of :bank_country,
        :bank_currency,
        :bank_account_holder_name,
        :bank_account_number
    validates_inclusion_of :bank_country, in: StripeService::Store::StripeAccount::COUNTRIES
    validates_inclusion_of :bank_currency, in: StripeService::Store::StripeAccount::VALID_BANK_CURRENCIES
  end

  def stripe_update_bank_account
    bank_params = StripeParseBankParams.new(parsed_seller_account: @parsed_seller_account, params: params).parse
    bank_form = StripeBankForm.new(bank_params)
    @extra_forms[:stripe_bank_form] = bank_form
    return false unless @stripe_account_ready

    if bank_form.valid? && bank_form.bank_account_number !~ /\*/
      result = stripe_accounts_api.create_bank_account(community_id: @current_community.id, person_id: @current_user.id, body: bank_form.to_hash)
      if result[:success]
        load_stripe_account
      else
        @stripe_error = true
        flash.now[:error] = result[:error_msg]
        @parsed_seller_account[:bank_number_info] ||= params[:stripe_bank_form].try(:[], :bank_account_number_common)
      end
    else
      flash.now[:error] = bank_form.errors.messages.flatten.join(' ')
    end
  end

  class StripeParseBankParams
    attr_reader :bank_country, :bank_currency, :form_params, :parsed_seller_account
    def initialize(parsed_seller_account:, params:)
      @parsed_seller_account = parsed_seller_account
      @bank_country = parsed_seller_account[:address_country]
      @bank_currency = MarketplaceService::AvailableCurrencies::COUNTRY_CURRENCIES[@bank_country]
      @form_params = params[:stripe_bank_form]
    end

    def parse
      {
        bank_country: bank_country,
        bank_currency: bank_currency,
        bank_account_holder_name: parsed_seller_account[:legal_name],
        bank_account_number: parse_bank_account_number,
        bank_routing_number: parse_bank_routing_number,
        bank_routing_1: form_params[:bank_routing_1],
        bank_routing_2: form_params[:bank_routing_2],
      }
    end

    def parse_bank_routing_number
      if bank_country == 'NZ'
        bank_number, bank_branch, = form_params[:bank_account_number_common].split('-')
        "#{bank_number}#{bank_branch}"
      elsif form_params[:bank_routing_1].present?
        [form_params[:bank_routing_1], form_params[:bank_routing_2]].join("-")
      else
        form_params[:bank_routing_number]
      end
    end

    def parse_bank_account_number
      if bank_country == 'NZ'
        _, _, account, sufix = form_params[:bank_account_number_common].split('-')
        "#{account}#{sufix}"
      else
        form_params[:bank_account_number]
      end
    end
  end

  def stripe_update_account
    return unless @stripe_account_ready

    address_attrs = params.require(:stripe_account_form).permit(:address_line1, :address_city, :address_state, :address_postal_code, :document, :token)
    @extra_forms[:stripe_account_form] = StripeAccountForm.new(address_attrs)

    result = stripe_accounts_api.update_account(community_id: @current_community.id, person_id: @current_user.id, token: address_attrs[:token])
    if result[:success]
      load_stripe_account
    else
      flash.now[:error] = result[:error_msg]
    end
  end

  def parse_stripe_seller_account(account)
    bank_record = account.external_accounts.select{|x| x["default_for_currency"] }.first || {}
    bank_number = if bank_record.present?
      [bank_record["country"], bank_record["bank_name"], bank_record["currency"], "****#{bank_record['last4']}"].join(", ").upcase
    end
    {
      legal_name: [account.legal_entity.first_name,  account.legal_entity.last_name].join(" "),

      address_city: account.legal_entity.address.city,
      address_state: account.legal_entity.address.state,
      address_country: account.legal_entity.address.country,
      address_line1: account.legal_entity.address.line1,
      address_postal_code: account.legal_entity.address.postal_code,

      bank_number_info: bank_number,
      bank_currency: bank_record ? bank_record["currency"] : nil
    }
  end

  def index_view_locals
    more_locals = {}
    @extra_forms ||= {}

    if @stripe_enabled
      more_locals.merge!(stripe_index)
    end

    if @paypal_enabled
      more_locals.merge!(paypal_index)
    end

    build_view_locals.merge(more_locals).merge(@extra_forms)
  end
end<|MERGE_RESOLUTION|>--- conflicted
+++ resolved
@@ -21,17 +21,6 @@
     stripe_create_account
     stripe_update_bank_account
 
-<<<<<<< HEAD
-    if params[:stripe_bank_form].present?
-      stripe_update_bank_account
-      # If we can't create both account and link external bank account, ignore this partial record, and not store in our DB
-      if @stripe_error && @just_created && @stripe_account[:stripe_seller_id].present?
-        stripe_accounts_api.destroy(community_id: @current_community.id, person_id: @current_user.id)
-        @stripe_account[:stripe_seller_id] = nil
-        render 'index', locals: index_view_locals
-        return
-      end
-=======
     # If we can't create both account and link external bank account, ignore this partial record, and not store in our DB
     if @stripe_error && @just_created && @stripe_account_ready
       stripe_accounts_api.destroy(community_id: @current_community.id, person_id: @current_user.id)
@@ -39,7 +28,6 @@
       @stripe_account_ready = false
       render 'index', locals: index_view_locals
       return
->>>>>>> 3e021db0
     end
 
     warn_about_missing_payment_info
