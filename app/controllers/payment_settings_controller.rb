--- conflicted
+++ resolved
@@ -288,11 +288,7 @@
 
     def parse_bank_routing_number
       if bank_country == 'NZ'
-<<<<<<< HEAD
-        bank_number, bank_branch, = form_params[:bank_account_number].split('-')
-=======
         bank_number, bank_branch, = form_params[:bank_account_number_common].split('-')
->>>>>>> b95b46cd
         "#{bank_number}#{bank_branch}"
       elsif form_params[:bank_routing_1].present?
         [form_params[:bank_routing_1], form_params[:bank_routing_2]].join("-")
@@ -303,11 +299,7 @@
 
     def parse_bank_account_number
       if bank_country == 'NZ'
-<<<<<<< HEAD
-        _, _, account, sufix = form_params[:bank_account_number].split('-')
-=======
         _, _, account, sufix = form_params[:bank_account_number_common].split('-')
->>>>>>> b95b46cd
         "#{account}#{sufix}"
       else
         form_params[:bank_account_number]
