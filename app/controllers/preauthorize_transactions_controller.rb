--- conflicted
+++ resolved
@@ -376,11 +376,7 @@
       end
 
     flash[:error] = error_msg
-<<<<<<< HEAD
-    logger.error(msg, :transaction_initiate_error, data)
-=======
     logger.error(error_msg, :transaction_initiate_error, data)
->>>>>>> a505dcce
     redirect_to listing_path(listing.id)
   end
 
