class SendPaymentReceipts < Struct.new(:transaction_id)

  include DelayedAirbrakeNotification

  def perform
    transaction = Transaction.find(transaction_id)
<<<<<<< HEAD
    set_service_name!(transaction[:community_id])
    receipt_to_seller = seller_should_receive_receipt(transaction[:listing_author_id])
=======
    set_service_name!(transaction.community_id)
    receipt_to_seller = seller_should_receive_receipt(transaction.listing_author_id)
>>>>>>> 2c226cbc

    receipts =
      case transaction.payment_gateway

      when :paypal, :stripe
        community = Community.find(transaction.community_id)

        receipts = []
        receipts << TransactionMailer.payment_receipt_to_seller(transaction) if receipt_to_seller
        receipts << TransactionMailer.payment_receipt_to_buyer(transaction)
        receipts

      else
        []
      end

    receipts.each { |receipt_mail| MailCarrier.deliver_now(receipt_mail) }
  end

  private

  def seller_should_receive_receipt(seller_id)
    Person.find(seller_id).should_receive?("email_about_new_payments")
  end

  def set_service_name!(community_id)
    # Set the correct service name to thread for I18n to pick it
    ApplicationHelper.store_community_service_name_to_thread_from_community_id(community_id)
  end

end<|MERGE_RESOLUTION|>--- conflicted
+++ resolved
@@ -4,13 +4,8 @@
 
   def perform
     transaction = Transaction.find(transaction_id)
-<<<<<<< HEAD
-    set_service_name!(transaction[:community_id])
-    receipt_to_seller = seller_should_receive_receipt(transaction[:listing_author_id])
-=======
     set_service_name!(transaction.community_id)
     receipt_to_seller = seller_should_receive_receipt(transaction.listing_author_id)
->>>>>>> 2c226cbc
 
     receipts =
       case transaction.payment_gateway
