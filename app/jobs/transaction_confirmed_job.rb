class TransactionConfirmedJob < Struct.new(:conversation_id, :community_id)

  include DelayedAirbrakeNotification

  # This before hook should be included in all Jobs to make sure that the service_name is
  # correct as it's stored in the thread and the same thread handles many different communities
  # if the job doesn't have host parameter, should call the method with nil, to set the default service_name
  def before(job)
    # Set the correct service name to thread for I18n to pick it
    ApplicationHelper.store_community_service_name_to_thread_from_community_id(community_id)
  end

  def perform
    transaction = Transaction.find(conversation_id)
    community = Community.find(community_id)

<<<<<<< HEAD
    # do not send emails on cancelation dismissed
=======
    # do not send emails on cancellation dismissed
>>>>>>> 2c56d142
    unless transaction.current_state == 'dismissed'
      MailCarrier.deliver_now(PersonMailer.transaction_confirmed(transaction, community, :seller))
      if transaction.last_transition_by_admin?
        MailCarrier.deliver_now(PersonMailer.transaction_confirmed(transaction, community, :buyer))
      end
    end

    if transaction.payment_gateway == :stripe
      payment = StripeService::Store::StripePayment.get(community_id, transaction.id)
      default_available = APP_CONFIG.stripe_payout_delay.to_f.days.from_now
      available_date = (payment[:available_on] || default_available) + 24.hours
      case StripeService::API::Api.wrapper.charges_mode(community_id)
      when :destination then Delayed::Job.enqueue(StripePayoutJob.new(transaction.id, community_id), :priority => 9, :run_at => available_date)
      when :separate then Delayed::Job.enqueue(StripePayoutJob.new(transaction.id, community_id), :priority => 9)
      end
    end
  end
end<|MERGE_RESOLUTION|>--- conflicted
+++ resolved
@@ -14,11 +14,7 @@
     transaction = Transaction.find(conversation_id)
     community = Community.find(community_id)
 
-<<<<<<< HEAD
-    # do not send emails on cancelation dismissed
-=======
     # do not send emails on cancellation dismissed
->>>>>>> 2c56d142
     unless transaction.current_state == 'dismissed'
       MailCarrier.deliver_now(PersonMailer.transaction_confirmed(transaction, community, :seller))
       if transaction.last_transition_by_admin?
