--- conflicted
+++ resolved
@@ -13,17 +13,9 @@
   def perform
     current_community = Community.where(id: community_id).first
 
-<<<<<<< HEAD
-    recipient_ids(mode, current_community).in_groups_of(1000, false) do |recipient_id_group|
-      Delayed::Job.transaction do
-        recipient_id_group.each do |recipient_id|
-          Delayed::Job.enqueue(CommunityMemberEmailSentJob.new(sender_id, recipient_id, community_id, subject, content, locale))
-        end
-=======
     Delayed::Job.transaction do
       recipient_ids(mode, current_community).each do |recipient_id|
         Delayed::Job.enqueue(CommunityMemberEmailSentJob.new(sender_id, recipient_id, community_id, subject, content, locale))
->>>>>>> 590e94ae
       end
     end
   end
@@ -52,7 +44,6 @@
       []
     end
   end
-<<<<<<< HEAD
 
   def paypal_person_ids(community)
     PaypalService::API::Api.accounts.get_active_users(community_id: community.id)
@@ -66,21 +57,6 @@
     community.members.joins(:listings).distinct.map(&:id)
   end
 
-=======
-
-  def paypal_person_ids(community)
-    PaypalService::API::Api.accounts.get_active_users(community_id: community.id)
-  end
-
-  def stripe_person_ids(community)
-    StripeService::API::Api.accounts.get_active_users(community_id: community.id)
-  end
-
-  def has_listings_person_ids(community)
-    community.members.joins(:listings).distinct.map(&:id)
-  end
-
->>>>>>> 590e94ae
   def has_no_listings_person_ids(community)
     community.members.left_outer_joins(:listings).where(listings: {author_id: nil}).distinct.map(&:id)
   end
