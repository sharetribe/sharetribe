--- conflicted
+++ resolved
@@ -43,11 +43,7 @@
       .col-8
         .us-only.hidden
           %label= t(".address_state")
-<<<<<<< HEAD
-          = select_tag 'shipping_address[state_or_province]', options_for_select(CountryI18nHelper.us_states), class: 'required', prompt: "Select state"
-=======
           = select_tag 'shipping_address[state_or_province]', options_for_select(CountryI18nHelper.us_states), 'stripe-shipping-address': true, prompt: "Select state"
->>>>>>> 2c226cbc
     .row
       .col-12
 
@@ -119,16 +115,10 @@
         } else {
           errorElement.className = 'hidden';
           var input = $("<input/>", {type: "hidden", name: "stripe_token", value: result.token.id});
-<<<<<<< HEAD
-          $("#transaction-form").append(input);
           $("#payment_type").val("stripe");
-          if($("#transaction-form").valid()) {
-            $("#transaction-form").submit();
-=======
           form.append(input);
           if(form.valid()) {
             form.submit();
->>>>>>> 2c226cbc
           }
         }
       });
