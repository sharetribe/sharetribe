.new_listing_form_field_container
  = form.label :description, t('.googlemap_description') + ":", :class => "input"
  .jsmap{:id => "map_canvas", :style => "width: 398px; height: 260px"}
  :javascript 
    $(document).ready(function() { 
      if (!#{rideshare}){
        var source = "listing_origin";
        //var prefix = "listing_origin_loc_attributes";
        googlemapMarkerInit('map_canvas',"listing_origin_loc_attributes","listing_origin",true);
<<<<<<< HEAD

        }
      else
      {
      googlemapRouteInit('map_canvas');
      startRoute();
=======
      } else {
        googlemapRouteInit('map_canvas');
        startRoute();
>>>>>>> 506d6ac3
      }
        initialize_map_origin_error_form(#{I18n.locale},'#{t('address_validator')}', #{rideshare}){
    });<|MERGE_RESOLUTION|>--- conflicted
+++ resolved
@@ -7,18 +7,11 @@
         var source = "listing_origin";
         //var prefix = "listing_origin_loc_attributes";
         googlemapMarkerInit('map_canvas',"listing_origin_loc_attributes","listing_origin",true);
-<<<<<<< HEAD
-
         }
       else
       {
       googlemapRouteInit('map_canvas');
       startRoute();
-=======
-      } else {
-        googlemapRouteInit('map_canvas');
-        startRoute();
->>>>>>> 506d6ac3
       }
         initialize_map_origin_error_form(#{I18n.locale},'#{t('address_validator')}', #{rideshare}){
     });