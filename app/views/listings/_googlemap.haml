--- conflicted
+++ resolved
@@ -1,11 +1,7 @@
 .googlemap
   - maps_key = MarketplaceHelper.google_maps_key(@current_community.id)
   .embed-container
-<<<<<<< HEAD
-    %iframe{width: "600", height: "450", frameborder: "0", style: "border:0",
-=======
     %iframe{width: "600", height: "450", frameborder: "0",
->>>>>>> 7b4c43c3
       src: "https://www.google.com/maps/embed/v1/place?key=#{maps_key}&q=#{CGI.escape(listing.location.address)}&language=#{I18n.locale}"}
   .map-link
     %a.icon-with-text-container{href: "//maps.google.com/?q=#{CGI.escape(listing.location.address)}", target: "_blank"}
