--- conflicted
+++ resolved
@@ -89,11 +89,6 @@
       - if @listing_presenter.buyer_fee?
         .row
           .col-12
-<<<<<<< HEAD
-            %span.alert-box-icon
-              = icon_tag("information", ["icon-fix"])
-=======
->>>>>>> 131a4c6a
             %span.buyer-fees
               = t('.marketplace_fees_may_apply')
       - if @listing_presenter.quantity_per_day_or_night?
