- if @listing.closed?
  .listing-view-admin-links
    .listing-view-admin-link
      .icon-with-text-container
        = icon_tag("lock", ["icon-part"])
        .text-part= t("listings.reply_link.listing_closed")
    - if @listing_presenter.is_authorized
      .listing-view-admin-link
        %a.action-link{href: edit_listing_path(@listing)}
          .icon-with-text-container
            = icon_tag("unlock", ["icon-part"])
            .text-part= t("listings.edit_links.reopen_listing")
- else

  - if @listing_presenter.is_author
    = render partial: "delivery_opts", locals: { delivery_opts: @listing_presenter.delivery_opts, is_author: @listing_presenter.is_author }
  - else

    = form_tag @listing_presenter.form_path, :method => :get, :id => "booking-dates" do

      - if @listing_presenter.quantity_per_day_or_night?
        - @listing_presenter.blocked_dates_result.on_success do |blocked_dates|
          - content_for :extra_javascript do
            :javascript
              window.ST.FromToDatePicker.setupPerDayOrNight(#{raw @listing_presenter.datepicker_per_day_or_night_setup(blocked_dates).to_json});
          .input-daterange.input-group.clearfix#datepicker{:data => {:locale => I18n.locale, :dateformat => t("datepicker.format")}}
            .datepicker-start-wrapper
              = label_tag t(".booking_from")
              %input.input-sm.form-control.required#start-on{:type => 'text', :name => "start_on", :placeholder => t("datepicker.format"), :data => { :output => "booking-start-output" } }
              %input#booking-start-output{:type => 'hidden', :name => 'start_on'}

            .datepicker-end-wrapper
              = label_tag t(".booking_to")
              %input.input-sm.form-control.required#end-on{:type => 'text', :name => "end_on", :placeholder => t("datepicker.format"), :data => { :output => "booking-end-output" }}
              %input#booking-end-output{:type => 'hidden', :name => 'end_on'}

        - @listing_presenter.blocked_dates_result.on_error do
          = t("listings.listing_actions.unable_load_availability")

      - if FeatureFlagHelper.feature_enabled?(:availability_per_hour) && @listing_presenter.booking_per_hour?
        .input-daterange.input-group.clearfix
          .datepicker-start-wrapper
            = label_tag t(".booking_date")
            %input.input-sm.form-control.required#start-on{ :type => 'text',
              :name => "start_on", :placeholder => t("datepicker.format"),
              :data => { :locale => I18n.locale, :dateformat => t("datepicker.format") },
              :required => true }
          .col-12
            = select_tag 'start_time', options_for_select([]), id: 'start_time', :required => true
          .col-12
            = select_tag 'end_time', options_for_select([]), id: 'end_time', :required => true
        - content_for :extra_javascript do
          :javascript
            window.ST.FromToDatePicker.setupPerHour(#{raw @listing_presenter.datepicker_per_hour_setup.to_json});

      - elsif @listing_presenter.listing_unit_type.present?
        - content_for :extra_javascript do
          :javascript
            $("#booking-dates").validate({
              errorPlacement: function(error, element) {
                if (element.is("#quantity")) {
                  error.insertAfter(".quantity-wrapper");
                } else {
                  error.insertAfter(element);
                }
              }
            });
            window.ST.initializeQuantityValidation({validate: "positiveIntegers", input: "quantity", errorMessage: "#{t("errors.messages.positive_number")}" });
            if ("#{@listing_presenter.delivery_type}" == "shipping" && #{@listing_presenter.shipping_price_additional != nil}) {
              window.ST.initializeShippingPriceTotal(#{raw @listing_presenter.currency_opts.to_json}, '#quantity', '.delivery-price-value');
            }

        .quantity-wrapper.input-group.clearfix
          .quantity-label-wrapper
            %label.quantity-label{for: 'quantity'}
              = ListingViewUtils.translate_quantity(@listing.unit_type, @listing.unit_selector_tr_key)
          .quantity-input.input-sm.required
            %input#quantity{type: 'number', placeholder: t("listings.quantity_placeholder"), name: 'quantity', value: 1, min: 1, step: 1}

      = render partial: "delivery_opts", locals: { delivery_opts: @listing_presenter.delivery_opts, is_author: @listing_presenter.is_author }

      = hidden_field_tag(:listing_id, @listing.id)

      - if @listing_presenter.quantity_per_day_or_night?
        - @listing_presenter.blocked_dates_result.on_success do
          %button.enabled-book-button
            .content
              = action_button_label(@listing)

        - @listing_presenter.blocked_dates_result.on_error do
          %button.disabled-book-button{disabled: true}
            .content
              = action_button_label(@listing)
      - else
        %button.enabled-book-button
          .content
            = action_button_label(@listing)



    .row
      .col-12
        = render :partial => "listing_conversations/payment_methods", locals: { stripe_in_use: @listing_presenter.stripe_in_use, paypal_in_use: @listing_presenter.paypal_in_use }

  - if @listing_presenter.is_authorized
    .listing-view-admin-links
      .listing-view-admin-link
        %a.icon-with-text-container{href: edit_listing_path(@listing)}
          = icon_tag("edit", ["icon-part"])
          .text-part= t("listings.edit_links.edit_listing")
      - if @listing_presenter.show_manage_availability
        - availability_link_id = "edit-listing-availability-#{SecureRandom.urlsafe_base64(5)}"
        .listing-view-admin-link
<<<<<<< HEAD
          - if FeatureFlagHelper.feature_enabled?(:availability_per_hour)
=======
          - if FeatureFlagHelper.feature_enabled?(:availability_per_hour) && @listing_presenter.booking_per_hour?
>>>>>>> fad1b130
            %a.icon-with-text-container{id: availability_link_id, href: "#manage-working-hours"}
              = icon_tag("calendar", ["icon-part"])
              .text-part= t("web.listings.edit_listing_availability")
            = react_component("ListingWorkingHoursApp", props: @listing_presenter.working_hours_props.merge({ availability_link_id: availability_link_id }), prerender: false)
          - elsif APP_CONFIG.harmony_api_in_use
            %a.icon-with-text-container{id: availability_link_id, href: "#manage-availability"}
              = icon_tag("calendar", ["icon-part"])
              .text-part= t("web.listings.edit_listing_availability")
            = react_component("ManageAvailabilityApp", props: @listing_presenter.manage_availability_props.merge({ availability_link_id: availability_link_id }), prerender: false)
      .listing-view-admin-link
        %a.icon-with-text-container{href: close_person_listing_path(@current_user, @listing), data: { method: "put", remote: "true"}}
          = icon_tag("lock", ["icon-part"])
          .text-part= t("listings.edit_links.close_listing")

      - if @listing_presenter.is_marketplace_admin
        .listing-view-admin-link
          = link_to move_to_top_person_listing_path(@current_user, @listing), data: { method: "put" } do
            .icon-with-text-container
              = icon_tag("star", ["icon-part"])
              .text-part= t("listings.edit_links.move_to_top")

        .listing-view-admin-link
          = link_to show_in_updates_email_person_listing_path(@current_user, @listing), data: { method: "put", remote: "true" }, :id => "add-to-updates-email"  do
            .icon-with-text-container
              = icon_tag("mail", ["icon-part"])
              .text-part#add-to-updates-email-text{data: {:"action-loading" => t("listings.edit_links.show_in_updates_email_loading"), :"action-error" => t("listings.edit_links.show_in_updates_email_error"), :"action-success"=> t("listings.edit_links.show_in_updates_email_success")}}= t("listings.edit_links.show_in_updates_email")<|MERGE_RESOLUTION|>--- conflicted
+++ resolved
@@ -111,11 +111,7 @@
       - if @listing_presenter.show_manage_availability
         - availability_link_id = "edit-listing-availability-#{SecureRandom.urlsafe_base64(5)}"
         .listing-view-admin-link
-<<<<<<< HEAD
-          - if FeatureFlagHelper.feature_enabled?(:availability_per_hour)
-=======
           - if FeatureFlagHelper.feature_enabled?(:availability_per_hour) && @listing_presenter.booking_per_hour?
->>>>>>> fad1b130
             %a.icon-with-text-container{id: availability_link_id, href: "#manage-working-hours"}
               = icon_tag("calendar", ["icon-part"])
               .text-part= t("web.listings.edit_listing_availability")
