- if @listing.closed?
  .listing-view-admin-links
    .listing-view-admin-link
      .icon-with-text-container
        = icon_tag("lock", ["icon-part"])
        .text-part= t("listings.reply_link.listing_closed")
    - if @listing_presenter.is_authorized
      .listing-view-admin-link
        %a.action-link{href: edit_listing_path(@listing)}
          .icon-with-text-container
            = icon_tag("unlock", ["icon-part"])
            .text-part= t("listings.edit_links.reopen_listing")
- else

  - if @listing_presenter.is_author
    = render partial: "delivery_opts", locals: { delivery_opts: @listing_presenter.delivery_opts, is_author: @listing_presenter.is_author }
  - else

    = form_tag @listing_presenter.form_path, :method => :get, :id => "booking-dates" do

      - if @listing_presenter.quantity_per_day_or_night?
        - @listing_presenter.blocked_dates_result.on_success do |blocked_dates|
          - content_for :extra_javascript do
            :javascript
              window.ST.FromToDatePicker.setupPerDayOrNight(#{raw @listing_presenter.datepicker_per_day_or_night_setup(blocked_dates).to_json});
          .input-daterange.input-group.clearfix#datepicker{:data => {:locale => I18n.locale, :dateformat => t("datepicker.format")}}
            .datepicker-start-wrapper
              = label_tag t(".booking_from")
              %input.input-sm.form-control.required#start-on{:type => 'text', :name => "start_on", :placeholder => t("datepicker.format"), :data => { :output => "booking-start-output" } }
              %input#booking-start-output{:type => 'hidden', :name => 'start_on'}

            .datepicker-end-wrapper
              = label_tag t(".booking_to")
              %input.input-sm.form-control.required#end-on{:type => 'text', :name => "end_on", :placeholder => t("datepicker.format"), :data => { :output => "booking-end-output" }}
              %input#booking-end-output{:type => 'hidden', :name => 'end_on'}

        - @listing_presenter.blocked_dates_result.on_error do
          = t("listings.listing_actions.unable_load_availability")

      - elsif FeatureFlagHelper.feature_enabled?(:availability_per_hour) && @listing_presenter.booking_per_hour?
        .input-daterange.input-group.clearfix
          .datepicker-per-hour
            .field
              = label_tag t(".booking_date")
              %input.input-sm.form-control.required#start-on{ :type => 'text',
                :name => "start_on_show", :placeholder => t("datepicker.format"),
                :data => { :locale => I18n.locale, :dateformat => t("datepicker.format") },
                :required => true }
            .field
              = label_tag t(".start_time")
              = select_tag 'start_time', options_for_select([]), id: 'start_time', :required => true
            .field
              = label_tag t(".end_time")
              = select_tag 'end_time', options_for_select([]), id: 'end_time', :required => true
          = hidden_field_tag 'per_hour', '1'
        - content_for :extra_javascript do
          = js_t ["listings.listing_actions.select_one"], true
          :javascript
            window.ST.FromToDatePicker.setupPerHour(#{raw @listing_presenter.datepicker_per_hour_setup.to_json});

      - elsif @listing_presenter.listing_unit_type.present?
        - content_for :extra_javascript do
          :javascript
            $("#booking-dates").validate({
              errorPlacement: function(error, element) {
                if (element.is("#quantity")) {
                  error.insertAfter(".quantity-wrapper");
                } else {
                  error.insertAfter(element);
                }
              }
            });
            window.ST.initializeQuantityValidation({validate: "positiveIntegers", input: "quantity", errorMessage: "#{t("errors.messages.positive_number")}" });
            if ("#{@listing_presenter.delivery_type}" == "shipping" && #{@listing_presenter.shipping_price_additional != nil}) {
              window.ST.initializeShippingPriceTotal(#{raw @listing_presenter.currency_opts.to_json}, '#quantity', '.delivery-price-value');
            }

        .quantity-wrapper.input-group.clearfix
          .quantity-label-wrapper
            %label.quantity-label{for: 'quantity'}
              = ListingViewUtils.translate_quantity(@listing.unit_type, @listing.unit_selector_tr_key)
          .quantity-input.input-sm.required
            %input#quantity{type: 'number', placeholder: t("listings.quantity_placeholder"), name: 'quantity', value: 1, min: 1, step: 1}

      = render partial: "delivery_opts", locals: { delivery_opts: @listing_presenter.delivery_opts, is_author: @listing_presenter.is_author }

      = hidden_field_tag(:listing_id, @listing.id)

      - if @listing_presenter.quantity_per_day_or_night?
        - @listing_presenter.blocked_dates_result.on_success do
          %button.enabled-book-button
            .content
              = action_button_label(@listing)

        - @listing_presenter.blocked_dates_result.on_error do
          %button.disabled-book-button{disabled: true}
            .content
              = action_button_label(@listing)
      - else
        %button.enabled-book-button
          .content
            = action_button_label(@listing)



<<<<<<< HEAD
    - if @listing_presenter.price_enabled?
=======
    - if @listing_presenter.payments_enabled?
>>>>>>> f4a5850e
      .row
        .col-12
          = render :partial => "listing_conversations/payment_methods", locals: { stripe_in_use: @listing_presenter.stripe_in_use, paypal_in_use: @listing_presenter.paypal_in_use }

  - if @listing_presenter.is_authorized
    .listing-view-admin-links
      .listing-view-admin-link
        %a.icon-with-text-container{href: edit_listing_path(@listing)}
          = icon_tag("edit", ["icon-part"])
          .text-part= t("listings.edit_links.edit_listing")
      - if @listing_presenter.show_manage_availability
        - availability_link_id = "edit-listing-availability-#{SecureRandom.urlsafe_base64(5)}"
        .listing-view-admin-link
          - if FeatureFlagHelper.feature_enabled?(:availability_per_hour) && @listing_presenter.booking_per_hour?
            %a.icon-with-text-container{id: availability_link_id, href: "#manage-working-hours"}
              = icon_tag("calendar", ["icon-part"])
              .text-part= t("web.listings.edit_listing_availability")
            = react_component("ListingWorkingHoursApp", props: @listing_presenter.working_hours_props.merge({ availability_link_id: availability_link_id }), prerender: false)
          - elsif APP_CONFIG.harmony_api_in_use
            %a.icon-with-text-container{id: availability_link_id, href: "#manage-availability"}
              = icon_tag("calendar", ["icon-part"])
              .text-part= t("web.listings.edit_listing_availability")
            = react_component("ManageAvailabilityApp", props: @listing_presenter.manage_availability_props.merge({ availability_link_id: availability_link_id }), prerender: false)
      .listing-view-admin-link
        %a.icon-with-text-container{href: close_person_listing_path(@current_user, @listing), data: { method: "put", remote: "true"}}
          = icon_tag("lock", ["icon-part"])
          .text-part= t("listings.edit_links.close_listing")

      - if @listing_presenter.is_marketplace_admin
        .listing-view-admin-link
          = link_to move_to_top_person_listing_path(@current_user, @listing), data: { method: "put" } do
            .icon-with-text-container
              = icon_tag("star", ["icon-part"])
              .text-part= t("listings.edit_links.move_to_top")

        .listing-view-admin-link
          = link_to show_in_updates_email_person_listing_path(@current_user, @listing), data: { method: "put", remote: "true" }, :id => "add-to-updates-email"  do
            .icon-with-text-container
              = icon_tag("mail", ["icon-part"])
              .text-part#add-to-updates-email-text{data: {:"action-loading" => t("listings.edit_links.show_in_updates_email_loading"), :"action-error" => t("listings.edit_links.show_in_updates_email_error"), :"action-success"=> t("listings.edit_links.show_in_updates_email_success")}}= t("listings.edit_links.show_in_updates_email")
<|MERGE_RESOLUTION|>--- conflicted
+++ resolved
@@ -103,11 +103,7 @@
 
 
 
-<<<<<<< HEAD
-    - if @listing_presenter.price_enabled?
-=======
     - if @listing_presenter.payments_enabled?
->>>>>>> f4a5850e
       .row
         .col-12
           = render :partial => "listing_conversations/payment_methods", locals: { stripe_in_use: @listing_presenter.stripe_in_use, paypal_in_use: @listing_presenter.paypal_in_use }
