--- conflicted
+++ resolved
@@ -1,8 +1,3 @@
-<<<<<<< HEAD
-%h1
-  = t('admin2.manage_reviews.provider_title', title: person_name(tx.listing_author))
-=======
->>>>>>> 795bd32f
 - if tx.author_skipped_feedback
   .form-group
     %p= t('admin2.manage_reviews.unskip_notice')
