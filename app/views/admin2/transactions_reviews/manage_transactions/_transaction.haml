--- conflicted
+++ resolved
@@ -11,18 +11,7 @@
   %td
     = l(transaction.last_activity, format: :short_date)
   %td
-<<<<<<< HEAD
-    = t("admin.communities.transactions.status.#{transaction.payment_gateway}.#{transaction.status}")
-=======
-    - status = t("admin2.manage_transactions.statuses.#{transaction.payment_gateway}.#{transaction.status}")
-    - if @transactions_presenter.show_link?(transaction)
-      - if @transactions_presenter.personal?
-        = link_to status, person_transaction_path(@current_user, transaction.id), target: :_blank
-      - else
-        = link_to status, admin_community_transaction_path(id: transaction.id, community_id: @current_community.id), target: :_blank
-    - else
-      = status
->>>>>>> 2fed6a8c
+    = t("admin2.manage_transactions.statuses.#{transaction.payment_gateway}.#{transaction.status}")
   %td
     = transaction.payment_total ? MoneyViewUtils.to_humanized(transaction.payment_total) : ''
   %td
