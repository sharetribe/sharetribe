--- conflicted
+++ resolved
@@ -67,21 +67,14 @@
       %ul#listings.collapse.subtitle{class: expand_ul('listings')}
         %li#managelistings{class: active_li('manage_listings')}
           = link_to t('admin2.sidebar.listings.manage_listings'), admin2_listings_manage_listings_path(direction: 'desc', sort: 'updated')
-<<<<<<< HEAD
-        %li#categories
-          %a{:href => 'categories.php'} Categories
-        %li#ordertypes
-          %a{:href => 'order-types.php'} Order types
-        %li#listingfields{class: active_li('listing_fields')}
-          = link_to t('admin2.sidebar.listings.listing_fields'), admin2_listings_listing_fields_path
-=======
         %li#categories{class: active_li('categories')}
           = link_to t('admin2.sidebar.listings.categories'), admin2_listings_categories_path
         %li#ordertypes{class: active_li('order_types')}
           = link_to t('admin2.sidebar.listings.order_types'), admin2_listings_order_types_path
+        %li#listingfields{class: active_li('listing_fields')}
+          = link_to t('admin2.sidebar.listings.listing_fields'), admin2_listings_listing_fields_path
         %li#listingfields
           %a{:href => 'listing-fields.php'} Listing fields
->>>>>>> 8ff75068
         %li#listingapproval{class: active_li('listing_approval')}
           = link_to t('admin2.sidebar.listings.listing_approval'), admin2_listings_listing_approval_index_path
         %li#listingcomments{class: active_li('listing_comments')}
