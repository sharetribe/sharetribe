%aside.sidenav-container
  .sidenav-container-top
    / Title for the Admin Panel
    %h6
      = t('admin2.topnav.admin_menu')
    .sidenav-links
      / Dashboard
      %ul.category-title
        %li#dashboard{class: active_li('dashboard')}
          = link_to t('admin2.sidebar.dashboard'), admin2_dashboard_index_path
      / General
      %ul.category-title
        %li
          = link_to t('admin2.sidebar.general_group'), '#general', class: %i[dropdown-toggle], 'aria-controls' => 'general', 'aria-expanded' => 'false', 'data-toggle' => 'collapse', role: :button
      %ul#general.collapse.subtitle{class: expand_ul('general')}
        %li#essentials{class: active_li('essentials')}
          = link_to t('admin2.sidebar.general.essentials'), admin2_general_essentials_path
        %li#domain
          %a{:href => 'domain.php'} Domain
        %li#privacy{class: active_li('privacy')}
          = link_to t('admin2.sidebar.general.privacy'), admin2_general_privacy_index_path
        %li#staticcontent-mobile{class: active_li('static_content')}
          = link_to t('admin2.sidebar.general.static_content'), admin2_general_static_content_index_path
        %li#adminnotifications-mobile{class: active_li('admin_notifications')}
          = link_to t('admin2.sidebar.general.admin_notifications'), admin2_general_admin_notifications_path

      / Design
      %ul.category-title
        %li
          = link_to t('admin2.sidebar.design_group'), '#design', class: %i[dropdown-toggle], 'aria-controls' => 'design', 'aria-expanded' => 'false', 'data-toggle' => 'collapse', role: :button
      %ul#design.collapse.subtitle{class: expand_ul('design')}
        %li#logoscolor{class: active_li('logos_color')}
          = link_to t('admin2.sidebar.design.logos_and_color'), admin2_design_logos_color_index_path
        %li#coverphotos{class: active_li('cover_photos')}
          = link_to t('admin2.sidebar.design.cover_photos'), admin2_design_cover_photos_path
        %li#landingpage{class: active_li('landing_page')}
          = link_to t('admin2.sidebar.design.landing_page'), admin2_design_landing_page_index_path
        %li#topbar{class: active_li('topbar')}
          = link_to t('admin2.sidebar.design.topbar'), admin2_design_topbar_index_path
        %li#footer{class: active_li('footer')}
          = link_to t('admin2.sidebar.design.footer'), admin2_design_footer_index_path
        %li#display{class: active_li('display')}
          = link_to t('admin2.sidebar.design.display'), admin2_design_display_index_path
        %li#experimental{class: active_li('experimental')}
          = link_to t('admin2.sidebar.design.experimental'), admin2_design_experimental_index_path
      / Divider
      %hr/
      / Users
      %ul.category-title
        %li
          = link_to t('admin2.sidebar.users_group'), '#users', class: %i[dropdown-toggle], 'aria-controls' => 'users', 'aria-expanded' => 'false', 'data-toggle' => 'collapse', role: :button
      %ul#users.collapse.subtitle{class: expand_ul('users')}
        %li#manageusers{class: active_li('manage_users')}
          = link_to t('admin2.sidebar.users.manage_users'), admin2_users_manage_users_path(direction: :desc, sort: :join_date)
        %li#userfields{class: active_li('user_fields')}
          = link_to t('admin2.sidebar.users.user_fields'), admin2_users_user_fields_path
        %li#signuplogin{class: active_li('signup_login')}
          = link_to t('admin2.sidebar.users.signup_login'), admin2_users_signup_login_index_path
        %li#userrights{class: active_li('user_rights')}
          = link_to t('admin2.sidebar.users.user_rights'), admin2_users_user_rights_path
        %li#invitations{class: active_li('invitations')}
          = link_to t('admin2.sidebar.users.invitations'), admin2_users_invitations_path(direction: :desc, sort: :started)
      / Listings
      %ul.category-title
        %li
          = link_to t('admin2.sidebar.listings_group'), '#listings', class: %i[dropdown-toggle], 'aria-controls' => 'listings', 'aria-expanded' => 'false', 'data-toggle' => 'collapse', role: :button
      %ul#listings.collapse.subtitle{class: expand_ul('listings')}
        %li#managelistings{class: active_li('manage_listings')}
          = link_to t('admin2.sidebar.listings.manage_listings'), admin2_listings_manage_listings_path(direction: 'desc', sort: 'updated')
        %li#categories{class: active_li('categories')}
          = link_to t('admin2.sidebar.listings.categories'), admin2_listings_categories_path
        %li#ordertypes{class: active_li('order_types')}
          = link_to t('admin2.sidebar.listings.order_types'), admin2_listings_order_types_path
        %li#listingfields{class: active_li('listing_fields')}
          = link_to t('admin2.sidebar.listings.listing_fields'), admin2_listings_listing_fields_path
        %li#listingapproval{class: active_li('listing_approval')}
          = link_to t('admin2.sidebar.listings.listing_approval'), admin2_listings_listing_approval_index_path
        %li#listingcomments{class: active_li('listing_comments')}
          = link_to t('admin2.sidebar.listings.listing_comments'), admin2_listings_listing_comments_path
      / Transactions
      %ul.category-title
        %li
          = link_to t('admin2.sidebar.transactions_group'), '#transactionsreviews', class: %i[dropdown-toggle], 'aria-controls' => 'transactionsreviews', 'aria-expanded' => 'false', 'data-toggle' => 'collapse', role: :button
      %ul#transactionsreviews.collapse.subtitle{class: expand_ul('transactions_reviews')}
        %li#managetransactions{class: active_li('manage_transactions')}
          = link_to t('admin2.sidebar.transactions_reviews.manage_transactions'), admin2_transactions_reviews_manage_transactions_path(direction: :desc, sort: :last_activity)
        %li#viewconversations{class: active_li('conversations')}
          = link_to t('admin2.sidebar.transactions_reviews.view_conversations'), admin2_transactions_reviews_conversations_path(direction: :desc, sort: :last_activity)
        %li#managereviews{class: active_li('manage_reviews')}
          = link_to t('admin2.sidebar.transactions_reviews.manage_reviews'), admin2_transactions_reviews_manage_reviews_path
        %li#configuretransactions{class: active_li('config_transactions')}
          = link_to t('admin2.sidebar.transactions_reviews.config_transactions'), admin2_transactions_reviews_config_transactions_path
      / Divider
      %hr
      / Payment system
      - stripe_allowed = StripeHelper.stripe_provisioned?(@current_community.id)
<<<<<<< HEAD
      - paypal_allowed = PaypalHelper.paypal_active?(@current_community.id)
=======
      - paypal_allowed = PaypalHelper.paypal_provisioned?(@current_community.id)
>>>>>>> d4d14fa9
      - if paypal_allowed || stripe_allowed
        %ul.category-title
          %li
            = link_to t('admin2.sidebar.payment_group'), '#paymentsystem', class: %i[dropdown-toggle], 'aria-controls' => 'paymentsystem', 'aria-expanded' => 'false', 'data-toggle' => 'collapse', role: :button
        %ul#paymentsystem.collapse.subtitle{class: expand_ul('payment_system')}
          %li#countrycurrency{class: active_li('country_currencies')}
            = link_to t('admin2.sidebar.payment_system.country_currency'), admin2_payment_system_country_currencies_path
          %li#transactionsize{class: active_li('transaction_size')}
            = link_to t('admin2.sidebar.payment_system.transaction_size'), admin2_payment_system_transaction_size_index_path
          - if paypal_allowed
<<<<<<< HEAD
            %li#paypal
              %a{:href => 'paypal.php'} PayPal
=======
            %li#paypal{class: active_li('paypal')}
              = link_to t('admin2.sidebar.payment_system.paypal'), admin2_payment_system_paypal_index_path
>>>>>>> d4d14fa9
          - if stripe_allowed
            %li#stripe{class: active_li('stripe')}
              = link_to t('admin2.sidebar.payment_system.stripe'), admin2_payment_system_stripe_index_path
      / Email
      %ul.category-title
        %li
          = link_to t('admin2.sidebar.emails_group'), '#emails', class: %i[dropdown-toggle], 'aria-controls' => 'emails', 'aria-expanded' => 'false', 'data-toggle' => 'collapse', role: :button
      %ul#emails.collapse.subtitle{class: expand_ul('emails')}
        %li#emailusers{class: active_li('email_users')}
          = link_to t('admin2.sidebar.emails.email_users'), admin2_emails_email_users_path
        %li#welcomeemail{class: active_li('welcome_emails')}
          = link_to t('admin2.sidebar.emails.welcome_email'), admin2_emails_welcome_emails_path
        %li#automaticnewsletter{class: active_li('newsletters')}
          = link_to t('admin2.sidebar.emails.automatic_newsletter'), admin2_emails_newsletters_path
        %li#customoutgoingaddress
          %a{:href => 'custom-outgoing-address.php'} Custom outgoing address
      / Search & Location
      - if FeatureFlagHelper.location_search_available
        %ul.category-title
          %li
            = link_to t('admin2.sidebar.search_group'), '#searchlocation', class: %i[dropdown-toggle], 'aria-controls' => 'searchlocation', 'aria-expanded' => 'false', 'data-toggle' => 'collapse', role: :button
        %ul#searchlocation.collapse.subtitle{class: expand_ul('search_location')}
          %li#search{class: active_li('search')}
            = link_to t('admin2.sidebar.search_location.search'), admin2_search_location_search_index_path
          %li#location{class: active_li('locations')}
            = link_to t('admin2.sidebar.search_location.location'), admin2_search_location_locations_path
      / Social media
      %ul.category-title
        %li
          = link_to t('admin2.sidebar.social_media_group'), '#socialmedia', class: %i[dropdown-toggle], 'aria-controls' => 'socialmedia', 'aria-expanded' => 'false', 'data-toggle' => 'collapse', role: :button
      %ul#socialmedia.collapse.subtitle{class: expand_ul('social_media')}
        %li#imagetags{class: active_li('image_tags')}
          = link_to t('admin2.sidebar.social_media.image_tags'), admin2_social_media_image_tags_path
        %li#twitter{class: active_li('twitter')}
          = link_to t('admin2.sidebar.social_media.twitter'), admin2_social_media_twitter_index_path
      / SEO
      %ul.category-title
        %li
          = link_to t('admin2.sidebar.seo_group'), '#seo', class: %i[dropdown-toggle], 'aria-controls' => 'seo', 'aria-expanded' => 'false', 'data-toggle' => 'collapse', role: :button
      %ul#seo.collapse.subtitle{class: expand_ul('seo')}
        %li#sitemaprobots{class: active_li('sitemap')}
          = link_to t('admin2.sidebar.seo.sitemap_robots'), admin2_seo_sitemap_index_path
        %li#landingpagemeta{class: active_li('landing_pages')}
          = link_to t('admin2.sidebar.seo.landing_pages'), admin2_seo_landing_pages_path
        %li#searchresultspagesmeta{class: active_li('search_pages')}
          = link_to t('admin2.sidebar.seo.search_pages'), admin2_seo_search_pages_path
        %li#listingpagesmeta{class: active_li('listing_pages')}
          = link_to t('admin2.sidebar.seo.listing_pages'), admin2_seo_listing_pages_path
        %li#categorypagesmeta{class: active_li('category_pages')}
          = link_to t('admin2.sidebar.seo.category_pages'), admin2_seo_category_pages_path
        %li#profilepagesmeta{class: active_li('profile_pages')}
          = link_to t('admin2.sidebar.seo.profile_pages'), admin2_seo_profile_pages_path
        %li#googlesearchconsole{class: active_li('google_console')}
          = link_to t('admin2.sidebar.seo.google_console'), admin2_seo_google_console_index_path
      / Analytics
      %ul.category-title
        %li
          = link_to t('admin2.sidebar.analytics_group'), '#analytics', class: %i[dropdown-toggle], 'aria-controls' => 'analytics', 'aria-expanded' => 'false', 'data-toggle' => 'collapse', role: :button
      %ul#analytics.collapse.subtitle{class: expand_ul('analytics')}
        %li#googleanalytics{class: active_li('google')}
          = link_to t('admin2.sidebar.analytics.google'), admin2_analytics_google_index_path
        %li#googletagmanager{class: active_li('google_manager')}
          = link_to t('admin2.sidebar.analytics.google_manager'), admin2_analytics_google_manager_index_path
        - if APP_CONFIG.admin_enable_tracking_config
          %li#sharetribeanalytics{class: active_li('sharetribe')}
            = link_to t('admin2.sidebar.analytics.sharetribe'), admin2_analytics_sharetribe_index_path
      / Advanced
      %ul.category-title
        %li
          = link_to t('admin2.sidebar.advanced_group'), '#advanced', class: %i[dropdown-toggle], 'aria-controls' => 'advanced', 'aria-expanded' => 'false', 'data-toggle' => 'collapse', role: :button
      %ul#advanced.collapse.subtitle{class: expand_ul('advanced')}
        %li#customscript{class: active_li('custom_scripts')}
          = link_to t('admin2.sidebar.advanced.custom_script'), admin2_advanced_custom_scripts_path
        %li#deletemarketplace{class: active_li('delete_marketplaces')}
          = link_to t('admin2.sidebar.advanced.delete_marketplace'), admin2_advanced_delete_marketplaces_path
  / Bottom links for branded links
  .sidenav-bottomLinks
    %ul.category-title
      %li
        = link_to t('admin2.sidebar.subscription'), admin_plan_path, rel: :noopener
      %li
        = link_to t('admin2.sidebar.help_center'), 'https://help.sharetribe.com/?utm_source=marketplaceadminpanel&utm_medium=referral&utm_campaign=leftnavi', rel: :noopener, target: :_blank
      %li
        = link_to t('admin2.sidebar.marketplace_guide'), 'https://www.sharetribe.com/academy/guide/?utm_source=marketplaceadminpanel&utm_medium=referral&utm_campaign=leftnavi', rel: :noopener, target: :_blank
      %li
        = link_to t('admin2.sidebar.what_new'), 'https://www.sharetribe.com/products/go/updates?utm_source=marketplaceadminpanel&utm_medium=referral&utm_campaign=leftnavi', rel: :noopener, target: :_blank<|MERGE_RESOLUTION|>--- conflicted
+++ resolved
@@ -94,11 +94,7 @@
       %hr
       / Payment system
       - stripe_allowed = StripeHelper.stripe_provisioned?(@current_community.id)
-<<<<<<< HEAD
-      - paypal_allowed = PaypalHelper.paypal_active?(@current_community.id)
-=======
       - paypal_allowed = PaypalHelper.paypal_provisioned?(@current_community.id)
->>>>>>> d4d14fa9
       - if paypal_allowed || stripe_allowed
         %ul.category-title
           %li
@@ -109,13 +105,8 @@
           %li#transactionsize{class: active_li('transaction_size')}
             = link_to t('admin2.sidebar.payment_system.transaction_size'), admin2_payment_system_transaction_size_index_path
           - if paypal_allowed
-<<<<<<< HEAD
-            %li#paypal
-              %a{:href => 'paypal.php'} PayPal
-=======
             %li#paypal{class: active_li('paypal')}
               = link_to t('admin2.sidebar.payment_system.paypal'), admin2_payment_system_paypal_index_path
->>>>>>> d4d14fa9
           - if stripe_allowed
             %li#stripe{class: active_li('stripe')}
               = link_to t('admin2.sidebar.payment_system.stripe'), admin2_payment_system_stripe_index_path
