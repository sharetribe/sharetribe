- content_for :extra_javascript do
  :javascript
    initIntercom();
<<<<<<< HEAD
    
=======

>>>>>>> 756daaff
- content_for :title do
  = t('admin2.sidebar.dashboard')

.dashboard-card.user
  %h1= t('admin2.home.title', name: @current_user.given_name, marketplace_name: title_service_name)
  %p
    = t('admin2.home.info_text', url: @presenter.domain_address).html_safe

.dashboard-card.quicklinks
  %h2= t('admin2.home.quicklinks')
  %div
    %p= t('admin2.home.day_to_day')
    %ul
      %li
        = link_to t('admin2.home.manage_users'), admin2_users_manage_users_path(direction: :desc, sort: :join_date)
      %li
        = link_to t('admin2.home.manage_listings'), admin2_listings_manage_listings_path(direction: :desc, sort: :updated)
    %p= t('admin2.home.transactions_conversations')
    %ul
      %li
        = link_to t('admin2.home.manage_transactions'), admin2_transactions_reviews_manage_transactions_path(direction: :desc, sort: :last_activity)
      %li
        = link_to t('admin2.home.manage_reviews'), admin2_transactions_reviews_manage_reviews_path
      %li
        = link_to t('admin2.home.view_conversations'), admin2_transactions_reviews_conversations_path(direction: :desc, sort: :last_activity)
  %div
    %p= t('admin2.home.online_payments')
    %ul
      - stripe_allowed = StripeHelper.stripe_provisioned?(@current_community.id)
      - paypal_allowed = PaypalHelper.paypal_provisioned?(@current_community.id)
      - if paypal_allowed || stripe_allowed
        %li
          = link_to t('admin2.home.transaction_size'), admin2_payment_system_transaction_size_index_path
      - if stripe_allowed
        %li
          = link_to t('admin2.home.stripe'), admin2_payment_system_stripe_index_path
      - if paypal_allowed
        %li
          = link_to t('admin2.home.paypal'), admin2_payment_system_paypal_index_path
    %p= t('admin2.home.what_new')
    %ul
      %li
<<<<<<< HEAD
        = link_to t('admin2.home.sharetribe_go_updates'), 'https://www.sharetribe.com/products/go/updates/', rel: :noopener, target: :_blank
=======
        = link_to t('admin2.home.sharetribe_go_updates'), 'https://www.sharetribe.com/products/go/updates/?utm_source=marketplaceadminpanel&utm_medium=referral&utm_campaign=home', rel: :noopener, target: :_blank
>>>>>>> 756daaff

.dashboard-card.guide
  .guideImg
  .textWrapper
    %h2= t('admin2.home.free_and_practical')
    %p
      = link_to t('admin2.home.read_on'), 'https://www.sharetribe.com/academy/guide/?utm_source=marketplaceadminpanel&utm_medium=referral&utm_campaign=home', rel: :noopener, target: :_blank

.dashboard-card.academy
  %h2= t('admin2.home.block_1')
  %p= t('admin2.home.block_1_body_1')
  %p= t('admin2.home.block_1_body_2')
  %ul
    %li
      = link_to t('admin2.home.block_1_point_1'), 'https://www.sharetribe.com/academy/why-you-should-launch-your-marketplace-early/?utm_source=marketplaceadminpanel&utm_medium=referral&utm_campaign=home', rel: :noopener, target: :_blank
    %li
      = link_to t('admin2.home.block_1_point_2'), 'https://www.sharetribe.com/academy/marketplace-business-slows-down/?utm_source=marketplaceadminpanel&utm_medium=referral&utm_campaign=home', rel: :noopener, target: :_blank
    %li
      = link_to t('admin2.home.block_1_point_3'), 'https://www.sharetribe.com/academy/backstage/?utm_source=marketplaceadminpanel&utm_medium=referral&utm_campaign=home', rel: :noopener, target: :_blank
  %p
    = link_to t('admin2.home.block_1_point_4'), 'https://www.sharetribe.com/academy/?utm_source=marketplaceadminpanel&utm_medium=referral&utm_campaign=home', rel: :noopener, target: :_blank

.dashboard-card.gopro
  = render "block_#{@block}"

.dashboard-card.help
  .card-top
    %h2= t('admin2.home.block_3')
    %p= t('admin2.home.block_3_body_1')
  .card-bottom
    %ul
      %li
        = link_to t('admin2.home.chat_with_us'), '#', 'show-intercom': true
      %li
<<<<<<< HEAD
        = link_to t('admin2.home.browse_sharetribe'), 'https://help.sharetribe.com/', rel: :noopener, target: :_blank

.dashboard-postscript
  %small
    = t('admin2.home.bottom_text', url: 'https://www.sharetribe.com/twosided/').html_safe
=======
        = link_to t('admin2.home.browse_sharetribe'), 'https://help.sharetribe.com/?utm_source=marketplaceadminpanel&utm_medium=referral&utm_campaign=home', rel: :noopener, target: :_blank

.dashboard-postscript
  %small
    = t('admin2.home.bottom_text', url: 'https://www.sharetribe.com/twosided/?utm_source=marketplaceadminpanel&utm_medium=referral&utm_campaign=home').html_safe
>>>>>>> 756daaff
<|MERGE_RESOLUTION|>--- conflicted
+++ resolved
@@ -1,11 +1,7 @@
 - content_for :extra_javascript do
   :javascript
     initIntercom();
-<<<<<<< HEAD
-    
-=======
 
->>>>>>> 756daaff
 - content_for :title do
   = t('admin2.sidebar.dashboard')
 
@@ -48,11 +44,7 @@
     %p= t('admin2.home.what_new')
     %ul
       %li
-<<<<<<< HEAD
         = link_to t('admin2.home.sharetribe_go_updates'), 'https://www.sharetribe.com/products/go/updates/', rel: :noopener, target: :_blank
-=======
-        = link_to t('admin2.home.sharetribe_go_updates'), 'https://www.sharetribe.com/products/go/updates/?utm_source=marketplaceadminpanel&utm_medium=referral&utm_campaign=home', rel: :noopener, target: :_blank
->>>>>>> 756daaff
 
 .dashboard-card.guide
   .guideImg
@@ -87,16 +79,8 @@
       %li
         = link_to t('admin2.home.chat_with_us'), '#', 'show-intercom': true
       %li
-<<<<<<< HEAD
         = link_to t('admin2.home.browse_sharetribe'), 'https://help.sharetribe.com/', rel: :noopener, target: :_blank
 
 .dashboard-postscript
   %small
-    = t('admin2.home.bottom_text', url: 'https://www.sharetribe.com/twosided/').html_safe
-=======
-        = link_to t('admin2.home.browse_sharetribe'), 'https://help.sharetribe.com/?utm_source=marketplaceadminpanel&utm_medium=referral&utm_campaign=home', rel: :noopener, target: :_blank
-
-.dashboard-postscript
-  %small
-    = t('admin2.home.bottom_text', url: 'https://www.sharetribe.com/twosided/?utm_source=marketplaceadminpanel&utm_medium=referral&utm_campaign=home').html_safe
->>>>>>> 756daaff
+    = t('admin2.home.bottom_text', url: 'https://www.sharetribe.com/twosided/').html_safe