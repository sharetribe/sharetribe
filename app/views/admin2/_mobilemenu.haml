--- conflicted
+++ resolved
@@ -110,19 +110,12 @@
               = link_to t('admin2.sidebar.payment_system.country_currency'), admin2_payment_system_country_currencies_path
             %li#transactionsize-mobile
               %a{:href => 'transaction-size.php'} Transaction size
-<<<<<<< HEAD
-            %li#paypal-mobile
-              %a{:href => 'paypal.php'} PayPal
-            %li#stripe-mobile{class: active_li('stripe')}
-              = link_to t('admin2.sidebar.payment_system.stripe'), admin2_payment_system_stripe_index_path
-=======
             - if paypal_allowed
               %li#paypal-mobile
                 %a{:href => 'paypal.php'} PayPal
             - if stripe_allowed
               %li#stripe-mobile{class: active_li('stripe')}
                 = link_to t('admin2.sidebar.payment_system.stripe'), admin2_payment_system_stripe_index_path
->>>>>>> bb1037b4
         / Email
         %ul.category-title
           %li
