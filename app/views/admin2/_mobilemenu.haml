#mobilemenu
  %aside.sidenav-container
    .mobilemenu-top
      .mobilemenu-top-logo
        = link_to admin2_dashboard_index_path, class: :logo do
          = image_tag 'gap-logo.png', width: 117, alt: t('admin2.topnav.logo')

      = render partial: 'admin2/locals', locals: header_props

    .sidenav-container-top
      %h6
        = t('admin2.topnav.admin_menu')
      .sidenav-links
        / Dashboard
        %ul.category-title
          %li#dashboard-mobile{class: active_li('dashboard')}
            = link_to t('admin2.sidebar.dashboard'), admin2_dashboard_index_path
        / General
        %ul.category-title
          %li
            = link_to t('admin2.sidebar.general_group'), '#general-mobile', class: %i[dropdown-toggle], 'aria-controls' => 'general-mobile', 'aria-expanded' => 'false', 'data-toggle' => 'collapse', role: :button
        %ul#general-mobile.collapse.subtitle{class: expand_ul('general')}
          %li#essentials-mobile{class: active_li('essentials')}
            = link_to t('admin2.sidebar.general.essentials'), admin2_general_essentials_path
          %li#domain-mobile
            %a{:href => 'domain.php'} Domain
          %li#privacy-mobile{class: active_li('privacy')}
            = link_to t('admin2.sidebar.general.privacy'), admin2_general_privacy_index_path
          %li#staticcontent-mobile
            %a{:href => 'static-content.php'} Static content
          %li#adminnotifications-mobile{class: active_li('admin_notifications')}
            = link_to t('admin2.sidebar.general.admin_notifications'), admin2_general_admin_notifications_path
        / Design
        %ul.category-title
          %li
            = link_to t('admin2.sidebar.design_group'), '#design-mobile', class: %i[dropdown-toggle], 'aria-controls' => 'design-mobile', 'aria-expanded' => 'false', 'data-toggle' => 'collapse', role: :button
        %ul#design-mobile.collapse.subtitle{class: expand_ul('design')}
          %li#logoscolor-mobile{class: active_li('logos_color')}
          = link_to t('admin2.sidebar.design.logos_and_color'), admin2_design_logos_color_index_path
          %li#coverphotos-mobile{class: active_li('cover_photos')}
          = link_to t('admin2.sidebar.design.cover_photos'), admin2_design_cover_photos_path
          %li#landingpage-mobile{class: active_li('landing_page')}
            = link_to t('admin2.sidebar.design.landing_page'), admin2_design_landing_page_index_path
          %li#topbar-mobile{class: active_li('topbar')}
            = link_to t('admin2.sidebar.design.topbar'), admin2_design_topbar_index_path
          %li#footer-mobile{class: active_li('footer')}
            = link_to t('admin2.sidebar.design.footer'), admin2_design_footer_index_path
          %li#display-mobile{class: active_li('display')}
            = link_to t('admin2.sidebar.design.display'), admin2_design_display_index_path
          %li#experimental-mobile{class: active_li('experimental')}
            = link_to t('admin2.sidebar.design.experimental'), admin2_design_experimental_index_path
        / Divider
        %hr
        / Users
        %ul.category-title
          %li
            = link_to t('admin2.sidebar.users_group'), '#users-mobile', class: %i[dropdown-toggle], 'aria-controls' => 'users-mobile', 'aria-expanded' => 'false', 'data-toggle' => 'collapse', role: :button
        %ul#users-mobile.collapse.subtitle{class: expand_ul('users')}
          %li#manageusers-mobile{class: active_li('manage_users')}
            = link_to t('admin2.sidebar.users.manage_users'), admin2_users_manage_users_path(direction: :desc, sort: :join_date)
          %li#userfields-mobile
            %a{:href => 'user-fields.php'} User fields
          %li#signuplogin-mobile{class: active_li('signup_login')}
            = link_to t('admin2.sidebar.users.signup_login'), admin2_users_signup_login_index_path
          %li#userrights-mobile{class: active_li('user_rights')}
            = link_to t('admin2.sidebar.users.user_rights'), admin2_users_user_rights_path
          %li#invitations-mobile{class: active_li('invitations')}
            = link_to t('admin2.sidebar.users.invitations'), admin2_users_invitations_path(direction: :desc, sort: :started)
        / Listings
        %ul.category-title
          %li
            = link_to t('admin2.sidebar.listings_group'), '#listings-mobile', class: %i[dropdown-toggle], 'aria-controls' => 'listings-mobile', 'aria-expanded' => 'false', 'data-toggle' => 'collapse', role: :button
        %ul#listings-mobile.collapse.subtitle{class: expand_ul('listings')}
          %li#managelistings-mobile{class: active_li('manage_listings')}
            = link_to t('admin2.sidebar.listings.manage_listings'), admin2_listings_manage_listings_path(direction: 'desc', sort: 'updated')
<<<<<<< HEAD
          %li#categories-mobile
            %a{:href => 'categories.php'} Categories
          %li#ordertypes-mobile
            %a{:href => 'order-types.php'} Order types
          %li#listingfields-mobile{class: active_li('listing_fields')}
            = link_to t('admin2.sidebar.listings.listing_fields'), admin2_listings_listing_fields_path
=======
          %li#categories-mobile{class: active_li('categories')}
            = link_to t('admin2.sidebar.listings.categories'), admin2_listings_categories_path
          %li#ordertypes-mobile{class: active_li('order_types')}
            = link_to t('admin2.sidebar.listings.order_types'), admin2_listings_order_types_path
          %li#listingfields-mobile
            %a{:href => 'listing-fields.php'} Listing fields
>>>>>>> 8ff75068
          %li#listingapproval-mobile{class: active_li('listing_approval')}
            = link_to t('admin2.sidebar.listings.listing_approval'), admin2_listings_listing_approval_index_path
          %li#listingcomments-mobile{class: active_li('listing_comments')}
            = link_to t('admin2.sidebar.listings.listing_comments'), admin2_listings_listing_comments_path
        / Transactions
        %ul.category-title
          %li
            = link_to t('admin2.sidebar.transactions_group'), '#transactionsreviews-mobile', class: %i[dropdown-toggle], 'aria-controls' => 'transactionsreviews-mobile', 'aria-expanded' => 'false', 'data-toggle' => 'collapse', role: :button
        %ul#transactionsreviews-mobile.collapse.subtitle{class: expand_ul('transactions_reviews')}
          %li#managetransactions-mobile{class: active_li('manage_transactions')}
            = link_to t('admin2.sidebar.transactions_reviews.manage_transactions'), admin2_transactions_reviews_manage_transactions_path(direction: :desc, sort: :last_activity)
          %li#viewconversations-mobile{class: active_li('conversations')}
            = link_to t('admin2.sidebar.transactions_reviews.view_conversations'), admin2_transactions_reviews_conversations_path(direction: :desc, sort: :last_activity)
          %li#managereviews-mobile{class: active_li('manage_reviews')}
            = link_to t('admin2.sidebar.transactions_reviews.manage_reviews'), admin2_transactions_reviews_manage_reviews_path
          %li#configuretransactions-mobile{class: active_li('config_transactions')}
            = link_to t('admin2.sidebar.transactions_reviews.config_transactions'), admin2_transactions_reviews_config_transactions_path
        / Divider
        %hr/
        / Payment system
        - if PaypalHelper.paypal_active?(@current_community.id) || StripeHelper.stripe_provisioned?(@current_community.id)
          %ul.category-title
            %li
              = link_to t('admin2.sidebar.payment_group'), '#paymentsystem-mobile', class: %i[dropdown-toggle], 'aria-controls' => 'paymentsystem-mobile', 'aria-expanded' => 'false', 'data-toggle' => 'collapse', role: :button
          %ul#paymentsystem-mobile.collapse.subtitle{class: expand_ul('payment_system')}
            %li#countrycurrency-mobile{class: active_li('country_currencies')}
              = link_to t('admin2.sidebar.payment_system.country_currency'), admin2_payment_system_country_currencies_path
            %li#transactionsize-mobile
              %a{:href => 'transaction-size.php'} Transaction size
            %li#paypal-mobile
              %a{:href => 'paypal.php'} PayPal
            %li#stripe-mobile
              %a{:href => 'stripe.php'} Stripe
        / Email
        %ul.category-title
          %li
            = link_to t('admin2.sidebar.emails_group'), '#emails-mobile', class: %i[dropdown-toggle], 'aria-controls' => 'emails-mobile', 'aria-expanded' => 'false', 'data-toggle' => 'collapse', role: :button
        %ul#emails-mobile.collapse.subtitle{class: expand_ul('emails')}
          %li#emailusers-mobile{class: active_li('email_users')}
            = link_to t('admin2.sidebar.emails.email_users'), admin2_emails_email_users_path
          %li#welcomeemail-mobile{class: active_li('welcome_emails')}
            = link_to t('admin2.sidebar.emails.welcome_email'), admin2_emails_welcome_emails_path
          %li#automaticnewsletter-mobile{class: active_li('newsletters')}
            = link_to t('admin2.sidebar.emails.automatic_newsletter'), admin2_emails_newsletters_path
          %li#customoutgoingaddress-mobile
            %a{:href => 'custom-outgoing-address.php'} Custom outgoing address
        / Search & Location
        - if FeatureFlagHelper.location_search_available
          %ul.category-title
            %li
              = link_to t('admin2.sidebar.search_group'), '#searchlocation-mobile', class: %i[dropdown-toggle], 'aria-controls' => 'searchlocation-mobile', 'aria-expanded' => 'false', 'data-toggle' => 'collapse', role: :button
          %ul#searchlocation-mobile.collapse.subtitle{class: expand_ul('search_location')}
            %li#search-mobile{class: active_li('search')}
              = link_to t('admin2.sidebar.search_location.search'), admin2_search_location_search_index_path
            %li#location-mobile{class: active_li('locations')}
              = link_to t('admin2.sidebar.search_location.location'), admin2_search_location_locations_path

        / Social media
        %ul.category-title
          %li
            = link_to t('admin2.sidebar.social_media_group'), '#socialmedia-mobile', class: %i[dropdown-toggle], 'aria-controls' => 'socialmedia-mobile', 'aria-expanded' => 'false', 'data-toggle' => 'collapse', role: :button
        %ul#socialmedia.collapse.subtitle{class: expand_ul('social_media')}
          %li#imagetags-mobile{class: active_li('image_tags')}
            = link_to t('admin2.sidebar.social_media.image_tags'), admin2_social_media_image_tags_path
          %li#twitter-mobile{class: active_li('twitter')}
            = link_to t('admin2.sidebar.social_media.twitter'), admin2_social_media_twitter_index_path
        / SEO
        %ul.category-title
          %li
            = link_to t('admin2.sidebar.seo_group'), '#seo-mobile', class: %i[dropdown-toggle], 'aria-controls' => 'seo-mobile', 'aria-expanded' => 'false', 'data-toggle' => 'collapse', role: :button
        %ul#seo-mobile.collapse.subtitle{class: expand_ul('seo')}
          %li#sitemaprobots-mobile{class: active_li('sitemap')}
            = link_to t('admin2.sidebar.seo.sitemap_robots'), admin2_seo_sitemap_index_path
          %li#landingpagemeta-mobile{class: active_li('landing_pages')}
            = link_to t('admin2.sidebar.seo.landing_pages'), admin2_seo_landing_pages_path
          %li#searchresultspagesmeta-mobile{class: active_li('search_pages')}
            = link_to t('admin2.sidebar.seo.search_pages'), admin2_seo_search_pages_path
          %li#listingpagesmeta-mobile{class: active_li('listing_pages')}
            = link_to t('admin2.sidebar.seo.listing_pages'), admin2_seo_listing_pages_path
          %li#categorypagesmeta-mobile{class: active_li('category_pages')}
            = link_to t('admin2.sidebar.seo.category_pages'), admin2_seo_category_pages_path
          %li#profilepagesmeta-mobile{class: active_li('profile_pages')}
            = link_to t('admin2.sidebar.seo.profile_pages'), admin2_seo_profile_pages_path
          %li#googlesearchconsole-mobile{class: active_li('google_console')}
            = link_to t('admin2.sidebar.seo.google_console'), admin2_seo_google_console_index_path
        / Analytics
        %ul.category-title
          %li
            = link_to t('admin2.sidebar.analytics_group'), '#analytics-mobile', class: %i[dropdown-toggle], 'aria-controls' => 'analytics-mobile', 'aria-expanded' => 'false', 'data-toggle' => 'collapse', role: :button
        %ul#analytics-mobile.collapse.subtitle{class: expand_ul('analytics')}
          %li#googleanalytics-mobile{class: active_li('google')}
            = link_to t('admin2.sidebar.analytics.google'), admin2_analytics_google_index_path
          %li#googletagmanager-mobile{class: active_li('google_manager')}
            = link_to t('admin2.sidebar.analytics.google_manager'), admin2_analytics_google_manager_index_path
          - if APP_CONFIG.admin_enable_tracking_config
            %li#sharetribeanalytics-mobile{class: active_li('sharetribe')}
              = link_to t('admin2.sidebar.analytics.sharetribe'), admin2_analytics_sharetribe_index_path
        / Advanced
        %ul.category-title
          %li
            = link_to t('admin2.sidebar.advanced_group'), '#advanced-mobile', class: %i[dropdown-toggle], 'aria-controls' => 'advanced-mobile', 'aria-expanded' => 'false', 'data-toggle' => 'collapse', role: :button
        %ul#advanced-mobile.collapse.subtitle{class: expand_ul('advanced')}
          %li#customscript-mobile{class: active_li('custom_scripts')}
            = link_to t('admin2.sidebar.advanced.custom_script'), admin2_advanced_custom_scripts_path
          %li#deletemarketplace-mobile{class: active_li('delete_marketplaces')}
            = link_to t('admin2.sidebar.advanced.delete_marketplace'), admin2_advanced_delete_marketplaces_path
    / Bottom links for branded links
    .sidenav-bottomLinks
      %ul.category-title
        %li
          = link_to t('admin2.sidebar.subscription'), admin_plan_path, rel: :noopener
        %li
          = link_to t('admin2.sidebar.help_center'), 'https://help.sharetribe.com/?utm_source=marketplaceadminpanel&utm_medium=referral&utm_campaign=leftnavi', rel: :noopener, target: :_blank
        %li
          = link_to t('admin2.sidebar.marketplace_guide'), 'https://www.sharetribe.com/academy/guide/?utm_source=marketplaceadminpanel&utm_medium=referral&utm_campaign=leftnavi', rel: :noopener, target: :_blank
        %li
          = link_to t('admin2.sidebar.what_new'), 'https://www.sharetribe.com/products/go/updates?utm_source=marketplaceadminpanel&utm_medium=referral&utm_campaign=leftnavi', rel: :noopener, target: :_blank<|MERGE_RESOLUTION|>--- conflicted
+++ resolved
@@ -73,21 +73,12 @@
         %ul#listings-mobile.collapse.subtitle{class: expand_ul('listings')}
           %li#managelistings-mobile{class: active_li('manage_listings')}
             = link_to t('admin2.sidebar.listings.manage_listings'), admin2_listings_manage_listings_path(direction: 'desc', sort: 'updated')
-<<<<<<< HEAD
-          %li#categories-mobile
-            %a{:href => 'categories.php'} Categories
-          %li#ordertypes-mobile
-            %a{:href => 'order-types.php'} Order types
-          %li#listingfields-mobile{class: active_li('listing_fields')}
-            = link_to t('admin2.sidebar.listings.listing_fields'), admin2_listings_listing_fields_path
-=======
           %li#categories-mobile{class: active_li('categories')}
             = link_to t('admin2.sidebar.listings.categories'), admin2_listings_categories_path
           %li#ordertypes-mobile{class: active_li('order_types')}
             = link_to t('admin2.sidebar.listings.order_types'), admin2_listings_order_types_path
-          %li#listingfields-mobile
-            %a{:href => 'listing-fields.php'} Listing fields
->>>>>>> 8ff75068
+          %li#listingfields-mobile{class: active_li('listing_fields')}
+            = link_to t('admin2.sidebar.listings.listing_fields'), admin2_listings_listing_fields_path
           %li#listingapproval-mobile{class: active_li('listing_approval')}
             = link_to t('admin2.sidebar.listings.listing_approval'), admin2_listings_listing_approval_index_path
           %li#listingcomments-mobile{class: active_li('listing_comments')}
