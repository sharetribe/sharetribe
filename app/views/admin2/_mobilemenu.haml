--- conflicted
+++ resolved
@@ -100,11 +100,7 @@
         %hr/
         / Payment system
         - stripe_allowed = StripeHelper.stripe_provisioned?(@current_community.id)
-<<<<<<< HEAD
-        - paypal_allowed = PaypalHelper.paypal_active?(@current_community.id)
-=======
         - paypal_allowed = PaypalHelper.paypal_provisioned?(@current_community.id)
->>>>>>> d4d14fa9
         - if paypal_allowed || stripe_allowed
           %ul.category-title
             %li
@@ -115,13 +111,8 @@
             %li#transactionsize-mobile{class: active_li('transaction_size')}
               = link_to t('admin2.sidebar.payment_system.transaction_size'), admin2_payment_system_transaction_size_index_path
             - if paypal_allowed
-<<<<<<< HEAD
-              %li#paypal-mobile
-                %a{:href => 'paypal.php'} PayPal
-=======
               %li#paypal-mobile{class: active_li('paypal')}
                 = link_to t('admin2.sidebar.payment_system.paypal'), admin2_payment_system_paypal_index_path
->>>>>>> d4d14fa9
             - if stripe_allowed
               %li#stripe-mobile{class: active_li('stripe')}
                 = link_to t('admin2.sidebar.payment_system.stripe'), admin2_payment_system_stripe_index_path
