- content_for :title do
  = t('admin2.sidebar.payment_system.transaction_size')

.content-card-header
  %h1.content-card-header-title
    = t('admin2.transaction_size.info_header')

.content-card-section-container
  = form_tag save_admin2_payment_system_transaction_size_index_path, method: :patch, class: %i[content-card-section-form transaction-size] do
    %section.content-card-section
      %h2= t('admin2.transaction_size.info_header')
      %p.ingress
        = t('admin2.transaction_size.info_text', url: "#{APP_CONFIG.knowledge_base_url}/en/articles/666101").html_safe
      .form-group
        %label= t('admin2.transaction_size.minimum_transaction_size')
<<<<<<< HEAD
        .input-group
          = number_field_tag :minimum_listing_price, @current_min_price.amount, class: %i[form-control]
=======
        .input-group.minimum-listing-price-holder
          = number_field_tag :minimum_listing_price, @current_min_price, class: %i[form-control], min: @current_fee || 0
>>>>>>> 8db219f1
          .input-group-append
            %span.input-group-text= @current_community.currency
          - if @current_fee.positive?
            %small.form-text= t('admin2.transaction_size.transaction_fee', fee: "#{@current_fee} #{@current_community.currency}")
    %section.content-card-terminal
      = button_tag t('admin2.save_changes'), class: %i[btn btn-primary]

:javascript
  $(function() {
    validateTransactionSize();
  });<|MERGE_RESOLUTION|>--- conflicted
+++ resolved
@@ -13,13 +13,8 @@
         = t('admin2.transaction_size.info_text', url: "#{APP_CONFIG.knowledge_base_url}/en/articles/666101").html_safe
       .form-group
         %label= t('admin2.transaction_size.minimum_transaction_size')
-<<<<<<< HEAD
-        .input-group
-          = number_field_tag :minimum_listing_price, @current_min_price.amount, class: %i[form-control]
-=======
         .input-group.minimum-listing-price-holder
           = number_field_tag :minimum_listing_price, @current_min_price, class: %i[form-control], min: @current_fee || 0
->>>>>>> 8db219f1
           .input-group-append
             %span.input-group-text= @current_community.currency
           - if @current_fee.positive?
