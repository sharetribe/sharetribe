--- conflicted
+++ resolved
@@ -21,13 +21,9 @@
     <% when "info" %>
       <%= render partial: "info", locals: {section_id: section_id, s: s, second_wo_background: second_wo_background } %>
     <% when "categories" %>
-<<<<<<< HEAD
       <%= render partial: "categories", locals: {section_id: section_id, s: s, second_wo_background: second_wo_background} %>
-=======
-      <%= render partial: "categories", locals: {section_id: section_id, s: s} %>
     <% when "locations" %>
-      <%= render partial: "locations", locals: {section_id: section_id, s: s} %>
->>>>>>> b60d03ec
+      <%= render partial: "locations", locals: {section_id: section_id, s: s, second_wo_background: second_wo_background} %>
     <% when "listings" %>
       <%= render partial: "listings", locals: {section_id: section_id, s: s, second_wo_background: second_wo_background} %>
     <% when "video" %>
