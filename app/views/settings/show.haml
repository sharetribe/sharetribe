--- conflicted
+++ resolved
@@ -51,11 +51,7 @@
       = t("settings.profile.username_description")
     = form.text_field :username, class: "text_field", required: true,
       minlength: 3, maxlength: 20, valid_username: true,
-<<<<<<< HEAD
-      remote: check_username_availability_people_path,
-=======
       remote: check_username_availability_person_path(target_user.username),
->>>>>>> 513572c4
       data: {'msg-remote': t('errors.messages.username_is_invalid')},
       'data-msg-valid_username': t('errors.messages.username_is_invalid')
 
