- content_for :title_header do
  %h1= t("layouts.no_tribe.inbox")

- content_for :extra_javascript do
  :javascript
    (function() {
      var btn = $('#send_testimonial_button');

      btn.click(function() {
        disable_and_submit("#accept-reject-form", $("#accept-reject-form"), "false", '#{I18n.locale}');
      })

      ST.initializeRadioButtons({
        buttons: [".js-accept-radio-button", ".js-reject-radio-button"],
        input: ".js-accept-status",
        callback: function(selector) {
          switch(selector) {
            case ".js-accept-radio-button": btn.text('#{t("conversations.accept.accept")}'); break;
            case ".js-reject-radio-button": btn.text('#{t("conversations.accept.decline")}'); break;
          }
        }
      })
    })();
.conversation-status-form.centered-section
  %h2= t("conversations.accept.details")

  %h3= link_to_unless listing.deleted?, listing.title, listing

  - if @transaction.starter
    %p= t("conversations.accept.order_by",
          orderer_link: link_to_unless(@transaction.starter.deleted?, PersonViewUtils.person_display_name(@transaction.starter, @current_community), @transaction.starter)).html_safe

  .conversation-price-info
    .conversation-totals
      - if @transaction.booking
        - booking = @transaction.booking
        - if booking.per_hour?

          .conversation-per-unit-wrapper
            %span.conversation-per-unit-label
              = t("transactions.initiate.price_per_hour")
            %span.conversation-per-unit-value
              = MoneyViewUtils.to_humanized(listing.price)

          .conversation-booking-wrapper
            %span.conversation-booking-label
              = t('transactions.initiate.booked_hours_label', count: booking.duration)
            %span.conversation-booking-value
              = l booking.start_time.to_date, format: :long_with_abbr_day_name
              = '-'
              = t("transactions.initiate.start_end_time",
                start_time: l(booking.start_time, format: :hours_only),
                end_time: l(booking.end_time, format: :hours_only))
              = t("transactions.initiate.duration_in_hours", count: booking.duration)
        - else
          - unit_type_day = @transaction.unit_type == :day
          .conversation-per-unit-wrapper
            %span.conversation-per-unit-label
              - if unit_type_day
                = t("transactions.initiate.price_per_day")
              - else
                = t("transactions.initiate.price_per_night")
            %span.conversation-per-unit-value
              = MoneyViewUtils.to_humanized(listing.price)

          .conversation-booking-wrapper
            %span.conversation-booking-label
              - if unit_type_day
                = use_new_translation("transactions.initiate.booked_days_label", count: booking.duration).or_fallback_to("transactions.initiate.booked_days")
              - else
                = use_new_translation("transactions.initiate.booked_nights_label", count: booking.duration).or_fallback_to("transactions.initiate.booked_nights")
            %span.conversation-booking-value
              = l booking.start_on, format: :long_with_abbr_day_name
              = "-"
<<<<<<< HEAD
              = l booking.end_on, format: :long_with_abbr_day_name
              = "(#{pluralize(booking.duration, t("listing_conversations.preauthorize.day"), t("listing_conversations.preauthorize.days"))})"
=======
              - if unit_type_day
                = l (booking.end_on - 1.day), format: :long_with_abbr_day_name
                = "(#{pluralize(booking.duration, t("listing_conversations.preauthorize.day"), t("listing_conversations.preauthorize.days"))})"
              - else
                = l booking.end_on, format: :long_with_abbr_day_name
                = "(#{pluralize(booking.duration, t("listing_conversations.preauthorize.night"), t("listing_conversations.preauthorize.nights"))})"
>>>>>>> a505dcce

      - elsif @transaction.listing_quantity > 1
        .conversation-per-unit-wrapper
          %span.conversation-per-unit-label
            = t("transactions.price_per_quantity", unit_type: ListingViewUtils.translate_unit(listing.unit_type, listing.unit_tr_key))
          %span.conversation-per-unit-value
            = MoneyViewUtils.to_humanized(listing.price)
        .conversation-quantity-wrapper
          %span.conversation-quantity-label
            = ListingViewUtils.translate_quantity(listing.unit_type, listing.unit_selector_tr_key) || t("conversations.accept.quantity_label")
          %span.conversation-quantity-value
            = @transaction.listing_quantity

      .conversation-sum-wrapper
        %span.conversation-sum-label
          = t("conversations.accept.sum_label")
        %span.conversation-sum-value
          = MoneyViewUtils.to_humanized(sum)
      .conversation-service-fee-wrapper
        %span.conversation-service-fee-label
          = t("conversations.accept.service_fee_label")
        %span.conversation-service-fee-value
          = "-#{MoneyViewUtils.to_humanized(fee)}"

      - if @transaction.shipping_price
        .conversation-shipping-price-wrapper
          %span.conversation-shipping-price-label
            = t("conversations.accept.shipping_price_label")
          %span.conversation-shipping-price-value
            = MoneyViewUtils.to_humanized(@transaction.shipping_price)

      - if @transaction.payment_gateway == :paypal || @transaction.payment_gateway == :stripe
        - if gateway_fee.present? && gateway_fee > 0
          .conversation-stripe-fee-wrapper
            %span.conversation-stripe-fee-label
              = t("conversations.accept.stripe-fee_label")
            %span.conversation-stripe-fee-value
              = "-#{MoneyViewUtils.to_humanized(gateway_fee)}"

        .conversation-total-wrapper
          %span.conversation-total-label
            = t("conversations.accept.total_label")
          %span.conversation-total-paypal-value
            = t("conversations.accept.total_value_#{@transaction.payment_gateway}", seller_gets: MoneyViewUtils.to_humanized(seller_gets))

      - else
        .conversation-total-wrapper
          %span.conversation-total-label
            = t("conversations.accept.you_will_get_label")
          %span.conversation-total-value
            = MoneyViewUtils.to_humanized(seller_gets)

    - if @transaction.payment_gateway == :paypal
      %p
        = t("conversations.accept.paypal_fee_info", fee_info_link_id: "paypal_fee_info_link").html_safe

      = render layout: "layouts/lightbox", locals: { id: "paypal_fee_info_content"} do
        %h2= t("common.paypal_fee_info.title")
        - text_with_line_breaks_html_safe do
          - link_to_paypal = link_to(t("common.paypal_fee_info.link_to_paypal_text"), paypal_fees_url, target: "_blank")
          = t("common.paypal_fee_info.body_text_accept", link_to_paypal: link_to_paypal, paypal_commission: paypal_commission).html_safe

      - content_for :extra_javascript do
        :javascript
          $('#paypal_fee_info_link').click(function() { $('#paypal_fee_info_content').lightbox_me({centered: true, zIndex: 1000000}); });


  = render partial: "transactions/shipping_address", locals: { shipping_address: @transaction.shipping_address }

  = form_for form, :url => form_action, :html => { id: "accept-reject-form", :method => "put" } do |form|

    %input.js-accept-status{type: :hidden, name: "transaction[status]", value: preselected_action == "accept" ? "paid" : "rejected"}

    %a.radio-button-positive.js-accept-radio-button{ data: { :"radio-button-value" => "paid" }, class: preselected_action == "accept" ? "radio-button-selected" : "" }
      .radio-button-icon{class: icon_for("accepted")}
      .radio-button-label= t("conversations.accept.accept_request")
    %a.radio-button-negative.js-reject-radio-button{ data: { :"radio-button-value" => "rejected" }, class: preselected_action == "reject" ? "radio-button-selected" : "" }
      .radio-button-icon{class: icon_for("rejected")}
      .radio-button-label= t("conversations.accept.reject_request")

    %div
      = fields_for "transaction[message_attributes]", Message.new do |message_form|
        = message_form.label :content, t("conversations.new.message"), :class => "input"
        = message_form.text_area :content, :class => "text_area", :placeholder => t("conversations.accept.optional_message")
        = message_form.hidden_field :sender_id, :value => @current_user.id

      - initial_send_label = preselected_action == "accept" ? t('conversations.accept.accept') : t('conversations.accept.decline')
      = form.button initial_send_label, :class => "send_button", :id => "send_testimonial_button"<|MERGE_RESOLUTION|>--- conflicted
+++ resolved
@@ -72,17 +72,12 @@
             %span.conversation-booking-value
               = l booking.start_on, format: :long_with_abbr_day_name
               = "-"
-<<<<<<< HEAD
-              = l booking.end_on, format: :long_with_abbr_day_name
-              = "(#{pluralize(booking.duration, t("listing_conversations.preauthorize.day"), t("listing_conversations.preauthorize.days"))})"
-=======
               - if unit_type_day
                 = l (booking.end_on - 1.day), format: :long_with_abbr_day_name
                 = "(#{pluralize(booking.duration, t("listing_conversations.preauthorize.day"), t("listing_conversations.preauthorize.days"))})"
               - else
                 = l booking.end_on, format: :long_with_abbr_day_name
                 = "(#{pluralize(booking.duration, t("listing_conversations.preauthorize.night"), t("listing_conversations.preauthorize.nights"))})"
->>>>>>> a505dcce
 
       - elsif @transaction.listing_quantity > 1
         .conversation-per-unit-wrapper
