- content_for :javascript do
  initialize_signup_form("#{I18n.locale}","#{t("people.new.username_is_in_use")}","#{t("people.new.username_is_invalid")}","#{email_not_accepted_message}", "#{t("people.new.invalid_invitation_code")}", #{@current_community.real_name_required?}, #{@current_community.join_with_invite_only?} );

- content_for :title_header do
  %h1= t('.sign_up')

.signup-form.centered-section

  - if @community_customization && @community_customization.signup_info_content
    %p
      = @community_customization.signup_info_content.html_safe
  - elsif @current_community.allowed_emails && @current_community.allowed_emails[0] != "/" 
    %p
      = t('.email_restriction_instructions',
            :community_name => @current_community.name(I18n.locale),
            :allowed_emails => @current_community.allowed_emails,
            :count => (@current_community.allowed_emails.split(",").count))

  - unless !facebook_connect_in_use? || params[:no_fb]
    = render :partial => "layouts/facebook_connect_button", :locals => { :button_text => t(".create_account_with_facebook") }

    .signup-horizontal-line
      .signup-horizontal-line-text=t(".OR")

    %h3=t(".signup_with_email")

  = form_for @service.person, :url => APP_CONFIG.login_domain.to_s + people_path do |form|

    -# Invite code
    - if @current_community.join_with_invite_only?
      .inline-label-container
        = label_tag :invitation_code, t('.invitation_code'), :class => "inline"
        = link_to(t('common.what_is_this'), "#", :tabindex => "-1", :id => "help_invitation_code_link", :class => "label-info")
      = text_field_tag "invitation_code", nil, :class => :text_field, :maxlength => "20", :value => (params[:code] || "")
    - elsif params[:code]
      = hidden_field_tag "invitation_code", params[:code]

    -# Honey pot: hidden field to detect spammers
    = form.label :input_again, "You should not see this field, if CSS is working. If you see this, please send feedback!", :class => "unwanted_text_field"
    = form.text_field :input_again, :class => "unwanted_text_field", :id => "error_regristration_unwanted_email2", :autocomplete => "off"

    -# Email
    = form.label :email, t('.email')
    = form.text_field :email, :class => :text_field, :maxlenght => "255"

    -# Name
    = form.label :given_name, t('.given_name')
    = form.text_field :given_name, :class => :text_field, :maxlength => "30"
    = form.label :family_name, t('.family_name')
    = form.text_field :family_name, :class => :text_field, :maxlength => "30"

    -# Username
    = form.label :username, username_label
    = form.text_field :username, :class => :text_field, :maxlength => "20", :id => "person_username1"

    -# Password
    = form.label :password, t('common.password')
    = form.password_field :password, :class => :text_field, :maxlength => "255", :id => "person_password1"
    = form.label :password2, t('.password_again')
    = form.password_field :password2, :class => :text_field, :maxlength => "255"

    - if FeatureFlagHelper.feature_enabled?(:user_fields) && @service.has_person_custom_fields?
      - @service.custom_field_values.each_with_index do |custom_field_value, index|
<<<<<<< HEAD
        .inline-label-container
=======
>>>>>>> 2d74f958
        - custom_field = custom_field_value.question
        - custom_field.with_type do |field_type|
          - prefix = "person[custom_field_values_attributes][]"
          .inline-label-container
<<<<<<< HEAD
            = label "person_custom_fields", index, "#{custom_field.name(I18n.locale)}#{custom_field.required ? '*' : ''}",
=======
            = label "person_custom_fields", index, custom_field.name(I18n.locale),
>>>>>>> 2d74f958
              class: 'inline'
            - if custom_field.public?
              %small= t('.this_field_will_be_publicly_visible')
          = hidden_field_tag "#{prefix}[id]", custom_field_value.id
          = hidden_field_tag "#{prefix}[type]", custom_field_value.type
          = hidden_field_tag "#{prefix}[custom_field_id]", custom_field_value.custom_field_id
          = render "settings/custom_fields/#{field_type}", :service => @service,
            :custom_field => custom_field, index: index,
            :custom_field_value => custom_field_value,
            :prefix => prefix
<<<<<<< HEAD
=======
      .inline-label-container
>>>>>>> 2d74f958

    -# Terms
    .outer-checkbox-container
      .checkbox-container
        - unless @skip_terms_checkbox
          %input{:type => "checkbox", :id => "person_terms", :name => "person[terms]"}
          = form.label :terms, :class => "checkbox" do
            = raw t('.i_accept_the_terms_and_privacy',
              terms: link_to(t(".terms"), "#", :tabindex => "-1", :id => "terms_link", :class => "form"),
              privacy: link_to(t(".privacy"), "#", :tabindex => "-1", :id => "privacy_link", :class => "form"),)

    = form.hidden_field :consent, :value => @current_community.consent

    .outer-checkbox-container
      .checkbox-container
        %input{:type => "checkbox", :id => "person_admin_emails_consent", :name => "person[admin_emails_consent]"}
        = form.label :admin_emails_consent, t('.admin_emails_consent'), :class => 'checkbox'


    = button_tag t('.create_new_account')

= render :partial => "help_texts", :collection => ["terms", "help_invitation_code", "privacy"], :as => :field<|MERGE_RESOLUTION|>--- conflicted
+++ resolved
@@ -61,19 +61,11 @@
 
     - if FeatureFlagHelper.feature_enabled?(:user_fields) && @service.has_person_custom_fields?
       - @service.custom_field_values.each_with_index do |custom_field_value, index|
-<<<<<<< HEAD
-        .inline-label-container
-=======
->>>>>>> 2d74f958
         - custom_field = custom_field_value.question
         - custom_field.with_type do |field_type|
           - prefix = "person[custom_field_values_attributes][]"
           .inline-label-container
-<<<<<<< HEAD
-            = label "person_custom_fields", index, "#{custom_field.name(I18n.locale)}#{custom_field.required ? '*' : ''}",
-=======
             = label "person_custom_fields", index, custom_field.name(I18n.locale),
->>>>>>> 2d74f958
               class: 'inline'
             - if custom_field.public?
               %small= t('.this_field_will_be_publicly_visible')
@@ -84,10 +76,7 @@
             :custom_field => custom_field, index: index,
             :custom_field_value => custom_field_value,
             :prefix => prefix
-<<<<<<< HEAD
-=======
       .inline-label-container
->>>>>>> 2d74f958
 
     -# Terms
     .outer-checkbox-container
