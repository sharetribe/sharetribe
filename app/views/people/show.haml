- content_for :javascript do
  initialize_profile_view("#{@person.username}");

- content_for :title_header do
  %h1
    %span.profile-title= PersonViewUtils.person_display_name(@person, @current_community)

.row
  .col-8

    .row.relative
      .people-image-mobile
        = huge_avatar_thumb(@person)
      .profile-action-buttons-mobile
        = render :partial => "profile_action_buttons"

    .row
      - if @person.description && !@person.description.blank?
        - text_with_line_breaks do
          = @person.description
      - elsif current_user?(@person)
        %a{href: person_settings_path(@person)}
          .icon-with-text-container
            .ss-chat.icon-part
            .ss.text-part= t(".add_description")

    - if community_person_custom_fields.any?
      - community_person_custom_fields.each do |custom_field|
        .row
          .col-12
            - custom_field_value = @person.custom_field_value_for(custom_field)
            - if custom_field_value
              %span.people-custom-fields-title
                = "#{custom_field.name(I18n.locale)}:"
<<<<<<< HEAD
              %span.people-custom-fields-value
                = custom_field_value.display_value
=======
              - if custom_field.is_a?(CheckboxField)
                = render 'people/custom_fields/checkbox', custom_field: custom_field,
                custom_field_value: custom_field_value
              - else
                %span.people-custom-fields-value
                  = custom_field_value.display_value
>>>>>>> 2d74f958

    .row
      %h2.people-header
        - if listings.total_entries > 0
          - if current_user?(@person) && params[:show_closed]
            = pluralize(listings.total_entries, t(".listing"), t(".listings"))
          - else
            = pluralize(listings.total_entries, t(".open_listing"), t(".open_listings"))
        - else
          - if current_user?(@person) && params[:show_closed]
            = t(".no_listings")
          - else
            = t(".no_open_listings")
        %span.people-show-closed-link
          - if current_user?(@person)
            - if params[:show_closed]
              = link_to t("people.profile_listings.show_only_open"), person_path(@person)
            - else
              = link_to t("people.profile_listings.show_also_closed"), person_path(@person, :show_closed => true)

    #profile-listings-list
      - limit = 6
      = render :partial => 'listings/profile_listings', :locals => {person: @person, limit: limit, listings: listings}

    - if @current_community.follow_in_use?
      = render :partial => "followed_people", :locals => { person: @person, followed_people: followed_people, limit: 6 }

    #people-testimonials.listing-main
      .row
        %h2.people-header
          - if received_testimonials.size > 0
            = pluralize(received_testimonials.size, t(".review"), t(".reviews"))
            = "(#{feedback_positive_percentage.to_s}% #{t("people.show.positive")}, #{received_positive_testimonials.size}/#{received_testimonials.size})"
          - else
            = t(".no_reviews")
        - if received_testimonials.size > 0
          #profile-testimonials-list
            = render :partial => "testimonials", :locals => {:received_testimonials => received_testimonials, :limit => 3}

  .col-4
    .row
      .people-image
        = huge_avatar_thumb(@person)

    .row
      .profile-action-buttons-desktop
        = render :partial => "profile_action_buttons"

- content_for :extra_javascript do
  :javascript
    window.ST.initializeFollowButtons();<|MERGE_RESOLUTION|>--- conflicted
+++ resolved
@@ -32,17 +32,12 @@
             - if custom_field_value
               %span.people-custom-fields-title
                 = "#{custom_field.name(I18n.locale)}:"
-<<<<<<< HEAD
-              %span.people-custom-fields-value
-                = custom_field_value.display_value
-=======
               - if custom_field.is_a?(CheckboxField)
                 = render 'people/custom_fields/checkbox', custom_field: custom_field,
                 custom_field_value: custom_field_value
               - else
                 %span.people-custom-fields-value
                   = custom_field_value.display_value
->>>>>>> 2d74f958
 
     .row
       %h2.people-header
