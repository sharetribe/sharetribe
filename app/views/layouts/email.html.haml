!!!

%html

  = render 'layouts/email_head'

  %body

    %table{:cellspacing => "0", :border => "0", :height => "100%", :bgcolor => "#ffffff", :cellpadding => "0", :width => "100%"}
      %tbody>
        %tr
          %td{:align => "center", :valign => "top"}
            %table{:cellspacing => "0", :cellpadding => "0", :width => "400"}
              %tbody
                - if @community
                  %tr
                    %td{:align => "left", :style => "padding-top: 20px; padding-bottom: 5px; border-bottom:1px dotted grey;"}
                      %font{:size => 5, :color => "grey", :face => "font-family:Helvetica Neue, Arial, Helvetica, Arial, sans-serif;", :style => "font-size:20px;line-height:28px;"}
                        = @community.full_name(I18n.locale)
                - if @recipient && ! @no_recipient_name
                  %tr
                    %td{:align => "left", :style => "padding-top: 20px; padding-bottom: 10px;"}
                      %font{body_font}
                        = t("emails.common.hey", :name => PersonViewUtils.person_display_name_for_type(@recipient, "first_name_only"))


                %span{id: SecureRandom.hex}
                  = yield

                - if @show_branding_info
                  = render :partial => "layouts/email_non_whitelabel_branding", locals: {link_to_sharetribe: "https://www.sharetribe.com/?utm_source=#{@current_community.ident}.sharetribe.com&utm_medium=email&utm_campaign=nowl-emails-auto"}
                - skip_unsubscribe_footer ||= false
                - if @recipient && @url_params && !skip_unsubscribe_footer
                  %tr
                    %td{:align => "left",  :style => "padding-top: 10px; padding-bottom: 30px;border-top:1px dotted grey;"}
                      %font{:size => 3, :color => "gray", :face => "font-family:Helvetica Neue, Arial, Helvetica, Arial, sans-serif;", :style => "font-size:12px;"}
                        - if @community
<<<<<<< HEAD
                          = t("emails.common.unsubscribe_from_these_emails_info", service_name: @community)
=======
                          = t("emails.common.unsubscribe_from_these_emails_info", service_name: @community.full_name(I18n.locale))
>>>>>>> 4cca7cef
                        = t("emails.welcome_email.welcome_email_footer_text", :settings_link => link_to(t("emails.welcome_email.settings_link_text"), notifications_person_settings_url(@recipient, @url_params))).html_safe
                        - if @email_type
                          = t("emails.common.or")
                          = link_to(t("emails.common.unsubscribe_from_these_emails"), unsubscribe_person_settings_url(@recipient, @url_params.merge({email_type: @email_type, auth: @unsubscribe_token}))) + "."

                - if @invitation
                  %tr
                    %td{:align => "left",  :style => "padding-top: 10px; padding-bottom: 30px;border-top:1px dotted grey;"}
                      %font{:size => 3, :color => "gray", :face => "font-family:Helvetica Neue, Arial, Helvetica, Arial, sans-serif;", :style => "font-size:12px;"}
                        = t("emails.common.unsubscribe_from_invitation_emails_info", service_name: @invitation_community)
                        = link_to(t("emails.common.unsubscribe_from_invitation_emails", service_name: @invitation_community),
                          unsubscribe_invitations_url(@url_params)) + "."
<|MERGE_RESOLUTION|>--- conflicted
+++ resolved
@@ -35,11 +35,7 @@
                     %td{:align => "left",  :style => "padding-top: 10px; padding-bottom: 30px;border-top:1px dotted grey;"}
                       %font{:size => 3, :color => "gray", :face => "font-family:Helvetica Neue, Arial, Helvetica, Arial, sans-serif;", :style => "font-size:12px;"}
                         - if @community
-<<<<<<< HEAD
-                          = t("emails.common.unsubscribe_from_these_emails_info", service_name: @community)
-=======
                           = t("emails.common.unsubscribe_from_these_emails_info", service_name: @community.full_name(I18n.locale))
->>>>>>> 4cca7cef
                         = t("emails.welcome_email.welcome_email_footer_text", :settings_link => link_to(t("emails.welcome_email.settings_link_text"), notifications_person_settings_url(@recipient, @url_params))).html_safe
                         - if @email_type
                           = t("emails.common.or")
