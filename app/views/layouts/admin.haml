!!!
%html{lang: I18n.locale}
  %head
    %meta{content: 'text/html; charset=UTF-8', 'http-equiv' => 'Content-Type'}
    %title= admin_title.html_safe
    %meta{charset: 'utf-8'}
    %meta{content: 'width=device-width, initial-scale=1 shrink-to-fit=no', name: 'viewport'}
    %meta{content: admin_description.html_safe, name: 'description'}
    %link{rel: 'shortcut icon', type: 'image/icon', href: @current_community.favicon}
    = csrf_meta_tags
    - path_font = APP_CONFIG[:font_proximasoft_url]
    - if path_font.present?
      = render 'layouts/fonts_admin_v2', path_font: path_font
    = stylesheet_link_tag 'admin2/admin'
    = javascript_include_tag 'admin2/admin'
  %body
    = render partial: 'admin2/mobilemenu', locals: header_props
    #root
      = render partial: 'admin2/topnav', locals: header_props
      = flash_messages
      .layout-container
        = render 'admin2/sidebar'
        .content-card
          = yield
    .mobilemenu-overlay
    = content_for :popup_layout
    = javascript_include_tag 'popper.min.js'
    = javascript_include_tag 'bootstrap.min.js'
    = render 'layouts/intercom'

<<<<<<< HEAD
    - if logged_in? && @display_expiration_notice
      = render 'admin2/expired_popup_admin'

      :javascript
        $('#expiredModal').modal({
          keyboard: false
        });

=======
>>>>>>> 73a3e0b0
    :javascript
      $(document).ready(function() {
          window.ST.jsonTranslations = #{ raw JSONTranslations.get(I18n.locale) };
          translate_validation_messages("#{I18n.locale}");
      });

    - if logged_in? && @display_expiration_notice
      = render 'admin2/expired_popup_admin'

    = content_for :extra_javascript<|MERGE_RESOLUTION|>--- conflicted
+++ resolved
@@ -28,17 +28,6 @@
     = javascript_include_tag 'bootstrap.min.js'
     = render 'layouts/intercom'
 
-<<<<<<< HEAD
-    - if logged_in? && @display_expiration_notice
-      = render 'admin2/expired_popup_admin'
-
-      :javascript
-        $('#expiredModal').modal({
-          keyboard: false
-        });
-
-=======
->>>>>>> 73a3e0b0
     :javascript
       $(document).ready(function() {
           window.ST.jsonTranslations = #{ raw JSONTranslations.get(I18n.locale) };
