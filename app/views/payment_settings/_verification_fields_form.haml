- if seller_verfication_fields.any?
  %h3
    = t("stripe_accounts.form_verification.need_verification")

  - id_number_field = FeatureFlagHelper.feature_enabled?(:new_stripe_api) ? :id_number : :personal_id_number
  = fields_for :stripe_account_form do |form|
<<<<<<< HEAD
    - if seller_verfication_fields.include?('legal_entity.personal_id_number')
      .row.country-dependent{"data-country-only" => "US"}
        .col-12
          = label_tag :personal_id_number, t("stripe_accounts.form_pin.social_security_number")+"*"
          = form.text_field :personal_id_number, placeholder: '123456789', required: true
    - if seller_verfication_fields.include?('legal_entity.verification.document')
      .row
        .col-12
          = label_tag :document, t("stripe_accounts.form_verification.document")
          = form.file_field :document, required: true
=======
    .row.country-dependent{"data-country-only" => "CA"}
      .col-12
        = label_tag id_number_field, t("stripe_accounts.form_pin.social_insurance_number")+"*"
        = form.text_field id_number_field, placeholder: '123456789', 'ca-social-insurance-number': true,
          data: {'msg-ca-social-insurance-number': t('stripe_accounts.form_pin.messages.social_insurance_number')}
    .row.country-dependent{"data-country-only" => "US,PR"}
      .col-12
        = label_tag id_number_field, t("stripe_accounts.form_pin.social_security_number")+"*"
        = form.text_field id_number_field, placeholder: '123456789', required: true
    .row
      .col-12
        = label_tag :document, t("stripe_accounts.form_verification.document")
        = form.file_field :document, required: true
>>>>>>> 89736e6f
<|MERGE_RESOLUTION|>--- conflicted
+++ resolved
@@ -4,7 +4,6 @@
 
   - id_number_field = FeatureFlagHelper.feature_enabled?(:new_stripe_api) ? :id_number : :personal_id_number
   = fields_for :stripe_account_form do |form|
-<<<<<<< HEAD
     - if seller_verfication_fields.include?('legal_entity.personal_id_number')
       .row.country-dependent{"data-country-only" => "US"}
         .col-12
@@ -15,18 +14,3 @@
         .col-12
           = label_tag :document, t("stripe_accounts.form_verification.document")
           = form.file_field :document, required: true
-=======
-    .row.country-dependent{"data-country-only" => "CA"}
-      .col-12
-        = label_tag id_number_field, t("stripe_accounts.form_pin.social_insurance_number")+"*"
-        = form.text_field id_number_field, placeholder: '123456789', 'ca-social-insurance-number': true,
-          data: {'msg-ca-social-insurance-number': t('stripe_accounts.form_pin.messages.social_insurance_number')}
-    .row.country-dependent{"data-country-only" => "US,PR"}
-      .col-12
-        = label_tag id_number_field, t("stripe_accounts.form_pin.social_security_number")+"*"
-        = form.text_field id_number_field, placeholder: '123456789', required: true
-    .row
-      .col-12
-        = label_tag :document, t("stripe_accounts.form_verification.document")
-        = form.file_field :document, required: true
->>>>>>> 89736e6f
