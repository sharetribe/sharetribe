--- conflicted
+++ resolved
@@ -50,11 +50,7 @@
       = form.label :phone, t("stripe_accounts.form_new.phone_number")+"*"
       .row
         %span.alert-box-icon
-<<<<<<< HEAD
-          %i.icon-info-sign.icon-fix
-=======
           = icon_tag("information", ["icon-fix"])
->>>>>>> 6c16c2f0
         %small
           = t('stripe_accounts.form_new.phone_info_text')
           %span#phone-placeholder
