--- conflicted
+++ resolved
@@ -7,8 +7,6 @@
           presenter.bank_account_same_country?,
           'stripe-bank-account-ready': stripe_account_ready
         = t("stripe_accounts.form_bank.bank_account_same_country")
-<<<<<<< HEAD
-=======
   .row{'bank-different-country': true, class: (presenter.bank_account_same_country? ? 'hidden' : '')}
     .row
       .col-12
@@ -17,7 +15,6 @@
           {prompt: t("stripe_accounts.form_new.select_country")},
           style: "min-width: 200px", required: true,
           'stripe-bank-account-ready': stripe_account_ready
->>>>>>> f0fd2a93
   .row.bank-routing-1.hidden
     .col-12
       = form.label :bank_routing_1, t("stripe_accounts.form_bank.bank_routing_1")+"*"
@@ -50,16 +47,6 @@
   .row{'bank-different-country': true, class: (presenter.bank_account_same_country? ? 'hidden' : '')}
     .row
       .col-12
-<<<<<<< HEAD
-        = form.label :bank_country, t("stripe_accounts.form_bank.bank_country")+"*"
-        = form.select :bank_country, presenter.stripe_available_countries,
-          {prompt: t("stripe_accounts.form_new.select_country")},
-          style: "min-width: 200px", required: true,
-          'stripe-bank-account-ready': stripe_account_ready
-    .row
-      .col-12
-=======
->>>>>>> f0fd2a93
         = form.label :bank_holder_name, t("stripe_accounts.form_bank.bank_holder_name")+"*"
         = form.text_field :bank_holder_name, required: true,
           'stripe-bank-account-ready': stripe_account_ready
