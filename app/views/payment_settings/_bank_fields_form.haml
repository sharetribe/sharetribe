--- conflicted
+++ resolved
@@ -19,20 +19,13 @@
     .col-12
       = form.label :bank_account_number, t("stripe_accounts.form_bank.bank_account_number")+"*"
       = form.text_field :bank_account_number, class: 'required',
-<<<<<<< HEAD
-        value: stripe_seller_account[:bank_number_info] || form.object.bank_account_number
-=======
         value: stripe_seller_account[:bank_number_info] || form.object.bank_account_number,
         country_regexp: 'account_number',
         'stripe-bank-account-ready': stripe_seller_ready
->>>>>>> 1179d26c
   .row.bank-account-number.country-dependent{"data-country-only" => "NZ"}
     .col-12
       = form.label :bank_account_number_common, t("stripe_accounts.form_bank.bank_account_number")+"*"
       = form.text_field :bank_account_number_common, class: 'required',
-<<<<<<< HEAD
-        value: stripe_seller_account[:bank_number_info] || form.object.bank_account_number_common
-=======
         value: stripe_seller_account[:bank_number_info] || form.object.bank_account_number_common,
         country_regexp: 'account_number',
         'stripe-bank-account-ready': stripe_seller_ready
@@ -42,7 +35,6 @@
         = label_tag :update_also_bank_account do
           = check_box_tag :update_also_bank_account, 1, false
           = t("stripe_accounts.form_bank.update_also_bank_account")
->>>>>>> 1179d26c
 - content_for :extra_javascript do
   :javascript
     window.ST.stripe_form_i18n = #{I18n.t("stripe_accounts.form_bank.messages").to_json.html_safe};