- content_for :title_header do
  %h1
    = t("layouts.admin.admin")
    = "-"
    = t("admin.communities.landing_pages.landing_pages")

= render :partial => "admin/left_hand_navigation", :locals => { :links => admin_links_for(@presenter.community) }

.left-navi-section
  .row
    .col-12
      %h2= t("admin.communities.landing_pages.landing_pages")
  .row
    .col-12
      %p= t("admin.communities.landing_pages.info_1")
      - help_link = link_to t("admin.communities.landing_pages.info_2_help_center"), '#'
      %p=raw t("admin.communities.landing_pages.info_2", help_link: help_link)
<<<<<<< HEAD
      %p= t("admin.communities.landing_pages.info_3")
=======
>>>>>>> 267b2844
      %p= link_to t("admin.communities.landing_pages.info_4"), "#"
  .row
    .col-12
      %h3= t("admin.communities.landing_pages.editor_title")
  .row
    .col-12
      = render partial: "layouts/info_text", locals: {text: t("admin.communities.landing_pages.editor_info") }

  = render partial: 'admin/landing_page_versions/form', locals: {presenter: @presenter}

  .row
    .col-6
      = link_to t("admin.communities.landing_pages.preview"), landing_page_preview_path(preview_version: @service.landing_page_version.version), class: "button", target: "_blank"
    .col-6
      = link_to t("admin.communities.landing_pages.set_live"), release_admin_landing_page_version_path(@service.landing_page_version), class: "button"
<|MERGE_RESOLUTION|>--- conflicted
+++ resolved
@@ -15,10 +15,6 @@
       %p= t("admin.communities.landing_pages.info_1")
       - help_link = link_to t("admin.communities.landing_pages.info_2_help_center"), '#'
       %p=raw t("admin.communities.landing_pages.info_2", help_link: help_link)
-<<<<<<< HEAD
-      %p= t("admin.communities.landing_pages.info_3")
-=======
->>>>>>> 267b2844
       %p= link_to t("admin.communities.landing_pages.info_4"), "#"
   .row
     .col-12
