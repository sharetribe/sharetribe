- content_for :javascript do
  ST.Domains.init({
  reserved_domains: #{MarketplaceService::RESERVED_DOMAINS.to_json.html_safe}
  });

- content_for :title_header do
  %h1
    = t("layouts.admin.admin")
    = "-"
    = t("admin.communities.domain.domain")

= render "admin/left_hand_navigation", links: admin_links_for(@current_community)

.left-navi-section
  - if @presenter.domain_disabled?
    .row
      .col-12
        .alert-box-warning
          %p
            %span.alert-box-icon
              = icon_tag("alert", ["icon-fix"])
            %span
              = t("admin.communities.domain.offer_pro", upgrade_pro_plan_link: link_to(t("admin.communities.footer.upgrade_plan_link"), admin_plan_path)).html_safe

  %h2= t("admin.communities.domain.marketplace_domain")

  - if @presenter.domain_disabled?
    %p.marketplace-address-is
      = t("admin.communities.domain.your_marketplace_address_is",
        address: @presenter.domain_address)

    %p
      - link = link_to t("admin.communities.domain.contact_us"), '#', 'show-intercom': true
      = t("admin.communities.domain.would_you_like_to_change_address", contact_us: link).html_safe

    = render 'edit', presenter: @presenter

  - elsif @presenter.domain_possible?
    - if @presenter.feature_domain?
      - unless @presenter.domain_used?
<<<<<<< HEAD
        = render 'form', presenter: @presenter
=======
        - case @presenter.domain_setup_state
        - when DomainSetup::CHECK_PENDING
          = render 'check_pending', presenter: @presenter
        - when DomainSetup::CHECK_OK
          = render 'check_passed', presenter: @presenter
        - when DomainSetup::CHECK_OK_REDIRECT_WARNING
          = render 'check_passed_with_warning', presenter: @presenter
        - when DomainSetup::CHECK_FAILED
          = render 'check_failed', presenter: @presenter
        - when DomainSetup::SETUP_PENDING
          = render 'setup_pending', presenter: @presenter
        - when DomainSetup::SETUP_FAILED
          = render 'setup_failed', presenter: @presenter
        - else
          = render 'form', presenter: @presenter
>>>>>>> fe4fbc7f
    - else
      %p.marketplace-address-is
        = t("admin.communities.domain.your_marketplace_address_is",
          address: @presenter.domain_address)

      %p
        - link = link_to t("admin.communities.domain.contact_us"), '#', 'show-intercom': true
        = t("admin.communities.domain.you_can_now_use_a_custom_domain", contact_us: link).html_safe

  - elsif @presenter.domain_used?
    %p.marketplace-address-is
      = t("admin.communities.domain.your_marketplace_address_is",
        address: @presenter.domain_address)

    %p
      - link = link_to t("admin.communities.domain.contact_us"), '#', 'show-intercom': true
      = t("admin.communities.domain.would_you_like_to_change_domain", contact_us: link).html_safe<|MERGE_RESOLUTION|>--- conflicted
+++ resolved
@@ -38,9 +38,6 @@
   - elsif @presenter.domain_possible?
     - if @presenter.feature_domain?
       - unless @presenter.domain_used?
-<<<<<<< HEAD
-        = render 'form', presenter: @presenter
-=======
         - case @presenter.domain_setup_state
         - when DomainSetup::CHECK_PENDING
           = render 'check_pending', presenter: @presenter
@@ -56,7 +53,6 @@
           = render 'setup_failed', presenter: @presenter
         - else
           = render 'form', presenter: @presenter
->>>>>>> fe4fbc7f
     - else
       %p.marketplace-address-is
         = t("admin.communities.domain.your_marketplace_address_is",
