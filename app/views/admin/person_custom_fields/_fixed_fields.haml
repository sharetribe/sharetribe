--- conflicted
+++ resolved
@@ -9,15 +9,9 @@
     %div
       = t("admin.custom_fields.field_types.text")
     %div.custom-fields-details
-<<<<<<< HEAD
-  .col-1
-    = icon_tag("check", ["icon-fix disabled"])
-  .col-1
-=======
   .col-1.text-center
     = icon_tag("check", ["icon-fix disabled"])
   .col-1.text-center
->>>>>>> deeff05b
     = icon_tag("check", ["icon-fix disabled"])
   .col-2
     = icon_tag("edit", ["icon-fix disabled"])
@@ -35,16 +29,9 @@
     %div
       = t("admin.custom_fields.field_types.text")
     %div.custom-fields-details
-<<<<<<< HEAD
-  .col-1
-    = icon_tag("check", ["icon-fix disabled"])
-  .col-1
-    = icon_tag("cross", ["icon-fix disabled"])
-=======
   .col-1.text-center
     = icon_tag("check", ["icon-fix disabled"])
   .col-1.text-center
->>>>>>> deeff05b
   .col-2
     = icon_tag("edit", ["icon-fix disabled"])
     = icon_tag("cross", ["icon-fix disabled"])
@@ -61,16 +48,9 @@
     %div
       = t("admin.custom_fields.field_types.text")
     %div.custom-fields-details
-<<<<<<< HEAD
-  .col-1
-    = icon_tag("check", ["icon-fix disabled"])
-  .col-1
-    = icon_tag("cross", ["icon-fix disabled"])
-=======
   .col-1.text-center
     = icon_tag("check", ["icon-fix disabled"])
   .col-1.text-center
->>>>>>> deeff05b
   .col-2
     = icon_tag("edit", ["icon-fix disabled"])
     = icon_tag("cross", ["icon-fix disabled"])
@@ -87,14 +67,8 @@
     %div
       = t("admin.custom_fields.field_types.file")
     %div.custom-fields-details
-<<<<<<< HEAD
-  .col-1
-    = icon_tag("cross", ["icon-fix disabled"])
-  .col-1
-=======
   .col-1.text-center
   .col-1.text-center
->>>>>>> deeff05b
     = icon_tag("check", ["icon-fix disabled"])
   .col-2
     = icon_tag("edit", ["icon-fix disabled"])
@@ -112,15 +86,8 @@
     %div
       = t("admin.custom_fields.field_types.location")
     %div.custom-fields-details
-<<<<<<< HEAD
-  .col-1
-    = icon_tag("cross", ["icon-fix disabled"])
-  .col-1
-    = icon_tag("cross", ["icon-fix disabled"])
-=======
   .col-1.text-center
   .col-1.text-center
->>>>>>> deeff05b
   .col-2
     = icon_tag("edit", ["icon-fix disabled"])
     = icon_tag("cross", ["icon-fix disabled"])
@@ -137,14 +104,8 @@
     %div
       = t("admin.custom_fields.field_types.text")
     %div.custom-fields-details
-<<<<<<< HEAD
-  .col-1
-    = icon_tag("cross", ["icon-fix disabled"])
-  .col-1
-=======
   .col-1.text-center
   .col-1.text-center
->>>>>>> deeff05b
     = icon_tag("check", ["icon-fix disabled"])
   .col-2
     = icon_tag("edit", ["icon-fix disabled"])
@@ -163,15 +124,8 @@
       %div
         = t("admin.custom_fields.field_types.text")
       %div.custom-fields-details
-<<<<<<< HEAD
-    .col-1
-      = icon_tag("cross", ["icon-fix disabled"])
-    .col-1
-      = icon_tag("cross", ["icon-fix disabled"])
-=======
     .col-1.text-center
     .col-1.text-center
->>>>>>> deeff05b
     .col-2
       = icon_tag("edit", ["icon-fix disabled"])
       = icon_tag("cross", ["icon-fix disabled"])
@@ -188,14 +142,8 @@
     %div
       = t("admin.custom_fields.field_types.text")
     %div.custom-fields-details
-<<<<<<< HEAD
-  .col-1
-    = icon_tag("cross", ["icon-fix disabled"])
-  .col-1
-=======
   .col-1.text-center
   .col-1.text-center
->>>>>>> deeff05b
     = icon_tag("check", ["icon-fix disabled"])
   .col-2
     = icon_tag("edit", ["icon-fix disabled"])
