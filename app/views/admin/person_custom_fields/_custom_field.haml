--- conflicted
+++ resolved
@@ -15,25 +15,12 @@
         = custom_field.options.sort.collect { |option| option.title(I18n.locale) }.join(", ")
       - custom_field.with(:numeric) do
         = "#{custom_field.display_min} &ndash; #{custom_field.display_max}".html_safe
-<<<<<<< HEAD
-  .col-1.marketplace-color
-    - if custom_field.required?
-      = icon_tag("check", ["icon-fix"])
-    - else
-      = icon_tag("cross", ["icon-fix"])
-  .col-1.marketplace-color
-    - if custom_field.public?
-      = icon_tag("check", ["icon-fix"])
-    - else
-      = icon_tag("cross", ["icon-fix"])
-=======
   .col-1.text-center
     - if custom_field.required?
       = icon_tag("check", ["icon-fix disabled"])
   .col-1.text-center
     - if custom_field.public?
       = icon_tag("check", ["icon-fix disabled"])
->>>>>>> deeff05b
   .col-2
     = link_to edit_admin_person_custom_field_path(custom_field), :class => "custom-fields-action-edit", :id => "edit_custom_field_#{custom_field.id}" do
       = icon_tag("edit", ["icon-fix"])
