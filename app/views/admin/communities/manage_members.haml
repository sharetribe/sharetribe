--- conflicted
+++ resolved
@@ -27,13 +27,8 @@
             %td= member.confirmed_notification_email_addresses.first
             %td= member.created_at.to_date.to_s
             - if @current_community.require_verification_to_post_listings
-<<<<<<< HEAD
-              %td= check_box_tag "posting-allowed[#{member.id}]", "1", member.can_post_listings_at?(@community), :class => "admin-members-can-post-listings"
+              %td= check_box_tag "posting-allowed[#{member.id}]", member.id, member.can_post_listings_at?(@community), :class => "admin-members-can-post-listings"
+
   .row
     .col-12
-      = will_paginate @members  
-=======
-              %td= check_box_tag "posting-allowed[#{member.id}]", member.id, member.can_post_listings_at?(@community), :class => "admin-members-can-post-listings"
-
-  = will_paginate @members  
->>>>>>> 5961eb3e
+      = will_paginate @members  