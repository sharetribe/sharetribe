--- conflicted
+++ resolved
@@ -29,16 +29,12 @@
     %table#admin_members_list
       %thead
         %tr
-          %th= link_to t(".name"), :sort => (params[:sort].eql?("name_desc") ? "name_asc" : "name_desc"), :page => (params[:page] || 1)
-          %th= link_to t(".email"), :sort => (params[:sort].eql?("email_desc") ? "email_asc" : "email_desc"), :page => (params[:page] || 1)
-          %th= link_to t(".join_date"), :sort => (params[:sort].eql?("join_date_desc") ? "join_date_asc" : "join_date_desc"), :page => (params[:page] || 1)
+          %th.arrow-up= sort_link "name" 
+          %th.arrow-down= sort_link "email"
+          %th.arrow-up= sort_link "join_date"
           - if @current_community.require_verification_to_post_listings
-<<<<<<< HEAD
-            %th{:style => "text-align: center"}= link_to t(".posting_allowed"), :sort => (params[:sort].eql?("posting_allowed_desc") ? "posting_allowed_asc" : "posting_allowed_desc"), :page => (params[:page] || 1)
-=======
-            %th{:style => "text-align: center"}= t(".posting_allowed")
+            %th{:style => "text-align: center"}= sort_link "posting_allowed"
           %th= t(".remove_user")
->>>>>>> 33427c48
       %tbody
         - @memberships.each do |membership|
           - member = membership.person
@@ -49,7 +45,7 @@
               = mail_to member.confirmed_notification_email_addresses.first
             %td= l(member.created_at, :format => :short_date)
             - if @current_community.require_verification_to_post_listings
-              %td{:style => "text-align: center"}= check_box_tag "posting-allowed[#{member.id}]", member.id, member.can_post_listings_at?(@community), :class => "admin-members-can-post-listings"
+              %td{:style => "text-align: center"}= check_box_tag "posting-allowed[#{member.id}]", member.id, membership.can_post_listings, :class => "admin-members-can-post-listings"
             %td 
               = link_to(icon_tag("cross"), tribe_membership_path(membership.id, :status => "banned"), method: :put)
 
