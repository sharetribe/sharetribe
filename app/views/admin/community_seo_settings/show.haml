--- conflicted
+++ resolved
@@ -31,13 +31,9 @@
                 .name-locale-label.col-2
                   = fields.label :meta_title, language, class: 'text_field label'
               .name-locale-text_field.col-10
-<<<<<<< HEAD
-                = fields.text_field :meta_title, placeholder:  @seo_service.placeholder(:homepage_title, locale), class: "text_field"
-=======
                 = fields.text_field :meta_title,
                   placeholder:  @seo_service.placeholder(:homepage_title, locale),
                   class: "text_field", maxlength: 255
->>>>>>> 79676f77
 
     .row
       %h3= t('admin.communities.seo_settings.meta_description_label')
@@ -55,13 +51,9 @@
                 .name-locale-label.col-2
                   = fields.label :meta_description, language, class: 'text_field label'
               .name-locale-text_field.col-10
-<<<<<<< HEAD
-                = fields.text_area :meta_description, placeholder:  @seo_service.placeholder(:homepage_description, locale), class: "text_field"
-=======
                 = fields.text_area :meta_description,
                   placeholder:  @seo_service.placeholder(:homepage_description, locale),
                   class: "text_field", maxlength: 65535
->>>>>>> 79676f77
 
     / Search results page
     %h2= t('admin.communities.seo_settings.search_title')
@@ -69,15 +61,9 @@
       %h3= t('admin.communities.seo_settings.search_meta_title_label')
       - if APP_CONFIG.display_knowledge_base_articles
         - meta_info_link = link_to t('admin.communities.seo_settings.search_meta_title_link_text'), "#{APP_CONFIG.knowledge_base_url}/how-to-customize-meta-tags-for-seo-purposes", target: '_blank'
-<<<<<<< HEAD
-        = render partial: 'layouts/info_text', locals: { text: t('admin.communities.seo_settings.search_meta_title_info', link: meta_info_link, vars: @seo_service.i18n_variables(:search_results_title)).html_safe }
-      - else
-        = render partial: 'layouts/info_text', locals: { text: t('admin.communities.seo_settings.search_meta_title_info', link: "", vars: @seo_service.i18n_variables(:search_results_title)) }
-=======
         = render partial: 'layouts/info_text', locals: { text: t('admin.communities.seo_settings.search_meta_title_info', link: meta_info_link, vars: @seo_service.i18n_variables(:search_meta_title)).html_safe }
       - else
         = render partial: 'layouts/info_text', locals: { text: t('admin.communities.seo_settings.search_meta_title_info', link: "", vars: @seo_service.i18n_variables(:search_meta_title)) }
->>>>>>> 79676f77
 
 
       .translation-wrapper
@@ -88,27 +74,17 @@
                 .name-locale-label.col-2
                   = fields.label :search_meta_title, language, class: 'text_field label'
               .name-locale-text_field.col-10
-<<<<<<< HEAD
-                = fields.text_field :search_meta_title, placeholder:  @seo_service.placeholder(:search_results_title, locale), class: "text_field"
-=======
                 = fields.text_field :search_meta_title,
                   placeholder:  @seo_service.placeholder(:search_meta_title, locale),
                   class: "text_field", maxlength: 255
->>>>>>> 79676f77
 
     .row
       %h3= t('admin.communities.seo_settings.search_meta_description_label')
       - if APP_CONFIG.display_knowledge_base_articles
         - meta_info_link = link_to t('admin.communities.seo_settings.search_meta_description_link_text'), "#{APP_CONFIG.knowledge_base_url}/how-to-customize-meta-tags-for-seo-purposes", target: '_blank'
-<<<<<<< HEAD
-        = render partial: 'layouts/info_text', locals: { text: t('admin.communities.seo_settings.search_meta_description_info', link: meta_info_link, vars: @seo_service.i18n_variables(:search_results_description)).html_safe }
-      - else
-        = render partial: 'layouts/info_text', locals: { text: t('admin.communities.seo_settings.search_meta_description_info', link: "", vars: @seo_service.i18n_variables(:search_results_description)) }
-=======
         = render partial: 'layouts/info_text', locals: { text: t('admin.communities.seo_settings.search_meta_description_info', link: meta_info_link, vars: @seo_service.i18n_variables(:search_meta_description)).html_safe }
       - else
         = render partial: 'layouts/info_text', locals: { text: t('admin.communities.seo_settings.search_meta_description_info', link: "", vars: @seo_service.i18n_variables(:search_meta_description)) }
->>>>>>> 79676f77
 
       .translation-wrapper
         - sorted_customizations.each do |customization, language, locale|
@@ -118,13 +94,9 @@
                 .name-locale-label.col-2
                   = fields.label :search_meta_description, language, class: 'text_field label'
               .name-locale-text_field.col-10
-<<<<<<< HEAD
-                = fields.text_area :search_meta_description, placeholder:  @seo_service.placeholder(:search_results_description, locale), class: "text_field"
-=======
                 = fields.text_area :search_meta_description,
                   placeholder:  @seo_service.placeholder(:search_meta_description, locale),
                   class: "text_field", maxlength: 65535
->>>>>>> 79676f77
 
     / Listing page
     %h2= t('admin.communities.seo_settings.listing_title')
@@ -132,15 +104,9 @@
       %h3= t('admin.communities.seo_settings.listing_meta_title_label')
       - if APP_CONFIG.display_knowledge_base_articles
         - meta_info_link = link_to t('admin.communities.seo_settings.listing_meta_title_link_text'), "#{APP_CONFIG.knowledge_base_url}/how-to-customize-meta-tags-for-seo-purposes", target: '_blank'
-<<<<<<< HEAD
-        = render partial: 'layouts/info_text', locals: { text: t('admin.communities.seo_settings.listing_meta_title_info', link: meta_info_link, vars: @seo_service.i18n_variables(:listing_title)).html_safe }
-      - else
-        = render partial: 'layouts/info_text', locals: { text: t('admin.communities.seo_settings.listing_meta_title_info', link: "", vars: @seo_service.i18n_variables(:listing_title)) }
-=======
         = render partial: 'layouts/info_text', locals: { text: t('admin.communities.seo_settings.listing_meta_title_info', link: meta_info_link, vars: @seo_service.i18n_variables(:listing_meta_title)).html_safe }
       - else
         = render partial: 'layouts/info_text', locals: { text: t('admin.communities.seo_settings.listing_meta_title_info', link: "", vars: @seo_service.i18n_variables(:listing_meta_title)) }
->>>>>>> 79676f77
 
 
       .translation-wrapper
@@ -151,27 +117,17 @@
                 .name-locale-label.col-2
                   = fields.label :listing_meta_title, language, class: 'text_field label'
               .name-locale-text_field.col-10
-<<<<<<< HEAD
-                = fields.text_field :listing_meta_title, placeholder:  @seo_service.placeholder(:listing_title, locale), class: "text_field"
-=======
                 = fields.text_field :listing_meta_title,
                   placeholder:  @seo_service.placeholder(:listing_meta_title, locale),
                   class: "text_field", maxlength: 255
->>>>>>> 79676f77
 
     .row
       %h3= t('admin.communities.seo_settings.listing_meta_description_label')
       - if APP_CONFIG.display_knowledge_base_articles
         - meta_info_link = link_to t('admin.communities.seo_settings.listing_meta_description_link_text'), "#{APP_CONFIG.knowledge_base_url}/how-to-customize-meta-tags-for-seo-purposes", target: '_blank'
-<<<<<<< HEAD
-        = render partial: 'layouts/info_text', locals: { text: t('admin.communities.seo_settings.listing_meta_description_info', link: meta_info_link, vars: @seo_service.i18n_variables(:listing_description)).html_safe }
-      - else
-        = render partial: 'layouts/info_text', locals: { text: t('admin.communities.seo_settings.listing_meta_description_info', link: "", vars: @seo_service.i18n_variables(:listing_description)) }
-=======
         = render partial: 'layouts/info_text', locals: { text: t('admin.communities.seo_settings.listing_meta_description_info', link: meta_info_link, vars: @seo_service.i18n_variables(:listing_meta_description)).html_safe }
       - else
         = render partial: 'layouts/info_text', locals: { text: t('admin.communities.seo_settings.listing_meta_description_info', link: "", vars: @seo_service.i18n_variables(:listing_meta_description)) }
->>>>>>> 79676f77
 
       .translation-wrapper
         - sorted_customizations.each do |customization, language, locale|
@@ -181,13 +137,9 @@
                 .name-locale-label.col-2
                   = fields.label :listing_meta_description, language, class: 'text_field label'
               .name-locale-text_field.col-10
-<<<<<<< HEAD
-                = fields.text_area :listing_meta_description, placeholder:  @seo_service.placeholder(:listing_description, locale), class: "text_field"
-=======
                 = fields.text_area :listing_meta_description,
                   placeholder:  @seo_service.placeholder(:listing_meta_description, locale),
                   class: "text_field", maxlength: 65535
->>>>>>> 79676f77
 
     / Category page
     %h2= t('admin.communities.seo_settings.category_title')
@@ -195,15 +147,9 @@
       %h3= t('admin.communities.seo_settings.category_meta_title_label')
       - if APP_CONFIG.display_knowledge_base_articles
         - meta_info_link = link_to t('admin.communities.seo_settings.category_meta_title_link_text'), "#{APP_CONFIG.knowledge_base_url}/how-to-customize-meta-tags-for-seo-purposes", target: '_blank'
-<<<<<<< HEAD
-        = render partial: 'layouts/info_text', locals: { text: t('admin.communities.seo_settings.category_meta_title_info', link: meta_info_link, vars: @seo_service.i18n_variables(:category_title)).html_safe }
-      - else
-        = render partial: 'layouts/info_text', locals: { text: t('admin.communities.seo_settings.category_meta_title_info', link: "", vars: @seo_service.i18n_variables(:category_title)) }
-=======
         = render partial: 'layouts/info_text', locals: { text: t('admin.communities.seo_settings.category_meta_title_info', link: meta_info_link, vars: @seo_service.i18n_variables(:category_meta_title)).html_safe }
       - else
         = render partial: 'layouts/info_text', locals: { text: t('admin.communities.seo_settings.category_meta_title_info', link: "", vars: @seo_service.i18n_variables(:category_meta_title)) }
->>>>>>> 79676f77
 
 
       .translation-wrapper
@@ -214,27 +160,17 @@
                 .name-locale-label.col-2
                   = fields.label :category_meta_title, language, class: 'text_field label'
               .name-locale-text_field.col-10
-<<<<<<< HEAD
-                = fields.text_field :category_meta_title, placeholder:  @seo_service.placeholder(:category_title, locale), class: "text_field"
-=======
                 = fields.text_field :category_meta_title,
                   placeholder:  @seo_service.placeholder(:category_meta_title, locale),
                   class: "text_field", maxlength: 255
->>>>>>> 79676f77
 
     .row
       %h3= t('admin.communities.seo_settings.category_meta_description_label')
       - if APP_CONFIG.display_knowledge_base_articles
         - meta_info_link = link_to t('admin.communities.seo_settings.category_meta_description_link_text'), "#{APP_CONFIG.knowledge_base_url}/how-to-customize-meta-tags-for-seo-purposes", target: '_blank'
-<<<<<<< HEAD
-        = render partial: 'layouts/info_text', locals: { text: t('admin.communities.seo_settings.category_meta_description_info', link: meta_info_link, vars: @seo_service.i18n_variables(:category_description)).html_safe }
-      - else
-        = render partial: 'layouts/info_text', locals: { text: t('admin.communities.seo_settings.category_meta_description_info', link: "", vars: @seo_service.i18n_variables(:category_description)) }
-=======
         = render partial: 'layouts/info_text', locals: { text: t('admin.communities.seo_settings.category_meta_description_info', link: meta_info_link, vars: @seo_service.i18n_variables(:category_meta_description)).html_safe }
       - else
         = render partial: 'layouts/info_text', locals: { text: t('admin.communities.seo_settings.category_meta_description_info', link: "", vars: @seo_service.i18n_variables(:category_meta_description)) }
->>>>>>> 79676f77
 
       .translation-wrapper
         - sorted_customizations.each do |customization, language, locale|
@@ -244,8 +180,9 @@
                 .name-locale-label.col-2
                   = fields.label :category_meta_description, language, class: 'text_field label'
               .name-locale-text_field.col-10
-<<<<<<< HEAD
-                = fields.text_area :category_meta_description, placeholder:  @seo_service.placeholder(:category_description, locale), class: "text_field"
+                = fields.text_area :category_meta_description,
+                  placeholder:  @seo_service.placeholder(:category_meta_description, locale),
+                  class: "text_field", maxlength: 65535
 
     / Profile page
     %h2= t('admin.communities.seo_settings.profile_title')
@@ -253,50 +190,6 @@
       %h3= t('admin.communities.seo_settings.profile_meta_title_label')
       - if APP_CONFIG.display_knowledge_base_articles
         - meta_info_link = link_to t('admin.communities.seo_settings.profile_meta_title_link_text'), "#{APP_CONFIG.knowledge_base_url}/how-to-customize-meta-tags-for-seo-purposes", target: '_blank'
-        = render partial: 'layouts/info_text', locals: { text: t('admin.communities.seo_settings.profile_meta_title_info', link: meta_info_link, vars: @seo_service.i18n_variables(:profile_title)).html_safe }
-      - else
-        = render partial: 'layouts/info_text', locals: { text: t('admin.communities.seo_settings.profile_meta_title_info', link: "", vars: @seo_service.i18n_variables(:profile_title)) }
-
-
-      .translation-wrapper
-        - sorted_customizations.each do |customization, language, locale|
-          = form.fields_for :community_customizations, customization do |fields|
-            .row
-              - if sorted_customizations.size > 1
-                .name-locale-label.col-2
-                  = fields.label :profile_meta_title, language, class: 'text_field label'
-              .name-locale-text_field.col-10
-                = fields.text_field :profile_meta_title, placeholder:  @seo_service.placeholder(:profile_title, locale), class: "text_field"
-
-    .row
-      %h3= t('admin.communities.seo_settings.profile_meta_description_label')
-      - if APP_CONFIG.display_knowledge_base_articles
-        - meta_info_link = link_to t('admin.communities.seo_settings.profile_meta_description_link_text'), "#{APP_CONFIG.knowledge_base_url}/how-to-customize-meta-tags-for-seo-purposes", target: '_blank'
-        = render partial: 'layouts/info_text', locals: { text: t('admin.communities.seo_settings.profile_meta_description_info', link: meta_info_link, vars: @seo_service.i18n_variables(:profile_description)).html_safe }
-      - else
-        = render partial: 'layouts/info_text', locals: { text: t('admin.communities.seo_settings.profile_meta_description_info', link: "", vars: @seo_service.i18n_variables(:profile_description)) }
-
-      .translation-wrapper
-        - sorted_customizations.each do |customization, language, locale|
-          = form.fields_for :community_customizations, customization do |fields|
-            .row
-              - if sorted_customizations.size > 1
-                .name-locale-label.col-2
-                  = fields.label :profile_meta_description, language, class: 'text_field label'
-              .name-locale-text_field.col-10
-                = fields.text_area :profile_meta_description, placeholder:  @seo_service.placeholder(:profile_description, locale), class: "text_field"
-
-=======
-                = fields.text_area :category_meta_description,
-                  placeholder:  @seo_service.placeholder(:category_meta_description, locale),
-                  class: "text_field", maxlength: 65535
-
-    / Profile page
-    %h2= t('admin.communities.seo_settings.profile_title')
-    .row
-      %h3= t('admin.communities.seo_settings.profile_meta_title_label')
-      - if APP_CONFIG.display_knowledge_base_articles
-        - meta_info_link = link_to t('admin.communities.seo_settings.profile_meta_title_link_text'), "#{APP_CONFIG.knowledge_base_url}/how-to-customize-meta-tags-for-seo-purposes", target: '_blank'
         = render partial: 'layouts/info_text', locals: { text: t('admin.communities.seo_settings.profile_meta_title_info', link: meta_info_link, vars: @seo_service.i18n_variables(:profile_meta_title)).html_safe }
       - else
         = render partial: 'layouts/info_text', locals: { text: t('admin.communities.seo_settings.profile_meta_title_info', link: "", vars: @seo_service.i18n_variables(:profile_meta_title)) }
@@ -334,7 +227,6 @@
                   placeholder:  @seo_service.placeholder(:profile_meta_description, locale),
                   class: "text_field", maxlength: 65535
 
->>>>>>> 79676f77
     / Sitemap
     .row
       %h2= t('admin.communities.seo_settings.sitemap_label')
