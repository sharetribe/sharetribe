.row
  .col-12
    = label_tag("", t("admin.listing_shapes.listing_shape_name"), class: "input")

- translation_label_class = locale_name_mapping.size > 1 ? "col-2" : "hidden"

- shape[:name].map do |(loc, translation)|
  .row
    .name-locale-label{class: translation_label_class}
      = label_tag "name[#{loc}]", locale_name_mapping[loc], class: "listing-shape-locale-label"
    .name-locale-text_field.col-10
      = text_field_tag("name[#{loc}]", translation, class: "required", placeholder: t("admin.listing_shapes.listing_shape_name_placeholder"))

.row
  .col-12
    = label_tag("", t("admin.listing_shapes.action_button_label"), class: "input")

- shape[:action_button_label].map do |loc, translation|
  .row
    .name-locale-label{class: translation_label_class}
      = label_tag "action_button_label[#{loc}]", locale_name_mapping[loc], class: "listing-shape-locale-label"
    .name-locale-text_field.col-10
      = text_field_tag("action_button_label[#{loc}]", translation, class: "required", placeholder: t("admin.listing_shapes.action_button_placeholder"))

- if count > 0
  .row.without-margin
    .col-12
      .alert-box-warning
        %p
          %span.alert-box-icon<>
            = icon_tag("alert", ["icon-fix"])
          %span<
            = t("admin.listing_shapes.open_listings_warning", count: count)
        = link_to close_listings_admin_listing_shape_path, class: "listing-shape-delete-button", data: { confirm: t("admin.listing_shapes.confirm_close_listings_action", count: count) } do
          .content
            = t("admin.listing_shapes.close_listings_action", count: count)

.row
  .col-12
    = label_tag("", t("admin.listing_shapes.pricing_and_checkout_title"), class: "input")

.row
  .col-12
    = check_box_tag(:price_enabled, "true", shape[:price_enabled], class: "checkbox-row-checkbox js-price-enabled")
    = label_tag(:price_enabled, t("admin.listing_shapes.price_label"), class: "checkbox-row-label js-price-enabled-label")

- unless uneditable_fields[:online_payments]
  .row
    .col-12
      = check_box_tag(:online_payments, "true", shape[:online_payments], class: "checkbox-row-checkbox js-online-payments")
      = label_tag(:online_payments, t("admin.listing_shapes.online_payments_label"), class: "checkbox-row-label js-online-payments-label")

- unless uneditable_fields[:shipping_enabled]
  .row
    .col-12
      = check_box_tag(:shipping_enabled, "true", shape[:shipping_enabled], class: "checkbox-row-checkbox js-shipping-enabled")
      = label_tag(:shipping_enabled, t("admin.listing_shapes.shipping_label"), class: "checkbox-row-label js-shipping-enabled-label")

- if harmony_in_use || availability_per_hour
  - unless uneditable_fields[:availability]

    .row
      .col-12
        = label_tag("", t("admin.listing_shapes.availability_title"), class: "input")

        - if display_knowledge_base_articles
          = render :partial => "layouts/info_text", :locals => { :text => link_to(t("admin.listing_shapes.read_more_availability_management"), "#{knowledge_base_url}/knowledge-base/how-availability-management-works").html_safe }

    .row
      .col-12
        = check_box_tag(:availability, "booking", shape[:availability] == 'booking', class: "checkbox-row-checkbox js-availability")
        = label_tag(:availability, t("admin.listing_shapes.allow_providers_to_manage_availability"), class: "checkbox-row-label js-availability-label")

    - if availability_per_hour
      .row
        .col-12
          = radio_button_tag(:availability_unit, "hour", shape[:availability] == 'booking' && shape[:availability_unit] == 'hour', class: "checkbox-row-checkbox js-availability-unit", style: "margin-left: 1em")
<<<<<<< HEAD
          = label_tag(:availability, t("admin.listing_shapes.per_hour_availability"), class: "checkbox-row-label js-availability-unit-label")
=======
          = label_tag(:availability_unit_hour, t("admin.listing_shapes.per_hour_availability"), class: "checkbox-row-label js-availability-unit-label")
>>>>>>> 7e28c3d2

    - if harmony_in_use
      .row
        .col-12
<<<<<<< HEAD
          = radio_button_tag(:availability_unit, "night", shape[:availability] == 'booking' && shape[:availability_unit] == 'night', class: "checkbox-row-checkbox js-availability-unit", style: "margin-left: 1em")
          = label_tag(:availability, t("admin.listing_shapes.per_night_availability"), class: "checkbox-row-label js-availability-unit-label")

      .row
        .col-12
          = radio_button_tag(:availability_unit, "day", shape[:availability] == 'booking' && shape[:availability_unit] == 'day', class: "checkbox-row-checkbox js-availability-unit", style: "margin-left: 1em")
          = label_tag(:availability, t("admin.listing_shapes.per_day_availability"), class: "checkbox-row-label js-availability-unit-label")
=======
          = radio_button_tag(:availability_unit, "day", shape[:availability] == 'booking' && shape[:availability_unit] == 'day', class: "checkbox-row-checkbox js-availability-unit", style: "margin-left: 1em")
          = label_tag(:availability_unit_day, t("admin.listing_shapes.per_day_availability"), class: "checkbox-row-label js-availability-unit-label")

      .row
        .col-12
          = radio_button_tag(:availability_unit, "night", shape[:availability] == 'booking' && shape[:availability_unit] == 'night', class: "checkbox-row-checkbox js-availability-unit", style: "margin-left: 1em")
          = label_tag(:availability_unit_night, t("admin.listing_shapes.per_night_availability"), class: "checkbox-row-label js-availability-unit-label")
>>>>>>> 7e28c3d2

.row
  .col-12
    = label_tag("units_title", t("admin.listing_shapes.units_title"), class: "input")

    .js-pricing-units-info.hidden
      = render partial: "layouts/info_text", locals: {text: t("admin.listing_shapes.units_desc")}

    - if harmony_in_use
      .js-pricing-units-disabled-info.hidden
        = render partial: "layouts/info_text", locals: {text: t("admin.listing_shapes.pricing_units_disabled_info")}

- shape[:predefined_units].map do |unit|
  .row
    .col-12
      = check_box_tag("units[#{unit[:unit_type]}]", "true", unit[:enabled], class: "js-unit-checkbox checkbox-row-checkbox")
      = label_tag("units[#{unit[:unit_type]}]", unit[:label], class: "checkbox-row-label js-unit-label")

- shape[:custom_units].each_with_index do |unit, index|
  .row{class: "js-custom-unit js-custom-unit-#{index}"}
    .col-12
      = hidden_field_tag("custom_units[existing][#{index}]", unit[:value])
      = label_tag("custom_units[existing][#{index}]", "#{t('admin.listing_shapes.custom_unit_form.per')} #{unit[:name][I18n.locale.to_s]}", class: "js-unit-label checkbox-row-label")
      %a{class: "js-remove-custom-unit listing-shape-remove-custom-unit", data: {customUnitIndex: index}}
        = t("admin.listing_shapes.delete_custom_unit")

.row
  .col-12.js-listing-shape-add-custom-unit-link.listing-shape-add-custom-unit-link
    %a{tabindex: 0}
      = t("admin.listing_shapes.add_custom_unit")

%script{type: "text/template", class: "template js-listing-shape-add-custom-unit-form"}
  .listing-shape-add-custom-unit-form
    = icon_tag("cross", ["listing-shape-close-custom-unit-form", "js-listing-shape-close-custom-unit-form"])
    .row
      .col-12
        = label_tag("custom_units_title", t("admin.listing_shapes.custom_unit_form.title"), class: "input")

    .row
      .col-12
        = label_tag("", t("admin.listing_shapes.custom_unit_form.label_heading"), class: "input")

    - @current_community.locales.each do |locale|
      - input_id = "custom_units[new][${uniqueId}][name][#{locale}]"
      .row
        .custom-unit-label{class: translation_label_class}
          %label{class: "listing-shape-locale-label", for: input_id }
            = t("admin.communities.available_languages.#{locale}")
        .listing-shape-custom-unit-per.col-1
          = t('admin.listing_shapes.custom_unit_form.per')
        .custom-unit-label-text_field.col-9
          %input{type: :text, id: input_id, name: input_id, class: "required", placeholder: t('admin.listing_shapes.custom_unit_form.label_placeholder')}
    .row
      .col-12
        = label_tag("", t("admin.listing_shapes.custom_unit_form.selector_label_heading"), class: "input")

    - @current_community.locales.each do |locale|
      - input_id = "custom_units[new][${uniqueId}][selector][#{locale}]"
      .row
        .custom-unit-selector-label{class: translation_label_class}
          %label{class: "listing-shape-locale-label", for: input_id }
            = t("admin.communities.available_languages.#{locale}")
        .custom-unit-selector-text_field.col-10
          %input{type: :text, id: input_id, name: input_id, class: "required", placeholder: t('admin.listing_shapes.custom_unit_form.selector_placeholder')}

    .row
      .col-12
        = label_tag("", t("admin.listing_shapes.custom_unit_form.unit_type.heading"), class: "input")

    .js-custom-unit-kind-container
      .row
        .col-12
          - quantity_radio_id = "custom_units_${uniqueId}_type_quantity"
          %input{type: :radio, id: quantity_radio_id, name: "custom_units[new][${uniqueId}][kind]", value: "quantity", class: "required js-custom-unit-kind-radio"}
          %label{class: "listing-shape-radio-label", for: quantity_radio_id}
            = t("admin.listing_shapes.custom_unit_form.unit_type.quantity_label")

      .row
        .col-12
          - time_radio_id = "custom_units_${uniqueId}_type_time"
          %input{type: :radio, id: time_radio_id, name: "custom_units[new][${uniqueId}][kind]", value: "time", class: "required js-custom-unit-kind-radio"}
          %label{class: "listing-shape-radio-label", for: time_radio_id}
            = t("admin.listing_shapes.custom_unit_form.unit_type.time_label")

= hidden_field_tag("author_is_seller", shape[:author_is_seller])<|MERGE_RESOLUTION|>--- conflicted
+++ resolved
@@ -75,24 +75,11 @@
       .row
         .col-12
           = radio_button_tag(:availability_unit, "hour", shape[:availability] == 'booking' && shape[:availability_unit] == 'hour', class: "checkbox-row-checkbox js-availability-unit", style: "margin-left: 1em")
-<<<<<<< HEAD
-          = label_tag(:availability, t("admin.listing_shapes.per_hour_availability"), class: "checkbox-row-label js-availability-unit-label")
-=======
           = label_tag(:availability_unit_hour, t("admin.listing_shapes.per_hour_availability"), class: "checkbox-row-label js-availability-unit-label")
->>>>>>> 7e28c3d2
 
     - if harmony_in_use
       .row
         .col-12
-<<<<<<< HEAD
-          = radio_button_tag(:availability_unit, "night", shape[:availability] == 'booking' && shape[:availability_unit] == 'night', class: "checkbox-row-checkbox js-availability-unit", style: "margin-left: 1em")
-          = label_tag(:availability, t("admin.listing_shapes.per_night_availability"), class: "checkbox-row-label js-availability-unit-label")
-
-      .row
-        .col-12
-          = radio_button_tag(:availability_unit, "day", shape[:availability] == 'booking' && shape[:availability_unit] == 'day', class: "checkbox-row-checkbox js-availability-unit", style: "margin-left: 1em")
-          = label_tag(:availability, t("admin.listing_shapes.per_day_availability"), class: "checkbox-row-label js-availability-unit-label")
-=======
           = radio_button_tag(:availability_unit, "day", shape[:availability] == 'booking' && shape[:availability_unit] == 'day', class: "checkbox-row-checkbox js-availability-unit", style: "margin-left: 1em")
           = label_tag(:availability_unit_day, t("admin.listing_shapes.per_day_availability"), class: "checkbox-row-label js-availability-unit-label")
 
@@ -100,7 +87,6 @@
         .col-12
           = radio_button_tag(:availability_unit, "night", shape[:availability] == 'booking' && shape[:availability_unit] == 'night', class: "checkbox-row-checkbox js-availability-unit", style: "margin-left: 1em")
           = label_tag(:availability_unit_night, t("admin.listing_shapes.per_night_availability"), class: "checkbox-row-label js-availability-unit-label")
->>>>>>> 7e28c3d2
 
 .row
   .col-12
