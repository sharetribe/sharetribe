--- conflicted
+++ resolved
@@ -14,11 +14,7 @@
     - if pages == 0
       = t('admin.communities.testimonials.no_reviews_found')
     - else
-<<<<<<< HEAD
-      = t('admin.communities.testimonials.displaying_xx_reviews', count: @testimonials[:page_count], all_count: @testimonials[:all_count], tx_from: @testimonials[:tx_from], tx_to: @testimonials[:tx_to])
-=======
       = raw t('admin.communities.testimonials.displaying_xx_reviews', count: @testimonials[:page_count], all_count: @testimonials[:all_count], tx_from: @testimonials[:tx_from], tx_to: @testimonials[:tx_to])
->>>>>>> aaf52086
 
   %table#admin_testimonials
     %thead
