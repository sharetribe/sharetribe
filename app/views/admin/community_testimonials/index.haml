--- conflicted
+++ resolved
@@ -10,21 +10,11 @@
   %h2= t("admin.communities.testimonials.testimonials")
 
   %span#admin_testimonials_count
-<<<<<<< HEAD
-    - pages = @transactions.total_pages
-    - if pages == 0
-      = t('admin.communities.testimonials.no_reviews_found')
-    - elsif pages == 1
-      = t('admin.communities.testimonials.displaying_xx_reviews', count: @testimonials_all_count)
-    - elsif pages > 1
-      = t('admin.communities.testimonials.displaying_xx_of_xx_reviews', count: @testimonials_page_count, all_count: @testimonials_all_count)
-=======
     - pages = @testimonials[:tx_total_pages]
     - if pages == 0
       = t('admin.communities.testimonials.no_reviews_found')
     - else
       = t('admin.communities.testimonials.displaying_xx_reviews', count: @testimonials[:page_count], all_count: @testimonials[:all_count], tx_from: @testimonials[:tx_from], tx_to: @testimonials[:tx_to])
->>>>>>> e521f2e4
 
   %table#admin_testimonials
     %thead
