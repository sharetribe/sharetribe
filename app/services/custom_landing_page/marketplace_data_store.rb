module CustomLandingPage
  module MarketplaceDataStore

    DEFAULT_COLOR = "4a90e2"

    module_function

    def marketplace_data(cid, locale)
      community = Community.find(cid)
      primary_color = community.custom_color1
      twitter_handle = community.twitter_handle
      name_display_type = community.name_display_type

      name,
      slogan,
      description,
      search_placeholder,
      meta_title,
      meta_description,
      social_media_title,
      social_media_description = CommunityCustomization
                                 .where(community_id: cid, locale: locale)
                                 .pluck(:name, :slogan, :description, :search_placeholder,
                                        :meta_title, :meta_description,
                                        :social_media_title, :social_media_description)
                                 .first


      slogan             ||= I18n.t("common.default_community_slogan", locale: locale)
      description        ||= I18n.t("common.default_community_description", locale: locale)
      meta_description   = [meta_description, description, I18n.t("common.default_community_description", locale: locale)].find(&:present?)
      search_placeholder ||= I18n.t("landing_page.hero.search_placeholder", locale: locale)

<<<<<<< HEAD
      seo_service = SeoService.new(Community.find(cid))
=======
      seo_service = SeoService.new(community)
>>>>>>> 79676f77
      social_media_title ||= seo_service.title("#{name} - #{slogan}", :social, locale)
      social_media_description ||= seo_service.description(description, :social, locale)

      # In :keyword_and_location mode, we use fixed translation for location input.
      search_location_with_keyword_placeholder = I18n.t("landing_page.hero.search_location_placeholder", locale: locale)

      main_search = MarketplaceConfigurations
                    .where(community_id: cid)
                    .pluck(:main_search)
                    .first

      search_type =
        if main_search == "keyword_and_location"
          "keyword_and_location_search"
        elsif main_search == "location"
          "location_search"
        else
          "keyword_search"
        end

      color = primary_color.present? ? primary_color : DEFAULT_COLOR
      color_darken = ColorUtils.brightness(color, 85)

      slogan = split_long_words(seo_service.interpolate(slogan, locale))
      description = split_long_words(seo_service.interpolate(description, locale))
      title = [meta_title, "#{name} - #{slogan}"].find(&:present?)

      logo_image = community.wide_logo.present? ? community.wide_logo.url(:header_highres) : nil

      { "primary_color" => ColorUtils.css_to_rgb_array(color),
        "primary_color_darken" => ColorUtils.css_to_rgb_array(color_darken),
        "name" => name,
        "slogan" => slogan,
        "page_title" => seo_service.interpolate(title, locale),
        "description" => description,
        "search_type" => search_type,
        "search_placeholder" => search_placeholder,
        "search_location_with_keyword_placeholder" => search_location_with_keyword_placeholder,
        "twitter_handle" => twitter_handle,
        "name_display_type" => name_display_type,
        "social_media_title" => seo_service.interpolate(social_media_title, locale),
        "social_media_description" => seo_service.interpolate(social_media_description, locale),
        "meta_description" => seo_service.interpolate(meta_description, locale),
<<<<<<< HEAD
        "logo" => logo_image(cid)
=======
        "logo" => logo_image
>>>>>>> 79676f77
      }
    end

    UNICODE_ZERO_WIDTH_SPACE = "\u200b"

    def split_long_words(value)
      value.to_s.gsub(/\S{18,}/){ |word| word.split(//).join(UNICODE_ZERO_WIDTH_SPACE) }
    end
  end
end<|MERGE_RESOLUTION|>--- conflicted
+++ resolved
@@ -31,11 +31,7 @@
       meta_description   = [meta_description, description, I18n.t("common.default_community_description", locale: locale)].find(&:present?)
       search_placeholder ||= I18n.t("landing_page.hero.search_placeholder", locale: locale)
 
-<<<<<<< HEAD
-      seo_service = SeoService.new(Community.find(cid))
-=======
       seo_service = SeoService.new(community)
->>>>>>> 79676f77
       social_media_title ||= seo_service.title("#{name} - #{slogan}", :social, locale)
       social_media_description ||= seo_service.description(description, :social, locale)
 
@@ -79,11 +75,7 @@
         "social_media_title" => seo_service.interpolate(social_media_title, locale),
         "social_media_description" => seo_service.interpolate(social_media_description, locale),
         "meta_description" => seo_service.interpolate(meta_description, locale),
-<<<<<<< HEAD
-        "logo" => logo_image(cid)
-=======
         "logo" => logo_image
->>>>>>> 79676f77
       }
     end
 
