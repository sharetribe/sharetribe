--- conflicted
+++ resolved
@@ -259,13 +259,10 @@
         "title": "Locations section",
         "paragraph": "PLEASE NOTE: This section is NOT ENABLED by default. To enable this section add the section to the 'composition'. Locations section can contain 3 to 7 featured locations. Each location should have a background image.",
         "location_color_hover": {"type": "marketplace_data", "id": "primary_color"},
-<<<<<<< HEAD
-=======
         "button_color": {"type": "marketplace_data", "id": "primary_color"},
         "button_color_hover": {"type": "marketplace_data", "id": "primary_color_darken"},
         "button_title": "Browse all listings",
         "button_path": {"type": "path", "id": "search"},
->>>>>>> b60d03ec
         "locations": [
             {
                 "title": "About",
