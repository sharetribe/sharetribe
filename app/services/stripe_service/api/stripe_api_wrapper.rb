--- conflicted
+++ resolved
@@ -304,7 +304,6 @@
       end
     end
 
-<<<<<<< HEAD
     def verification_fields_needed(account)
       fields = [
         "legal_entity.personal_id_number",
@@ -317,12 +316,6 @@
         else
           []
         end
-=======
-    def delete_account(community:, account_id:)
-      with_stripe_payment_config(community) do |payment_settings|
-        account = Stripe::Account.retrieve(account_id)
-        account.delete
->>>>>>> 89736e6f
       end
     end
   end
