class Admin::DomainsService
  attr_reader :community, :plan, :params

  delegate :use_domain?, :ident, :domain, to: :community, prefix: false

  def initialize(community:, plan:, params:)
    @community = community
    @plan = plan
    @params = params
  end

  def ident_available?
    !Community.find_by(ident: params[:community][:ident])
  end

  def white_label?
    !!plan.try(:[], :features).try(:[], :whitelabel)
  end

  def domain_possible?
    white_label? && !use_domain?
  end

  def update
    community.ident = params[:community][:ident]&.downcase
    community.save
  end

<<<<<<< HEAD
  # always perform full domain check
  def check_domain_availability
    domain_checker = community.domain_checker || community.create_domain_checker
    if params.try(:[], :community).try(:[], :domain).present?
      domain_checker.update_column(:domain, params[:community][:domain]&.downcase) # rubocop:disable Rails/SkipsModelValidations
    end
    domain_checker.check
    domain_checker.state
  end

  def reset
    community.domain_checker.destroy
    community.reload
=======
  def create_domain_setup
    return unless domain_possible?

    domain = params.try(:[], :community).try(:[], :domain)
    if domain.present?
      ascii_domain = begin
                       SimpleIDN.to_ascii(domain)
                     rescue
                       return
                     end
      s = DomainSetup.create(domain: ascii_domain.downcase,
                             state: DomainSetup::CHECK_PENDING,
                             community: community)
      s if s&.persisted?
    end
  end

  def recheck_domain_setup
    community.domain_setup.recheck_setup!
  end

  def confirm_domain_setup
    community.domain_setup.confirm_setup!
  end

  def retry_domain_setup
    community.domain_setup.retry_setup!
  end

  def reset
    if [DomainSetup::CHECK_FAILED,
        DomainSetup::CHECK_OK,
        DomainSetup::CHECK_OK_REDIRECT_WARNING].include?(community.domain_setup&.state)
      community.domain_setup&.destroy
      community.reload
    end
>>>>>>> fe4fbc7f
  end
end<|MERGE_RESOLUTION|>--- conflicted
+++ resolved
@@ -26,21 +26,6 @@
     community.save
   end
 
-<<<<<<< HEAD
-  # always perform full domain check
-  def check_domain_availability
-    domain_checker = community.domain_checker || community.create_domain_checker
-    if params.try(:[], :community).try(:[], :domain).present?
-      domain_checker.update_column(:domain, params[:community][:domain]&.downcase) # rubocop:disable Rails/SkipsModelValidations
-    end
-    domain_checker.check
-    domain_checker.state
-  end
-
-  def reset
-    community.domain_checker.destroy
-    community.reload
-=======
   def create_domain_setup
     return unless domain_possible?
 
@@ -77,6 +62,5 @@
       community.domain_setup&.destroy
       community.reload
     end
->>>>>>> fe4fbc7f
   end
 end