--- conflicted
+++ resolved
@@ -44,44 +44,29 @@
   end
 
   def recheck_domain_setup
-<<<<<<< HEAD
-=======
     return unless domain_possible?
 
->>>>>>> 5b860cea
     community.domain_setup.recheck_setup!
   end
 
   def confirm_domain_setup
-<<<<<<< HEAD
-=======
     return unless domain_possible?
 
->>>>>>> 5b860cea
     community.domain_setup.confirm_setup!
   end
 
   def retry_domain_setup
-<<<<<<< HEAD
-=======
     return unless domain_possible?
 
->>>>>>> 5b860cea
     community.domain_setup.retry_setup!
   end
 
   def reset
-<<<<<<< HEAD
-    if [DomainSetup::CHECK_FAILED,
-        DomainSetup::CHECK_OK,
-        DomainSetup::CHECK_OK_REDIRECT_WARNING].include?(community.domain_setup&.state)
-=======
     return unless domain_possible?
 
     if [DomainSetup::CHECK_FAILED,
         DomainSetup::CHECK_PASSED,
         DomainSetup::CHECK_PASSED_REDIRECT_WARNING].include?(community.domain_setup&.state)
->>>>>>> 5b860cea
       community.domain_setup&.destroy
       community.reload
     end
