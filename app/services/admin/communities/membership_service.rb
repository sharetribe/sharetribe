--- conflicted
+++ resolved
@@ -91,11 +91,7 @@
       Person.delete_user(person.id)
       Listing.delete_by_author(person.id)
       PaypalAccount.where(person_id: person.id, community_id: person.community_id).delete_all
-<<<<<<< HEAD
-      Invitation.where(community: @current_community, inviter: target_user).update_all(deleted: true) # rubocop:disable Rails/SkipsModelValidations
-=======
       Invitation.where(community: person.community, inviter: person).update_all(deleted: true) # rubocop:disable Rails/SkipsModelValidations
->>>>>>> 95df672d
     end
   end
 
