--- conflicted
+++ resolved
@@ -23,11 +23,8 @@
       :stripe,
       :footer,
       :email_layout_v2,
-<<<<<<< HEAD
       :domain,
-=======
       :no_read_from_harmony,
->>>>>>> d4b95b00
     ].to_set
 
     def initialize(additional_flags:)
