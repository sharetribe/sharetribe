module FeatureFlagService::Store

  class FeatureFlag
    FeatureFlagModel = ::FeatureFlag

    CommunityFlag = EntityUtils.define_builder(
      [:community_id, :fixnum, :mandatory],
      [:features, :mandatory, :set])

    PersonFlag = EntityUtils.define_builder(
      [:person_id, :string, :mandatory],
      [:features, :mandatory, :set])

    CombinedFlag = EntityUtils.define_builder(
      [:community_id, :fixnum, :mandatory],
      [:person_id, :string, :mandatory],
      [:features, :mandatory, :set])

    FLAGS = [
      :topbar_v1,
      :searchpage_v1,
      :manage_searchpage,
      :stripe,
      :footer,
      :email_layout_v2,
<<<<<<< HEAD
      :domain,
=======
      :admin2_banner
>>>>>>> 756daaff
    ].to_set

    def initialize(additional_flags:)
      @additional_flags = additional_flags.to_set
    end

    def known_flags
      FLAGS.dup.merge(@additional_flags)
    end

    def get(community_id, person_id)
      Maybe(FeatureFlagModel.where("community_id = ? AND (person_id IS NULL OR person_id = ?)", community_id, person_id))
        .map { |features|
          from_combined_models(community_id, person_id, features)
        }.or_else(no_combined_flags(community_id, person_id))
    end

    def get_for_community(community_id)
      Maybe(FeatureFlagModel.where(community_id: community_id, person_id: nil))
        .map { |features|
          from_community_models(community_id, features)
        }.or_else(no_community_flags(community_id))
    end

    def get_for_person(community_id, person_id)
      Maybe(FeatureFlagModel.where(community_id: community_id, person_id: person_id))
        .map { |features|
          from_person_models(person_id, features)
        }.or_else(no_person_flags(person_id))
    end

    def enable(community_id, person_id, features)
      flags_to_enable = known_flags.intersection(features).map { |flag| [flag, true] }.to_h
      update_flags!(community_id, person_id, flags_to_enable)

      if person_id
        get_for_person(community_id, person_id)
      else
        get_for_community(community_id)
      end
    end

    def disable(community_id, person_id, features)
      flags_to_disable = known_flags.intersection(features).map { |flag| [flag, false] }.to_h
      update_flags!(community_id, person_id, flags_to_disable)

      if person_id
        get_for_person(community_id, person_id)
      else
        get_for_community(community_id)
      end
    end


    private

    def from_combined_models(community_id, person_id, feature_models)
      CombinedFlag.call(
        community_id: community_id,
        person_id: person_id,
        features: feature_models.select { |m| known_flags.include?(m.feature.to_sym) && m.enabled }
          .map { |m| m.feature.to_sym }
          .to_set)
    end

    def from_community_models(community_id, feature_models)
      CommunityFlag.call(
        community_id: community_id,
        features: feature_models.select { |m| known_flags.include?(m.feature.to_sym) && m.enabled }
          .map { |m| m.feature.to_sym }
          .to_set)
    end

    def from_person_models(person_id, feature_models)
      PersonFlag.call(
        person_id: person_id,
        features: feature_models.select { |m| known_flags.include?(m.feature.to_sym) && m.enabled }
          .map { |m| m.feature.to_sym }
          .to_set)
    end

    def no_combined_flags(community_id, person_id)
      CombinedFlag.call(community_id: community_id, person_id: person_id, features: Set.new)
    end

    def no_community_flags(community_id)
      CommunityFlag.call(community_id: community_id, features: Set.new)
    end

    def no_person_flags(person_id)
      PersonFlag.call(person_id: person_id, features: Set.new)
    end

    def update_flags!(community_id, person_id, flags)
      flags.each { |feature, enabled|
        FeatureFlagModel
          .where(community_id: community_id, person_id: person_id, feature: feature)
          .first_or_create
          .update(enabled: enabled)
      }
    end
  end

  class CachingFeatureFlag

    def initialize(additional_flags:)
      @feature_flag_store = FeatureFlag.new(additional_flags: additional_flags)
    end

    def known_flags
      @feature_flag_store.known_flags
    end

    # The result of this query is not cached, as there is no trivial
    # way to invalidate cache for combined queries that fetch
    # person and community specific feature falgs.
    #
    # This method is only invoked for users with admin rights and
    # feature flags for non-admin users are fetched with
    # get_by_community_id(community_id).
    #
    # This method is still preserved in this class to
    # achieve uniform API among feature flag store classes.
    def get(community_id, person_id)
      @feature_flag_store.get(community_id, person_id)
    end

    def get_for_community(community_id)
      Rails.cache.fetch(cache_key(community_id: community_id)) do
        @feature_flag_store.get_for_community(community_id)
      end
    end

    def get_for_person(community_id, person_id)
      Rails.cache.fetch(cache_key(community_id: community_id, person_id: person_id)) do
        @feature_flag_store.get_for_person(community_id, person_id)
      end
    end

    def enable(community_id, person_id, features)
      Rails.cache.delete(cache_key(community_id: community_id, person_id: person_id))
      @feature_flag_store.enable(community_id, person_id, features)
    end

    def disable(community_id, person_id, features)
      Rails.cache.delete(cache_key(community_id: community_id, person_id: person_id))
      @feature_flag_store.disable(community_id, person_id, features)
    end


    private

    def cache_key(community_id: nil, person_id: nil)
      unless (community_id && person_id) || community_id
        raise ArgumentError.new("You must specify a valid community_id or person_id and community_id.")
      end

      if community_id && person_id
        "/feature_flag_service/#{community_id}-#{person_id}"
      else
        "/feature_flag_service/#{community_id}"
      end
    end
  end
end<|MERGE_RESOLUTION|>--- conflicted
+++ resolved
@@ -23,11 +23,8 @@
       :stripe,
       :footer,
       :email_layout_v2,
-<<<<<<< HEAD
       :domain,
-=======
       :admin2_banner
->>>>>>> 756daaff
     ].to_set
 
     def initialize(additional_flags:)
