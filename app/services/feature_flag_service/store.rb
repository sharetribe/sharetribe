module FeatureFlagService::Store

  class FeatureFlag
    FeatureFlagModel = ::FeatureFlag

    CommunityFlag = EntityUtils.define_builder(
      [:community_id, :fixnum, :mandatory],
      [:features, :mandatory, :set])

    PersonFlag = EntityUtils.define_builder(
      [:person_id, :string, :mandatory],
      [:features, :mandatory, :set])

    CombinedFlag = EntityUtils.define_builder(
      [:community_id, :fixnum, :mandatory],
      [:person_id, :string, :mandatory],
      [:features, :mandatory, :set])

    FLAGS = [
      :topbar_v1,
      :searchpage_v1,
      :manage_searchpage,
      :stripe,
      :footer,
      :email_layout_v2,
<<<<<<< HEAD
      :domain,
      :admin2_banner
=======
      :admin2_banner,
      :domain,
>>>>>>> fe4fbc7f
    ].to_set

    def initialize(additional_flags:)
      @additional_flags = additional_flags.to_set
    end

    def known_flags
      FLAGS.dup.merge(@additional_flags)
    end

    def get(community_id, person_id)
      Maybe(FeatureFlagModel.where("community_id = ? AND (person_id IS NULL OR person_id = ?)", community_id, person_id))
        .map { |features|
          from_combined_models(community_id, person_id, features)
        }.or_else(no_combined_flags(community_id, person_id))
    end

    def get_for_community(community_id)
      Maybe(FeatureFlagModel.where(community_id: community_id, person_id: nil))
        .map { |features|
          from_community_models(community_id, features)
        }.or_else(no_community_flags(community_id))
    end

    def get_for_person(community_id, person_id)
      Maybe(FeatureFlagModel.where(community_id: community_id, person_id: person_id))
        .map { |features|
          from_person_models(person_id, features)
        }.or_else(no_person_flags(person_id))
    end

    def enable(community_id, person_id, features)
      flags_to_enable = known_flags.intersection(features).map { |flag| [flag, true] }.to_h
      update_flags!(community_id, person_id, flags_to_enable)

      if person_id
        get_for_person(community_id, person_id)
      else
        get_for_community(community_id)
      end
    end

    def disable(community_id, person_id, features)
      flags_to_disable = known_flags.intersection(features).map { |flag| [flag, false] }.to_h
      update_flags!(community_id, person_id, flags_to_disable)

      if person_id
        get_for_person(community_id, person_id)
      else
        get_for_community(community_id)
      end
    end


    private

    def from_combined_models(community_id, person_id, feature_models)
      CombinedFlag.call(
        community_id: community_id,
        person_id: person_id,
        features: feature_models.select { |m| known_flags.include?(m.feature.to_sym) && m.enabled }
          .map { |m| m.feature.to_sym }
          .to_set)
    end

    def from_community_models(community_id, feature_models)
      CommunityFlag.call(
        community_id: community_id,
        features: feature_models.select { |m| known_flags.include?(m.feature.to_sym) && m.enabled }
          .map { |m| m.feature.to_sym }
          .to_set)
    end

    def from_person_models(person_id, feature_models)
      PersonFlag.call(
        person_id: person_id,
        features: feature_models.select { |m| known_flags.include?(m.feature.to_sym) && m.enabled }
          .map { |m| m.feature.to_sym }
          .to_set)
    end

    def no_combined_flags(community_id, person_id)
      CombinedFlag.call(community_id: community_id, person_id: person_id, features: Set.new)
    end

    def no_community_flags(community_id)
      CommunityFlag.call(community_id: community_id, features: Set.new)
    end

    def no_person_flags(person_id)
      PersonFlag.call(person_id: person_id, features: Set.new)
    end

    def update_flags!(community_id, person_id, flags)
      flags.each { |feature, enabled|
        FeatureFlagModel
          .where(community_id: community_id, person_id: person_id, feature: feature)
          .first_or_create
          .update(enabled: enabled)
      }
    end
  end

  class CachingFeatureFlag

    def initialize(additional_flags:)
      @feature_flag_store = FeatureFlag.new(additional_flags: additional_flags)
    end

    def known_flags
      @feature_flag_store.known_flags
    end

    # The result of this query is not cached, as there is no trivial
    # way to invalidate cache for combined queries that fetch
    # person and community specific feature falgs.
    #
    # This method is only invoked for users with admin rights and
    # feature flags for non-admin users are fetched with
    # get_by_community_id(community_id).
    #
    # This method is still preserved in this class to
    # achieve uniform API among feature flag store classes.
    def get(community_id, person_id)
      @feature_flag_store.get(community_id, person_id)
    end

    def get_for_community(community_id)
      Rails.cache.fetch(cache_key(community_id: community_id)) do
        @feature_flag_store.get_for_community(community_id)
      end
    end

    def get_for_person(community_id, person_id)
      Rails.cache.fetch(cache_key(community_id: community_id, person_id: person_id)) do
        @feature_flag_store.get_for_person(community_id, person_id)
      end
    end

    def enable(community_id, person_id, features)
      Rails.cache.delete(cache_key(community_id: community_id, person_id: person_id))
      @feature_flag_store.enable(community_id, person_id, features)
    end

    def disable(community_id, person_id, features)
      Rails.cache.delete(cache_key(community_id: community_id, person_id: person_id))
      @feature_flag_store.disable(community_id, person_id, features)
    end


    private

    def cache_key(community_id: nil, person_id: nil)
      unless (community_id && person_id) || community_id
        raise ArgumentError.new("You must specify a valid community_id or person_id and community_id.")
      end

      if community_id && person_id
        "/feature_flag_service/#{community_id}-#{person_id}"
      else
        "/feature_flag_service/#{community_id}"
      end
    end
  end
end<|MERGE_RESOLUTION|>--- conflicted
+++ resolved
@@ -23,13 +23,8 @@
       :stripe,
       :footer,
       :email_layout_v2,
-<<<<<<< HEAD
-      :domain,
-      :admin2_banner
-=======
       :admin2_banner,
       :domain,
->>>>>>> fe4fbc7f
     ].to_set
 
     def initialize(additional_flags:)
