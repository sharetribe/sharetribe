module FeatureFlagService::Store

  class FeatureFlag
    FeatureFlagModel = ::FeatureFlag

    CommunityFlag = EntityUtils.define_builder(
      [:community_id, :fixnum, :mandatory],
      [:features, :mandatory, :set])

    PersonFlag = EntityUtils.define_builder(
      [:person_id, :string, :mandatory],
      [:features, :mandatory, :set])

    CombinedFlag = EntityUtils.define_builder(
      [:community_id, :fixnum, :mandatory],
      [:person_id, :string, :mandatory],
      [:features, :mandatory, :set])

    FLAGS = [
      :topbar_v1,
      :searchpage_v1,
      :manage_searchpage,
      :stripe,
      :footer,
<<<<<<< HEAD
      :buyer_commission,
=======
      :approve_listings,
>>>>>>> a1143590
    ].to_set

    def initialize(additional_flags:)
      @additional_flags = additional_flags.to_set
    end

    def known_flags
      FLAGS.dup.merge(@additional_flags)
    end

    def get(community_id, person_id)
      Maybe(FeatureFlagModel.where("community_id = ? AND (person_id IS NULL OR person_id = ?)", community_id, person_id))
        .map { |features|
          from_combined_models(community_id, person_id, features)
        }.or_else(no_combined_flags(community_id, person_id))
    end

    def get_for_community(community_id)
      Maybe(FeatureFlagModel.where(community_id: community_id, person_id: nil))
        .map { |features|
          from_community_models(community_id, features)
        }.or_else(no_community_flags(community_id))
    end

    def get_for_person(community_id, person_id)
      Maybe(FeatureFlagModel.where(community_id: community_id, person_id: person_id))
        .map { |features|
          from_person_models(person_id, features)
        }.or_else(no_person_flags(person_id))
    end

    def enable(community_id, person_id, features)
      flags_to_enable = known_flags.intersection(features).map { |flag| [flag, true] }.to_h
      update_flags!(community_id, person_id, flags_to_enable)

      if person_id
        get_for_person(community_id, person_id)
      else
        get_for_community(community_id)
      end
    end

    def disable(community_id, person_id, features)
      flags_to_disable = known_flags.intersection(features).map { |flag| [flag, false] }.to_h
      update_flags!(community_id, person_id, flags_to_disable)

      if person_id
        get_for_person(community_id, person_id)
      else
        get_for_community(community_id)
      end
    end


    private

    def from_combined_models(community_id, person_id, feature_models)
      CombinedFlag.call(
        community_id: community_id,
        person_id: person_id,
        features: feature_models.select { |m| known_flags.include?(m.feature.to_sym) && m.enabled }
          .map { |m| m.feature.to_sym }
          .to_set)
    end

    def from_community_models(community_id, feature_models)
      CommunityFlag.call(
        community_id: community_id,
        features: feature_models.select { |m| known_flags.include?(m.feature.to_sym) && m.enabled }
          .map { |m| m.feature.to_sym }
          .to_set)
    end

    def from_person_models(person_id, feature_models)
      PersonFlag.call(
        person_id: person_id,
        features: feature_models.select { |m| known_flags.include?(m.feature.to_sym) && m.enabled }
          .map { |m| m.feature.to_sym }
          .to_set)
    end

    def no_combined_flags(community_id, person_id)
      CombinedFlag.call(community_id: community_id, person_id: person_id, features: Set.new)
    end

    def no_community_flags(community_id)
      CommunityFlag.call(community_id: community_id, features: Set.new)
    end

    def no_person_flags(person_id)
      PersonFlag.call(person_id: person_id, features: Set.new)
    end

    def update_flags!(community_id, person_id, flags)
      flags.each { |feature, enabled|
        FeatureFlagModel
          .where(community_id: community_id, person_id: person_id, feature: feature)
          .first_or_create
          .update_attributes(enabled: enabled)
      }
    end
  end

  class CachingFeatureFlag

    def initialize(additional_flags:)
      @feature_flag_store = FeatureFlag.new(additional_flags: additional_flags)
    end

    def known_flags
      @feature_flag_store.known_flags
    end

    # The result of this query is not cached, as there is no trivial
    # way to invalidate cache for combined queries that fetch
    # person and community specific feature falgs.
    #
    # This method is only invoked for users with admin rights and
    # feature flags for non-admin users are fetched with
    # get_by_community_id(community_id).
    #
    # This method is still preserved in this class to
    # achieve uniform API among feature flag store classes.
    def get(community_id, person_id)
      @feature_flag_store.get(community_id, person_id)
    end

    def get_for_community(community_id)
      Rails.cache.fetch(cache_key(community_id: community_id)) do
        @feature_flag_store.get_for_community(community_id)
      end
    end

    def get_for_person(community_id, person_id)
      Rails.cache.fetch(cache_key(community_id: community_id, person_id: person_id)) do
        @feature_flag_store.get_for_person(community_id, person_id)
      end
    end

    def enable(community_id, person_id, features)
      Rails.cache.delete(cache_key(community_id: community_id, person_id: person_id))
      @feature_flag_store.enable(community_id, person_id, features)
    end

    def disable(community_id, person_id, features)
      Rails.cache.delete(cache_key(community_id: community_id, person_id: person_id))
      @feature_flag_store.disable(community_id, person_id, features)
    end


    private

    def cache_key(community_id: nil, person_id: nil)
      unless (community_id && person_id) || community_id
        raise ArgumentError.new("You must specify a valid community_id or person_id and community_id.")
      end

      if community_id && person_id
        "/feature_flag_service/#{community_id}-#{person_id}"
      else
        "/feature_flag_service/#{community_id}"
      end
    end
  end
end<|MERGE_RESOLUTION|>--- conflicted
+++ resolved
@@ -22,11 +22,8 @@
       :manage_searchpage,
       :stripe,
       :footer,
-<<<<<<< HEAD
       :buyer_commission,
-=======
       :approve_listings,
->>>>>>> a1143590
     ].to_set
 
     def initialize(additional_flags:)
