--- conflicted
+++ resolved
@@ -43,11 +43,7 @@
     when :listing_meta_title
       '{{listing_title}} - {{marketplace_name}}'
     when :listing_meta_description
-<<<<<<< HEAD
-      if @listing.price_cents.to_i > 0
-=======
       if @listing.try(:price_cents).to_i > 0
->>>>>>> 3c7101c7
         I18n.t("seo_sections.placeholder.listing_description", title: '{{listing_title}}', price: '{{listing_price}}', author: '{{listing_author}}', marketplace: '{{marketplace_name}}', locale: locale)
       else
         I18n.t("seo_sections.placeholder.listing_description_without_price", title: '{{listing_title}}', author: '{{listing_author}}', marketplace: '{{marketplace_name}}', locale: locale)
