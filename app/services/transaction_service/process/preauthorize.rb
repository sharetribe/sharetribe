--- conflicted
+++ resolved
@@ -32,15 +32,6 @@
         gateway_fields: gateway_fields,
         force_sync: true)
 
-<<<<<<< HEAD
-      if completion[:success] && completion[:sync]
-        finalize_res = finalize_create(tx: tx, gateway_adapter: gateway_adapter, force_sync: true)
-        if finalize_res.success
-          completion[:response]
-        else
-          delete_failed_transaction(tx)
-          finalize_res
-=======
       if completion[:success]
         if completion[:sync]
           finalize_res = finalize_create(tx: tx, gateway_adapter: gateway_adapter, force_sync: true)
@@ -52,7 +43,6 @@
           end
         else
           completion[:response]
->>>>>>> efd73c27
         end
       elsif !completion[:success]
         delete_failed_transaction(tx)
