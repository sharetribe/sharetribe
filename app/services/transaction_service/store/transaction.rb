--- conflicted
+++ resolved
@@ -250,16 +250,11 @@
   end
 
   def is_booking?(tx_data)
-<<<<<<< HEAD
-    tx_data[:booking_fields] && ((tx_data[:booking_fields][:start_on] && tx_data[:booking_fields][:end_on]) ||
-                                 (tx_data[:booking_fields][:start_time] && tx_data[:booking_fields][:end_time]))
-=======
     is_booking_per_day?(tx_data) || is_booking_per_hour?(tx_data)
   end
 
   def is_booking_per_day?(tx_data)
     tx_data[:booking_fields] && tx_data[:booking_fields][:start_on] && tx_data[:booking_fields][:end_on]
->>>>>>> 8dad3d4f
   end
 
   def is_booking_per_hour?(tx_data)
