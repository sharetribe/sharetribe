--- conflicted
+++ resolved
@@ -161,11 +161,7 @@
 
   def create(opts:)
     if opts[:order_permission_request_token].present?
-<<<<<<< HEAD
-      opts[:order_permission_request_token] = URI.decode(opts[:order_permission_request_token])
-=======
       opts[:order_permission_request_token] = URI.decode(opts[:order_permission_request_token]) # rubocop:disable Lint/UriEscapeUnescape
->>>>>>> 15b3026f
     end
     entity = PaypalAccountCreate.call(opts)
     account = HashUtils.compact(FlattingHelper.select_paypal_account_values(entity))
