module UserService::API
  module Users

    module_function

    # TODO make people controller use this method too
    # The challenge for that is the devise connections
    def create_user(user_hash, community_id, invitation_id = nil)

      raise ArgumentError.new("Email #{user_hash[:email]} is already in use.") unless Email.email_available?(user_hash[:email], community_id)

      begin
        username = generate_username(user_hash[:given_name], user_hash[:family_name], community_id)
        locale = user_hash[:locale] || APP_CONFIG.default_locale # don't access config like this, require to be passed in in ctor

        person = Person.new(
          given_name: user_hash[:given_name],
          family_name: user_hash[:family_name],
          password: user_hash[:password],
          username: username,
          locale: locale,
          test_group_number: rand(1..4),
          community_id: community_id)

        email = Email.new(person: person, address: user_hash[:email].downcase, send_notifications: true, community_id: community_id)

        person.emails << email
        person.inherit_settings_from(Community.find(community_id)) if community_id

        ActiveRecord::Base.transaction do
          person.save!
          person.set_default_preferences

          user = from_model(person)

          # The first member will be made admin
          make_user_a_member_of_community(user[:id], community_id, invitation_id)

          email = Email.find_by_person_id!(user[:id])
          community = Community.find(community_id)

          # send email confirmation (unless disabled for testing environment)
          if APP_CONFIG.skip_email_confirmation
            email.confirm!
          else
            Email.send_confirmation(email, community)
          end

          Result::Success.new(user)
        end
      rescue StandardError
        Result::Error.new("Failed to create a new user")
      end
    end

    def make_user_a_member_of_community(user_id, community_id, invitation_id=nil)

      # Fetching the models would not be necessary, but that validates the ids
      user = Person.find(user_id)
      community = Community.find(community_id)

      membership = CommunityMembership.new(:person => user, :community => community, :consent => community.consent)
      membership.status = "pending_email_confirmation"
      membership.invitation = Invitation.find(invitation_id) if invitation_id.present?

      # If the community doesn't have any members, make the first one an admin
      # Use community_memberships for counting instead of .members in order to
<<<<<<< HEAD
      # avoid join and improve query efficiency.
      if community.community_memberships.accepted.count == 0
=======
      # avoid join and improve query efficiency. In addition, count all
      # memberships, not just accepted, so that admins with unconfirmed email
      # don't result in other users becoming admins.
      if community.community_memberships.count == 0
>>>>>>> fe240a8d
        membership.admin = true
      end
      membership.save!
    end

    def from_model(person)
      hash = HashUtils.compact(
        EntityUtils.model_to_hash(person).merge({
            # This is a spot to modify hash contents if needed
          }))
      return UserService::API::DataTypes.create_user(hash)
    end

    def username_from_fb_data(username:, given_name:, family_name:, community_id:)
      base = Maybe(
          Maybe(username)
          .or_else(Maybe(given_name).strip.or_else("") + Maybe(family_name).strip()[0].or_else(""))
        )
        .to_url
        .delete('-')
        .or_else("fb_name_missing")[0...18]

      generate_username_from_base(base, community_id)
    end

    def replace_with_default_locale(community_id:, locales:, default_locale:)
      Person.where(community_id: community_id, locale: locales).update_all(locale: default_locale)
    end

    def generate_username(given_name, family_name, community_id, default_username = "username")
      base = (given_name.strip + family_name.strip[0].to_s).gsub(/[^-\p{L}\p{Nl}\p{Nd}\p{Pc}]/, '-').to_url.delete('-')[0...18]
      generate_username_from_base(base.presence || default_username, community_id)
    end

    # private

    def generate_username_from_base(base, community_id)
      taken = fetch_taken_usernames(base, community_id)
      reserved = Person.username_blacklist.concat(taken)
      gen_free_name(base, reserved)
    end
    private_class_method :generate_username_from_base

    def fetch_taken_usernames(base, community_id)
      Person.where("username LIKE :prefix AND community_id = :community_id",
                   prefix: "#{base}%", community_id: community_id).pluck(:username)
    end
    private_class_method :fetch_taken_usernames

    def gen_free_name(base, reserved)
      (1..100000).reduce([base, ""]) do |(base_name, postfix), next_postfix|
        return (base_name + postfix) unless reserved.include?(base_name + postfix) || (base_name + postfix).length < 3

        [base_name, next_postfix.to_s]
      end
    end
    private_class_method :gen_free_name
  end
end<|MERGE_RESOLUTION|>--- conflicted
+++ resolved
@@ -65,15 +65,10 @@
 
       # If the community doesn't have any members, make the first one an admin
       # Use community_memberships for counting instead of .members in order to
-<<<<<<< HEAD
-      # avoid join and improve query efficiency.
-      if community.community_memberships.accepted.count == 0
-=======
       # avoid join and improve query efficiency. In addition, count all
       # memberships, not just accepted, so that admins with unconfirmed email
       # don't result in other users becoming admins.
       if community.community_memberships.count == 0
->>>>>>> fe240a8d
         membership.admin = true
       end
       membership.save!
