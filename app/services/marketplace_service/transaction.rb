module MarketplaceService
  module Transaction
    TransactionModel = ::Transaction
    ParticipationModel = ::Participation

    class BookingStateChangeError < StandardError
    end

    module Entity
      Transaction = EntityUtils.define_entity(
        :id,
        :community_id,
        :community_uuid,
        :last_transition,
        :last_transition_at,
        :listing,
        :listing_title,
        :status,
        :author_skipped_feedback,
        :starter_skipped_feedback,
        :starter_id,
        :starter_uuid,
        :listing_author_id,
        :listing_author_uuid,
        :testimonials,
        :transitions,
        :payment_total,
        :payment_gateway,
        :commission_from_seller,
        :conversation,
        :booking,
        :created_at,
        :availability,
        :booking_uuid,
        :__model
      )

      Transition = EntityUtils.define_entity(
        :to_state,
        :created_at,
        :metadata
      )

      Testimonial = EntityUtils.define_entity(
        :author_id,
        :receiver_id,
        :grade
      )

      ConversationEntity = MarketplaceService::Conversation::Entity
      Conversation = ConversationEntity::Conversation
      ListingEntity = MarketplaceService::Listing::Entity

      module_function

      def waiting_testimonial_from?(transaction, person_id)
        if transaction[:starter_id] == person_id && transaction[:starter_skipped_feedback]
          false
        elsif transaction[:author_id] == person_id && transaction[:author_skipped_feedback]
          false
        else
          testimonial_from(transaction, person_id).nil?
        end
      end

      # Params:
      # - gateway_expires_at (how long the payment authorization is valid)
      # - max_date_at (max date, e.g. booking ending)
      def preauth_expires_at(gateway_expires_at, max_date_at=nil)
        [gateway_expires_at,
         Maybe(max_date_at).map {|d| (d + 2.days).to_time(:utc)}.or_else(nil)
        ].compact.min
      end

      def authorization_expiration_period(payment_type)
        # TODO These configs should be moved to Paypal services
        case payment_type
        when :paypal
          APP_CONFIG.paypal_expiration_period.to_i
        when :stripe
          APP_CONFIG.stripe_expiration_period.to_i
        else
          raise ArgumentError.new("Unknown payment_type: '#{payment_type}'")
        end
      end

      def testimonial_from(transaction, person_id)
        transaction[:testimonials].find { |testimonial| testimonial[:author_id] == person_id }
      end

      def transaction(transaction_model)
        listing_model = transaction_model.listing
        listing = ListingEntity.listing(listing_model) if listing_model

        payment_gateway = transaction_model.payment_gateway.to_sym

        Transaction[EntityUtils.model_to_hash(transaction_model).merge({
          status: transaction_model.current_state,
          last_transition_at: Maybe(transaction_model.transaction_transitions.last).created_at.or_else(nil),
          listing: listing,
          testimonials: transaction_model.testimonials.map { |testimonial|
            Testimonial[EntityUtils.model_to_hash(testimonial)]
          },
          starter_id: transaction_model.starter_id,
          transitions: transaction_model.transaction_transitions.map { |transition|
            Transition[EntityUtils.model_to_hash(transition)]
          },
          payment_total: calculate_total(transaction_model),
          booking: transaction_model.booking,
          availability: transaction_model.availability.to_sym,
          booking_uuid: transaction_model.booking_uuid_object,
          community_uuid: transaction_model.community_uuid_object,
          starter_uuid: transaction_model.starter_uuid_object,
          listing_author_uuid: transaction_model.listing_author_uuid_object,
          __model: transaction_model
        })]
      end

      def transaction_with_conversation(transaction_model, community_id)
        transaction = Entity.transaction(transaction_model)
        transaction[:conversation] = if transaction_model.conversation
          ConversationEntity.conversation(transaction_model.conversation, community_id)
        else
          # placeholder for deleted conversation to keep transaction list working
          ConversationEntity.deleted_conversation_placeholder
        end
        transaction
      end

      def transition(transition_model)
        transition = Entity::Transition[EntityUtils.model_to_hash(transition_model)]
        transition[:metadata] = HashUtils.symbolize_keys(transition[:metadata]) if transition[:metadata].present?
        transition
      end

      def calculate_total(transaction_model)
        m_transaction = Maybe(transaction_model)

        unit_price       = m_transaction.unit_price.or_else(0)
        quantity         = m_transaction.listing_quantity.or_else(1)
        shipping_price   = m_transaction.shipping_price.or_else(0)

        (unit_price * quantity) + shipping_price
      end
    end

    module Command

      NewTransactionOptions = EntityUtils.define_builder(
        [:community_id, :fixnum, :mandatory],
        [:listing_id, :fixnum, :mandatory],
        [:starter_id, :string, :mandatory],
        [:author_id, :string, :mandatory],
        [:content, :string, :optional],
        [:commission_from_seller, :fixnum, :optional]
      )

      module_function

      def create(transaction_opts)
        opts = NewTransactionOptions[transaction_opts]

        transaction = TransactionModel.new({
            community_id: opts[:community_id],
            listing_id: opts[:listing_id],
            starter_id: opts[:starter_id],
            commission_from_seller: opts[:commission_from_seller]})

        conversation = transaction.build_conversation(
          community_id: opts[:community_id],
          listing_id: opts[:listing_id])

        conversation.participations.build({
            person_id: opts[:author_id],
            is_starter: false,
            is_read: false})

        conversation.participations.build({
            person_id: opts[:starter_id],
            is_starter: true,
            is_read: true})

        if opts[:content].present?
          conversation.messages.build({
              content: opts[:content],
              sender_id: opts[:starter_id]})
        end

        transaction.save!

        # TODO
        # We should return Entity, without expanding all the relations
        transaction.id
      end

      # Mark transasction as unseen, i.e. something new (e.g. transition) has happened
      #
      # Under the hood, this is stored to conversation, which is not optimal since that ties transaction and
      # conversation tightly together
      #
      # Deprecated! No need to call from outside tx service in the new process model.
      def mark_as_unseen_by_other(transaction_id, person_id)
        TransactionModel.find(transaction_id)
          .conversation
          .participations
          .where("person_id != '#{person_id}'")
          .update_all(is_read: false)
      end

      def mark_as_seen_by_current(transaction_id, person_id)
        TransactionModel.find(transaction_id)
          .conversation
          .participations
          .where("person_id = '#{person_id}'")
          .update_all(is_read: true)
      end

      def transition_to(transaction_id, new_status, metadata = nil)
        new_status = new_status.to_sym

        if Query.can_transition_to?(transaction_id, new_status)
          transaction = TransactionModel.where(id: transaction_id, deleted: false).first
          old_status = transaction.current_state.to_sym if transaction.current_state.present?

          transaction_entity = Entity.transaction(transaction)
          payment_type = transaction.payment_gateway.to_sym

          Events.handle_transition(transaction_entity, payment_type, old_status, new_status)

          Entity.transaction(save_transition(transaction, new_status, metadata))
        end
      end

      def save_transition(transaction, new_status, metadata = nil)
        transaction.current_state = new_status
        transaction.save!

        metadata_hash = Maybe(metadata)
          .map { |data| TransactionService::DataTypes::TransitionMetadata.create_metadata(data) }
          .map { |data| HashUtils.compact(data) }
          .or_else(nil)

        state_machine = TransactionProcessStateMachine.new(transaction, transition_class: TransactionTransition)
        state_machine.transition_to!(new_status, metadata_hash)

        transaction.touch(:last_transition_at)

        transaction.reload
      end

    end

    module Query

      module_function

      def transaction(transaction_id)
        Maybe(TransactionModel.where(id: transaction_id, deleted: false).first)
          .map { |m| Entity.transaction(m) }
          .or_else(nil)
      end

      def transaction_with_conversation(transaction_id:, person_id: nil, community_id:)
        rel = TransactionModel.exist.by_community(community_id).joins(:listing)
          .where(id: transaction_id)
          .includes(:booking)

        with_person = Maybe(person_id)
          .map { |p_id|
            [rel.where("starter_id = ? OR listings.author_id = ?", p_id, p_id)]
          }
          .or_else { [rel] }
          .first

        Maybe(with_person.first)
          .map { |tx_model|
            Entity.transaction_with_conversation(tx_model, community_id)
          }
          .or_else(nil)
      end

      def transactions_for_community_sorted_by_column(community_id, sort_column, sort_direction, limit, offset)
        sort_column = "transactions.#{sort_column}" if sort_column.index('.').nil?
        transactions = TransactionModel.exist.by_community(community_id)
          .with_payment_conversation
          .includes(:listing)
          .limit(limit)
          .offset(offset)
          .order("#{sort_column} #{sort_direction}")
        transactions = transactions.map { |txn|
          Entity.transaction_with_conversation(txn, community_id)
        }
      end

<<<<<<< HEAD
      def transactions_for_community_sorted_by_activity(community_id, sort_direction, limit, offset,  eager_includes = false)
        sql = sql_for_transactions_for_community_sorted_by_activity(community_id, sort_direction, limit, offset)
        transactions = TransactionModel.find_by_sql(sql)
        if eager_includes
          tx_ids = transactions.map(&:id)
          transactions = TransactionModel.where(:id => tx_ids)
            .includes(:starter, :booking, :testimonials, :transaction_transitions, :conversation => [{:messages => :sender}, :listing, :participants], :listing => :author)
          # keep sort order
          transactions = transactions.sort_by{|tx| tx_ids.index(tx.id) }
        end
=======
      def transactions_for_community_sorted_by_activity(community_id, sort_direction, limit, offset)
        transactions = TransactionModel.exist.by_community(community_id)
          .with_payment_conversation_latest(sort_direction)
          .limit(limit)
          .offset(offset)
>>>>>>> c2ecd4fc
        transactions = transactions.map { |txn|
          Entity.transaction_with_conversation(txn, community_id)
        }
      end

      def transactions_count_for_community(community_id)
        TransactionModel.exist.by_community(community_id).with_payment_conversation.count
      end

      def can_transition_to?(transaction_id, new_status)
        transaction = TransactionModel.where(id: transaction_id, deleted: false).first
        if transaction
          state_machine = TransactionProcessStateMachine.new(transaction, transition_class: TransactionTransition)
          state_machine.can_transition_to?(new_status)
        end
      end
<<<<<<< HEAD

      # TODO Consider removing to inbox service, since this is more like inbox than transaction stuff.
      def sql_for_transactions_for_community_sorted_by_activity(community_id, sort_direction, limit, offset)
        limit_string = ""
        limit_string << " LIMIT #{limit} " if limit.present?
        limit_string << " OFFSET #{offset} " if offset.present?

        "
          SELECT transactions.* FROM transactions

          # Get 'last_transition_at'
          # (this is done by joining the transitions table to itself where created_at < created_at OR sort_key < sort_key, if created_at equals)
          LEFT JOIN conversations ON transactions.conversation_id = conversations.id
          WHERE transactions.community_id = #{community_id} AND transactions.deleted = 0
            AND (conversations.starting_page = '#{::Conversation::PAYMENT}' OR conversations.starting_page IS NULL)
          ORDER BY
            GREATEST(COALESCE(transactions.last_transition_at, 0),
              COALESCE(conversations.last_message_at, 0)) #{sort_direction}
         #{limit_string}
        "
      end

      @construct_last_transition_to_sql = ->(params){
      "
        SELECT id, transaction_id, to_state, created_at FROM transaction_transitions WHERE transaction_id in (#{params[:transaction_ids].join(',')})
      "
      }
=======
>>>>>>> c2ecd4fc
    end

    module Events
      module_function

      def handle_transition(transaction, payment_type, old_status, new_status)
        case new_status
        when :preauthorized
          preauthorized(transaction, payment_type)
        when :paid
          paid(transaction)
        when :rejected
          rejected(transaction)
        end
      end

      # privates

      def preauthorized(transaction, payment_type)
        expiration_period = Entity.authorization_expiration_period(payment_type)
        gateway_expires_at = case payment_type
                             when :paypal
                               # expiration period in PayPal is an estimate,
                               # which should be quite accurate. We can get
                               # the exact time from Paypal through IPN notification. In this case,
                               # we take the 3 days estimate and add 10 minute buffer
                               expiration_period.days.from_now - 10.minutes
                             when :stripe
                               expiration_period.days.from_now - 10.minutes
                             else
                               raise ArgumentError.new("Unknown payment_type: '#{payment_type}'")
                             end

        booking_ends_on = Maybe(transaction)[:booking][:end_on].or_else(nil)
        expire_at = Entity.preauth_expires_at(gateway_expires_at, booking_ends_on)

        Delayed::Job.enqueue(TransactionPreauthorizedJob.new(transaction[:id]), priority: 5)
        Delayed::Job.enqueue(AutomaticallyRejectPreauthorizedTransactionJob.new(transaction[:id]), priority: 8, run_at: expire_at)

        setup_preauthorize_reminder(transaction[:id], expire_at)
      end

      def paid(transaction)
        return unless transaction[:availability].to_sym == :booking

        auth_context = {
          marketplace_id: transaction[:community_uuid],
          actor_id: transaction[:listing_author_uuid]
        }

        HarmonyClient.post(
          :accept_booking,
          params: {
            id: transaction[:booking_uuid]
          },
          body: {
            actorId: transaction[:listing_author_uuid],
            reason: :provider_accepted
          },
          opts: {
            max_attempts: 3,
            auth_context: auth_context
          }).on_error { |error_msg, data|
          log_and_notify_harmony_error!("Failed to accept booking",
                                        :failed_accept_booking,
                                        transaction.slice(:community_id, :id).merge(error_msg: error_msg))
        }
      end

      def rejected(transaction)
        return unless transaction[:availability].to_sym == :booking

        auth_context = {
          marketplace_id: transaction[:community_uuid],
          actor_id: transaction[:listing_author_uuid]
        }

        HarmonyClient.post(
          :reject_booking,
          params: {
            id: transaction[:booking_uuid]
          },
          body: {
            actorId: transaction[:listing_author_uuid],

            # Passing the reason to the event handler is a bit
            # cumbersome. We decided to skip it for now. That's why
            # we always set the reason to "unknown"
            reason: :unknown
          },
          opts: {
            max_attempts: 3,
            auth_context: auth_context
          }).on_error { |error_msg, data|
          log_and_notify_harmony_error!("Failed to reject booking",
                                        :failed_reject_booking,
                                        transaction.slice(:community_id, :id).merge(error_msg: error_msg))
        }
      end

      # "private" helpers

      def setup_preauthorize_reminder(transaction_id, expire_at)
        reminder_days_before = 1

        reminder_at = expire_at - reminder_days_before.day
        send_reminder = reminder_at > DateTime.now

        if send_reminder
          Delayed::Job.enqueue(TransactionPreauthorizedReminderJob.new(transaction_id), priority: 9, :run_at => reminder_at)
        end
      end

      def log_and_notify_harmony_error!(error_msg, error_code, data)
        logger.error(error_msg, error_code, data)

        Airbrake.notify(BookingStateChangeError.new("#{error_msg}: #{data}")) if APP_CONFIG.use_airbrake
      end

      def logger
        SharetribeLogger.new(:transaction_transition_events)
      end
    end
  end
end<|MERGE_RESOLUTION|>--- conflicted
+++ resolved
@@ -292,24 +292,11 @@
         }
       end
 
-<<<<<<< HEAD
-      def transactions_for_community_sorted_by_activity(community_id, sort_direction, limit, offset,  eager_includes = false)
-        sql = sql_for_transactions_for_community_sorted_by_activity(community_id, sort_direction, limit, offset)
-        transactions = TransactionModel.find_by_sql(sql)
-        if eager_includes
-          tx_ids = transactions.map(&:id)
-          transactions = TransactionModel.where(:id => tx_ids)
-            .includes(:starter, :booking, :testimonials, :transaction_transitions, :conversation => [{:messages => :sender}, :listing, :participants], :listing => :author)
-          # keep sort order
-          transactions = transactions.sort_by{|tx| tx_ids.index(tx.id) }
-        end
-=======
       def transactions_for_community_sorted_by_activity(community_id, sort_direction, limit, offset)
         transactions = TransactionModel.exist.by_community(community_id)
           .with_payment_conversation_latest(sort_direction)
           .limit(limit)
           .offset(offset)
->>>>>>> c2ecd4fc
         transactions = transactions.map { |txn|
           Entity.transaction_with_conversation(txn, community_id)
         }
@@ -326,36 +313,6 @@
           state_machine.can_transition_to?(new_status)
         end
       end
-<<<<<<< HEAD
-
-      # TODO Consider removing to inbox service, since this is more like inbox than transaction stuff.
-      def sql_for_transactions_for_community_sorted_by_activity(community_id, sort_direction, limit, offset)
-        limit_string = ""
-        limit_string << " LIMIT #{limit} " if limit.present?
-        limit_string << " OFFSET #{offset} " if offset.present?
-
-        "
-          SELECT transactions.* FROM transactions
-
-          # Get 'last_transition_at'
-          # (this is done by joining the transitions table to itself where created_at < created_at OR sort_key < sort_key, if created_at equals)
-          LEFT JOIN conversations ON transactions.conversation_id = conversations.id
-          WHERE transactions.community_id = #{community_id} AND transactions.deleted = 0
-            AND (conversations.starting_page = '#{::Conversation::PAYMENT}' OR conversations.starting_page IS NULL)
-          ORDER BY
-            GREATEST(COALESCE(transactions.last_transition_at, 0),
-              COALESCE(conversations.last_message_at, 0)) #{sort_direction}
-         #{limit_string}
-        "
-      end
-
-      @construct_last_transition_to_sql = ->(params){
-      "
-        SELECT id, transaction_id, to_state, created_at FROM transaction_transitions WHERE transaction_id in (#{params[:transaction_ids].join(',')})
-      "
-      }
-=======
->>>>>>> c2ecd4fc
     end
 
     module Events
