module MarketplaceService
  module Transaction
    TransactionModel = ::Transaction
    ParticipationModel = ::Participation

    class BookingStateChangeError < StandardError
    end

    module Entity
      Transaction = EntityUtils.define_entity(
        :id,
        :community_id,
        :community_uuid,
        :last_transition,
        :last_transition_at,
        :listing,
        :listing_title,
        :status,
        :author_skipped_feedback,
        :starter_skipped_feedback,
        :starter_id,
        :starter_uuid,
        :listing_author_id,
        :listing_author_uuid,
        :testimonials,
        :transitions,
        :payment_total,
        :payment_gateway,
        :commission_from_seller,
        :conversation,
        :booking,
        :created_at,
        :availability,
        :booking_uuid,
        :__model
      )

      Transition = EntityUtils.define_entity(
        :to_state,
        :created_at,
        :metadata
      )

      Testimonial = EntityUtils.define_entity(
        :author_id,
        :receiver_id,
        :grade
      )

      ConversationEntity = MarketplaceService::Conversation::Entity
      Conversation = ConversationEntity::Conversation
      ListingEntity = MarketplaceService::Listing::Entity

      module_function

      def waiting_testimonial_from?(transaction, person_id)
        if transaction[:starter_id] == person_id && transaction[:starter_skipped_feedback]
          false
        elsif transaction[:author_id] == person_id && transaction[:author_skipped_feedback]
          false
        else
          testimonial_from(transaction, person_id).nil?
        end
      end

      # Params:
      # - gateway_expires_at (how long the payment authorization is valid)
      # - max_date_at (max date, e.g. booking ending)
      def preauth_expires_at(gateway_expires_at, max_date_at=nil)
        [gateway_expires_at,
         Maybe(max_date_at).map {|d| (d + 2.days).to_time(:utc)}.or_else(nil)
        ].compact.min
      end

      def authorization_expiration_period(payment_type)
        # TODO These configs should be moved to Paypal services
        case payment_type
        when :paypal
          APP_CONFIG.paypal_expiration_period.to_i
        when :stripe
          APP_CONFIG.stripe_expiration_period.to_i
        else
          raise ArgumentError.new("Unknown payment_type: '#{payment_type}'")
        end
      end

      def testimonial_from(transaction, person_id)
        transaction[:testimonials].find { |testimonial| testimonial[:author_id] == person_id }
      end

      def transaction(transaction_model)
        listing_model = transaction_model.listing
        listing = ListingEntity.listing(listing_model) if listing_model

        payment_gateway = transaction_model.payment_gateway.to_sym

        Transaction[EntityUtils.model_to_hash(transaction_model).merge({
          status: transaction_model.current_state,
          last_transition_at: Maybe(transaction_model.transaction_transitions.last).created_at.or_else(nil),
          listing: listing,
          testimonials: transaction_model.testimonials.map { |testimonial|
            Testimonial[EntityUtils.model_to_hash(testimonial)]
          },
          starter_id: transaction_model.starter_id,
          transitions: transaction_model.transaction_transitions.map { |transition|
            Transition[EntityUtils.model_to_hash(transition)]
          },
          payment_total: calculate_total(transaction_model),
          booking: transaction_model.booking,
          availability: transaction_model.availability.to_sym,
          booking_uuid: transaction_model.booking_uuid_object,
          community_uuid: transaction_model.community_uuid_object,
          starter_uuid: transaction_model.starter_uuid_object,
          listing_author_uuid: transaction_model.listing_author_uuid_object,
          __model: transaction_model
        })]
      end

      def transaction_with_conversation(transaction_model, community_id)
        transaction = Entity.transaction(transaction_model)
        transaction[:conversation] = if transaction_model.conversation
          ConversationEntity.conversation(transaction_model.conversation, community_id)
        else
          # placeholder for deleted conversation to keep transaction list working
          ConversationEntity.deleted_conversation_placeholder
        end
        transaction
      end

      def transition(transition_model)
        transition = Entity::Transition[EntityUtils.model_to_hash(transition_model)]
        transition[:metadata] = HashUtils.symbolize_keys(transition[:metadata]) if transition[:metadata].present?
        transition
      end

      def calculate_total(transaction_model)
        m_transaction = Maybe(transaction_model)

        unit_price       = m_transaction.unit_price.or_else(0)
        quantity         = m_transaction.listing_quantity.or_else(1)
        shipping_price   = m_transaction.shipping_price.or_else(0)

        (unit_price * quantity) + shipping_price
      end
    end

    module Command

      NewTransactionOptions = EntityUtils.define_builder(
        [:community_id, :fixnum, :mandatory],
        [:listing_id, :fixnum, :mandatory],
        [:starter_id, :string, :mandatory],
        [:author_id, :string, :mandatory],
        [:content, :string, :optional],
        [:commission_from_seller, :fixnum, :optional]
      )

      module_function

      def create(transaction_opts)
        opts = NewTransactionOptions[transaction_opts]

        transaction = TransactionModel.new({
            community_id: opts[:community_id],
            listing_id: opts[:listing_id],
            starter_id: opts[:starter_id],
            commission_from_seller: opts[:commission_from_seller]})

        conversation = transaction.build_conversation(
          community_id: opts[:community_id],
          listing_id: opts[:listing_id])

        conversation.participations.build({
            person_id: opts[:author_id],
            is_starter: false,
            is_read: false})

        conversation.participations.build({
            person_id: opts[:starter_id],
            is_starter: true,
            is_read: true})

        if opts[:content].present?
          conversation.messages.build({
              content: opts[:content],
              sender_id: opts[:starter_id]})
        end

        transaction.save!

        # TODO
        # We should return Entity, without expanding all the relations
        transaction.id
      end

      # Mark transasction as unseen, i.e. something new (e.g. transition) has happened
      #
      # Under the hood, this is stored to conversation, which is not optimal since that ties transaction and
      # conversation tightly together
      #
      # Deprecated! No need to call from outside tx service in the new process model.
      def mark_as_unseen_by_other(transaction_id, person_id)
        TransactionModel.find(transaction_id)
          .conversation
          .participations
          .where("person_id != '#{person_id}'")
          .update_all(is_read: false)
      end

      def mark_as_seen_by_current(transaction_id, person_id)
        TransactionModel.find(transaction_id)
          .conversation
          .participations
          .where("person_id = '#{person_id}'")
          .update_all(is_read: true)
      end

      def transition_to(transaction_id, new_status, metadata = nil)
        new_status = new_status.to_sym

        if Query.can_transition_to?(transaction_id, new_status)
          transaction = TransactionModel.where(id: transaction_id, deleted: false).first
          old_status = transaction.current_state.to_sym if transaction.current_state.present?

          transaction_entity = Entity.transaction(transaction)
          payment_type = transaction.payment_gateway.to_sym

          Events.handle_transition(transaction_entity, payment_type, old_status, new_status)

          Entity.transaction(save_transition(transaction, new_status, metadata))
        end
      end

      def save_transition(transaction, new_status, metadata = nil)
        transaction.current_state = new_status
        transaction.save!

        metadata_hash = Maybe(metadata)
          .map { |data| TransactionService::DataTypes::TransitionMetadata.create_metadata(data) }
          .map { |data| HashUtils.compact(data) }
          .or_else(nil)

        state_machine = TransactionProcessStateMachine.new(transaction, transition_class: TransactionTransition)
        state_machine.transition_to!(new_status, metadata_hash)

        transaction.touch(:last_transition_at)

        transaction.reload
      end

    end

    module Query

      module_function

      def transaction(transaction_id)
        Maybe(TransactionModel.where(id: transaction_id, deleted: false).first)
          .map { |m| Entity.transaction(m) }
          .or_else(nil)
      end

      def transaction_with_conversation(transaction_id:, person_id: nil, community_id:)
        rel = TransactionModel.exist.by_community(community_id).joins(:listing)
          .where(id: transaction_id)
          .includes(:booking)

        with_person = Maybe(person_id)
          .map { |p_id|
            [rel.where("starter_id = ? OR listings.author_id = ?", p_id, p_id)]
          }
          .or_else { [rel] }
          .first

        Maybe(with_person.first)
          .map { |tx_model|
            Entity.transaction_with_conversation(tx_model, community_id)
          }
          .or_else(nil)
      end

      def transactions_for_community_sorted_by_column(community_id, sort_column, sort_direction, limit, offset)
        sort_column = "transactions.#{sort_column}" if sort_column.index('.').nil?
        transactions = TransactionModel.exist.by_community(community_id)
          .with_payment_conversation
          .includes(:listing)
          .limit(limit)
          .offset(offset)
          .order("#{sort_column} #{sort_direction}")
        transactions = transactions.map { |txn|
          Entity.transaction_with_conversation(txn, community_id)
        }
      end

      def transactions_for_community_sorted_by_activity(community_id, sort_direction, limit, offset, eager_includes = false)
<<<<<<< HEAD
        transactions = TransactionModel.exist.by_community(community_id)
=======
        tx_scope = TransactionModel
        tx_scope = tx_scope.for_csv_export if eager_includes
        transactions = tx_scope.exist.by_community(community_id)
>>>>>>> d5e1098f
          .with_payment_conversation_latest(sort_direction)
          .limit(limit)
          .offset(offset)
        if eager_includes
          transactions = transactions
            .includes(:starter, :booking, :testimonials, :transaction_transitions, :conversation => [{:messages => :sender}, :listing, :participants], :listing => :author)
        end
        transactions = transactions.map { |txn|
          Entity.transaction_with_conversation(txn, community_id)
        }
      end

      def transactions_count_for_community(community_id)
        TransactionModel.exist.by_community(community_id).with_payment_conversation.count
      end

      def can_transition_to?(transaction_id, new_status)
        transaction = TransactionModel.where(id: transaction_id, deleted: false).first
        if transaction
          state_machine = TransactionProcessStateMachine.new(transaction, transition_class: TransactionTransition)
          state_machine.can_transition_to?(new_status)
        end
      end
    end

    module Events
      module_function

      def handle_transition(transaction, payment_type, old_status, new_status)
        case new_status
        when :preauthorized
          preauthorized(transaction, payment_type)
        when :paid
          paid(transaction)
        when :rejected
          rejected(transaction)
        end
      end

      # privates

      def preauthorized(transaction, payment_type)
        expiration_period = Entity.authorization_expiration_period(payment_type)
        gateway_expires_at = case payment_type
                             when :paypal
                               # expiration period in PayPal is an estimate,
                               # which should be quite accurate. We can get
                               # the exact time from Paypal through IPN notification. In this case,
                               # we take the 3 days estimate and add 10 minute buffer
                               expiration_period.days.from_now - 10.minutes
                             when :stripe
                               expiration_period.days.from_now - 10.minutes
                             else
                               raise ArgumentError.new("Unknown payment_type: '#{payment_type}'")
                             end

        booking_ends_on = Maybe(transaction)[:booking][:end_on].or_else(nil)
        expire_at = Entity.preauth_expires_at(gateway_expires_at, booking_ends_on)

        Delayed::Job.enqueue(TransactionPreauthorizedJob.new(transaction[:id]), priority: 5)
        Delayed::Job.enqueue(AutomaticallyRejectPreauthorizedTransactionJob.new(transaction[:id]), priority: 8, run_at: expire_at)

        setup_preauthorize_reminder(transaction[:id], expire_at)
      end

      def paid(transaction)
        return unless transaction[:availability].to_sym == :booking

        auth_context = {
          marketplace_id: transaction[:community_uuid],
          actor_id: transaction[:listing_author_uuid]
        }

        HarmonyClient.post(
          :accept_booking,
          params: {
            id: transaction[:booking_uuid]
          },
          body: {
            actorId: transaction[:listing_author_uuid],
            reason: :provider_accepted
          },
          opts: {
            max_attempts: 3,
            auth_context: auth_context
          }).on_error { |error_msg, data|
          log_and_notify_harmony_error!("Failed to accept booking",
                                        :failed_accept_booking,
                                        transaction.slice(:community_id, :id).merge(error_msg: error_msg))
        }
      end

      def rejected(transaction)
        return unless transaction[:availability].to_sym == :booking

        auth_context = {
          marketplace_id: transaction[:community_uuid],
          actor_id: transaction[:listing_author_uuid]
        }

        HarmonyClient.post(
          :reject_booking,
          params: {
            id: transaction[:booking_uuid]
          },
          body: {
            actorId: transaction[:listing_author_uuid],

            # Passing the reason to the event handler is a bit
            # cumbersome. We decided to skip it for now. That's why
            # we always set the reason to "unknown"
            reason: :unknown
          },
          opts: {
            max_attempts: 3,
            auth_context: auth_context
          }).on_error { |error_msg, data|
          log_and_notify_harmony_error!("Failed to reject booking",
                                        :failed_reject_booking,
                                        transaction.slice(:community_id, :id).merge(error_msg: error_msg))
        }
      end

      # "private" helpers

      def setup_preauthorize_reminder(transaction_id, expire_at)
        reminder_days_before = 1

        reminder_at = expire_at - reminder_days_before.day
        send_reminder = reminder_at > DateTime.now

        if send_reminder
          Delayed::Job.enqueue(TransactionPreauthorizedReminderJob.new(transaction_id), priority: 9, :run_at => reminder_at)
        end
      end

      def log_and_notify_harmony_error!(error_msg, error_code, data)
        logger.error(error_msg, error_code, data)

        Airbrake.notify(BookingStateChangeError.new("#{error_msg}: #{data}")) if APP_CONFIG.use_airbrake
      end

      def logger
        SharetribeLogger.new(:transaction_transition_events)
      end
    end
  end
end<|MERGE_RESOLUTION|>--- conflicted
+++ resolved
@@ -293,13 +293,9 @@
       end
 
       def transactions_for_community_sorted_by_activity(community_id, sort_direction, limit, offset, eager_includes = false)
-<<<<<<< HEAD
-        transactions = TransactionModel.exist.by_community(community_id)
-=======
         tx_scope = TransactionModel
         tx_scope = tx_scope.for_csv_export if eager_includes
         transactions = tx_scope.exist.by_community(community_id)
->>>>>>> d5e1098f
           .with_payment_conversation_latest(sort_direction)
           .limit(limit)
           .offset(offset)
