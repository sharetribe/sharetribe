--- conflicted
+++ resolved
@@ -365,21 +365,6 @@
       },
       {
         :topic => :manage,
-<<<<<<< HEAD
-        :text => t("admin.emails.new.send_email_to_members"),
-        :icon_class => icon_class("send"),
-        :path => new_admin_community_email_path(:community_id => @current_community.id),
-        :name => "email_members"
-      },
-      {
-        :topic => :manage,
-        :text => t("admin.communities.edit_details.invite_people"),
-        :icon_class => icon_class("invite"),
-        :path => new_invitation_path,
-        :name => "invite_people"
-      },
-      {
-        :topic => :manage,
         :text => t("admin.communities.listings.listings"),
         :icon_class => icon_class("analytics"),
         :path => admin_community_listings_path(@current_community, sort: "updated"),
@@ -387,8 +372,6 @@
       },
       {
         :topic => :manage,
-=======
->>>>>>> 744f8711
         :text => t("admin.communities.transactions.transactions"),
         :icon_class => icon_class("coins"),
         :path => admin_community_transactions_path(@current_community, sort: "last_activity", direction: "desc"),
