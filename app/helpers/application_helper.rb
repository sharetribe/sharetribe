# encoding: utf-8

# rubocop:disable Metrics/ModuleLength
module ApplicationHelper

  # Removes whitespaces from HAML expressions
  # if you add two elements on two lines; the white space creates a space between the elements (in some browsers)
  def one_line_for_html_safe_content(&block)
    haml_concat capture_haml(&block).gsub("\n", '').html_safe
  end

  # Returns a human friendly format of the time stamp
  # Origin: http://snippets.dzone.com/posts/show/6229
  def time_ago(from_time, to_time = Time.now)
    return "" if from_time.nil?

    from_time = from_time.to_time if from_time.respond_to?(:to_time)
    to_time = to_time.to_time if to_time.respond_to?(:to_time)
    distance_in_minutes = (((to_time - from_time).abs)/60).round
    distance_in_seconds = ((to_time - from_time).abs).round
    time = case distance_in_minutes
      when 0..1           then (distance_in_seconds < 60) ? t('timestamps.seconds_ago', :count => distance_in_seconds) : t('timestamps.minute_ago', :count => 1)
      when 2..59          then t('timestamps.minutes_ago', :count => distance_in_minutes)
      when 60..90         then t('timestamps.hour_ago', :count => 1)
      when 90..1440       then t('timestamps.hours_ago', :count => (distance_in_minutes.to_f / 60.0).round)
      when 1440..2160     then t('timestamps.day_ago', :count => 1) # 1-1.5 days
      when 2160..2880     then t('timestamps.days_ago', :count => (distance_in_minutes.to_f / 1440.0).round) # 1.5-2 days
      #else from_time.strftime(t('date.formats.default'))
    end
    if distance_in_minutes > 2880
      distance_in_days = (distance_in_minutes/1440.0).round
      time = case distance_in_days
        when 0..30    then t('timestamps.days_ago', :count => distance_in_days)
        when 31..50   then t('timestamps.month_ago', :count => 1)
        when 51..364  then t('timestamps.months_ago', :count => (distance_in_days.to_f / 30.0).round)
        else               t('timestamps.years_ago', :count => (distance_in_days.to_f / 365.24).round)
      end
    end

    return time
  end

  def translate_time_to(unit, count)
    t("timestamps.time_to.#{unit}", count: count)
  end

  # used to escape strings to URL friendly format
  def self.escape_for_url(str)
     URI.escape(str, Regexp.new("[^-_!~*()a-zA-Z\\d]"))
  end

  # Changes line breaks to <br>-tags and transforms URLs to links
  def text_with_line_breaks_html_safe(&block)
    haml_concat add_p_tags(capture_haml(&block)).html_safe
  end

  # Changes line breaks to <br>-tags and transforms URLs to links
  def text_with_line_breaks(&block)
    haml_concat add_links_and_br_tags(capture_haml(&block)).html_safe
  end

  # Changes line breaks to <br>-tags and transforms URLs to links
  def text_with_line_breaks_for_email(&block)
    haml_concat add_links_and_br_tags_for_email(capture_haml(&block)).html_safe
  end

  #  Transforms URLs to links
  def text_with_url_links(&block)
    haml_concat add_links(capture_haml(&block)).html_safe
  end

  def small_avatar_thumb(person, avatar_html_options={})
    avatar_thumb(:thumb, person, avatar_html_options)
  end

  def medium_avatar_thumb(person, avatar_html_options={})
    avatar_thumb(:small, person, avatar_html_options)
  end

  def avatar_thumb(size, person, avatar_html_options={})
    return "" if person.nil?

    image_url = person.image.present? ? person.image.url(size) : missing_avatar(size)

    link_to_unless(person.deleted?, image_tag(image_url, avatar_html_options), person)
  end

  def large_avatar_thumb(person, options={})
    image_url = person.image.present? ? person.image.url(:medium) : missing_avatar(:medium)

    image_tag image_url, { :alt => PersonViewUtils.person_display_name(person, @current_community) }.merge(options)
  end

  def huge_avatar_thumb(person, options={})
    # FIXME! Need a new picture size: :large

    image_url = person.image.present? ? person.image.url(:medium) : missing_avatar(:medium)

    image_tag image_url, { :alt => PersonViewUtils.person_display_name(person, @current_community) }.merge(options)
  end

  def missing_avatar(size = :medium)
    case size.to_sym
    when :small
      image_path("profile_image/small/missing.png")
    when :thumb
      image_path("profile_image/thumb/missing.png")
    else
      # default to medium size
      image_path("profile_image/medium/missing.png")
    end
  end

  def pageless(total_pages, target_id, url=nil, loader_message='Loading more results', current_page = 1)

    opts = {
      :currentPage => current_page,
      :totalPages => total_pages,
      :url        => url,
      :loaderMsg  => loader_message,
      :targetDiv  => target_id # extra parameter for jquery.pageless.js patch
    }

    content_for :extra_javascript do
      javascript_tag("$('#{target_id}').pageless(#{opts.to_json});")
    end
  end

  # Class is selected if conversation type is currently selected
  def get_profile_extras_tab_class(tab_name)
    "inbox_tab_#{controller_name.eql?(tab_name) ? 'selected' : 'unselected'}"
  end

  def available_locales
    locales =
      if @current_community
        @current_community.locales
          .map { |loc| Sharetribe::AVAILABLE_LOCALES.find { |app_loc| app_loc[:ident] == loc } }
      else
        Sharetribe::AVAILABLE_LOCALES
      end

    locales.map { |loc| [loc[:name], loc[:ident]] }
  end

  def self.send_error_notification(message, error_class="Special Error", parameters={})
    if APP_CONFIG.use_airbrake
      Airbrake.notify(
        :error_class      => error_class,
        :error_message    => message,
        :backtrace        => $@,
        :environment_name => ENV['RAILS_ENV'],
        :parameters       => parameters)
    end
    Rails.logger.error "#{error_class}: #{message}"
  end

  # Checks if HTTP_REFERER or HTTP_ORIGIN exists and returns only the domain part with protocol
  # This was first used to return user to original community from login domain.
  # Now the domain is included in the params, so this is used only in error cases to redirect back
  def self.pick_referer_domain_part_from_request(request)
    return request.headers["HTTP_ORIGIN"] if request.headers["HTTP_ORIGIN"].present?
    return request.headers["HTTP_REFERER"][/(^[^\/]*(\/\/)?[^\/]+)/,1] if request.headers["HTTP_REFERER"]
    return ""
  end

  def on_admin?
    controller.class.name.split("::").first=="Admin"
  end

  def facebook_like(recommend=false)
    "<div class=\"fb-like\" data-send=\"true\" data-layout=\"button_count\" data-width=\"200\" data-show-faces=\"false\" #{recommend ? 'data-action="recommend"' : ''}></div>".html_safe
  end

  def self.random_sting(length=6)
    chars = ("a".."z").to_a + ("0".."9").to_a
    random_string = ""
    1.upto(length) { |i| random_string << chars[rand(chars.size-1)] }
    return random_string
  end

  def username_label
    (@current_community && @current_community.label.eql?("okl")) ? t("okl.member_id") : t("common.username")
  end

  def username_or_email_label
    (@current_community && @current_community.label.eql?("okl")) ? t("okl.member_id_or_email") : t("common.username_or_email")
  end

  def service_name
    if @current_community
      @current_community.name(I18n.locale)
    else
      APP_CONFIG.global_service_name || "Sharetribe"
    end
  end

  def email_not_accepted_message
    if @current_community && @current_community.allowed_emails.present?
      t("people.new.email_is_in_use_or_not_allowed")
    else
      t("people.new.email_is_in_use")
    end
  end
  # Class methods to access the service_name stored in the thread to work with I18N and DelayedJob etc async stuff.
  def self.store_community_service_name_to_thread(name)
    Thread.current[:current_community_service_name] = name
  end

  def self.store_community_service_name_to_thread_from_community_id(community_id=nil)
    community = nil
    if community_id.present?
      community = Community.find_by_id(community_id)
    end
    store_community_service_name_to_thread_from_community(community)
  end

  def self.store_community_service_name_to_thread_from_community(community=nil)
    ser_name = APP_CONFIG.global_service_name || "Sharetribe"

    # if community has it's own setting, dig it out here
    if community
      # TODO: To make sure that we always show the community name in correct locale,
      # we should pass the right locale instead of using the first locale. An alternative
      # fix would be to stop supporting having community name in multiple locales.
      ser_name = community.name(community.locales.first)
    end

    store_community_service_name_to_thread(ser_name)
  end

  def self.fetch_community_service_name_from_thread
    Thread.current[:current_community_service_name] || APP_CONFIG.global_service_name || "Sharetribe"
  end

  # Helper method for javascript. Return "undefined"
  # if tribe has no location.
  def tribe_latitude
    @current_community.location ? @current_community.location.latitude : "undefined"
  end

  # Helper method for javascript. Return "undefined"
  # if tribe has no location.
  def tribe_longitude
    @current_community.location ? @current_community.location.longitude : "undefined"
  end

  def add_p_tags(text)
    text.gsub(/\n/, "</p><p>")
  end

  def add_links(text)
    pattern = /[\.)]*$/
    text.gsub(/\b(https?:\/\/|www\.)\S+/i) do |link_url|
      site_url = (link_url.starts_with?("www.") ? "http://" + link_url : link_url)
      link_to(link_url.gsub(pattern,""), site_url.gsub(pattern,""), class: "truncated-link") + link_url.match(pattern)[0]
    end
  end

  # general method for making urls as links and line breaks as <br /> tags
  def add_links_and_br_tags(text)
    text = add_links(text)
    lines = ArrayUtils.trim(text.split(/\n/))
    lines.map { |line| "<p>#{line}</p>" }.join
  end

  # general method for making urls as links and line breaks as <br /> tags
  def add_links_and_br_tags_for_email(text)
    pattern = /[\.)]*$/
    text.gsub(/https?:\/\/\S+/) { |link_url| link_to(truncate(link_url.gsub(pattern,""), :length => 50, :omission => "..."), link_url.gsub(pattern,""), :style => "color:#d25427;text-decoration:none;") + link_url.match(pattern)[0]}.gsub(/\n/, "<br />")
  end

  def atom_feed_url(params={})
    url = "#{request.protocol}#{request.host_with_port}/listings.atom?locale=#{I18n.locale}"
    params.each do |key, value|
      url += "&#{key}=#{value}"
    end
    return url
  end

  # About view left hand navigation content
  def about_links
    links = [
      {
        :text => t('layouts.infos.about'),
        :icon_class => icon_class("information"),
        :path => about_infos_path,
        :name => "about"
      }
    ]
    links << {
      :text => t('layouts.infos.how_to_use'),
      :icon_class => icon_class("how_to_use"),
      :path => how_to_use_infos_path,
      :name => "how_to_use"
    }
    links << {
      :text => t('layouts.infos.register_details'),
      :icon_class => icon_class("privacy"),
      :path => privacy_infos_path,
      :name => "privacy"
    }
    links << {
      :text => t('layouts.infos.terms'),
      :icon_class => icon_class("terms"),
      :path => terms_infos_path,
      :name => "terms"
    }
  end

  # rubocop:disable Metrics/MethodLength, Metrics/AbcSize
  # Admin view left hand navigation content
  def admin_links_for(community)
    links = [
      {
        :topic => :general,
        :text => t("admin.communities.getting_started.getting_started"),
        :icon_class => icon_class("openbook"),
        :path => admin_getting_started_guide_path,
        :name => "getting_started_guide"
      },
      {
        :id => "admin-help-center-link",
        :topic => :general,
        :text => t("admin.left_hand_navigation.help_center"),
        :icon_class => icon_class("help"),
        :path => "#{APP_CONFIG.knowledge_base_url}/?utm_source=marketplaceadminpanel&utm_medium=referral&utm_campaign=leftnavi",
        :name => "help_center"
      },
      {
        :id => "admin-academy-link",
        :topic => :general,
        :text => t("admin.left_hand_navigation.academy"),
        :icon_class => icon_class("academy"),
        :path => "https://www.sharetribe.com/academy/guide/?utm_source=marketplaceadminpanel&utm_medium=referral&utm_campaign=leftnavi",
        :name => "academy"
      }
    ]

    if APP_CONFIG.external_plan_service_in_use
      links << {
        :topic => :general,
        :text => t("admin.left_hand_navigation.subscription"),
        :icon_class => icon_class("credit_card"),
        :path => admin_plan_path,
        :name => "plan",
      }
    end

    links << {
      :topic => :general,
      :text => t("admin.left_hand_navigation.preview"),
      :icon_class => icon_class("eye"),
      :path => homepage_without_locale_path(big_cover_photo: true, locale: nil),
      :name => "preview",
    }

    links += [
      {
        :topic => :manage,
        :text => t("admin.communities.manage_members.manage_members"),
        :icon_class => icon_class("community"),
        :path => admin_community_community_memberships_path(@current_community, sort: "join_date", direction: "desc"),
        :name => "manage_members"
      },
      {
        :topic => :manage,
        :text => t("admin.communities.listings.listings"),
        :icon_class => icon_class("thumbnails"),
        :path => admin_community_listings_path(@current_community, sort: "updated"),
        :name => "listings"
      },
      {
        :topic => :manage,
        :text => t("admin.communities.transactions.transactions"),
        :icon_class => icon_class("coins"),
        :path => admin_community_transactions_path(@current_community, sort: "last_activity", direction: "desc"),
        :name => "transactions"
      },
      {
        :topic => :manage,
        :text => t("admin.communities.conversations.conversations"),
        :icon_class => icon_class("chat_bubble"),
        :path => admin_community_conversations_path(@current_community, sort: "last_activity", direction: "desc"),
        :name => "conversations"
      },
      {
        :topic => :manage,
        :text => t("admin.communities.testimonials.testimonials"),
        :icon_class => icon_class("like"),
        :path => admin_community_testimonials_path(@current_community),
        :name => "testimonials"
      },
      {
        :topic => :manage,
        :text => t("admin.emails.new.send_email_to_members"),
        :icon_class => icon_class("send"),
        :path => new_admin_community_email_path(:community_id => @current_community.id),
        :name => "email_members"
      },
      {
        :topic => :manage,
        :text => t("admin.communities.edit_details.invite_people"),
        :icon_class => icon_class("invite"),
        :path => new_invitation_path,
        :name => "invite_people"
      },
      {
        :topic => :configure,
        :text => t("admin.communities.edit_details.community_details"),
        :icon_class => icon_class("details"),
        :path => admin_details_edit_path,
        :name => "tribe_details"
      },
      {
        :topic => :configure,
        :text => t("admin.communities.edit_details.community_look_and_feel"),
        :icon_class => icon_class("looknfeel"),
        :path => admin_look_and_feel_edit_path,
        :name => "tribe_look_and_feel"
      },
      {
        :topic => :configure,
        :text => t("admin.communities.new_layout.new_layout"),
        :icon_class => icon_class("layout"),
        :path => admin_new_layout_path,
        :name => "new_layout"
      }
    ]

    links += [
      {
        :topic => :configure,
        :text => t("admin.communities.topbar.topbar"),
        :icon_class => icon_class("topbar_menu"),
        :path => admin_topbar_edit_path,
        :name => "topbar"
      }
    ]

<<<<<<< HEAD
    if pro_plan? && FeatureFlagHelper.feature_enabled?(:footer)
=======
    if !!@current_plan[:features][:footer]
>>>>>>> 70f66d29
      links += [
        {
          :topic => :configure,
          :text => t("admin.communities.footer.footer"),
          :icon_class => icon_class("footer_menu"),
          :path => admin_footer_edit_path,
          :name => "footer"
        }
      ]
    end

    if APP_CONFIG.show_landing_page_admin
      links << {
        :topic => :configure,
        :text => t("admin.landing_page.landing_page"),
        :icon_class => icon_class("home"),
        :path => admin_landing_page_path,
        :name => "landing_page",
      }
    end

    if FeatureFlagHelper.feature_enabled?(:user_fields)
      links += [
        {
          :topic => :configure,
          :text => t("admin.communities.user_fields.user_fields"),
          :icon_class => icon_class("user_edit"),
          :path => admin_person_custom_fields_path,
          :name => "user_fields"
        }
      ]
    end

    links += [
      {
        :topic => :configure,
        :text => t("admin.categories.index.listing_categories"),
        :icon_class => icon_class("list"),
        :path => admin_categories_path,
        :name => "listing_categories"
      },
      {
        :topic => :configure,
        :text => t("admin.custom_fields.index.listing_fields"),
        :icon_class => icon_class("form"),
        :path => admin_custom_fields_path,
        :name => "listing_fields"
      }
    ]

    links << {
      :topic => :configure,
      :text => t("admin.listing_shapes.index.listing_shapes"),
      :icon_class => icon_class("order_types"),
      :path => admin_listing_shapes_path,
      :name => "listing_shapes"
    }

    if PaypalHelper.paypal_active?(@current_community.id) || StripeHelper.stripe_provisioned?(@current_community.id)
      links << {
        :topic => :configure,
        :text => t("admin.communities.settings.payment_preferences"),
        :icon_class => icon_class("payments"),
        :path => admin_payment_preferences_path(),
        :name => "payment_preferences"
      }
    end

    links << {
      :topic => :configure,
      :text => t("admin.communities.social_media.social_media"),
      :icon_class => icon_class("social_media"),
      :path => social_media_admin_community_path(@current_community),
      :name => "social_media"
    }

    links << {
      :topic => :configure,
      :text => t("admin.communities.analytics.analytics"),
      :icon_class => icon_class("analytics"),
      :path => analytics_admin_community_path(@current_community),
      :name => "analytics"
    }

    links << {
      :topic => :configure,
      :text => t("admin.communities.edit_text_instructions.edit_text_instructions"),
      :icon_class => icon_class("edit"),
      :path => edit_text_instructions_admin_community_path(@current_community),
      :name => "text_instructions"
    }
    links << {
      :topic => :configure,
      :text => t("admin.left_hand_navigation.emails_title"),
      :icon_class => icon_class("mail"),
      :path => edit_welcome_email_admin_community_path(@current_community),
      :name => "welcome_email"
    }
    links << {
      :topic => :configure,
      :text => t("admin.communities.settings.settings"),
      :icon_class => icon_class("settings"),
      :path => admin_settings_path,
      :name => "admin_settings"
    }

    links
  end
  # rubocop:enable Metrics/MethodLength, Metrics/AbcSize

  # Settings view left hand navigation content
  def settings_links_for(person, community=nil)
    links = [
      {
        :id => "settings-tab-profile",
        :text => t("layouts.settings.profile"),
        :icon_class => icon_class("profile"),
        :path => person_settings_path(person),
        :name => "profile"
      },
      {
        :id => "settings-tab-account",
        :text => t("layouts.settings.account"),
        :icon_class => icon_class("account_settings"),
        :path => account_person_settings_path(person) ,
        :name => "account"
      },
      {
        :id => "settings-tab-notifications",
        :text => t("layouts.settings.notifications"),
        :icon_class => icon_class("notification_settings"),
        :path => notifications_person_settings_path(person),
        :name => "notifications"
      }
    ]

    paypal_ready = PaypalHelper.community_ready_for_payments?(@current_community.id)
    stripe_ready = StripeHelper.community_ready_for_payments?(@current_community.id)

    if paypal_ready || stripe_ready
      links << {
        :id => "settings-tab-payments",
        :text => t("layouts.settings.payments"),
        :icon_class => icon_class("payments"),
        :path => person_payment_settings_path(@current_user),
        :name => "payments"
      }
    end

    return links
  end

  # returns either "http://" or "https://" based on configuration settings
  def default_protocol
    APP_CONFIG.always_use_ssl ? "https://" : "http://"
  end

  # Return the right notification "badge" size depending
  # on the number of new notifications
  def get_badge_class(count)
    case count
    when 1..9
      ""
    when 10..99
      "big-badge"
    else
      "huge-badge"
    end
  end

  def self.use_s3?
    APP_CONFIG.s3_bucket_name && ApplicationHelper.has_aws_keys?
  end

  def self.use_upload_s3?
    APP_CONFIG.s3_upload_bucket_name && ApplicationHelper.has_aws_keys?
  end

  def self.has_aws_keys?
    APP_CONFIG.aws_access_key_id && APP_CONFIG.aws_secret_access_key
  end

  def facebook_connect_in_use?
    community = Maybe(@current_community)

    (APP_CONFIG.fb_connect_id || community.facebook_connect_id.or_else(false)) &&
     !@facebook_merge &&
     community.facebook_connect_enabled?.or_else(false)
  end

  def community_slogan
    if @community_customization  && !@community_customization.slogan.blank?
      @community_customization.slogan
    else
      if @current_community.slogan && !@current_community.slogan.blank?
        @current_community.slogan
      else
        t("common.default_community_slogan")
      end
    end
  end

  def community_description(truncate=true)
    if @community_customization && !@community_customization.description.blank?
      truncate ? truncate_html(@community_customization.description, length: 140, omission: "...") : @community_customization.description
    elsif @current_community.description && !@current_community.description.blank?
      truncate ? truncate_html(@current_community.description, length: 140, omission: "...") : @current_community.description
    else
      truncate ? truncate_html(t("common.default_community_description"), length: 125, omission: "...") : t("common.default_community_description")
    end
  end

  def email_link_style
    "color:#d96e21; text-decoration: none;"
  end

  def community_blank_slate
    @community_customization && !@community_customization.blank_slate.blank? ? @community_customization.blank_slate : t("homepage.index.no_listings_notification", :add_listing_link => link_to(t("homepage.index.add_listing_link_text"), new_listing_path)).html_safe
  end

  # Return a link to the listing author
  def author_link(listing)
    link_to(PersonViewUtils.person_display_name(listing.author, @current_community),
            listing.author,
            {:title => PersonViewUtils.person_display_name(listing.author, @current_community)})
  end

  def with_invite_link(&block)
    if @current_user && (@current_user.has_admin_rights?(@current_community) || @current_community.users_can_invite_new_users)
      block.call()
    end
  end

  def sort_link_direction(column)
    params[:sort].eql?(column) && params[:direction].eql?("asc") ? "desc" : "asc"
  end

  def search_path(opts = {})
    current_marketplace = request.env[:current_marketplace]
    PathHelpers.search_path(
      community_id: current_marketplace.id,
      logged_in: @current_user.present?,
      locale_param: params[:locale],
      default_locale: current_marketplace.default_locale,
      opts: opts)
  end

  def search_url(opts = {})
    PathHelpers.search_url(
      community_id: @current_community.id,
      opts: opts)
  end

  def search_mode
    FeatureFlagHelper.location_search_available ? @current_community.configuration&.main_search&.to_sym : :keyword
  end

  def landing_page_path
    PathHelpers.landing_page_path(
      community_id: @current_community.id,
      logged_in: @current_user.present?,
      default_locale: @current_community.default_locale,
      locale_param: params[:locale])
  end

  # Give an array of translation keys you need in JavaScript. The keys will be loaded and ready to be used in JS
  # with `ST.t` function
  def js_t(keys, run_js_immediately=false)
    js = javascript_tag("ST.loadTranslations(#{JSTranslations.load(keys).to_json})")
    if run_js_immediately
      js
    else
      content_for :extra_javascript do js end
    end
  end

  def format_local_date(value)
    format = t("datepicker.format").gsub(/([md])[md]+/, '%\1').gsub(/yyyy/, '%Y')
    value.present? ? value.strftime(format) : nil
  end

  def us_states
    [
      ['Alabama', 'AL'],
      ['Alaska', 'AK'],
      ['Arizona', 'AZ'],
      ['Arkansas', 'AR'],
      ['California', 'CA'],
      ['Colorado', 'CO'],
      ['Connecticut', 'CT'],
      ['Delaware', 'DE'],
      ['District of Columbia', 'DC'],
      ['Florida', 'FL'],
      ['Georgia', 'GA'],
      ['Hawaii', 'HI'],
      ['Idaho', 'ID'],
      ['Illinois', 'IL'],
      ['Indiana', 'IN'],
      ['Iowa', 'IA'],
      ['Kansas', 'KS'],
      ['Kentucky', 'KY'],
      ['Louisiana', 'LA'],
      ['Maine', 'ME'],
      ['Maryland', 'MD'],
      ['Massachusetts', 'MA'],
      ['Michigan', 'MI'],
      ['Minnesota', 'MN'],
      ['Mississippi', 'MS'],
      ['Missouri', 'MO'],
      ['Montana', 'MT'],
      ['Nebraska', 'NE'],
      ['Nevada', 'NV'],
      ['New Hampshire', 'NH'],
      ['New Jersey', 'NJ'],
      ['New Mexico', 'NM'],
      ['New York', 'NY'],
      ['North Carolina', 'NC'],
      ['North Dakota', 'ND'],
      ['Ohio', 'OH'],
      ['Oklahoma', 'OK'],
      ['Oregon', 'OR'],
      ['Pennsylvania', 'PA'],
      ['Puerto Rico', 'PR'],
      ['Rhode Island', 'RI'],
      ['South Carolina', 'SC'],
      ['South Dakota', 'SD'],
      ['Tennessee', 'TN'],
      ['Texas', 'TX'],
      ['Utah', 'UT'],
      ['Vermont', 'VT'],
      ['Virginia', 'VA'],
      ['Washington', 'WA'],
      ['West Virginia', 'WV'],
      ['Wisconsin', 'WI'],
      ['Wyoming', 'WY']
    ]
  end

  def regex_definition_to_js(string)
    string.gsub('\A', '^').gsub('\z', '$').gsub('\\', '\\\\')
  end
end
# rubocop:enable Metrics/ModuleLength<|MERGE_RESOLUTION|>--- conflicted
+++ resolved
@@ -438,11 +438,7 @@
       }
     ]
 
-<<<<<<< HEAD
-    if pro_plan? && FeatureFlagHelper.feature_enabled?(:footer)
-=======
     if !!@current_plan[:features][:footer]
->>>>>>> 70f66d29
       links += [
         {
           :topic => :configure,
