# encoding: utf-8

# rubocop:disable Metrics/ModuleLength
module ApplicationHelper

  # Removes whitespaces from HAML expressions
  # if you add two elements on two lines; the white space creates a space between the elements (in some browsers)
  def one_line_for_html_safe_content(&block)
    haml_concat capture_haml(&block).gsub("\n", '').html_safe
  end

  # Returns a human friendly format of the time stamp
  # Origin: http://snippets.dzone.com/posts/show/6229
  def time_ago(from_time, to_time = Time.now)
    return "" if from_time.nil?

    from_time = from_time.to_time if from_time.respond_to?(:to_time)
    to_time = to_time.to_time if to_time.respond_to?(:to_time)
    distance_in_minutes = (((to_time - from_time).abs)/60).round
    distance_in_seconds = ((to_time - from_time).abs).round
    time = case distance_in_minutes
      when 0..1           then (distance_in_seconds < 60) ? t('timestamps.seconds_ago', :count => distance_in_seconds) : t('timestamps.minute_ago', :count => 1)
      when 2..59          then t('timestamps.minutes_ago', :count => distance_in_minutes)
      when 60..90         then t('timestamps.hour_ago', :count => 1)
      when 90..1440       then t('timestamps.hours_ago', :count => (distance_in_minutes.to_f / 60.0).round)
      when 1440..2160     then t('timestamps.day_ago', :count => 1) # 1-1.5 days
      when 2160..2880     then t('timestamps.days_ago', :count => (distance_in_minutes.to_f / 1440.0).round) # 1.5-2 days
      #else from_time.strftime(t('date.formats.default'))
    end
    if distance_in_minutes > 2880
      distance_in_days = (distance_in_minutes/1440.0).round
      time = case distance_in_days
        when 0..30    then t('timestamps.days_ago', :count => distance_in_days)
        when 31..50   then t('timestamps.month_ago', :count => 1)
        when 51..364  then t('timestamps.months_ago', :count => (distance_in_days.to_f / 30.0).round)
        else               t('timestamps.years_ago', :count => (distance_in_days.to_f / 365.24).round)
      end
    end

    return time
  end

  def translate_time_to(unit, count)
    t("timestamps.time_to.#{unit}", count: count)
  end

  # used to escape strings to URL friendly format
  def self.escape_for_url(str)
     URI.escape(str, Regexp.new("[^-_!~*()a-zA-Z\\d]"))
  end

  # Changes line breaks to <br>-tags and transforms URLs to links
  def text_with_line_breaks_html_safe(&block)
    haml_concat add_p_tags(capture_haml(&block)).html_safe
  end

  # Changes line breaks to <br>-tags and transforms URLs to links
  def text_with_line_breaks(&block)
    haml_concat add_links_and_br_tags(capture_haml(&block)).html_safe
  end

  # Changes line breaks to <br>-tags and transforms URLs to links
  def text_with_line_breaks_for_email(&block)
    haml_concat add_links_and_br_tags_for_email(capture_haml(&block)).html_safe
  end

  #  Transforms URLs to links
  def text_with_url_links(&block)
    haml_concat add_links(capture_haml(&block)).html_safe
  end

  def small_avatar_thumb(person, avatar_html_options={})
    avatar_thumb(:thumb, person, avatar_html_options)
  end

  def medium_avatar_thumb(person, avatar_html_options={})
    avatar_thumb(:small, person, avatar_html_options)
  end

  def avatar_thumb(size, person, avatar_html_options={})
    return "" if person.nil?

    image_url = person.image.present? ? person.image.url(size) : missing_avatar(size)

    link_to_unless(person.deleted?, image_tag(image_url, avatar_html_options), person)
  end

  def large_avatar_thumb(person, options={})
    image_url = person.image.present? ? person.image.url(:medium) : missing_avatar(:medium)

    image_tag image_url, { :alt => PersonViewUtils.person_display_name(person, @current_community) }.merge(options)
  end

  def huge_avatar_thumb(person, options={})
    # FIXME! Need a new picture size: :large

    image_url = person.image.present? ? person.image.url(:medium) : missing_avatar(:medium)

    image_tag image_url, { :alt => PersonViewUtils.person_display_name(person, @current_community) }.merge(options)
  end

  def missing_avatar(size = :medium)
    case size.to_sym
    when :small
      image_path("profile_image/small/missing.png")
    when :thumb
      image_path("profile_image/thumb/missing.png")
    else
      # default to medium size
      image_path("profile_image/medium/missing.png")
    end
  end

  def pageless(total_pages, target_id, url=nil, loader_message='Loading more results', current_page = 1)

    opts = {
      :currentPage => current_page,
      :totalPages => total_pages,
      :url        => url,
      :loaderMsg  => loader_message,
      :targetDiv  => target_id # extra parameter for jquery.pageless.js patch
    }

    content_for :extra_javascript do
      javascript_tag("$('#{target_id}').pageless(#{opts.to_json});")
    end
  end

  # Class is selected if conversation type is currently selected
  def get_profile_extras_tab_class(tab_name)
    "inbox_tab_#{controller_name.eql?(tab_name) ? 'selected' : 'unselected'}"
  end

  def available_locales
    locales =
      if @current_community
        @current_community.locales
          .map { |loc| Sharetribe::AVAILABLE_LOCALES.find { |app_loc| app_loc[:ident] == loc } }
      else
        Sharetribe::AVAILABLE_LOCALES
      end

    locales.map { |loc| [loc[:name], loc[:ident]] }
  end

  def self.send_error_notification(message, error_class="Special Error", parameters={})
    if APP_CONFIG.use_airbrake
      Airbrake.notify(
        :error_class      => error_class,
        :error_message    => message,
        :backtrace        => $@,
        :environment_name => ENV['RAILS_ENV'],
        :parameters       => parameters)
    end
    Rails.logger.error "#{error_class}: #{message}"
  end

  # Checks if HTTP_REFERER or HTTP_ORIGIN exists and returns only the domain part with protocol
  # This was first used to return user to original community from login domain.
  # Now the domain is included in the params, so this is used only in error cases to redirect back
  def self.pick_referer_domain_part_from_request(request)
    return request.headers["HTTP_ORIGIN"] if request.headers["HTTP_ORIGIN"].present?
    return request.headers["HTTP_REFERER"][/(^[^\/]*(\/\/)?[^\/]+)/,1] if request.headers["HTTP_REFERER"]
    return ""
  end

  def on_admin?
    controller.class.name.split("::").first=="Admin"
  end

  def facebook_like(recommend=false)
    "<div class=\"fb-like\" data-send=\"true\" data-layout=\"button_count\" data-width=\"200\" data-show-faces=\"false\" #{recommend ? 'data-action="recommend"' : ''}></div>".html_safe
  end

  def self.random_sting(length=6)
    chars = ("a".."z").to_a + ("0".."9").to_a
    random_string = ""
    1.upto(length) { |i| random_string << chars[rand(chars.size-1)] }
    return random_string
  end

  def username_label
    (@current_community && @current_community.label.eql?("okl")) ? t("okl.member_id") : t("common.username")
  end

  def username_or_email_label
    (@current_community && @current_community.label.eql?("okl")) ? t("okl.member_id_or_email") : t("common.username_or_email")
  end

  def service_name
    if @current_community
      @current_community.name(I18n.locale)
    else
      APP_CONFIG.global_service_name || "Sharetribe"
    end
  end

  def email_not_accepted_message
    if @current_community && @current_community.allowed_emails.present?
      t("people.new.email_is_in_use_or_not_allowed")
    else
      t("people.new.email_is_in_use")
    end
  end
  # Class methods to access the service_name stored in the thread to work with I18N and DelayedJob etc async stuff.
  def self.store_community_service_name_to_thread(name)
    Thread.current[:current_community_service_name] = name
  end

  def self.store_community_service_name_to_thread_from_community_id(community_id=nil)
    community = nil
    if community_id.present?
      community = Community.find_by_id(community_id)
    end
    store_community_service_name_to_thread_from_community(community)
  end

  def self.store_community_service_name_to_thread_from_community(community=nil)
    ser_name = APP_CONFIG.global_service_name || "Sharetribe"

    # if community has it's own setting, dig it out here
    if community
      # TODO: To make sure that we always show the community name in correct locale,
      # we should pass the right locale instead of using the first locale. An alternative
      # fix would be to stop supporting having community name in multiple locales.
      ser_name = community.name(community.locales.first)
    end

    store_community_service_name_to_thread(ser_name)
  end

  def self.fetch_community_service_name_from_thread
    Thread.current[:current_community_service_name] || APP_CONFIG.global_service_name || "Sharetribe"
  end

  # Helper method for javascript. Return "undefined"
  # if tribe has no location.
  def tribe_latitude
    @current_community.location ? @current_community.location.latitude : "undefined"
  end

  # Helper method for javascript. Return "undefined"
  # if tribe has no location.
  def tribe_longitude
    @current_community.location ? @current_community.location.longitude : "undefined"
  end

  def add_p_tags(text)
    text.gsub(/\n/, "</p><p>")
  end

  def add_links(text)
    pattern = /[\.)]*$/
    text.gsub(/\b(https?:\/\/|www\.)\S+/i) do |link_url|
      site_url = (link_url.starts_with?("www.") ? "http://" + link_url : link_url)
      link_to(link_url.gsub(pattern,""), site_url.gsub(pattern,""), class: "truncated-link") + link_url.match(pattern)[0]
    end
  end

  # general method for making urls as links and line breaks as <br /> tags
  def add_links_and_br_tags(text)
    text = add_links(text)
    lines = ArrayUtils.trim(text.split(/\n/))
    lines.map { |line| "<p>#{line}</p>" }.join
  end

  # general method for making urls as links and line breaks as <br /> tags
  def add_links_and_br_tags_for_email(text)
    pattern = /[\.)]*$/
    text.gsub(/https?:\/\/\S+/) { |link_url| link_to(truncate(link_url.gsub(pattern,""), :length => 50, :omission => "..."), link_url.gsub(pattern,""), :style => "color:#d25427;text-decoration:none;") + link_url.match(pattern)[0]}.gsub(/\n/, "<br />")
  end

  def atom_feed_url(params={})
    url = "#{request.protocol}#{request.host_with_port}/listings.atom?locale=#{I18n.locale}"
    params.each do |key, value|
      url += "&#{key}=#{value}"
    end
    return url
  end

  # About view left hand navigation content
  def about_links
    links = [
      {
        :text => t('layouts.infos.about'),
        :icon_class => icon_class("information"),
        :path => about_infos_path,
        :name => "about"
      }
    ]
    links << {
      :text => t('layouts.infos.how_to_use'),
      :icon_class => icon_class("how_to_use"),
      :path => how_to_use_infos_path,
      :name => "how_to_use"
    }
    links << {
      :text => t('layouts.infos.register_details'),
      :icon_class => icon_class("privacy"),
      :path => privacy_infos_path,
      :name => "privacy"
    }
    links << {
      :text => t('layouts.infos.terms'),
      :icon_class => icon_class("terms"),
      :path => terms_infos_path,
      :name => "terms"
    }
  end

  # rubocop:disable Metrics/MethodLength, Metrics/AbcSize
  # Admin view left hand navigation content
  def admin_links_for(community)
    links = [
      {
        :topic => :general,
        :text => t("admin.communities.getting_started.getting_started"),
        :icon_class => icon_class("openbook"),
        :path => admin_getting_started_guide_path,
        :name => "getting_started_guide"
      },
      {
        :id => "admin-help-center-link",
        :topic => :general,
        :text => t("admin.left_hand_navigation.help_center"),
        :icon_class => icon_class("help"),
        :path => "#{APP_CONFIG.knowledge_base_url}/?utm_source=marketplaceadminpanel&utm_medium=referral&utm_campaign=leftnavi",
        :name => "help_center"
      },
      {
        :id => "admin-academy-link",
        :topic => :general,
        :text => t("admin.left_hand_navigation.academy"),
        :icon_class => icon_class("academy"),
        :path => "https://www.sharetribe.com/academy/guide/?utm_source=marketplaceadminpanel&utm_medium=referral&utm_campaign=leftnavi",
        :name => "academy"
      }
    ]

    if APP_CONFIG.external_plan_service_in_use
      links << {
        :topic => :general,
        :text => t("admin.left_hand_navigation.subscription"),
        :icon_class => icon_class("credit_card"),
        :path => admin_plan_path,
        :name => "plan",
      }
    end

    links << {
      :topic => :general,
      :text => t("admin.left_hand_navigation.preview"),
      :icon_class => icon_class("eye"),
      :path => homepage_without_locale_path(big_cover_photo: true, locale: nil),
      :name => "preview",
    }

    links += [
      {
        :topic => :manage,
        :text => t("admin.communities.manage_members.manage_members"),
        :icon_class => icon_class("community"),
        :path => admin_community_community_memberships_path(@current_community, sort: "join_date", direction: "desc"),
        :name => "manage_members"
      },
      {
        :topic => :manage,
        :text => t("admin.communities.listings.listings"),
        :icon_class => icon_class("thumbnails"),
        :path => admin_community_listings_path(@current_community, sort: "updated"),
        :name => "listings"
      },
      {
        :topic => :manage,
        :text => t("admin.communities.transactions.transactions"),
        :icon_class => icon_class("coins"),
        :path => admin_community_transactions_path(@current_community, sort: "last_activity", direction: "desc"),
        :name => "transactions"
      },
      {
        :topic => :manage,
        :text => t("admin.communities.conversations.conversations"),
        :icon_class => icon_class("chat_bubble"),
        :path => admin_community_conversations_path(@current_community, sort: "last_activity", direction: "desc"),
        :name => "conversations"
      },
      {
        :topic => :manage,
        :text => t("admin.communities.testimonials.testimonials"),
        :icon_class => icon_class("like"),
        :path => admin_community_testimonials_path(@current_community),
        :name => "testimonials"
      },
      {
        :topic => :manage,
        :text => t("admin.emails.new.send_email_to_members"),
        :icon_class => icon_class("send"),
        :path => new_admin_community_email_path(:community_id => @current_community.id),
        :name => "email_members"
      },
      {
        :topic => :manage,
        :text => t("admin.communities.edit_details.invite_people"),
        :icon_class => icon_class("invite"),
        :path => new_invitation_path,
        :name => "invite_people"
      },
      {
        :topic => :configure,
        :text => t("admin.communities.edit_details.community_details"),
        :icon_class => icon_class("details"),
        :path => admin_details_edit_path,
        :name => "tribe_details"
      },
      {
        :topic => :configure,
        :text => t("admin.communities.edit_details.community_look_and_feel"),
        :icon_class => icon_class("looknfeel"),
        :path => admin_look_and_feel_edit_path,
        :name => "tribe_look_and_feel"
      },
      {
        :topic => :configure,
        :text => t("admin.communities.new_layout.new_layout"),
        :icon_class => icon_class("layout"),
        :path => admin_new_layout_path,
        :name => "new_layout"
      }
    ]

    links += [
      {
        :topic => :configure,
        :text => t("admin.communities.topbar.topbar"),
        :icon_class => icon_class("topbar_menu"),
        :path => admin_topbar_edit_path,
        :name => "topbar"
      }
    ]

<<<<<<< HEAD
    if !!@current_plan[:features][:footer]
      links += [
        {
          :topic => :configure,
          :text => t("admin.communities.footer.footer"),
          :icon_class => icon_class("footer_menu"),
          :path => admin_footer_edit_path,
          :name => "footer"
        }
      ]
    end
=======
    links += [
      {
        :topic => :configure,
        :text => t("admin.communities.footer.footer"),
        :icon_class => icon_class("footer_menu"),
        :path => admin_footer_edit_path,
        :name => "footer"
      }
    ]
>>>>>>> 223beb70

    if APP_CONFIG.show_landing_page_admin
      links << {
        :topic => :configure,
        :text => t("admin.landing_page.landing_page"),
        :icon_class => icon_class("home"),
        :path => admin_landing_page_path,
        :name => "landing_page",
      }
    end

    if FeatureFlagHelper.feature_enabled?(:user_fields)
      links += [
        {
          :topic => :configure,
          :text => t("admin.communities.user_fields.user_fields"),
          :icon_class => icon_class("user_edit"),
          :path => admin_person_custom_fields_path,
          :name => "user_fields"
        }
      ]
    end

    links += [
      {
        :topic => :configure,
        :text => t("admin.categories.index.listing_categories"),
        :icon_class => icon_class("list"),
        :path => admin_categories_path,
        :name => "listing_categories"
      },
      {
        :topic => :configure,
        :text => t("admin.custom_fields.index.listing_fields"),
        :icon_class => icon_class("form"),
        :path => admin_custom_fields_path,
        :name => "listing_fields"
      }
    ]

    links << {
      :topic => :configure,
      :text => t("admin.listing_shapes.index.listing_shapes"),
      :icon_class => icon_class("order_types"),
      :path => admin_listing_shapes_path,
      :name => "listing_shapes"
    }

    if PaypalHelper.paypal_active?(@current_community.id) || StripeHelper.stripe_provisioned?(@current_community.id)
      links << {
        :topic => :configure,
        :text => t("admin.communities.settings.payment_preferences"),
        :icon_class => icon_class("payments"),
        :path => admin_payment_preferences_path(),
        :name => "payment_preferences"
      }
    end

    links << {
      :topic => :configure,
      :text => t("admin.communities.social_media.social_media"),
      :icon_class => icon_class("social_media"),
      :path => social_media_admin_community_path(@current_community),
      :name => "social_media"
    }

    links << {
      :topic => :configure,
      :text => t("admin.communities.analytics.analytics"),
      :icon_class => icon_class("analytics"),
      :path => analytics_admin_community_path(@current_community),
      :name => "analytics"
    }

    links << {
      :topic => :configure,
      :text => t("admin.communities.edit_text_instructions.edit_text_instructions"),
      :icon_class => icon_class("edit"),
      :path => edit_text_instructions_admin_community_path(@current_community),
      :name => "text_instructions"
    }
    links << {
      :topic => :configure,
      :text => t("admin.left_hand_navigation.emails_title"),
      :icon_class => icon_class("mail"),
      :path => edit_welcome_email_admin_community_path(@current_community),
      :name => "welcome_email"
    }
    links << {
      :topic => :configure,
      :text => t("admin.communities.settings.settings"),
      :icon_class => icon_class("settings"),
      :path => admin_settings_path,
      :name => "admin_settings"
    }

    links
  end
  # rubocop:enable Metrics/MethodLength, Metrics/AbcSize

  # Settings view left hand navigation content
  def settings_links_for(person, community=nil)
    links = [
      {
        :id => "settings-tab-profile",
        :text => t("layouts.settings.profile"),
        :icon_class => icon_class("profile"),
        :path => person_settings_path(person),
        :name => "profile"
      },
      {
        :id => "settings-tab-account",
        :text => t("layouts.settings.account"),
        :icon_class => icon_class("account_settings"),
        :path => account_person_settings_path(person) ,
        :name => "account"
      },
      {
        :id => "settings-tab-notifications",
        :text => t("layouts.settings.notifications"),
        :icon_class => icon_class("notification_settings"),
        :path => notifications_person_settings_path(person),
        :name => "notifications"
      }
    ]

    paypal_ready = PaypalHelper.community_ready_for_payments?(@current_community.id)
    stripe_ready = StripeHelper.community_ready_for_payments?(@current_community.id)

    if paypal_ready || stripe_ready
      links << {
        :id => "settings-tab-payments",
        :text => t("layouts.settings.payments"),
        :icon_class => icon_class("payments"),
        :path => person_payment_settings_path(@current_user),
        :name => "payments"
      }
    end

    return links
  end

  # returns either "http://" or "https://" based on configuration settings
  def default_protocol
    APP_CONFIG.always_use_ssl ? "https://" : "http://"
  end

  # Return the right notification "badge" size depending
  # on the number of new notifications
  def get_badge_class(count)
    case count
    when 1..9
      ""
    when 10..99
      "big-badge"
    else
      "huge-badge"
    end
  end

  def self.use_s3?
    APP_CONFIG.s3_bucket_name && ApplicationHelper.has_aws_keys?
  end

  def self.use_upload_s3?
    APP_CONFIG.s3_upload_bucket_name && ApplicationHelper.has_aws_keys?
  end

  def self.has_aws_keys?
    APP_CONFIG.aws_access_key_id && APP_CONFIG.aws_secret_access_key
  end

  def facebook_connect_in_use?
    community = Maybe(@current_community)

    (APP_CONFIG.fb_connect_id || community.facebook_connect_id.or_else(false)) &&
     !@facebook_merge &&
     community.facebook_connect_enabled?.or_else(false)
  end

  def community_slogan
    if @community_customization  && !@community_customization.slogan.blank?
      @community_customization.slogan
    else
      if @current_community.slogan && !@current_community.slogan.blank?
        @current_community.slogan
      else
        t("common.default_community_slogan")
      end
    end
  end

  def community_description(truncate=true)
    if @community_customization && !@community_customization.description.blank?
      truncate ? truncate_html(@community_customization.description, length: 140, omission: "...") : @community_customization.description
    elsif @current_community.description && !@current_community.description.blank?
      truncate ? truncate_html(@current_community.description, length: 140, omission: "...") : @current_community.description
    else
      truncate ? truncate_html(t("common.default_community_description"), length: 125, omission: "...") : t("common.default_community_description")
    end
  end

  def email_link_style
    "color:#d96e21; text-decoration: none;"
  end

  def community_blank_slate
    @community_customization && !@community_customization.blank_slate.blank? ? @community_customization.blank_slate : t("homepage.index.no_listings_notification", :add_listing_link => link_to(t("homepage.index.add_listing_link_text"), new_listing_path)).html_safe
  end

  # Return a link to the listing author
  def author_link(listing)
    link_to(PersonViewUtils.person_display_name(listing.author, @current_community),
            listing.author,
            {:title => PersonViewUtils.person_display_name(listing.author, @current_community)})
  end

  def with_invite_link(&block)
    if @current_user && (@current_user.has_admin_rights?(@current_community) || @current_community.users_can_invite_new_users)
      block.call()
    end
  end

  def sort_link_direction(column)
    params[:sort].eql?(column) && params[:direction].eql?("asc") ? "desc" : "asc"
  end

  def search_path(opts = {})
    current_marketplace = request.env[:current_marketplace]
    PathHelpers.search_path(
      community_id: current_marketplace.id,
      logged_in: @current_user.present?,
      locale_param: params[:locale],
      default_locale: current_marketplace.default_locale,
      opts: opts)
  end

  def search_url(opts = {})
    PathHelpers.search_url(
      community_id: @current_community.id,
      opts: opts)
  end

  def search_mode
    FeatureFlagHelper.location_search_available ? @current_community.configuration&.main_search&.to_sym : :keyword
  end

  def landing_page_path
    PathHelpers.landing_page_path(
      community_id: @current_community.id,
      logged_in: @current_user.present?,
      default_locale: @current_community.default_locale,
      locale_param: params[:locale])
  end

  # Give an array of translation keys you need in JavaScript. The keys will be loaded and ready to be used in JS
  # with `ST.t` function
  def js_t(keys, run_js_immediately=false)
    js = javascript_tag("ST.loadTranslations(#{JSTranslations.load(keys).to_json})")
    if run_js_immediately
      js
    else
      content_for :extra_javascript do js end
    end
  end

  def format_local_date(value)
    format = t("datepicker.format").gsub(/([md])[md]+/, '%\1').gsub(/yyyy/, '%Y')
    value.present? ? value.strftime(format) : nil
  end

  def us_states
    [
      ['Alabama', 'AL'],
      ['Alaska', 'AK'],
      ['Arizona', 'AZ'],
      ['Arkansas', 'AR'],
      ['California', 'CA'],
      ['Colorado', 'CO'],
      ['Connecticut', 'CT'],
      ['Delaware', 'DE'],
      ['District of Columbia', 'DC'],
      ['Florida', 'FL'],
      ['Georgia', 'GA'],
      ['Hawaii', 'HI'],
      ['Idaho', 'ID'],
      ['Illinois', 'IL'],
      ['Indiana', 'IN'],
      ['Iowa', 'IA'],
      ['Kansas', 'KS'],
      ['Kentucky', 'KY'],
      ['Louisiana', 'LA'],
      ['Maine', 'ME'],
      ['Maryland', 'MD'],
      ['Massachusetts', 'MA'],
      ['Michigan', 'MI'],
      ['Minnesota', 'MN'],
      ['Mississippi', 'MS'],
      ['Missouri', 'MO'],
      ['Montana', 'MT'],
      ['Nebraska', 'NE'],
      ['Nevada', 'NV'],
      ['New Hampshire', 'NH'],
      ['New Jersey', 'NJ'],
      ['New Mexico', 'NM'],
      ['New York', 'NY'],
      ['North Carolina', 'NC'],
      ['North Dakota', 'ND'],
      ['Ohio', 'OH'],
      ['Oklahoma', 'OK'],
      ['Oregon', 'OR'],
      ['Pennsylvania', 'PA'],
      ['Puerto Rico', 'PR'],
      ['Rhode Island', 'RI'],
      ['South Carolina', 'SC'],
      ['South Dakota', 'SD'],
      ['Tennessee', 'TN'],
      ['Texas', 'TX'],
      ['Utah', 'UT'],
      ['Vermont', 'VT'],
      ['Virginia', 'VA'],
      ['Washington', 'WA'],
      ['West Virginia', 'WV'],
      ['Wisconsin', 'WI'],
      ['Wyoming', 'WY']
    ]
  end

  def regex_definition_to_js(string)
    string.gsub('\A', '^').gsub('\z', '$').gsub('\\', '\\\\')
  end
end
# rubocop:enable Metrics/ModuleLength<|MERGE_RESOLUTION|>--- conflicted
+++ resolved
@@ -438,19 +438,6 @@
       }
     ]
 
-<<<<<<< HEAD
-    if !!@current_plan[:features][:footer]
-      links += [
-        {
-          :topic => :configure,
-          :text => t("admin.communities.footer.footer"),
-          :icon_class => icon_class("footer_menu"),
-          :path => admin_footer_edit_path,
-          :name => "footer"
-        }
-      ]
-    end
-=======
     links += [
       {
         :topic => :configure,
@@ -460,7 +447,6 @@
         :name => "footer"
       }
     ]
->>>>>>> 223beb70
 
     if APP_CONFIG.show_landing_page_admin
       links << {
