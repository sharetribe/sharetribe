module Admin2Helper

  def expand_ul(group_name)
    'show' if expand_rules[group_name.to_sym]&.include?(controller_name)
  end

  def active_li(menu_name)
    'active' if menu_name == controller_name
  end

  def expand_rules
    {
      general: %w[essentials privacy static_content admin_notifications],
      design: %w[logos_color landing_page display experimental cover_photos topbar footer],
      users: %w[manage_users signup_login user_rights invitations user_fields],
      listings: %w[listing_approval listing_comments manage_listings order_types categories listing_fields],
      transactions_reviews: %w[config_transactions manage_transactions conversations manage_reviews],
      payment_system: %w[country_currencies transaction_size stripe paypal],
      emails: %w[newsletters email_users welcome_emails],
      search_location: %w[search locations],
      social_media: %w[image_tags twitter],
      seo: %w[sitemap landing_pages search_pages listing_pages category_pages profile_pages google_console],
      analytics: %w[google sharetribe google_manager],
      advanced: %w[custom_scripts delete_marketplaces]
    }
  end

  def community_name_tag(locale)
    @current_community.full_name(locale).presence
  end

  def social_media_title_placeholder(locale)
    "#{community_name_tag(locale)} - #{community_slogan}"
  end

  def social_media_description_placeholder
    "#{community_description(false)} - #{community_slogan}"
  end

  def admin_title
    title = t('admin2.seo.title', title: content_for(:title), service_name: title_service_name)
    strip_tags(custom_meta_title(title.squish))
  end

  def admin_description
    title = t('admin2.seo.description', title: content_for(:title), service_name: title_service_name)
    strip_tags(custom_meta_description(title.squish))
  end

  def title_service_name
    @current_community.full_name(I18n.locale).to_s
  end

  def community_private_homepage_content
    translations = find_community_customizations(:private_community_homepage_content)
    {
      header: t('admin2.privacy.header'),
      input_classes: 'form-control',
      info_text: t('admin2.privacy.info_text'),
      input_name: 'private_community_homepage_content',
      translations: translations
    }
  end

  def community_posting_rights_content
    translations = find_community_customizations(:verification_to_post_listings_info_content)
    {
      input_classes: 'form-control',
      info_text: t('admin2.user_rights.info_text'),
      input_name: 'verification_to_post_listings_info_content',
      translations: translations
    }
  end

  def community_essentials_hash
    translations = find_community_customizations(:name)
    {
      header: t('admin2.essentials.community_name'),
      input_classes: 'form-control',
      info_text: t('admin2.essentials.community_info_text'),
      input_name: 'name',
      translations: translations
    }
  end

  def community_slogan_hash
    translations = find_community_customizations(:slogan)
    {
      header: t('admin2.essentials.community_slogan'),
      input_classes: 'form-control',
      info_text: t('admin2.essentials.community_slogan_info_text'),
      input_name: 'slogan',
      translations: translations
    }
  end

  def community_description_hash
    translations = find_community_customizations(:description)
    {
      header: t('admin2.essentials.community_description'),
      input_classes: 'form-control',
      info_text: t('admin2.essentials.community_description_info_text'),
      input_name: 'description',
      translations: translations
    }
  end

  def bootstrap_class_for(flash_type)
    { success: 'alert-success',
      error: 'alert-danger',
      alert: 'alert-warning',
      notice: 'alert-info' }.stringify_keys[flash_type.to_s] || flash_type.to_s
  end

  def flash_messages(opts = {})
    flash.each do |msg_type, message|
      concat(content_tag(:div, message, class: "alert #{bootstrap_class_for(msg_type)}", role: "alert") do
        concat content_tag(:button, 'x', class: "close", data: { dismiss: 'alert' })
        concat message
      end)
    end
    nil
  end

  def period_emails_send
    [[t("admin2.automatic_newsletter.newsletter_daily"), 1],
     [t("admin2.automatic_newsletter.newsletter_weekly"), 7]]
  end

  def find_community_customizations(customization_key)
    available_locales.each_with_object({}) do |(locale_name, locale_value), translations|
      translation = @community_customizations[locale_value][customization_key] || ""
      translations[locale_value] = { language: locale_name, translation: translation }
    end
  end

  def person_name(person)
    if person.present? && !person.deleted?
      display_name = person.display_name.present? ? " (#{person.display_name})" : ''
      "#{person.given_name} #{person.family_name}#{display_name}"
    else
      t('common.removed_user')
    end
  end

  def admin_email_options
    options = %i[all_users posting_allowed with_listing with_listing_no_payment with_payment_no_listing no_listing_no_payment]
    options.delete(:posting_allowed) unless @current_community.require_verification_to_post_listings
    options.map { |option| [I18n.t("admin2.email_users.recipients.options.#{option}"), option] }
  end

  def email_languages
    [[t('admin2.email_users.any_language'), 'any']] | available_locales
  end

  def confirm_opts_order_type(shape)
    count = @current_community.listings.currently_open.where(listing_shape_id: shape.id).count
    if count.positive?
      { url: admin2_listings_order_type_path(shape),
        caption: t('admin2.order_types.delete_caption', order_type: t(shape.name_tr_key)),
        notice: t('admin2.order_types.confirm_delete_order_type', count: count) }
    else
      { url: admin2_listings_order_type_path(shape),
        caption: t('admin2.order_types.delete_caption', order_type: t(shape.name_tr_key)),
        notice: t('admin2.order_types.confirm_delete_simple_order_type') }
    end
  end

  def transaction_status_class(status)
    case status
    when 'paid', 'confirmed', 'free', 'refunded'
      'positive'
    when 'payment_intent_action_expired', 'dismissed', 'rejected'
      'neutral'
    when 'canceled', 'disputed'
      'negative'
    when 'pending', 'preauthorized'
      'attention'
    end
  end

<<<<<<< HEAD
  def date_format(date)
    base = "#{I18n.l(date, format: :short)} (UTC)"
    base.slice!(DateTime.current.year.to_s) if DateTime.current.year == date.year
    base
  end

=======
>>>>>>> 02739f60
  def date_format(date)
    base = "#{I18n.l(date, format: :short)} (UTC)"
    base.slice!(DateTime.current.year.to_s) if DateTime.current.year == date.year
    base
  end
end<|MERGE_RESOLUTION|>--- conflicted
+++ resolved
@@ -179,15 +179,6 @@
     end
   end
 
-<<<<<<< HEAD
-  def date_format(date)
-    base = "#{I18n.l(date, format: :short)} (UTC)"
-    base.slice!(DateTime.current.year.to_s) if DateTime.current.year == date.year
-    base
-  end
-
-=======
->>>>>>> 02739f60
   def date_format(date)
     base = "#{I18n.l(date, format: :short)} (UTC)"
     base.slice!(DateTime.current.year.to_s) if DateTime.current.year == date.year
