module Admin2Helper

  def expand_ul(group_name)
    'show' if expand_rules[group_name.to_sym]&.include?(controller_name)
  end

  def active_li(menu_name)
    'active' if menu_name == controller_name
  end

  def expand_rules
    {
      general: %w[essentials privacy static_content admin_notifications],
      design: %w[logos_color landing_page display experimental cover_photos topbar footer],
      users: %w[manage_users signup_login user_rights invitations user_fields],
      listings: %w[listing_approval listing_comments manage_listings order_types categories listing_fields],
      transactions_reviews: %w[config_transactions manage_transactions conversations manage_reviews],
      payment_system: %w[country_currencies transaction_size stripe paypal],
      emails: %w[newsletters email_users welcome_emails],
      search_location: %w[search locations],
      social_media: %w[image_tags twitter],
      seo: %w[sitemap landing_pages search_pages listing_pages category_pages profile_pages google_console],
      analytics: %w[google sharetribe google_manager],
      advanced: %w[custom_scripts delete_marketplaces]
    }
  end

  def community_name_tag(locale)
    @current_community.full_name(locale).presence
  end

  def social_media_title_placeholder(locale)
    "#{community_name_tag(locale)} - #{community_slogan}"
  end

  def social_media_description_placeholder
    "#{community_description(false)} - #{community_slogan}"
  end

  def admin_title
    title = t('admin2.seo.title', title: content_for(:title), service_name: title_service_name)
    strip_tags(custom_meta_title(title.squish))
  end

  def admin_description
    title = t('admin2.seo.description', title: content_for(:title), service_name: title_service_name)
    strip_tags(custom_meta_description(title.squish))
  end

  def title_service_name
    @current_community.full_name(I18n.locale).to_s
  end

  def community_private_homepage_content
    translations = find_community_customizations(:private_community_homepage_content)
    {
      header: t('admin2.privacy.header'),
      input_classes: 'form-control',
      info_text: t('admin2.privacy.info_text'),
      input_name: 'private_community_homepage_content',
      translations: translations
    }
  end

  def community_posting_rights_content
    translations = find_community_customizations(:verification_to_post_listings_info_content)
    {
      input_classes: 'form-control',
      info_text: t('admin2.user_rights.info_text'),
      input_name: 'verification_to_post_listings_info_content',
      translations: translations
    }
  end

  def community_essentials_hash
    translations = find_community_customizations(:name)
    {
      header: t('admin2.essentials.community_name'),
      input_classes: 'form-control',
      info_text: t('admin2.essentials.community_info_text'),
      input_name: 'name',
      translations: translations
    }
  end

  def community_slogan_hash
    translations = find_community_customizations(:slogan)
    {
      header: t('admin2.essentials.community_slogan'),
      input_classes: 'form-control',
      info_text: t('admin2.essentials.community_slogan_info_text'),
      input_name: 'slogan',
      translations: translations
    }
  end

  def community_description_hash
    translations = find_community_customizations(:description)
    {
      header: t('admin2.essentials.community_description'),
      input_classes: 'form-control',
      info_text: t('admin2.essentials.community_description_info_text'),
      input_name: 'description',
      translations: translations
    }
  end

  def bootstrap_class_for(flash_type)
    { success: 'alert-success',
      error: 'alert-danger',
      alert: 'alert-warning',
      notice: 'alert-info' }.stringify_keys[flash_type.to_s] || flash_type.to_s
  end

  def flash_messages(opts = {})
    flash.each do |msg_type, message|
      concat(content_tag(:div, message, class: "alert #{bootstrap_class_for(msg_type)}", role: "alert") do
        concat content_tag(:button, 'x', class: "close", data: { dismiss: 'alert' })
        concat message
      end)
    end
    nil
  end

  def period_emails_send
    [[t("admin2.automatic_newsletter.newsletter_daily"), 1],
     [t("admin2.automatic_newsletter.newsletter_weekly"), 7]]
  end

  def find_community_customizations(customization_key)
    available_locales.each_with_object({}) do |(locale_name, locale_value), translations|
      translation = @community_customizations[locale_value][customization_key] || ""
      translations[locale_value] = { language: locale_name, translation: translation }
    end
  end

  def person_name(person)
    if person.present? && !person.deleted?
      display_name = person.display_name.present? ? " (#{person.display_name})" : ''
      "#{person.given_name} #{person.family_name}#{display_name}"
    else
      t('common.removed_user')
    end
  end

  def admin_email_options
    options = %i[all_users posting_allowed with_listing with_listing_no_payment with_payment_no_listing no_listing_no_payment]
    options.delete(:posting_allowed) unless @current_community.require_verification_to_post_listings
    options.map { |option| [I18n.t("admin.emails.new.recipients.options.#{option}"), option] }
  end

  def email_languages
    [[t('admin2.email_users.any_language'), 'any']] | available_locales
  end

  def confirm_opts_order_type(shape)
    count = @current_community.listings.currently_open.where(listing_shape_id: shape.id).count
    if count.positive?
      { url: admin2_listings_order_type_path(shape),
        caption: t('admin2.order_types.delete_caption', order_type: t(shape.name_tr_key)),
        notice: t('admin2.order_types.confirm_delete_order_type', count: count) }
    else
      { url: admin2_listings_order_type_path(shape),
        caption: t('admin2.order_types.delete_caption', order_type: t(shape.name_tr_key)),
        notice: t('admin2.order_types.confirm_delete_simple_order_type') }
    end
  end

<<<<<<< HEAD
  def transaction_status_class(status)
    case status
    when 'paid', 'confirmed', 'free', 'refunded'
      'positive'
    when 'payment_intent_action_expired', 'dismissed', 'rejected'
      'neutral'
    when 'canceled', 'disputed'
      'negative'
    when 'pending', 'preauthorized'
      'attention'
    end
  end

=======
>>>>>>> dece5b16
  def date_format(date)
    base = "#{I18n.l(date, format: :short)} (UTC)"
    base.slice!(DateTime.current.year.to_s) if DateTime.current.year == date.year
    base
  end
end<|MERGE_RESOLUTION|>--- conflicted
+++ resolved
@@ -166,7 +166,6 @@
     end
   end
 
-<<<<<<< HEAD
   def transaction_status_class(status)
     case status
     when 'paid', 'confirmed', 'free', 'refunded'
@@ -180,8 +179,6 @@
     end
   end
 
-=======
->>>>>>> dece5b16
   def date_format(date)
     base = "#{I18n.l(date, format: :short)} (UTC)"
     base.slice!(DateTime.current.year.to_s) if DateTime.current.year == date.year
