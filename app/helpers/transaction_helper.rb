module TransactionHelper

  def icon_for(status)
    case status
    when "confirmed"
      "ss-check"
    when "rejected"
      "ss-delete"
    when "canceled"
      "ss-delete"
    when "accepted"
      "ss-check"
    when "paid"
      "ss-check"
    when "preauthorized"
      "ss-check"
    when "pending_ext"
      "ss-alert"
    when "accept_preauthorized"
      "ss-check"
    when "reject_preauthorized"
      "ss-delete"
    when "errored"
      "ss-delete"
    end
  end

  # Give `status`, `is_author` and `other_party` and get back icon and text for current status
  # rubocop:disable all
  def conversation_icon_and_status(status, is_author, other_party_name, waiting_feedback, status_meta)
    icon_waiting_you = icon_tag("alert", ["icon-fix-rel", "waiting-you"])
    icon_waiting_other = icon_tag("clock", ["icon-fix-rel", "waiting-other"])

    # Split "confirmed" status into "waiting_feedback" and "completed"
    status = if waiting_feedback
      "waiting_feedback"
    else
      "completed"
    end if status == "confirmed"

    status_hash = {
      pending: ->() {
        ActiveSupport::Deprecation.warn("Transaction state 'pending' is deprecated and will be removed in the future.")
        {
          author: {
            icon: icon_waiting_you,
            text: t("conversations.status.waiting_for_you_to_accept_request")
          },
          starter: {
            icon: icon_waiting_other,
            text: t("conversations.status.waiting_for_listing_author_to_accept_request", listing_author_name: other_party_name)
          }
        } },
      preauthorized: ->() { {
        author: {
          icon: icon_waiting_you,
          text: t("conversations.status.waiting_for_you_to_accept_request")
        },
        starter: {
          icon: icon_waiting_other,
          text: t("conversations.status.waiting_for_listing_author_to_accept_request", listing_author_name: other_party_name)
        }
      } },
      accepted: ->() {
        ActiveSupport::Deprecation.warn("Transaction state 'accepted' is deprecated and will be removed in the future.")
          {
          author: {
            icon: icon_waiting_other,
            text: t("conversations.status.waiting_payment_from_requester", requester_name: other_party_name)
          },
          starter: {
            icon: icon_waiting_you,
            text: t("conversations.status.waiting_payment_from_you")
          }
        } },
      pending_ext: ->() {
        case status_meta[:paypal_pending_reason]
        when "multicurrency"
          {
            author: {
              icon: icon_waiting_you,
              # Make this aware of the reason
              text: t("conversations.status.pending_external_inbox.paypal.multicurrency")
            },
            starter: {
              icon: icon_waiting_other,
              text: t("conversations.status.waiting_for_listing_author_to_accept_request", listing_author_name: other_party_name)
            }
          }
        when "intl"
          {
            author: {
              icon: icon_waiting_you,
              # Make this aware of the reason
              text: t("conversations.status.pending_external_inbox.paypal.intl")
            },
            starter: {
              icon: icon_waiting_other,
              text: t("conversations.status.waiting_for_listing_author_to_accept_request", listing_author_name: other_party_name)
            }
          }
        when "verify"
          {
            author: {
              icon: icon_waiting_you,
              # Make this aware of the reason
              text: t("conversations.status.pending_external_inbox.paypal.verify")
            },
            starter: {
              icon: icon_waiting_other,
              text: t("conversations.status.waiting_for_listing_author_to_accept_request", listing_author_name: other_party_name)
            }
          }
        else # some pending_ext reason we don't have special message for
          {
            author: {
              icon: icon_waiting_you,
              text: t("conversations.status.pending_external_inbox.paypal.unknown_reason")
            },
            starter: {
              icon: icon_waiting_other,
              text: t("conversations.status.waiting_for_listing_author_to_accept_request", listing_author_name: other_party_name)
            }
          }
        end
      },

      rejected: -> () { {
        both: {
          icon: icon_tag("cross", ["icon-fix-rel", "rejected"]),
          text: t("conversations.status.request_rejected")
        }
      } },

      paid: ->() { {
        author: {
          icon: icon_waiting_other,
          text: t("conversations.status.waiting_confirmation_from_requester", requester_name: other_party_name)
        },
        starter: {
          icon: icon_waiting_you,
          text: t("conversations.status.waiting_confirmation_from_you")
        }
      } },

      waiting_feedback: ->() { {
        both: {
          icon: icon_waiting_you,
          text: t("conversations.status.waiting_feedback_from_you")
        }
      } },

      completed: ->() { {
        both: {
          icon: icon_tag("check", ["icon-fix-rel", "confirmed"]),
          text: t("conversations.status.request_confirmed")
        }
      } },

      canceled: ->() {
        if FeatureFlagHelper.feature_enabled?(:canceled_flow)
          {
            both: {
              icon: icon_tag("clock", ["icon-fix-rel", "canceled"]),
              text: t("conversations.status.waiting_for_marketplace_review")
            }
          }
        else
          {
            both: {
              icon: icon_tag("cross", ["icon-fix-rel", "canceled"]),
              text: t("conversations.status.request_canceled")
            }
          }
        end
        },

      disputed: ->() { {
        both: {
          icon: icon_tag("clock", ["icon-fix-rel", "canceled"]),
          text: t("conversations.status.waiting_for_marketplace_review")
        }
      } },

      errored: ->() { {
        both: {
          icon: icon_tag("cross", ["icon-fix-rel", "canceled"]),
          text: t("conversations.status.payment_errored")
         }
      } },

      refunded: ->() { {
        both: {
          icon: icon_tag("refund", ["icon-fix-rel", "confirmed"]),
          text: t("conversations.status.refunded")
         }
      } },

      dismissed: ->() { {
        both: {
          icon: icon_tag("dismiss", ["icon-fix-rel", "confirmed"]),
          text: t("conversations.status.dismissed")
         }
      } },
    }

    Maybe(status_hash)[status.to_sym]
      .map { |s| s.call }
      .map { |s| Maybe(is_author ? s[:author] : s[:starter]).or_else { s[:both] } }
      .values
      .get
  end
  # rubocop:enable all

  #
  # Returns statuses in Hash format
  # statuses = [
  #   {
  #     type: :status_info,
  #     content: {
  #       info_text_part: 'msg',
  #       info_icon_tag: ''               # e.g. icon_tag("testimonial", ["icon-with-text"])
  #     }
  #   },
  #   {
  #     type: :status_info,
  #     content: {
  #       info_text_part: 'msg',
  #       info_icon_part_classes: 'class1 class2'
  #     }
  #   },
  #   {
  #     type: :status_links,
  #     content: [{
  #         link_href: "/path/to/somewhere" # url
  #         link_classes: '[if-any]'
  #         link_data: {},                  # e.g. {:method => "put", :remote => "true"}
  #         link_icon_tag: '[some-tag]>',   # OR link_icon_with_text_classes: icon_for("accepted")
  #         link_text_with_icon: 'Something'
  #       },
  #       {}
  #     ]
  #   }
  # }
  # rubocop:disable Metrics/MethodLength, Metrics/AbcSize
  def get_conversation_statuses(conversation, is_author)
    statuses = if conversation.listing && !conversation.status.eql?("free")
      status_hash = {
        paid: -> { {
          both: [
            status_info(t("conversations.status.request_paid"), icon_classes: icon_for("paid")),
            delivery_status(conversation),
            paid_status(conversation)
          ]
        }
              },
        preauthorized: -> { {
          both: [
            status_info(t("conversations.status.request_preauthorized"), icon_classes: icon_for("preauthorized")),
            preauthorized_status(conversation)
          ]
        }
                       },
        pending_ext: -> {
          ## This is so wrong place to call services...
          #TODO Deprecated call, update to use PaypalService::API:Api.payments.get_payment
          paypal_payment = PaypalService::Store::PaypalPayment.for_transaction(conversation.id)

          reason = Maybe(conversation).transaction_transitions.last.metadata["paypal_pending_reason"]

          case reason
          when Some("multicurrency")
            {
              author: [
                status_info(t("conversations.status.pending_external.paypal.multicurrency", currency: paypal_payment[:payment_total].currency, paypal_url: link_to("https://www.paypal.com", "https://www.paypal.com")).html_safe, icon_classes: icon_for("pending_ext"))
              ],
              starter: [
                status_info(t("conversations.status.request_preauthorized"), icon_classes: icon_for("preauthorized")),
                preauthorized_status(conversation)
              ]
            }
          when Some("intl")
            {
              author: [
                status_info(t("conversations.status.pending_external.paypal.intl", paypal_url: link_to("https://www.paypal.com", "https://www.paypal.com")).html_safe, icon_classes: icon_for("pending_ext"))
              ],
              starter: [
                status_info(t("conversations.status.request_preauthorized"), icon_classes: icon_for("preauthorized")),
                preauthorized_status(conversation)
              ]
            }
          when Some("verify")
            {
              author: [
                status_info(t("conversations.status.pending_external.paypal.verify", paypal_url: link_to("https://www.paypal.com", "https://www.paypal.com")).html_safe, icon_classes: icon_for("pending_ext"))
              ],
              starter: [
                status_info(t("conversations.status.request_preauthorized"), icon_classes: icon_for("preauthorized")),
                preauthorized_status(conversation)
              ]
            }
          end
        },
        confirmed: -> { {
          both: [
            status_info(t("conversations.status.request_confirmed"), icon_classes: icon_for("confirmed")),
            feedback_status(conversation)
          ]
        }
                   },
        canceled: -> {
<<<<<<< HEAD
          if FeatureFlagHelper.feature_enabled?(:canceled_flow)
            contact_link = link_to t("conversations.status.contact_them"), new_user_feedback_path
            {
=======
          {
            both: [
              status_info(t("conversations.status.request_canceled"), icon_classes: icon_for("canceled")),
              feedback_status(conversation)
            ]
          }
                  },
        disputed: -> {
          contact_link = link_to t("conversations.status.contact_them"), new_user_feedback_path
          {
>>>>>>> 2c56d142
            both: [
              status_info(t("conversations.status.order_canceled"), icon_classes: icon_for("canceled")),
              status_info(t("conversations.status.waiting_for_marketplace_review"), icon_classes: 'ss-clock'),
              status_info(t("conversations.status.marketplace_notified", contact_link: contact_link).html_safe, icon_classes: 'ss-mail'),
            ]
<<<<<<< HEAD
            }
          else
            {
            both: [
              status_info(t("conversations.status.request_canceled"), icon_classes: icon_for("canceled")),
              feedback_status(conversation)
            ]
            }
          end
=======
          }
>>>>>>> 2c56d142
                  },
        rejected: -> { {
          both: [
            status_info(t("conversations.status.request_rejected"), icon_classes: icon_for(conversation.status))
          ]
        }
                  },
        errored: -> { {
          author: [
            status_info(t("conversations.status.payment_errored_author", starter_name: conversation.starter.name(conversation.community)), icon_classes: icon_for("errored"))
          ],
          starter: [
            status_info(t("conversations.status.payment_errored_starter"), icon_classes: icon_for("errored"))
          ]
        }
                 },
        refunded: -> {
          contact_link = link_to t("conversations.status.contact_the_marketpalce_team"), new_user_feedback_path
          {
          author: [
            status_info(t("conversations.status.order_refunded"), icon_classes: icon_class('refund')),
            status_info(t('conversations.status.do_you_disagree', contact_link: contact_link).html_safe, icon_classes: icon_class('mail')),
            feedback_status(conversation)
          ],
          starter: [
<<<<<<< HEAD
            status_info(t("conversations.status.order_refunded"), icon_classes: icon_class('refund')),
=======
            status_info("#{t('conversations.status.order_refunded')} #{t('conversations.status.you_should_receive_refund_soon')}", icon_classes: icon_class('refund')),
>>>>>>> 2c56d142
            status_info(t('conversations.status.issue_with_the_refund', contact_link: contact_link).html_safe, icon_classes: icon_class('mail')),
            feedback_status(conversation)

          ]
          }
                  },
        dismissed: -> {
          contact_link = link_to t("conversations.status.contact_the_marketpalce_team"), new_user_feedback_path
          {
          author: [
<<<<<<< HEAD
            status_info(t("conversations.status.order_cancelation_dismissed"), icon_classes: icon_class('dismiss')),
=======
            status_info(t("conversations.status.order_cancellation_dismissed"), icon_classes: icon_class('dismiss')),
>>>>>>> 2c56d142
            status_info(t('conversations.status.do_you_disagree', contact_link: contact_link).html_safe, icon_classes: icon_class('mail')),
            feedback_status(conversation)
          ],
          starter: [
<<<<<<< HEAD
            status_info(t("conversations.status.order_cancelation_dismissed"), icon_classes: icon_class('dismiss')),
=======
            status_info(t("conversations.status.order_cancellation_dismissed"), icon_classes: icon_class('dismiss')),
>>>>>>> 2c56d142
            status_info(t('conversations.status.do_you_disagree', contact_link: contact_link).html_safe, icon_classes: icon_class('mail')),
            feedback_status(conversation)
          ]
          }
                   }
      }

      Maybe(status_hash)[conversation.status.to_sym]
        .map { |s| s.call }
        .map { |s| Maybe(is_author ? s[:author] : s[:starter]).or_else { s[:both] } }
        .or_else([])
    else
      []
    end

    statuses.flatten.compact
  end
  # rubocop:enable Metrics/MethodLength, Metrics/AbcSize

  private

  def paid_status(conversation)
    if conversation.seller == @current_user
      waiting_for_buyer_to_confirm(conversation)
    else
      waiting_for_current_user_to_confirm(conversation)
    end
  end

  def delivery_status(conversation)
    if current_user?(conversation.author)
      status_info(
        t("conversations.status.waiting_for_current_user_to_deliver_listing",
          :listing_title => link_to(conversation.listing.title, conversation.listing)
        ).html_safe,
        icon_classes: "ss-clockwise"
      )
    else
      status_info(
        t("conversations.status.waiting_for_listing_author_to_deliver_listing",
          :listing_title => link_to(conversation.listing.title, conversation.listing),
          :listing_author_name => link_to(PersonViewUtils.person_display_name(conversation.author, conversation.community))
        ).html_safe,
        icon_classes: "ss-clockwise"
      )
    end
  end

  def preauthorized_status(transaction)
    if current_user?(transaction.listing.author)
      waiting_for_current_user_to_accept_preauthorized(transaction)
    else
      waiting_for_author_to_accept_preauthorized(transaction)
    end
  end

  def feedback_status(conversation)
    if conversation.has_feedback_from?(@current_user)
      feedback_given_status
    elsif conversation.feedback_skipped_by?(@current_user)
      feedback_skipped_status
    else
      feedback_pending_status(conversation)
    end
  end

  def waiting_for_current_user_to_confirm(conversation)
    status_links([
      {
        link_href: confirm_person_message_path(@current_user, :id => conversation.id),
        link_classes: "confirm",
        link_icon_with_text_classes: icon_for("confirmed"),
        link_text_with_icon: link_text_with_icon(conversation, "confirm")
      },
      {
        link_href: cancel_person_message_path(@current_user, :id => conversation.id),
        link_classes: "cancel",
        link_icon_with_text_classes: icon_for("canceled"),
        link_text_with_icon: link_text_with_icon(conversation, "cancel")
      }
    ])
  end

  def waiting_for_current_user_to_accept_preauthorized(transaction)
    status_links([
      {
        link_href: accept_preauthorized_person_message_path(@current_user, :id => transaction.id),
        link_classes: "accept_preauthorized",
        link_icon_with_text_classes: icon_for("accept_preauthorized"),
        link_text_with_icon: link_text_with_icon(transaction, "accept_preauthorized")
      },
      {
        link_href: reject_preauthorized_person_message_path(@current_user, :id => transaction.id),
        link_classes: "reject_preauthorized",
        link_icon_with_text_classes: icon_for("reject_preauthorized"),
        link_text_with_icon: link_text_with_icon(transaction, "reject_preauthorized")
      }
    ]);
  end

  def feedback_pending_status(conversation)
    status_links([
      {
        link_href: new_person_message_feedback_path(@current_user, :message_id => conversation.id),
        link_classes: "accept",
        link_icon_tag: icon_tag("testimonial", ["icon-with-text"]),
        link_text_with_icon: t("conversations.status.give_feedback")
      },
      {
        link_href: skip_person_message_feedbacks_path(@current_user, :message_id => conversation.id),
        link_classes: "cancel",
        link_icon_with_text_classes: "ss-skipforward",
        link_text_with_icon: t("conversations.status.skip_feedback"),
        link_data: { :method => "put", :remote => "true"}
      }
    ])
  end

  def status_links(content)
    {
      type: :status_links,
      content: content
    }
  end

  def link_text_with_icon(conversation, status_link_name)
    if ["accept", "reject", "accept_preauthorized", "reject_preauthorized"].include?(status_link_name)
      t("conversations.status_link.#{status_link_name}_request")
    else
      t("conversations.status_link.#{status_link_name}")
    end
  end

  def waiting_for_buyer_to_confirm(conversation)
    key = conversation.payment_gateway == :stripe ? "conversations.status.stripe.waiting_confirmation_from_requester" : "conversations.status.waiting_confirmation_from_requester"
    link = t(key,
      :requester_name => link_to(
        PersonViewUtils.person_display_name_for_type(conversation.other_party(@current_user), "first_name_only"),
        conversation.other_party(@current_user)
      )
    ).html_safe

    status_info(link, icon_classes: 'ss-clock')
  end

  def waiting_for_author_to_accept_preauthorized(transaction)
    text = t("conversations.status.waiting_for_listing_author_to_accept_request",
      :listing_author_name => link_to(
        PersonViewUtils.person_display_name_for_type(transaction.author, "first_name_only"),
        transaction.author
      )
    ).html_safe

    status_info(text, icon_classes: 'ss-clock')
  end

  def feedback_given_status
    status_info(t("conversations.status.feedback_given"), icon_tag: icon_tag("testimonial", ["icon-part"]))
  end

  def feedback_skipped_status
    status_info(t("conversations.status.feedback_skipped"), icon_classes: "ss-skipforward")
  end

  def status_info(text, icon_tag: nil, icon_classes: nil)
    hash = {
      type: :status_info,
      content: {
        info_text_part: text
      }
    }

    if icon_tag
      hash.deep_merge(content: {info_icon_tag: icon_tag})
    elsif icon_classes
      hash.deep_merge(content: {info_icon_part_classes: icon_classes})
    else
      hash
    end
  end
end<|MERGE_RESOLUTION|>--- conflicted
+++ resolved
@@ -309,11 +309,6 @@
         }
                    },
         canceled: -> {
-<<<<<<< HEAD
-          if FeatureFlagHelper.feature_enabled?(:canceled_flow)
-            contact_link = link_to t("conversations.status.contact_them"), new_user_feedback_path
-            {
-=======
           {
             both: [
               status_info(t("conversations.status.request_canceled"), icon_classes: icon_for("canceled")),
@@ -324,25 +319,12 @@
         disputed: -> {
           contact_link = link_to t("conversations.status.contact_them"), new_user_feedback_path
           {
->>>>>>> 2c56d142
             both: [
               status_info(t("conversations.status.order_canceled"), icon_classes: icon_for("canceled")),
               status_info(t("conversations.status.waiting_for_marketplace_review"), icon_classes: 'ss-clock'),
               status_info(t("conversations.status.marketplace_notified", contact_link: contact_link).html_safe, icon_classes: 'ss-mail'),
             ]
-<<<<<<< HEAD
-            }
-          else
-            {
-            both: [
-              status_info(t("conversations.status.request_canceled"), icon_classes: icon_for("canceled")),
-              feedback_status(conversation)
-            ]
-            }
-          end
-=======
-          }
->>>>>>> 2c56d142
+          }
                   },
         rejected: -> { {
           both: [
@@ -368,11 +350,7 @@
             feedback_status(conversation)
           ],
           starter: [
-<<<<<<< HEAD
-            status_info(t("conversations.status.order_refunded"), icon_classes: icon_class('refund')),
-=======
             status_info("#{t('conversations.status.order_refunded')} #{t('conversations.status.you_should_receive_refund_soon')}", icon_classes: icon_class('refund')),
->>>>>>> 2c56d142
             status_info(t('conversations.status.issue_with_the_refund', contact_link: contact_link).html_safe, icon_classes: icon_class('mail')),
             feedback_status(conversation)
 
@@ -383,20 +361,12 @@
           contact_link = link_to t("conversations.status.contact_the_marketpalce_team"), new_user_feedback_path
           {
           author: [
-<<<<<<< HEAD
-            status_info(t("conversations.status.order_cancelation_dismissed"), icon_classes: icon_class('dismiss')),
-=======
             status_info(t("conversations.status.order_cancellation_dismissed"), icon_classes: icon_class('dismiss')),
->>>>>>> 2c56d142
             status_info(t('conversations.status.do_you_disagree', contact_link: contact_link).html_safe, icon_classes: icon_class('mail')),
             feedback_status(conversation)
           ],
           starter: [
-<<<<<<< HEAD
-            status_info(t("conversations.status.order_cancelation_dismissed"), icon_classes: icon_class('dismiss')),
-=======
             status_info(t("conversations.status.order_cancellation_dismissed"), icon_classes: icon_class('dismiss')),
->>>>>>> 2c56d142
             status_info(t('conversations.status.do_you_disagree', contact_link: contact_link).html_safe, icon_classes: icon_class('mail')),
             feedback_status(conversation)
           ]
