--- conflicted
+++ resolved
@@ -54,16 +54,10 @@
           familyName: family_name
         }
       },
-<<<<<<< HEAD
       ##  Removed Listing Button from Header
       #newListingButton: {
       #  text: I18n.t("homepage.index.post_new_listing"),
       #},
-=======
-      newListingButton: {
-        text: I18n.t("homepage.index.post_new_listing")
-      },
->>>>>>> ad8c149e
       i18n: {
         locale: I18n.locale,
         defaultLocale: I18n.default_locale
