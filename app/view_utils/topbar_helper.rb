module TopbarHelper

  module_function

  def topbar_props(community:, path_after_locale_change:, user: nil, search_placeholder: nil,
                   locale_param: nil, current_path: nil, landing_page: false, host_with_port:)

    links = links(community: community, user: user, locale_param: locale_param, host_with_port: host_with_port)

    main_search =
      if FeatureFlagHelper.location_search_available
        community.configuration.main_search
      else
        :keyword
      end

    search_path_string = PathHelpers.search_url({
      community_id: community.id,
      opts: {
        only_path: true,
      }
    })

    given_name, family_name = *PersonViewUtils.person_display_names(user, community)
    avatar_image = user&.image&.present? && !user.image_processing ? { url: user.image.url(:thumb) } : nil

    {
      logo: {
        href: PathHelpers.landing_page_path(
          community_id: community.id,
          default_locale: community.default_locale,
          logged_in: user.present?,
          locale_param: locale_param,
          custom: true
        ),
        text: community.name(I18n.locale),
        image: community.wide_logo.present? ? community.stable_image_url(:wide_logo, :header) : nil,
        image_highres: community.wide_logo.present? ? community.stable_image_url(:wide_logo, :header_highres) : nil
      },
      search: landing_page ? nil : {
        search_placeholder: search_placeholder,
        mode: main_search.to_s,
      },
      search_path: search_path_string,
      menu: {
        links: links,
        limit_priority_links: community.configuration.limit_priority_links
      },
      locales: landing_page ? nil : locale_props(community, I18n.locale, path_after_locale_change, user.present?),
      avatarDropdown: {
        avatar: {
          image: avatar_image,
          givenName: given_name,
          familyName: family_name,
        },
      },
      newListingButton: {
        text: I18n.t("homepage.index.post_new_listing"),
      },
      i18n: {
        locale: I18n.locale,
        defaultLocale: I18n.default_locale
      },
      marketplace: {
        marketplace_color1: CommonStylesHelper.marketplace_colors(community)[:marketplace_color1],
        location: current_path
      },
      user: {
        loggedInUsername: user&.username,
        isAdmin: user&.has_admin_rights?(community) || false,
      },
      unReadMessagesCount: InboxService.notification_count(user&.id, community.id)
    }
  end

  def links(community:, user:, locale_param:, host_with_port:)
    user_links = Maybe(community.menu_links)
      .map { |menu_links|
        menu_links
          .map { |menu_link|
            {
              link: menu_link.url(I18n.locale),
              title: menu_link.title(I18n.locale),
              priority: menu_link.sort_priority,
              external: link_external?(menu_link.url(I18n.locale), host_with_port)
            }
          }
      }.or_else([])

    links = [
      {
        link: PathHelpers.landing_page_path(
          community_id: community.id,
          logged_in: user.present?,
          default_locale: community.default_locale,
          locale_param: locale_param,
          custom: true
        ),
        title: I18n.t("header.home"),
        priority: -1
      }
    ]

    if community.configuration.display_about_menu
      links << {
        link: paths.about_infos_path(locale: locale_param),
        title: I18n.t("header.about"),
        priority: 0
      }
    end

    if community.configuration.display_contact_menu
      links << {
        link: paths.new_user_feedback_path(locale: locale_param),
        title: I18n.t("header.contact_us"),
        priority: !user_links.empty? ? user_links.last[:priority] + 1 : 1
      }
    end

<<<<<<< HEAD
    if community.users_can_invite_new_users
=======
    if (user&.has_admin_rights?(community) || community.users_can_invite_new_users) && community.configuration.display_invite_menu
>>>>>>> a3030321
      links << {
        link: paths.new_invitation_path(locale: locale_param),
        title: I18n.t("header.invite"),
        priority: !user_links.empty? ? user_links.last[:priority] + 2 : 2
      }
    end

    links + user_links
  end

  def locale_props(community, current_locale, path_after_locale_change, is_logged_in)
    community_locales = community.locales.map { |loc_ident|
      Sharetribe::AVAILABLE_LOCALES.find { |app_loc| app_loc[:ident] == loc_ident }
    }.compact.map { |loc|
      {
        locale_name: loc[:name],
        locale_ident: loc[:ident],
        change_locale_uri: PathHelpers.change_locale_path(is_logged_in: is_logged_in,
                                                          locale: loc[:ident],
                                                          redirect_uri: path_after_locale_change)
      }
    }

    { current_locale_ident: I18n.locale,
      current_locale: Maybe(Sharetribe::AVAILABLE_LOCALES.find { |l| l[:ident] == current_locale.to_s })[:language].or_else(current_locale).to_s,
      available_locales: community_locales }
  end

  def missing_profile_image_path
    ActionController::Base.helpers.image_path("profile_image/thumb/missing.png")
  end

  def paths
    @_url_herlpers ||= Rails.application.routes.url_helpers
  end

  def link_external?(url, host_with_port)
    /^(https?:\/\/)?#{host_with_port}((\/|\?).*)?$/.match(url).nil?
  end
end<|MERGE_RESOLUTION|>--- conflicted
+++ resolved
@@ -117,11 +117,7 @@
       }
     end
 
-<<<<<<< HEAD
-    if community.users_can_invite_new_users
-=======
-    if (user&.has_admin_rights?(community) || community.users_can_invite_new_users) && community.configuration.display_invite_menu
->>>>>>> a3030321
+    if community.users_can_invite_new_users && community.configuration.display_invite_menu
       links << {
         link: paths.new_invitation_path(locale: locale_param),
         title: I18n.t("header.invite"),
