--- conflicted
+++ resolved
@@ -103,13 +103,7 @@
       if units.length == 1
         units.first
       else
-<<<<<<< HEAD
-        units.find do |u|
-          u[:unit_type] == listing_unit[:unit_type] && u[:kind] == listing_unit[:kind] && u[:quantity_selector] == listing_unit[:quantity_selector]
-        end
-=======
         units.find { |u| u.compact == listing_unit }
->>>>>>> 912e25a7
       end
     }
   end
