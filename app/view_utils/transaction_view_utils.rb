module TransactionViewUtils
  extend MoneyRails::ActionViewExtension
  extend ActionView::Helpers::TranslationHelper
  extend ActionView::Helpers::TagHelper

  MessageBubble = EntityUtils.define_builder(
    [:content, :string, :mandatory],
    [:sender, :mandatory],
    [:created_at, :time, :mandatory],
    [:mood, one_of: [:positive, :negative, :neutral]],
    [:admin, :to_bool, :optional]
  )

  PriceBreakDownLocals = EntityUtils.define_builder(
    [:listing_price, :money, :mandatory],
    [:localized_unit_type, :string],
    [:localized_selector_label, :string],
    [:booking, :to_bool, default: false],
    [:start_on, :date],
    [:end_on, :date],
    [:duration, :fixnum],
    [:quantity, :fixnum],
    [:subtotal, :money],
    [:total, :money],
    [:shipping_price, :money],
    [:total_label, :string],
    [:unit_type, :symbol],
    [:sum, :money],
    [:fee, :money],
    [:seller_gets, :money],
    [:start_time, :time],
    [:end_time, :time],
    [:per_hour, :to_bool, default: false],
    [:buyer_fee, :money]
  )


  module_function

  def merge_messages_and_transitions(messages, transitions)
    messages = messages.map { |msg| MessageBubble[msg] }
    transitions = transitions.map { |tnx| MessageBubble[tnx] }

    (messages + transitions).sort_by { |hash| hash[:created_at] }
  end

  def create_messages_from_actions(transitions, author, starter, payment_sum, payment_gateway, show_sum=true)
    return [] if transitions.blank?

    ignored_transitions = [
      "free",
      "pending", # Deprecated
      "initiated",
      "payment_intent_requires_action",
      "payment_intent_failed",
      "pending_ext",
      "errored"
    ] # Transitions that should not generate auto-message

    previous_states = [nil] + transitions.map { |transition| transition[:to_state] }

    if transitions.map { |t| t[:to_state] }.include?("pending")
      ActiveSupport::Deprecation.warn("Transaction state 'pending' is deprecated and will be removed in the future.")
    end

    transitions
      .zip(previous_states)
      .reject { |(transition, previous_state)|
        ignored_transitions.include? transition[:to_state]
      }
      .map { |(transition, previous_state)|
        create_message_from_action(transition, previous_state, author, starter, payment_sum, payment_gateway, show_sum)
      }
  end

  def conversation_messages(messages, name_display_type)
    messages.map { |message|
      MessageBubble.call(
        content: message.content,
        sender: message.sender,
        created_at: message.created_at,
        mood: :neutral
      )
    }
  end

  def transition_messages(transaction, conversation, name_display_type)
    if transaction.present?
      transitions = transaction.transaction_transitions
      payment_sum = transaction.payment_total
      payment_gateway = transaction.payment_gateway
      show_sum = transaction.buyer_commission <= 0
      create_messages_from_actions(transitions, transaction.author, transaction.starter, payment_sum, payment_gateway, show_sum)
    else
      []
    end
  end

  def create_message_from_action(transition, old_state, author, starter, payment_sum, payment_gateway, show_sum)
    preauthorize_accepted = ->(new_state) { new_state == "paid" && old_state == "preauthorized" }
    post_pay_accepted = ->(new_state) {
      # The condition here is simply "if new_state is paid", since due to migrations from old system there might be
      # transitions in "paid" state without previous state.
      new_state == "paid"
    }

    message = case transition[:to_state]
    when "preauthorized"
      {
        sender: starter,
        mood: :positive
      }
    when "accepted"
      ActiveSupport::Deprecation.warn("Transaction state 'accepted' is deprecated and will be removed in the future.")
      {
        sender: author,
        mood: :positive
      }
    when "rejected"
      {
        sender: author,
        mood: :negative
      }
    when preauthorize_accepted
      {
        sender: author,
        mood: :positive
      }
    when post_pay_accepted
      ActiveSupport::Deprecation.warn("Transaction state 'paid' without previous state is deprecated and will be removed in the future.")
      {
        sender: starter,
        mood: :positive
      }
    when "canceled"
      {
        sender: transition_user(transition, starter),
        admin: transition[:metadata] && transition[:metadata]['executed_by_admin'],
        mood: :negative
      }
    when "disputed"
      {
        sender: transition_user(transition, starter),
        admin: transition[:metadata] && transition[:metadata]['executed_by_admin'],
        mood: :negative
      }
    when "confirmed"
      {
        sender: transition_user(transition, starter),
        admin: transition[:metadata] && transition[:metadata]['executed_by_admin'],
        mood: :positive
      }
    when "refunded"
      {
        sender: transition_user(transition, starter),
        admin: transition[:metadata] && transition[:metadata]['executed_by_admin'],
        mood: :positive
      }
    when "dismissed"
      {
        sender: transition_user(transition, starter),
        admin: transition[:metadata] && transition[:metadata]['executed_by_admin'],
        mood: :negative
      }
    else
      raise("Unknown transition to state: #{transition[:to_state]}")
    end

    MessageBubble[message.merge(
      created_at: transition[:created_at],
      content: create_content_from_action(transition[:to_state], old_state, payment_sum, payment_gateway, author, show_sum)
    )]
  end

  def create_content_from_action(state, old_state, payment_sum, payment_gateway, author, show_sum)
    preauthorize_accepted = ->(new_state) { new_state == "paid" && old_state == "preauthorized" }
    post_pay_accepted = ->(new_state) {
      # The condition here is simply "if new_state is paid", since due to migrations from old system there might be
      # transitions in "paid" state without previous state.
      new_state == "paid"
    }
    amount = MoneyViewUtils.to_humanized(payment_sum)

    message = case state
    when "preauthorized"
      if show_sum
        t("conversations.message.payment_preauthorized", sum: amount)
      else
        t("conversations.message.payment_preauthorized_wo_sum")
      end
    when "accepted"
      ActiveSupport::Deprecation.warn("Transaction state 'accepted' is deprecated and will be removed in the future.")
      t("conversations.message.accepted_request")
    when "rejected"
      t("conversations.message.rejected_request")
    when preauthorize_accepted
      if payment_gateway == :stripe
        if show_sum
          t("conversations.message.stripe.held_payment", sum: amount)
        else
          t("conversations.message.stripe.held_payment_wo_sum")
        end
      elsif show_sum
        t("conversations.message.received_payment", sum: amount)
      else
        t("conversations.message.received_payment_wo_sum")
      end
    when post_pay_accepted
      ActiveSupport::Deprecation.warn("Transaction state 'paid' without previous state is deprecated and will be removed in the future.")
      t("conversations.message.paid", sum: amount)
    when "canceled"
<<<<<<< HEAD
      if FeatureFlagHelper.feature_enabled?(:canceled_flow)
        t("conversations.message.canceled_the_order")
      else
        t("conversations.message.canceled_request")
      end
=======
      t("conversations.message.canceled_request")
    when "disputed"
      t("conversations.message.canceled_the_order")
>>>>>>> 2c56d142
    when "confirmed"
      if payment_gateway == :stripe
        t("conversations.message.stripe.confirmed_request", author_name: author[:display_name])
      else
        t("conversations.message.confirmed_request")
      end
    when "refunded"
      t("conversations.message.marked_as_refunded")
    when "dismissed"
<<<<<<< HEAD
      "#{t('conversations.message.dismissed_the_cancelation')} #{payment_gateway == :stripe ? t('conversations.message.payment_has_now_been_transferred', seller: author[:display_name]) : ''}"
=======
      "#{t('conversations.message.dismissed_the_cancellation')} #{payment_gateway == :stripe ? t('conversations.message.payment_has_now_been_transferred', seller: author[:display_name]) : ''}"
>>>>>>> 2c56d142
    else
      raise("Unknown transition to state: #{state}")
    end
  end

  def price_break_down_locals(opts)
    PriceBreakDownLocals.call(opts)
  end

  def parse_booking_date(str)
    Date.parse(str) unless str.blank?
  end

  def parse_booking_datetime(str)
    Time.zone.parse(str) unless str.blank?
  end

  def stringify_booking_date(date)
    date.iso8601
  end

  def parse_quantity(quantity)
    Maybe(quantity)
      .select { |q| StringUtils.is_numeric?(q) }
      .map(&:to_i)
      .select { |q| q > 0 }
      .or_else(1)
  end

  def transition_user(transition, starter)
    transition[:metadata] && transition[:metadata]['user_id'] && Person.find_by_id(transition[:metadata]['user_id']) || starter
  end

end<|MERGE_RESOLUTION|>--- conflicted
+++ resolved
@@ -209,17 +209,9 @@
       ActiveSupport::Deprecation.warn("Transaction state 'paid' without previous state is deprecated and will be removed in the future.")
       t("conversations.message.paid", sum: amount)
     when "canceled"
-<<<<<<< HEAD
-      if FeatureFlagHelper.feature_enabled?(:canceled_flow)
-        t("conversations.message.canceled_the_order")
-      else
-        t("conversations.message.canceled_request")
-      end
-=======
       t("conversations.message.canceled_request")
     when "disputed"
       t("conversations.message.canceled_the_order")
->>>>>>> 2c56d142
     when "confirmed"
       if payment_gateway == :stripe
         t("conversations.message.stripe.confirmed_request", author_name: author[:display_name])
@@ -229,11 +221,7 @@
     when "refunded"
       t("conversations.message.marked_as_refunded")
     when "dismissed"
-<<<<<<< HEAD
-      "#{t('conversations.message.dismissed_the_cancelation')} #{payment_gateway == :stripe ? t('conversations.message.payment_has_now_been_transferred', seller: author[:display_name]) : ''}"
-=======
       "#{t('conversations.message.dismissed_the_cancellation')} #{payment_gateway == :stripe ? t('conversations.message.payment_has_now_been_transferred', seller: author[:display_name]) : ''}"
->>>>>>> 2c56d142
     else
       raise("Unknown transition to state: #{state}")
     end
