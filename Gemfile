--- conflicted
+++ resolved
@@ -43,12 +43,8 @@
 gem 'web_translate_it', '<= 1.7.4.5' # newer seems to cause "Invalid gemspec:invalid date format in specification" error
 gem 'postmark-rails'
 gem 'rails-i18n'
-<<<<<<< HEAD
 gem 'devise', '2.0.0.rc'
-=======
-gem 'devise'
 gem 'spreadsheet'
->>>>>>> e5c44e32
 
 group :test do
   gem "rspec-rails", "2.0.0.beta.19" #
