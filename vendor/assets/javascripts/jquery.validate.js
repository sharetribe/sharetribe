/*!
 * jQuery Validation Plugin v1.17.0
 *
 * https://jqueryvalidation.org/
 *
 * Copyright (c) 2017 Jörn Zaefferer
 * Released under the MIT license
 */
(function( factory ) {
	if ( typeof define === "function" && define.amd ) {
		define( ["jquery"], factory );
	} else if (typeof module === "object" && module.exports) {
		module.exports = factory( require( "jquery" ) );
	} else {
		factory( jQuery );
	}
}(function( $ ) {

$.extend( $.fn, {

	// https://jqueryvalidation.org/validate/
	validate: function( options ) {

		// If nothing is selected, return nothing; can't chain anyway
		if ( !this.length ) {
			if ( options && options.debug && window.console ) {
				console.warn( "Nothing selected, can't validate, returning nothing." );
			}
			return;
		}

		// Check if a validator for this form was already created
		var validator = $.data( this[ 0 ], "validator" );
		if ( validator ) {
			return validator;
		}

		// Add novalidate tag if HTML5.
		this.attr( "novalidate", "novalidate" );

		validator = new $.validator( options, this[ 0 ] );
		$.data( this[ 0 ], "validator", validator );

		if ( validator.settings.onsubmit ) {

			this.on( "click.validate", ":submit", function( event ) {

				// Track the used submit button to properly handle scripted
				// submits later.
				validator.submitButton = event.currentTarget;

				// Allow suppressing validation by adding a cancel class to the submit button
				if ( $( this ).hasClass( "cancel" ) ) {
					validator.cancelSubmit = true;
				}

				// Allow suppressing validation by adding the html5 formnovalidate attribute to the submit button
				if ( $( this ).attr( "formnovalidate" ) !== undefined ) {
					validator.cancelSubmit = true;
				}
			} );

			// Validate the form on submit
			this.on( "submit.validate", function( event ) {
				if ( validator.settings.debug ) {

					// Prevent form submit to be able to see console output
					event.preventDefault();
				}
				function handle() {
					var hidden, result;

					// Insert a hidden input as a replacement for the missing submit button
					// The hidden input is inserted in two cases:
					//   - A user defined a `submitHandler`
					//   - There was a pending request due to `remote` method and `stopRequest()`
					//     was called to submit the form in case it's valid
					if ( validator.submitButton && ( validator.settings.submitHandler || validator.formSubmitted ) ) {
						hidden = $( "<input type='hidden'/>" )
							.attr( "name", validator.submitButton.name )
							.val( $( validator.submitButton ).val() )
							.appendTo( validator.currentForm );
					}

					if ( validator.settings.submitHandler ) {
						result = validator.settings.submitHandler.call( validator, validator.currentForm, event );
						if ( hidden ) {

							// And clean up afterwards; thanks to no-block-scope, hidden can be referenced
							hidden.remove();
						}
						if ( result !== undefined ) {
							return result;
						}
						return false;
					}
					return true;
				}

				// Prevent submit for invalid forms or custom submit handlers
				if ( validator.cancelSubmit ) {
					validator.cancelSubmit = false;
					return handle();
				}
				if ( validator.form() ) {
					if ( validator.pendingRequest ) {
						validator.formSubmitted = true;
						return false;
					}
					return handle();
				} else {
					validator.focusInvalid();
					return false;
				}
			} );
		}

		return validator;
	},

	// https://jqueryvalidation.org/valid/
	valid: function() {
		var valid, validator, errorList;

		if ( $( this[ 0 ] ).is( "form" ) ) {
			valid = this.validate().form();
		} else {
			errorList = [];
			valid = true;
			validator = $( this[ 0 ].form ).validate();
			this.each( function() {
				valid = validator.element( this ) && valid;
				if ( !valid ) {
					errorList = errorList.concat( validator.errorList );
				}
			} );
			validator.errorList = errorList;
		}
		return valid;
	},

	// https://jqueryvalidation.org/rules/
	rules: function( command, argument ) {
		var element = this[ 0 ],
			settings, staticRules, existingRules, data, param, filtered;

		// If nothing is selected, return empty object; can't chain anyway
		if ( element == null ) {
			return;
		}

		if ( !element.form && element.hasAttribute( "contenteditable" ) ) {
			element.form = this.closest( "form" )[ 0 ];
			element.name = this.attr( "name" );
		}

		if ( element.form == null ) {
			return;
		}

		if ( command ) {
			settings = $.data( element.form, "validator" ).settings;
			staticRules = settings.rules;
			existingRules = $.validator.staticRules( element );
			switch ( command ) {
			case "add":
				$.extend( existingRules, $.validator.normalizeRule( argument ) );

				// Remove messages from rules, but allow them to be set separately
				delete existingRules.messages;
				staticRules[ element.name ] = existingRules;
				if ( argument.messages ) {
					settings.messages[ element.name ] = $.extend( settings.messages[ element.name ], argument.messages );
				}
				break;
			case "remove":
				if ( !argument ) {
					delete staticRules[ element.name ];
					return existingRules;
				}
				filtered = {};
				$.each( argument.split( /\s/ ), function( index, method ) {
					filtered[ method ] = existingRules[ method ];
					delete existingRules[ method ];
				} );
				return filtered;
			}
		}

		data = $.validator.normalizeRules(
		$.extend(
			{},
			$.validator.classRules( element ),
			$.validator.attributeRules( element ),
			$.validator.dataRules( element ),
			$.validator.staticRules( element )
		), element );

		// Make sure required is at front
		if ( data.required ) {
			param = data.required;
			delete data.required;
			data = $.extend( { required: param }, data );
		}

		// Make sure remote is at back
		if ( data.remote ) {
			param = data.remote;
			delete data.remote;
			data = $.extend( data, { remote: param } );
		}

		return data;
	}
} );

// Custom selectors
$.extend( $.expr.pseudos || $.expr[ ":" ], {		// '|| $.expr[ ":" ]' here enables backwards compatibility to jQuery 1.7. Can be removed when dropping jQ 1.7.x support

	// https://jqueryvalidation.org/blank-selector/
	blank: function( a ) {
		return !$.trim( "" + $( a ).val() );
	},

	// https://jqueryvalidation.org/filled-selector/
	filled: function( a ) {
		var val = $( a ).val();
		return val !== null && !!$.trim( "" + val );
	},

	// https://jqueryvalidation.org/unchecked-selector/
	unchecked: function( a ) {
		return !$( a ).prop( "checked" );
	}
} );

// Constructor for validator
$.validator = function( options, form ) {
	this.settings = $.extend( true, {}, $.validator.defaults, options );
	this.currentForm = form;
	this.init();
};

// https://jqueryvalidation.org/jQuery.validator.format/
$.validator.format = function( source, params ) {
	if ( arguments.length === 1 ) {
		return function() {
			var args = $.makeArray( arguments );
			args.unshift( source );
			return $.validator.format.apply( this, args );
		};
	}
	if ( params === undefined ) {
		return source;
	}
	if ( arguments.length > 2 && params.constructor !== Array  ) {
		params = $.makeArray( arguments ).slice( 1 );
	}
	if ( params.constructor !== Array ) {
		params = [ params ];
	}
	$.each( params, function( i, n ) {
		source = source.replace( new RegExp( "\\{" + i + "\\}", "g" ), function() {
			return n;
		} );
	} );
	return source;
};

$.extend( $.validator, {

	defaults: {
		messages: {},
		groups: {},
		rules: {},
		errorClass: "error",
		pendingClass: "pending",
		validClass: "valid",
		errorElement: "label",
		focusCleanup: false,
		focusInvalid: true,
		errorContainer: $( [] ),
		errorLabelContainer: $( [] ),
		onsubmit: true,
		ignore: ":hidden",
		ignoreTitle: false,
		onfocusin: function( element ) {
			this.lastActive = element;

			// Hide error label and remove error class on focus if enabled
			if ( this.settings.focusCleanup ) {
				if ( this.settings.unhighlight ) {
					this.settings.unhighlight.call( this, element, this.settings.errorClass, this.settings.validClass );
				}
				this.hideThese( this.errorsFor( element ) );
			}
		},
		onfocusout: function( element ) {
			if ( !this.checkable( element ) && ( element.name in this.submitted || !this.optional( element ) ) ) {
				this.element( element );
			}
		},
		onkeyup: function( element, event ) {

			// Avoid revalidate the field when pressing one of the following keys
			// Shift       => 16
			// Ctrl        => 17
			// Alt         => 18
			// Caps lock   => 20
			// End         => 35
			// Home        => 36
			// Left arrow  => 37
			// Up arrow    => 38
			// Right arrow => 39
			// Down arrow  => 40
			// Insert      => 45
			// Num lock    => 144
			// AltGr key   => 225
			var excludedKeys = [
				16, 17, 18, 20, 35, 36, 37,
				38, 39, 40, 45, 144, 225
			];

			if ( event.which === 9 && this.elementValue( element ) === "" || $.inArray( event.keyCode, excludedKeys ) !== -1 ) {
				return;
			} else if ( element.name in this.submitted || element.name in this.invalid ) {
				this.element( element );
			}
		},
		onclick: function( element ) {

			// Click on selects, radiobuttons and checkboxes
			if ( element.name in this.submitted ) {
				this.element( element );

			// Or option elements, check parent select in that case
			} else if ( element.parentNode.name in this.submitted ) {
				this.element( element.parentNode );
			}
		},
		highlight: function( element, errorClass, validClass ) {
			if ( element.type === "radio" ) {
				this.findByName( element.name ).addClass( errorClass ).removeClass( validClass );
			} else {
				$( element ).addClass( errorClass ).removeClass( validClass );
			}
		},
		unhighlight: function( element, errorClass, validClass ) {
			if ( element.type === "radio" ) {
				this.findByName( element.name ).removeClass( errorClass ).addClass( validClass );
			} else {
				$( element ).removeClass( errorClass ).addClass( validClass );
			}
		}
	},

	// https://jqueryvalidation.org/jQuery.validator.setDefaults/
	setDefaults: function( settings ) {
		$.extend( $.validator.defaults, settings );
	},

	messages: {
		required: "This field is required.",
		remote: "Please fix this field.",
		email: "Please enter a valid email address.",
		url: "Please enter a valid URL.",
		date: "Please enter a valid date.",
		dateISO: "Please enter a valid date (ISO).",
		number: "Please enter a valid number.",
		digits: "Please enter only digits.",
		equalTo: "Please enter the same value again.",
		maxlength: $.validator.format( "Please enter no more than {0} characters." ),
		minlength: $.validator.format( "Please enter at least {0} characters." ),
		rangelength: $.validator.format( "Please enter a value between {0} and {1} characters long." ),
		range: $.validator.format( "Please enter a value between {0} and {1}." ),
		max: $.validator.format( "Please enter a value less than or equal to {0}." ),
		min: $.validator.format( "Please enter a value greater than or equal to {0}." ),
		step: $.validator.format( "Please enter a multiple of {0}." )
	},

	autoCreateRanges: false,

	prototype: {

		init: function() {
			this.labelContainer = $( this.settings.errorLabelContainer );
			this.errorContext = this.labelContainer.length && this.labelContainer || $( this.currentForm );
			this.containers = $( this.settings.errorContainer ).add( this.settings.errorLabelContainer );
			this.submitted = {};
			this.valueCache = {};
			this.pendingRequest = 0;
			this.pending = {};
			this.invalid = {};
			this.reset();

			var groups = ( this.groups = {} ),
				rules;
			$.each( this.settings.groups, function( key, value ) {
				if ( typeof value === "string" ) {
					value = value.split( /\s/ );
				}
				$.each( value, function( index, name ) {
					groups[ name ] = key;
				} );
			} );
			rules = this.settings.rules;
			$.each( rules, function( key, value ) {
				rules[ key ] = $.validator.normalizeRule( value );
			} );

			function delegate( event ) {

				// Set form expando on contenteditable
				if ( !this.form && this.hasAttribute( "contenteditable" ) ) {
					this.form = $( this ).closest( "form" )[ 0 ];
					this.name = $( this ).attr( "name" );
				}

				var validator = $.data( this.form, "validator" ),
					eventType = "on" + event.type.replace( /^validate/, "" ),
					settings = validator.settings;
				if ( settings[ eventType ] && !$( this ).is( settings.ignore ) ) {
					settings[ eventType ].call( validator, this, event );
				}
			}

			$( this.currentForm )
				.on( "focusin.validate focusout.validate keyup.validate",
					":text, [type='password'], [type='file'], select, textarea, [type='number'], [type='search'], " +
					"[type='tel'], [type='url'], [type='email'], [type='datetime'], [type='date'], [type='month'], " +
					"[type='week'], [type='time'], [type='datetime-local'], [type='range'], [type='color'], " +
					"[type='radio'], [type='checkbox'], [contenteditable], [type='button']", delegate )

				// Support: Chrome, oldIE
				// "select" is provided as event.target when clicking a option
				.on( "click.validate", "select, option, [type='radio'], [type='checkbox']", delegate );

			if ( this.settings.invalidHandler ) {
				$( this.currentForm ).on( "invalid-form.validate", this.settings.invalidHandler );
			}
		},

		// https://jqueryvalidation.org/Validator.form/
		form: function() {
			this.checkForm();
			$.extend( this.submitted, this.errorMap );
			this.invalid = $.extend( {}, this.errorMap );
			if ( !this.valid() ) {
				$( this.currentForm ).triggerHandler( "invalid-form", [ this ] );
			}
			this.showErrors();
			return this.valid();
		},

		checkForm: function() {
			this.prepareForm();
			for ( var i = 0, elements = ( this.currentElements = this.elements() ); elements[ i ]; i++ ) {

				//Fix validation for name array within form
				var sameNameElements = this.findByName( elements[ i ].name )
				if ( sameNameElements.length !== undefined && sameNameElements.length > 1 ) {
					for ( var cnt = 0; cnt < sameNameElements.length; cnt++ ) {
						this.check( sameNameElements[ cnt ] );
					}
				} else {
					this.check( elements[ i ] );
				}
			}
			return this.valid();
		},

		// https://jqueryvalidation.org/Validator.element/
		element: function( element ) {
			var cleanElement = this.clean( element ),
				checkElement = this.validationTargetFor( cleanElement ),
				v = this,
				result = true,
				rs, group;

			if ( checkElement === undefined ) {
				delete this.invalid[ cleanElement.name ];
			} else {
				this.prepareElement( checkElement );
				this.currentElements = $( checkElement );

				// If this element is grouped, then validate all group elements already
				// containing a value
				group = this.groups[ checkElement.name ];
				if ( group ) {
					$.each( this.groups, function( name, testgroup ) {
						if ( testgroup === group && name !== checkElement.name ) {
							cleanElement = v.validationTargetFor( v.clean( v.findByName( name ) ) );
							if ( cleanElement && cleanElement.name in v.invalid ) {
								v.currentElements.push( cleanElement );
								result = v.check( cleanElement ) && result;
							}
						}
					} );
				}

				rs = this.check( checkElement ) !== false;
				result = result && rs;
				if ( rs ) {
					this.invalid[ checkElement.name ] = false;
				} else {
					this.invalid[ checkElement.name ] = true;
				}

				if ( !this.numberOfInvalids() ) {

					// Hide error containers on last error
					this.toHide = this.toHide.add( this.containers );
				}
				this.showErrors();

				// Add aria-invalid status for screen readers
				$( element ).attr( "aria-invalid", !rs );
			}

			return result;
		},

		// https://jqueryvalidation.org/Validator.showErrors/
		showErrors: function( errors ) {
			if ( errors ) {
				var validator = this;

				// Add items to error list and map
				$.extend( this.errorMap, errors );
				this.errorList = $.map( this.errorMap, function( message, name ) {
					return {
						message: message,
						element: validator.findByName( name )[ 0 ]
					};
				} );

				// Remove items from success list
				this.successList = $.grep( this.successList, function( element ) {
					return !( element.name in errors );
				} );
			}
			if ( this.settings.showErrors ) {
				this.settings.showErrors.call( this, this.errorMap, this.errorList );
			} else {
				this.defaultShowErrors();
			}
		},

		// https://jqueryvalidation.org/Validator.resetForm/
		resetForm: function() {
			if ( $.fn.resetForm ) {
				$( this.currentForm ).resetForm();
			}
			this.invalid = {};
			this.submitted = {};
			this.prepareForm();
			this.hideErrors();
			var elements = this.elements()
				.removeData( "previousValue" )
				.removeAttr( "aria-invalid" );

			this.resetElements( elements );
		},

		resetElements: function( elements ) {
			var i;

			if ( this.settings.unhighlight ) {
				for ( i = 0; elements[ i ]; i++ ) {
					this.settings.unhighlight.call( this, elements[ i ],
						this.settings.errorClass, "" );
					this.findByName( elements[ i ].name ).removeClass( this.settings.validClass );
				}
			} else {
				elements
					.removeClass( this.settings.errorClass )
					.removeClass( this.settings.validClass );
			}
		},

		numberOfInvalids: function() {
			return this.objectLength( this.invalid );
		},

		objectLength: function( obj ) {
			/* jshint unused: false */
			var count = 0,
				i;
			for ( i in obj ) {

				// This check allows counting elements with empty error
				// message as invalid elements
				if ( obj[ i ] !== undefined && obj[ i ] !== null && obj[ i ] !== false ) {
					count++;
				}
			}
			return count;
		},

		hideErrors: function() {
			this.hideThese( this.toHide );
		},

		hideThese: function( errors ) {
			errors.not( this.containers ).text( "" );
			this.addWrapper( errors ).hide();
		},

		valid: function() {
			return this.size() === 0;
		},

		size: function() {
			return this.errorList.length;
		},

		focusInvalid: function() {
			if ( this.settings.focusInvalid ) {
				try {
					$( this.findLastActive() || this.errorList.length && this.errorList[ 0 ].element || [] )
					.filter( ":visible" )
					.focus()

					// Manually trigger focusin event; without it, focusin handler isn't called, findLastActive won't have anything to find
					.trigger( "focusin" );
				} catch ( e ) {

					// Ignore IE throwing errors when focusing hidden elements
				}
			}
		},

		findLastActive: function() {
			var lastActive = this.lastActive;
			return lastActive && $.grep( this.errorList, function( n ) {
				return n.element.name === lastActive.name;
			} ).length === 1 && lastActive;
		},

		elements: function() {
			var validator = this,
				rulesCache = {};

			// Select all valid inputs inside the form (no submit or reset buttons)
			return $( this.currentForm )
			.find( "input, select, textarea, [contenteditable]" )
			.not( ":submit, :reset, :image, :disabled" )
			.not( this.settings.ignore )
			.filter( function() {
				var name = this.name || $( this ).attr( "name" ); // For contenteditable
				if ( !name && validator.settings.debug && window.console ) {
					console.error( "%o has no name assigned", this );
				}

				// Set form expando on contenteditable
				if ( this.hasAttribute( "contenteditable" ) ) {
					this.form = $( this ).closest( "form" )[ 0 ];
					this.name = name;
				}

				// Select only the first element for each name, and only those with rules specified
				if ( name in rulesCache || !validator.objectLength( $( this ).rules() ) ) {
					return false;
				}

				rulesCache[ name ] = true;
				return true;
			} );
		},

		clean: function( selector ) {
			return $( selector )[ 0 ];
		},

		errors: function() {
			var errorClass = this.settings.errorClass.split( " " ).join( "." );
			return $( this.settings.errorElement + "." + errorClass, this.errorContext );
		},

		resetInternals: function() {
			this.successList = [];
			this.errorList = [];
			this.errorMap = {};
			this.toShow = $( [] );
			this.toHide = $( [] );
		},

		reset: function() {
			this.resetInternals();
			this.currentElements = $( [] );
		},

		prepareForm: function() {
			this.reset();
			this.toHide = this.errors().add( this.containers );
		},

		prepareElement: function( element ) {
			this.reset();
			this.toHide = this.errorsFor( element );
		},

		elementValue: function( element ) {
			var $element = $( element ),
				type = element.type,
				val, idx;

			if ( type === "radio" || type === "checkbox" ) {
				return this.findByName( element.name ).filter( ":checked" ).val();
			} else if ( type === "number" && typeof element.validity !== "undefined" ) {
				return element.validity.badInput ? "NaN" : $element.val();
			}

			if ( element.hasAttribute( "contenteditable" ) ) {
				val = $element.text();
			} else {
				val = $element.val();
			}

			if ( type === "file" ) {

				// Modern browser (chrome & safari)
				if ( val.substr( 0, 12 ) === "C:\\fakepath\\" ) {
					return val.substr( 12 );
				}

				// Legacy browsers
				// Unix-based path
				idx = val.lastIndexOf( "/" );
				if ( idx >= 0 ) {
					return val.substr( idx + 1 );
				}

				// Windows-based path
				idx = val.lastIndexOf( "\\" );
				if ( idx >= 0 ) {
					return val.substr( idx + 1 );
				}

				// Just the file name
				return val;
			}

			if ( typeof val === "string" ) {
				return val.replace( /\r/g, "" );
			}
			return val;
		},

		check: function( element ) {
			element = this.validationTargetFor( this.clean( element ) );

			var rules = $( element ).rules(),
				rulesCount = $.map( rules, function( n, i ) {
					return i;
				} ).length,
				dependencyMismatch = false,
				val = this.elementValue( element ),
				result, method, rule, normalizer;

			// Prioritize the local normalizer defined for this element over the global one
			// if the former exists, otherwise user the global one in case it exists.
			if ( typeof rules.normalizer === "function" ) {
				normalizer = rules.normalizer;
			} else if (	typeof this.settings.normalizer === "function" ) {
				normalizer = this.settings.normalizer;
			}

			// If normalizer is defined, then call it to retreive the changed value instead
			// of using the real one.
			// Note that `this` in the normalizer is `element`.
			if ( normalizer ) {
				val = normalizer.call( element, val );

				if ( typeof val !== "string" ) {
					throw new TypeError( "The normalizer should return a string value." );
				}

				// Delete the normalizer from rules to avoid treating it as a pre-defined method.
				delete rules.normalizer;
			}

			for ( method in rules ) {
				rule = { method: method, parameters: rules[ method ] };
				try {
					result = $.validator.methods[ method ].call( this, val, element, rule.parameters );

					// If a method indicates that the field is optional and therefore valid,
					// don't mark it as valid when there are no other rules
					if ( result === "dependency-mismatch" && rulesCount === 1 ) {
						dependencyMismatch = true;
						continue;
					}
					dependencyMismatch = false;

					if ( result === "pending" ) {
						this.toHide = this.toHide.not( this.errorsFor( element ) );
						return;
					}

					if ( !result ) {
						this.formatAndAdd( element, rule );
						return false;
					}
				} catch ( e ) {
					if ( this.settings.debug && window.console ) {
						console.log( "Exception occurred when checking element " + element.id + ", check the '" + rule.method + "' method.", e );
					}
					if ( e instanceof TypeError ) {
						e.message += ".  Exception occurred when checking element " + element.id + ", check the '" + rule.method + "' method.";
					}

					throw e;
				}
			}
			if ( dependencyMismatch ) {
				return;
			}
			if ( this.objectLength( rules ) ) {
				this.successList.push( element );
			}
			return true;
		},

		// Return the custom message for the given element and validation method
		// specified in the element's HTML5 data attribute
		// return the generic message if present and no method specific message is present
		customDataMessage: function( element, method ) {
			return $( element ).data( "msg" + method.charAt( 0 ).toUpperCase() +
				method.substring( 1 ).toLowerCase() ) || $( element ).data( "msg" );
		},

		// Return the custom message for the given element name and validation method
		customMessage: function( name, method ) {
			var m = this.settings.messages[ name ];
			return m && ( m.constructor === String ? m : m[ method ] );
		},

		// Return the first defined argument, allowing empty strings
		findDefined: function() {
			for ( var i = 0; i < arguments.length; i++ ) {
				if ( arguments[ i ] !== undefined ) {
					return arguments[ i ];
				}
			}
			return undefined;
		},

		// The second parameter 'rule' used to be a string, and extended to an object literal
		// of the following form:
		// rule = {
		//     method: "method name",
		//     parameters: "the given method parameters"
		// }
		//
		// The old behavior still supported, kept to maintain backward compatibility with
		// old code, and will be removed in the next major release.
		defaultMessage: function( element, rule ) {
			if ( typeof rule === "string" ) {
				rule = { method: rule };
			}

			var message = this.findDefined(
					this.customMessage( element.name, rule.method ),
					this.customDataMessage( element, rule.method ),

					// 'title' is never undefined, so handle empty string as undefined
					!this.settings.ignoreTitle && element.title || undefined,
					$.validator.messages[ rule.method ],
					"<strong>Warning: No message defined for " + element.name + "</strong>"
				),
				theregex = /\$?\{(\d+)\}/g;
			if ( typeof message === "function" ) {
				message = message.call( this, rule.parameters, element );
			} else if ( theregex.test( message ) ) {
				message = $.validator.format( message.replace( theregex, "{$1}" ), rule.parameters );
			}

			return message;
		},

		formatAndAdd: function( element, rule ) {
			var message = this.defaultMessage( element, rule );

			this.errorList.push( {
				message: message,
				element: element,
				method: rule.method
			} );

			this.errorMap[ element.name ] = message;
			this.submitted[ element.name ] = message;
		},

		addWrapper: function( toToggle ) {
			if ( this.settings.wrapper ) {
				toToggle = toToggle.add( toToggle.parent( this.settings.wrapper ) );
			}
			return toToggle;
		},

		defaultShowErrors: function() {
			var i, elements, error;
			for ( i = 0; this.errorList[ i ]; i++ ) {
				error = this.errorList[ i ];
				if ( this.settings.highlight ) {
					this.settings.highlight.call( this, error.element, this.settings.errorClass, this.settings.validClass );
				}
				this.showLabel( error.element, error.message );
			}
			if ( this.errorList.length ) {
				this.toShow = this.toShow.add( this.containers );
			}
			if ( this.settings.success ) {
				for ( i = 0; this.successList[ i ]; i++ ) {
					this.showLabel( this.successList[ i ] );
				}
			}
			if ( this.settings.unhighlight ) {
				for ( i = 0, elements = this.validElements(); elements[ i ]; i++ ) {
					this.settings.unhighlight.call( this, elements[ i ], this.settings.errorClass, this.settings.validClass );
				}
			}
			this.toHide = this.toHide.not( this.toShow );
			this.hideErrors();
			this.addWrapper( this.toShow ).show();
		},

		validElements: function() {
			return this.currentElements.not( this.invalidElements() );
		},

		invalidElements: function() {
			return $( this.errorList ).map( function() {
				return this.element;
			} );
		},

		showLabel: function( element, message ) {
			var place, group, errorID, v,
				error = this.errorsFor( element ),
				elementID = this.idOrName( element ),
				describedBy = $( element ).attr( "aria-describedby" );

			if ( error.length ) {

				// Refresh error/success class
				error.removeClass( this.settings.validClass ).addClass( this.settings.errorClass );

				// Replace message on existing label
				error.html( message );
			} else {

				// Create error element
				error = $( "<" + this.settings.errorElement + ">" )
					.attr( "id", elementID + "-error" )
					.addClass( this.settings.errorClass )
					.html( message || "" );

				// Maintain reference to the element to be placed into the DOM
				place = error;
				if ( this.settings.wrapper ) {

					// Make sure the element is visible, even in IE
					// actually showing the wrapped element is handled elsewhere
					place = error.hide().show().wrap( "<" + this.settings.wrapper + "/>" ).parent();
				}
				if ( this.labelContainer.length ) {
					this.labelContainer.append( place );
				} else if ( this.settings.errorPlacement ) {
					this.settings.errorPlacement.call( this, place, $( element ) );
				} else {
					place.insertAfter( element );
				}

				// Link error back to the element
				if ( error.is( "label" ) ) {

					// If the error is a label, then associate using 'for'
					error.attr( "for", elementID );

					// If the element is not a child of an associated label, then it's necessary
					// to explicitly apply aria-describedby
				} else if ( error.parents( "label[for='" + this.escapeCssMeta( elementID ) + "']" ).length === 0 ) {
					errorID = error.attr( "id" );

					// Respect existing non-error aria-describedby
					if ( !describedBy ) {
						describedBy = errorID;
					} else if ( !describedBy.match( new RegExp( "\\b" + this.escapeCssMeta( errorID ) + "\\b" ) ) ) {

						// Add to end of list if not already present
						describedBy += " " + errorID;
					}
					$( element ).attr( "aria-describedby", describedBy );

					// If this element is grouped, then assign to all elements in the same group
					group = this.groups[ element.name ];
					if ( group ) {
						v = this;
						$.each( v.groups, function( name, testgroup ) {
							if ( testgroup === group ) {
								$( "[name='" + v.escapeCssMeta( name ) + "']", v.currentForm )
									.attr( "aria-describedby", error.attr( "id" ) );
							}
						} );
					}
				}
			}
			if ( !message && this.settings.success ) {
				error.text( "" );
				if ( typeof this.settings.success === "string" ) {
					error.addClass( this.settings.success );
				} else {
					this.settings.success( error, element );
				}
			}
			this.toShow = this.toShow.add( error );
		},

		errorsFor: function( element ) {
			var name = this.escapeCssMeta( this.idOrName( element ) ),
				describer = $( element ).attr( "aria-describedby" ),
				selector = "label[for='" + name + "'], label[for='" + name + "'] *";

			// 'aria-describedby' should directly reference the error element
			if ( describer ) {
				selector = selector + ", #" + this.escapeCssMeta( describer )
					.replace( /\s+/g, ", #" );
			}

			return this
				.errors()
				.filter( selector );
		},

		// See https://api.jquery.com/category/selectors/, for CSS
		// meta-characters that should be escaped in order to be used with JQuery
		// as a literal part of a name/id or any selector.
		escapeCssMeta: function( string ) {
			return string.replace( /([\\!"#$%&'()*+,./:;<=>?@\[\]^`{|}~])/g, "\\$1" );
		},

		idOrName: function( element ) {
			var result = this.groups[ element.name ];
			if ( !result ) {
				if ( this.checkable( element ) ) {
					var inputGroupId = $(element).attr('input_group_id');
					result = inputGroupId ? element.id : element.name
				} else {
					result = element.id || element.name
				};
			}
			return result;
		},

		validationTargetFor: function( element ) {

			// If radio/checkbox, validate first element in group instead
			if ( this.checkable( element ) ) {
<<<<<<< HEAD
				var inputGroupId = $(element).attr('input_group_id');
				if ( inputGroupId ) {
					element = $("input[input_group_id='" + inputGroupId + "']");
				} else {
					element = this.findByName( element.name );
				}
=======
				element = this.findByInputGroupOrName( element );
>>>>>>> 79f313df
			}

			// Always apply ignore filter
			return $( element ).not( this.settings.ignore )[ 0 ];
		},

		checkable: function( element ) {
			return ( /radio|checkbox/i ).test( element.type );
		},

		findByName: function( name ) {
			return $( this.currentForm ).find( "[name='" + this.escapeCssMeta( name ) + "']" );
		},

		findByInputGroupOrName: function( element ) {
			var result, inputGroupId = $(element).attr('input_group_id');
			if ( inputGroupId ) {
				result = $("input[input_group_id='" + inputGroupId + "']");
			} else {
				result = this.findByName( element.name );
			}
			return result;
		},

		getLength: function( value, element ) {
			switch ( element.nodeName.toLowerCase() ) {
			case "select":
				return $( "option:selected", element ).length;
			case "input":
				if ( this.checkable( element ) ) {
					return this.findByInputGroupOrName( element ).filter( ":checked" ).length;
				}
			}
			return value.length;
		},

		depend: function( param, element ) {
			return this.dependTypes[ typeof param ] ? this.dependTypes[ typeof param ]( param, element ) : true;
		},

		dependTypes: {
			"boolean": function( param ) {
				return param;
			},
			"string": function( param, element ) {
				return !!$( param, element.form ).length;
			},
			"function": function( param, element ) {
				return param( element );
			}
		},

		optional: function( element ) {
			var val = this.elementValue( element );
			return !$.validator.methods.required.call( this, val, element ) && "dependency-mismatch";
		},

		startRequest: function( element ) {
			if ( !this.pending[ element.name ] ) {
				this.pendingRequest++;
				$( element ).addClass( this.settings.pendingClass );
				this.pending[ element.name ] = true;
			}
		},

		stopRequest: function( element, valid ) {
			this.pendingRequest--;

			// Sometimes synchronization fails, make sure pendingRequest is never < 0
			if ( this.pendingRequest < 0 ) {
				this.pendingRequest = 0;
			}
			delete this.pending[ element.name ];
			$( element ).removeClass( this.settings.pendingClass );
			if ( valid && this.pendingRequest === 0 && this.formSubmitted && this.form() ) {
				$( this.currentForm ).submit();

				// Remove the hidden input that was used as a replacement for the
				// missing submit button. The hidden input is added by `handle()`
				// to ensure that the value of the used submit button is passed on
				// for scripted submits triggered by this method
				if ( this.submitButton ) {
					$( "input:hidden[name='" + this.submitButton.name + "']", this.currentForm ).remove();
				}

				this.formSubmitted = false;
			} else if ( !valid && this.pendingRequest === 0 && this.formSubmitted ) {
				$( this.currentForm ).triggerHandler( "invalid-form", [ this ] );
				this.formSubmitted = false;
			}
		},

		previousValue: function( element, method ) {
			method = typeof method === "string" && method || "remote";

			return $.data( element, "previousValue" ) || $.data( element, "previousValue", {
				old: null,
				valid: true,
				message: this.defaultMessage( element, { method: method } )
			} );
		},

		// Cleans up all forms and elements, removes validator-specific events
		destroy: function() {
			this.resetForm();

			$( this.currentForm )
				.off( ".validate" )
				.removeData( "validator" )
				.find( ".validate-equalTo-blur" )
					.off( ".validate-equalTo" )
					.removeClass( "validate-equalTo-blur" );
		}

	},

	classRuleSettings: {
		required: { required: true },
		email: { email: true },
		url: { url: true },
		date: { date: true },
		dateISO: { dateISO: true },
		number: { number: true },
		digits: { digits: true },
		creditcard: { creditcard: true }
	},

	addClassRules: function( className, rules ) {
		if ( className.constructor === String ) {
			this.classRuleSettings[ className ] = rules;
		} else {
			$.extend( this.classRuleSettings, className );
		}
	},

	classRules: function( element ) {
		var rules = {},
			classes = $( element ).attr( "class" );

		if ( classes ) {
			$.each( classes.split( " " ), function() {
				if ( this in $.validator.classRuleSettings ) {
					$.extend( rules, $.validator.classRuleSettings[ this ] );
				}
			} );
		}
		return rules;
	},

	normalizeAttributeRule: function( rules, type, method, value ) {

		// Convert the value to a number for number inputs, and for text for backwards compability
		// allows type="date" and others to be compared as strings
		if ( /min|max|step/.test( method ) && ( type === null || /number|range|text/.test( type ) ) ) {
			value = Number( value );

			// Support Opera Mini, which returns NaN for undefined minlength
			if ( isNaN( value ) ) {
				value = undefined;
			}
		}

		if ( value || value === 0 ) {
			rules[ method ] = value;
		} else if ( type === method && type !== "range" ) {

			// Exception: the jquery validate 'range' method
			// does not test for the html5 'range' type
			rules[ method ] = true;
		}
	},

	attributeRules: function( element ) {
		var rules = {},
			$element = $( element ),
			type = element.getAttribute( "type" ),
			method, value;

		for ( method in $.validator.methods ) {

			// Support for <input required> in both html5 and older browsers
			if ( method === "required" ) {
				value = element.getAttribute( method );

				// Some browsers return an empty string for the required attribute
				// and non-HTML5 browsers might have required="" markup
				if ( value === "" ) {
					value = true;
				}

				// Force non-HTML5 browsers to return bool
				value = !!value;
			} else {
				value = $element.attr( method );
			}

			this.normalizeAttributeRule( rules, type, method, value );
		}

		// 'maxlength' may be returned as -1, 2147483647 ( IE ) and 524288 ( safari ) for text inputs
		if ( rules.maxlength && /-1|2147483647|524288/.test( rules.maxlength ) ) {
			delete rules.maxlength;
		}

		return rules;
	},

	dataRules: function( element ) {
		var rules = {},
			$element = $( element ),
			type = element.getAttribute( "type" ),
			method, value;

		for ( method in $.validator.methods ) {
			value = $element.data( "rule" + method.charAt( 0 ).toUpperCase() + method.substring( 1 ).toLowerCase() );
			this.normalizeAttributeRule( rules, type, method, value );
		}
		return rules;
	},

	staticRules: function( element ) {
		var rules = {},
			validator = $.data( element.form, "validator" );

		if ( validator.settings.rules ) {
			rules = $.validator.normalizeRule( validator.settings.rules[ element.name ] ) || {};
		}
		return rules;
	},

	normalizeRules: function( rules, element ) {

		// Handle dependency check
		$.each( rules, function( prop, val ) {

			// Ignore rule when param is explicitly false, eg. required:false
			if ( val === false ) {
				delete rules[ prop ];
				return;
			}
			if ( val.param || val.depends ) {
				var keepRule = true;
				switch ( typeof val.depends ) {
				case "string":
					keepRule = !!$( val.depends, element.form ).length;
					break;
				case "function":
					keepRule = val.depends.call( element, element );
					break;
				}
				if ( keepRule ) {
					rules[ prop ] = val.param !== undefined ? val.param : true;
				} else {
					$.data( element.form, "validator" ).resetElements( $( element ) );
					delete rules[ prop ];
				}
			}
		} );

		// Evaluate parameters
		$.each( rules, function( rule, parameter ) {
			rules[ rule ] = $.isFunction( parameter ) && rule !== "normalizer" ? parameter( element ) : parameter;
		} );

		// Clean number parameters
		$.each( [ "minlength", "maxlength" ], function() {
			if ( rules[ this ] ) {
				rules[ this ] = Number( rules[ this ] );
			}
		} );
		$.each( [ "rangelength", "range" ], function() {
			var parts;
			if ( rules[ this ] ) {
				if ( $.isArray( rules[ this ] ) ) {
					rules[ this ] = [ Number( rules[ this ][ 0 ] ), Number( rules[ this ][ 1 ] ) ];
				} else if ( typeof rules[ this ] === "string" ) {
					parts = rules[ this ].replace( /[\[\]]/g, "" ).split( /[\s,]+/ );
					rules[ this ] = [ Number( parts[ 0 ] ), Number( parts[ 1 ] ) ];
				}
			}
		} );

		if ( $.validator.autoCreateRanges ) {

			// Auto-create ranges
			if ( rules.min != null && rules.max != null ) {
				rules.range = [ rules.min, rules.max ];
				delete rules.min;
				delete rules.max;
			}
			if ( rules.minlength != null && rules.maxlength != null ) {
				rules.rangelength = [ rules.minlength, rules.maxlength ];
				delete rules.minlength;
				delete rules.maxlength;
			}
		}

		return rules;
	},

	// Converts a simple string to a {string: true} rule, e.g., "required" to {required:true}
	normalizeRule: function( data ) {
		if ( typeof data === "string" ) {
			var transformed = {};
			$.each( data.split( /\s/ ), function() {
				transformed[ this ] = true;
			} );
			data = transformed;
		}
		return data;
	},

	// https://jqueryvalidation.org/jQuery.validator.addMethod/
	addMethod: function( name, method, message ) {
		$.validator.methods[ name ] = method;
		$.validator.messages[ name ] = message !== undefined ? message : $.validator.messages[ name ];
		if ( method.length < 3 ) {
			$.validator.addClassRules( name, $.validator.normalizeRule( name ) );
		}
	},

	// https://jqueryvalidation.org/jQuery.validator.methods/
	methods: {

		// https://jqueryvalidation.org/required-method/
		required: function( value, element, param ) {

			// Check if dependency is met
			if ( !this.depend( param, element ) ) {
				return "dependency-mismatch";
			}
			if ( element.nodeName.toLowerCase() === "select" ) {

				// Could be an array for select-multiple or a string, both are fine this way
				var val = $( element ).val();
				return val && val.length > 0;
			}
			if ( this.checkable( element ) ) {
				return this.getLength( value, element ) > 0;
			}
			return value.length > 0;
		},

		// https://jqueryvalidation.org/email-method/
		email: function( value, element ) {

			// From https://html.spec.whatwg.org/multipage/forms.html#valid-e-mail-address
			// Retrieved 2014-01-14
			// If you have a problem with this implementation, report a bug against the above spec
			// Or use custom methods to implement your own email validation
			return this.optional( element ) || /^[a-zA-Z0-9.!#$%&'*+\/=?^_`{|}~-]+@[a-zA-Z0-9](?:[a-zA-Z0-9-]{0,61}[a-zA-Z0-9])?(?:\.[a-zA-Z0-9](?:[a-zA-Z0-9-]{0,61}[a-zA-Z0-9])?)*$/.test( value );
		},

		// https://jqueryvalidation.org/url-method/
		url: function( value, element ) {

			// Copyright (c) 2010-2013 Diego Perini, MIT licensed
			// https://gist.github.com/dperini/729294
			// see also https://mathiasbynens.be/demo/url-regex
			// modified to allow protocol-relative URLs
			return this.optional( element ) || /^(?:(?:(?:https?|ftp):)?\/\/)(?:\S+(?::\S*)?@)?(?:(?!(?:10|127)(?:\.\d{1,3}){3})(?!(?:169\.254|192\.168)(?:\.\d{1,3}){2})(?!172\.(?:1[6-9]|2\d|3[0-1])(?:\.\d{1,3}){2})(?:[1-9]\d?|1\d\d|2[01]\d|22[0-3])(?:\.(?:1?\d{1,2}|2[0-4]\d|25[0-5])){2}(?:\.(?:[1-9]\d?|1\d\d|2[0-4]\d|25[0-4]))|(?:(?:[a-z\u00a1-\uffff0-9]-*)*[a-z\u00a1-\uffff0-9]+)(?:\.(?:[a-z\u00a1-\uffff0-9]-*)*[a-z\u00a1-\uffff0-9]+)*(?:\.(?:[a-z\u00a1-\uffff]{2,})).?)(?::\d{2,5})?(?:[/?#]\S*)?$/i.test( value );
		},

		// https://jqueryvalidation.org/date-method/
		date: function( value, element ) {
			return this.optional( element ) || !/Invalid|NaN/.test( new Date( value ).toString() );
		},

		// https://jqueryvalidation.org/dateISO-method/
		dateISO: function( value, element ) {
			return this.optional( element ) || /^\d{4}[\/\-](0?[1-9]|1[012])[\/\-](0?[1-9]|[12][0-9]|3[01])$/.test( value );
		},

		// https://jqueryvalidation.org/number-method/
		number: function( value, element ) {
			return this.optional( element ) || /^(?:-?\d+|-?\d{1,3}(?:,\d{3})+)?(?:\.\d+)?$/.test( value );
		},

		// https://jqueryvalidation.org/digits-method/
		digits: function( value, element ) {
			return this.optional( element ) || /^\d+$/.test( value );
		},

		// https://jqueryvalidation.org/minlength-method/
		minlength: function( value, element, param ) {
			var length = $.isArray( value ) ? value.length : this.getLength( value, element );
			return this.optional( element ) || length >= param;
		},

		// https://jqueryvalidation.org/maxlength-method/
		maxlength: function( value, element, param ) {
			var length = $.isArray( value ) ? value.length : this.getLength( value, element );
			return this.optional( element ) || length <= param;
		},

		// https://jqueryvalidation.org/rangelength-method/
		rangelength: function( value, element, param ) {
			var length = $.isArray( value ) ? value.length : this.getLength( value, element );
			return this.optional( element ) || ( length >= param[ 0 ] && length <= param[ 1 ] );
		},

		// https://jqueryvalidation.org/min-method/
		min: function( value, element, param ) {
			return this.optional( element ) || value >= param;
		},

		// https://jqueryvalidation.org/max-method/
		max: function( value, element, param ) {
			return this.optional( element ) || value <= param;
		},

		// https://jqueryvalidation.org/range-method/
		range: function( value, element, param ) {
			return this.optional( element ) || ( value >= param[ 0 ] && value <= param[ 1 ] );
		},

		// https://jqueryvalidation.org/step-method/
		step: function( value, element, param ) {
			var type = $( element ).attr( "type" ),
				errorMessage = "Step attribute on input type " + type + " is not supported.",
				supportedTypes = [ "text", "number", "range" ],
				re = new RegExp( "\\b" + type + "\\b" ),
				notSupported = type && !re.test( supportedTypes.join() ),
				decimalPlaces = function( num ) {
					var match = ( "" + num ).match( /(?:\.(\d+))?$/ );
					if ( !match ) {
						return 0;
					}

					// Number of digits right of decimal point.
					return match[ 1 ] ? match[ 1 ].length : 0;
				},
				toInt = function( num ) {
					return Math.round( num * Math.pow( 10, decimals ) );
				},
				valid = true,
				decimals;

			// Works only for text, number and range input types
			// TODO find a way to support input types date, datetime, datetime-local, month, time and week
			if ( notSupported ) {
				throw new Error( errorMessage );
			}

			decimals = decimalPlaces( param );

			// Value can't have too many decimals
			if ( decimalPlaces( value ) > decimals || toInt( value ) % toInt( param ) !== 0 ) {
				valid = false;
			}

			return this.optional( element ) || valid;
		},

		// https://jqueryvalidation.org/equalTo-method/
		equalTo: function( value, element, param ) {

			// Bind to the blur event of the target in order to revalidate whenever the target field is updated
			var target = $( param );
			if ( this.settings.onfocusout && target.not( ".validate-equalTo-blur" ).length ) {
				target.addClass( "validate-equalTo-blur" ).on( "blur.validate-equalTo", function() {
					$( element ).valid();
				} );
			}
			return value === target.val();
		},

		// https://jqueryvalidation.org/remote-method/
		remote: function( value, element, param, method ) {
			if ( this.optional( element ) ) {
				return "dependency-mismatch";
			}

			method = typeof method === "string" && method || "remote";

			var previous = this.previousValue( element, method ),
				validator, data, optionDataString;

			if ( !this.settings.messages[ element.name ] ) {
				this.settings.messages[ element.name ] = {};
			}
			previous.originalMessage = previous.originalMessage || this.settings.messages[ element.name ][ method ];
			this.settings.messages[ element.name ][ method ] = previous.message;

			param = typeof param === "string" && { url: param } || param;
			optionDataString = $.param( $.extend( { data: value }, param.data ) );
			if ( previous.old === optionDataString ) {
				return previous.valid;
			}

			previous.old = optionDataString;
			validator = this;
			this.startRequest( element );
			data = {};
			data[ element.name ] = value;
			$.ajax( $.extend( true, {
				mode: "abort",
				port: "validate" + element.name,
				dataType: "json",
				data: data,
				context: validator.currentForm,
				success: function( response ) {
					var valid = response === true || response === "true",
						errors, message, submitted;

					validator.settings.messages[ element.name ][ method ] = previous.originalMessage;
					if ( valid ) {
						submitted = validator.formSubmitted;
						validator.resetInternals();
						validator.toHide = validator.errorsFor( element );
						validator.formSubmitted = submitted;
						validator.successList.push( element );
						validator.invalid[ element.name ] = false;
						validator.showErrors();
					} else {
						errors = {};
						message = response || validator.defaultMessage( element, { method: method, parameters: value } );
						errors[ element.name ] = previous.message = message;
						validator.invalid[ element.name ] = true;
						validator.showErrors( errors );
					}
					previous.valid = valid;
					validator.stopRequest( element, valid );
				}
			}, param ) );
			return "pending";
		}
	}

} );

// Ajax mode: abort
// usage: $.ajax({ mode: "abort"[, port: "uniqueport"]});
// if mode:"abort" is used, the previous request on that port (port can be undefined) is aborted via XMLHttpRequest.abort()

var pendingRequests = {},
	ajax;

// Use a prefilter if available (1.5+)
if ( $.ajaxPrefilter ) {
	$.ajaxPrefilter( function( settings, _, xhr ) {
		var port = settings.port;
		if ( settings.mode === "abort" ) {
			if ( pendingRequests[ port ] ) {
				pendingRequests[ port ].abort();
			}
			pendingRequests[ port ] = xhr;
		}
	} );
} else {

	// Proxy ajax
	ajax = $.ajax;
	$.ajax = function( settings ) {
		var mode = ( "mode" in settings ? settings : $.ajaxSettings ).mode,
			port = ( "port" in settings ? settings : $.ajaxSettings ).port;
		if ( mode === "abort" ) {
			if ( pendingRequests[ port ] ) {
				pendingRequests[ port ].abort();
			}
			pendingRequests[ port ] = ajax.apply( this, arguments );
			return pendingRequests[ port ];
		}
		return ajax.apply( this, arguments );
	};
}
return $;
}));<|MERGE_RESOLUTION|>--- conflicted
+++ resolved
@@ -1,21 +1,21 @@
-/*!
- * jQuery Validation Plugin v1.17.0
- *
- * https://jqueryvalidation.org/
- *
- * Copyright (c) 2017 Jörn Zaefferer
- * Released under the MIT license
- */
-(function( factory ) {
-	if ( typeof define === "function" && define.amd ) {
-		define( ["jquery"], factory );
-	} else if (typeof module === "object" && module.exports) {
-		module.exports = factory( require( "jquery" ) );
-	} else {
-		factory( jQuery );
-	}
-}(function( $ ) {
-
+/*!
+ * jQuery Validation Plugin v1.17.0
+ *
+ * https://jqueryvalidation.org/
+ *
+ * Copyright (c) 2017 Jörn Zaefferer
+ * Released under the MIT license
+ */
+(function( factory ) {
+	if ( typeof define === "function" && define.amd ) {
+		define( ["jquery"], factory );
+	} else if (typeof module === "object" && module.exports) {
+		module.exports = factory( require( "jquery" ) );
+	} else {
+		factory( jQuery );
+	}
+}(function( $ ) {
+
 $.extend( $.fn, {
 
 	// https://jqueryvalidation.org/validate/
@@ -1058,16 +1058,7 @@
 
 			// If radio/checkbox, validate first element in group instead
 			if ( this.checkable( element ) ) {
-<<<<<<< HEAD
-				var inputGroupId = $(element).attr('input_group_id');
-				if ( inputGroupId ) {
-					element = $("input[input_group_id='" + inputGroupId + "']");
-				} else {
-					element = this.findByName( element.name );
-				}
-=======
 				element = this.findByInputGroupOrName( element );
->>>>>>> 79f313df
 			}
 
 			// Always apply ignore filter
@@ -1598,7 +1589,7 @@
 	}
 
 } );
-
+
 // Ajax mode: abort
 // usage: $.ajax({ mode: "abort"[, port: "uniqueport"]});
 // if mode:"abort" is used, the previous request on that port (port can be undefined) is aborted via XMLHttpRequest.abort()
@@ -1634,5 +1625,5 @@
 		return ajax.apply( this, arguments );
 	};
 }
-return $;
+return $;
 }));