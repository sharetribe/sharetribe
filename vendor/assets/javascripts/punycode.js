/**

   punycode.js: https://github.com/bestiejs/punycode.js

Copyright Mathias Bynens <https://mathiasbynens.be/>

Permission is hereby granted, free of charge, to any person obtaining
a copy of this software and associated documentation files (the
"Software"), to deal in the Software without restriction, including
without limitation the rights to use, copy, modify, merge, publish,
distribute, sublicense, and/or sell copies of the Software, and to
permit persons to whom the Software is furnished to do so, subject to
the following conditions:

The above copyright notice and this permission notice shall be
included in all copies or substantial portions of the Software.

THE SOFTWARE IS PROVIDED "AS IS", WITHOUT WARRANTY OF ANY KIND,
EXPRESS OR IMPLIED, INCLUDING BUT NOT LIMITED TO THE WARRANTIES OF
MERCHANTABILITY, FITNESS FOR A PARTICULAR PURPOSE AND
NONINFRINGEMENT. IN NO EVENT SHALL THE AUTHORS OR COPYRIGHT HOLDERS BE
LIABLE FOR ANY CLAIM, DAMAGES OR OTHER LIABILITY, WHETHER IN AN ACTION
OF CONTRACT, TORT OR OTHERWISE, ARISING FROM, OUT OF OR IN CONNECTION
WITH THE SOFTWARE OR THE USE OR OTHER DEALINGS IN THE SOFTWARE.
   **/

/** code converted to ES2015 for compatibility with asset pipeline **/

'use strict';

/** Highest positive signed 32-bit float value */

function _toConsumableArray(arr) { if (Array.isArray(arr)) { for (var i = 0, arr2 = Array(arr.length); i < arr.length; i++) { arr2[i] = arr[i]; } return arr2; } else { return Array.from(arr); } }

var maxInt = 2147483647; // aka. 0x7FFFFFFF or 2^31-1

/** Bootstring parameters */
var base = 36;
var tMin = 1;
var tMax = 26;
var skew = 38;
var damp = 700;
var initialBias = 72;
var initialN = 128; // 0x80
var delimiter = '-'; // '\x2D'

/** Regular expressions */
var regexPunycode = /^xn--/;
var regexNonASCII = /[^\0-\x7E]/; // non-ASCII chars
var regexSeparators = /[\x2E\u3002\uFF0E\uFF61]/g; // RFC 3490 separators

/** Error messages */
var errors = {
	'overflow': 'Overflow: input needs wider integers to process',
	'not-basic': 'Illegal input >= 0x80 (not a basic code point)',
	'invalid-input': 'Invalid input'
};

/** Convenience shortcuts */
var baseMinusTMin = base - tMin;
var floor = Math.floor;
var stringFromCharCode = String.fromCharCode;

/*--------------------------------------------------------------------------*/

/**
 * A generic error utility function.
 * @private
 * @param {String} type The error type.
 * @returns {Error} Throws a `RangeError` with the applicable error message.
 */
function error(type) {
	throw new RangeError(errors[type]);
}

/**
 * A generic `Array#map` utility function.
 * @private
 * @param {Array} array The array to iterate over.
 * @param {Function} callback The function that gets called for every array
 * item.
 * @returns {Array} A new array of values returned by the callback function.
 */
function map(array, fn) {
<<<<<<< HEAD
	const result = [];
=======
	var result = [];
>>>>>>> 9f4a84ec
	var length = array.length;
	while (length--) {
		result[length] = fn(array[length]);
	}
	return result;
}

/**
 * A simple `Array#map`-like wrapper to work with domain name strings or email
 * addresses.
 * @private
 * @param {String} domain The domain name or email address.
 * @param {Function} callback The function that gets called for every
 * character.
 * @returns {Array} A new string of characters returned by the callback
 * function.
 */
function mapDomain(string, fn) {
<<<<<<< HEAD
	const parts = string.split('@');
=======
	var parts = string.split('@');
>>>>>>> 9f4a84ec
	var result = '';
	if (parts.length > 1) {
		// In email addresses, only the domain name should be punycoded. Leave
		// the local part (i.e. everything up to `@`) intact.
		result = parts[0] + '@';
		string = parts[1];
	}
	// Avoid `split(regex)` for IE8 compatibility. See #17.
	string = string.replace(regexSeparators, '\x2E');
	var labels = string.split('.');
	var encoded = map(labels, fn).join('.');
	return result + encoded;
}

/**
 * Creates an array containing the numeric code points of each Unicode
 * character in the string. While JavaScript uses UCS-2 internally,
 * this function will convert a pair of surrogate halves (each of which
 * UCS-2 exposes as separate characters) into a single code point,
 * matching UTF-16.
 * @see `punycode.ucs2.encode`
 * @see <https://mathiasbynens.be/notes/javascript-encoding>
 * @memberOf punycode.ucs2
 * @name decode
 * @param {String} string The Unicode input string (UCS-2).
 * @returns {Array} The new array of code points.
 */
function ucs2decode(string) {
<<<<<<< HEAD
	const output = [];
	var counter = 0;
	const length = string.length;
=======
	var output = [];
	var counter = 0;
	var length = string.length;
>>>>>>> 9f4a84ec
	while (counter < length) {
		var value = string.charCodeAt(counter++);
		if (value >= 0xD800 && value <= 0xDBFF && counter < length) {
			// It's a high surrogate, and there is a next character.
			var extra = string.charCodeAt(counter++);
			if ((extra & 0xFC00) == 0xDC00) {
				// Low surrogate.
				output.push(((value & 0x3FF) << 10) + (extra & 0x3FF) + 0x10000);
			} else {
				// It's an unmatched surrogate; only append this code unit, in case the
				// next code unit is the high surrogate of a surrogate pair.
				output.push(value);
				counter--;
			}
		} else {
			output.push(value);
		}
	}
	return output;
}

/**
 * Creates a string based on an array of numeric code points.
 * @see `punycode.ucs2.decode`
 * @memberOf punycode.ucs2
 * @name encode
 * @param {Array} codePoints The array of numeric code points.
 * @returns {String} The new Unicode string (UCS-2).
 */
var ucs2encode = function ucs2encode(array) {
	return String.fromCodePoint.apply(String, _toConsumableArray(array));
};

/**
 * Converts a basic code point into a digit/integer.
 * @see `digitToBasic()`
 * @private
 * @param {Number} codePoint The basic numeric code point value.
 * @returns {Number} The numeric value of a basic code point (for use in
 * representing integers) in the range `0` to `base - 1`, or `base` if
 * the code point does not represent a value.
 */
var basicToDigit = function basicToDigit(codePoint) {
	if (codePoint - 0x30 < 0x0A) {
		return codePoint - 0x16;
	}
	if (codePoint - 0x41 < 0x1A) {
		return codePoint - 0x41;
	}
	if (codePoint - 0x61 < 0x1A) {
		return codePoint - 0x61;
	}
	return base;
};

/**
 * Converts a digit/integer into a basic code point.
 * @see `basicToDigit()`
 * @private
 * @param {Number} digit The numeric value of a basic code point.
 * @returns {Number} The basic code point whose value (when used for
 * representing integers) is `digit`, which needs to be in the range
 * `0` to `base - 1`. If `flag` is non-zero, the uppercase form is
 * used; else, the lowercase form is used. The behavior is undefined
 * if `flag` is non-zero and `digit` has no uppercase form.
 */
var digitToBasic = function digitToBasic(digit, flag) {
	//  0..25 map to ASCII a..z or A..Z
	// 26..35 map to ASCII 0..9
	return digit + 22 + 75 * (digit < 26) - ((flag != 0) << 5);
};

/**
 * Bias adaptation function as per section 3.4 of RFC 3492.
 * https://tools.ietf.org/html/rfc3492#section-3.4
 * @private
 */
<<<<<<< HEAD
const adapt = function(delta, numPoints, firstTime) {
=======
var adapt = function adapt(delta, numPoints, firstTime) {
>>>>>>> 9f4a84ec
	var k = 0;
	delta = firstTime ? floor(delta / damp) : delta >> 1;
	delta += floor(delta / numPoints);
	for (; /* no initialization */delta > baseMinusTMin * tMax >> 1; k += base) {
		delta = floor(delta / baseMinusTMin);
	}
	return floor(k + (baseMinusTMin + 1) * delta / (delta + skew));
};

/**
 * Converts a Punycode string of ASCII-only symbols to a string of Unicode
 * symbols.
 * @memberOf punycode
 * @param {String} input The Punycode string of ASCII-only symbols.
 * @returns {String} The resulting string of Unicode symbols.
 */
var decode = function decode(input) {
	// Don't use UCS-2.
<<<<<<< HEAD
	const output = [];
	const inputLength = input.length;
=======
	var output = [];
	var inputLength = input.length;
>>>>>>> 9f4a84ec
	var i = 0;
	var n = initialN;
	var bias = initialBias;

	// Handle the basic code points: var `basic` be the number of input code
	// points before the last delimiter, or `0` if there is none, then copy
	// the first basic code points to the output.

	var basic = input.lastIndexOf(delimiter);
	if (basic < 0) {
		basic = 0;
	}

	for (var j = 0; j < basic; ++j) {
		// if it's not a basic code point
		if (input.charCodeAt(j) >= 0x80) {
			error('not-basic');
		}
		output.push(input.charCodeAt(j));
	}

	// Main decoding loop: start just after the last delimiter if any basic code
	// points were copied; start at the beginning otherwise.

<<<<<<< HEAD
	for (var index = basic > 0 ? basic + 1 : 0; index < inputLength; /* no final expression */) {
=======
	for (var index = basic > 0 ? basic + 1 : 0; index < inputLength;) /* no final expression */{
>>>>>>> 9f4a84ec

		// `index` is the index of the next character to be consumed.
		// Decode a generalized variable-length integer into `delta`,
		// which gets added to `i`. The overflow checking is easier
		// if we increase `i` as we go, then subtract off its starting
		// value at the end to obtain `delta`.
		var oldi = i;
<<<<<<< HEAD
		for (var w = 1, k = base; /* no condition */; k += base) {
=======
		for (var w = 1, k = base;; /* no condition */k += base) {
>>>>>>> 9f4a84ec

			if (index >= inputLength) {
				error('invalid-input');
			}

			var digit = basicToDigit(input.charCodeAt(index++));

			if (digit >= base || digit > floor((maxInt - i) / w)) {
				error('overflow');
			}

			i += digit * w;
			var t = k <= bias ? tMin : k >= bias + tMax ? tMax : k - bias;

			if (digit < t) {
				break;
			}

			var baseMinusT = base - t;
			if (w > floor(maxInt / baseMinusT)) {
				error('overflow');
			}

			w *= baseMinusT;
		}

		var out = output.length + 1;
		bias = adapt(i - oldi, out, oldi == 0);

		// `i` was supposed to wrap around from `out` to `0`,
		// incrementing `n` each time, so we'll fix that now:
		if (floor(i / out) > maxInt - n) {
			error('overflow');
		}

		n += floor(i / out);
		i %= out;

		// Insert `n` at position `i` of the output.
		output.splice(i++, 0, n);
	}

	return String.fromCodePoint.apply(String, output);
};

/**
 * Converts a string of Unicode symbols (e.g. a domain name label) to a
 * Punycode string of ASCII-only symbols.
 * @memberOf punycode
 * @param {String} input The string of Unicode symbols.
 * @returns {String} The resulting Punycode string of ASCII-only symbols.
 */
var encode = function encode(input) {
	var output = [];

	// Convert the input in UCS-2 to an array of Unicode code points.
	input = ucs2decode(input);

	// Cache the length.
	var inputLength = input.length;

	// Initialize the state.
	var n = initialN;
	var delta = 0;
	var bias = initialBias;

	// Handle the basic code points.
	var _iteratorNormalCompletion = true;
	var _didIteratorError = false;
	var _iteratorError = undefined;

	try {
		for (var _iterator = input[Symbol.iterator](), _step; !(_iteratorNormalCompletion = (_step = _iterator.next()).done); _iteratorNormalCompletion = true) {
			var _currentValue2 = _step.value;

			if (_currentValue2 < 0x80) {
				output.push(stringFromCharCode(_currentValue2));
			}
		}
	} catch (err) {
		_didIteratorError = true;
		_iteratorError = err;
	} finally {
		try {
			if (!_iteratorNormalCompletion && _iterator.return) {
				_iterator.return();
			}
		} finally {
			if (_didIteratorError) {
				throw _iteratorError;
			}
		}
	}

	var basicLength = output.length;
	var handledCPCount = basicLength;

	// `handledCPCount` is the number of code points that have been handled;
	// `basicLength` is the number of basic code points.

	// Finish the basic string with a delimiter unless it's empty.
	if (basicLength) {
		output.push(delimiter);
	}

	// Main encoding loop:
	while (handledCPCount < inputLength) {

		// All non-basic code points < n have been handled already. Find the next
		// larger one:
		var m = maxInt;
<<<<<<< HEAD
		for (const currentValue of input) {
			if (currentValue >= n && currentValue < m) {
				m = currentValue;
=======
		var _iteratorNormalCompletion2 = true;
		var _didIteratorError2 = false;
		var _iteratorError2 = undefined;

		try {
			for (var _iterator2 = input[Symbol.iterator](), _step2; !(_iteratorNormalCompletion2 = (_step2 = _iterator2.next()).done); _iteratorNormalCompletion2 = true) {
				var currentValue = _step2.value;

				if (currentValue >= n && currentValue < m) {
					m = currentValue;
				}
			}

			// Increase `delta` enough to advance the decoder's <n,i> state to <m,0>,
			// but guard against overflow.
		} catch (err) {
			_didIteratorError2 = true;
			_iteratorError2 = err;
		} finally {
			try {
				if (!_iteratorNormalCompletion2 && _iterator2.return) {
					_iterator2.return();
				}
			} finally {
				if (_didIteratorError2) {
					throw _iteratorError2;
				}
>>>>>>> 9f4a84ec
			}
		}

		var handledCPCountPlusOne = handledCPCount + 1;
		if (m - n > floor((maxInt - delta) / handledCPCountPlusOne)) {
			error('overflow');
		}

		delta += (m - n) * handledCPCountPlusOne;
		n = m;

<<<<<<< HEAD
		for (const currentValue of input) {
			if (currentValue < n && ++delta > maxInt) {
				error('overflow');
			}
			if (currentValue == n) {
				// Represent delta as a generalized variable-length integer.
				var q = delta;
				for (var k = base; /* no condition */; k += base) {
					const t = k <= bias ? tMin : (k >= bias + tMax ? tMax : k - bias);
					if (q < t) {
						break;
					}
					const qMinusT = q - t;
					const baseMinusT = base - t;
					output.push(
						stringFromCharCode(digitToBasic(t + qMinusT % baseMinusT, 0))
					);
					q = floor(qMinusT / baseMinusT);
=======
		var _iteratorNormalCompletion3 = true;
		var _didIteratorError3 = false;
		var _iteratorError3 = undefined;

		try {
			for (var _iterator3 = input[Symbol.iterator](), _step3; !(_iteratorNormalCompletion3 = (_step3 = _iterator3.next()).done); _iteratorNormalCompletion3 = true) {
				var _currentValue = _step3.value;

				if (_currentValue < n && ++delta > maxInt) {
					error('overflow');
>>>>>>> 9f4a84ec
				}
				if (_currentValue == n) {
					// Represent delta as a generalized variable-length integer.
					var q = delta;
					for (var k = base;; /* no condition */k += base) {
						var t = k <= bias ? tMin : k >= bias + tMax ? tMax : k - bias;
						if (q < t) {
							break;
						}
						var qMinusT = q - t;
						var baseMinusT = base - t;
						output.push(stringFromCharCode(digitToBasic(t + qMinusT % baseMinusT, 0)));
						q = floor(qMinusT / baseMinusT);
					}

					output.push(stringFromCharCode(digitToBasic(q, 0)));
					bias = adapt(delta, handledCPCountPlusOne, handledCPCount == basicLength);
					delta = 0;
					++handledCPCount;
				}
			}
		} catch (err) {
			_didIteratorError3 = true;
			_iteratorError3 = err;
		} finally {
			try {
				if (!_iteratorNormalCompletion3 && _iterator3.return) {
					_iterator3.return();
				}
			} finally {
				if (_didIteratorError3) {
					throw _iteratorError3;
				}
			}
		}

		++delta;
		++n;
	}
	return output.join('');
};

/**
 * Converts a Punycode string representing a domain name or an email address
 * to Unicode. Only the Punycoded parts of the input will be converted, i.e.
 * it doesn't matter if you call it on a string that has already been
 * converted to Unicode.
 * @memberOf punycode
 * @param {String} input The Punycoded domain name or email address to
 * convert to Unicode.
 * @returns {String} The Unicode representation of the given Punycode
 * string.
 */
var toUnicode = function toUnicode(input) {
	return mapDomain(input, function (string) {
		return regexPunycode.test(string) ? decode(string.slice(4).toLowerCase()) : string;
	});
};

/**
 * Converts a Unicode string representing a domain name or an email address to
 * Punycode. Only the non-ASCII parts of the domain name will be converted,
 * i.e. it doesn't matter if you call it with a domain that's already in
 * ASCII.
 * @memberOf punycode
 * @param {String} input The domain name or email address to convert, as a
 * Unicode string.
 * @returns {String} The Punycode representation of the given domain name or
 * email address.
 */
var toASCII = function toASCII(input) {
	return mapDomain(input, function (string) {
		return regexNonASCII.test(string) ? 'xn--' + encode(string) : string;
	});
};

/*--------------------------------------------------------------------------*/

/** Define the public API */
var punycode = {
	/**
  * A string representing the current Punycode.js version number.
  * @memberOf punycode
  * @type String
  */
	'version': '2.1.0',
	/**
  * An object of methods to convert from JavaScript's internal character
  * representation (UCS-2) to Unicode code points, and back.
  * @see <https://mathiasbynens.be/notes/javascript-encoding>
  * @memberOf punycode
  * @type Object
  */
	'ucs2': {
		'decode': ucs2decode,
		'encode': ucs2encode
	},
	'decode': decode,
	'encode': encode,
	'toASCII': toASCII,
	'toUnicode': toUnicode
};

module.exports = punycode;<|MERGE_RESOLUTION|>--- conflicted
+++ resolved
@@ -82,11 +82,7 @@
  * @returns {Array} A new array of values returned by the callback function.
  */
 function map(array, fn) {
-<<<<<<< HEAD
-	const result = [];
-=======
 	var result = [];
->>>>>>> 9f4a84ec
 	var length = array.length;
 	while (length--) {
 		result[length] = fn(array[length]);
@@ -105,11 +101,7 @@
  * function.
  */
 function mapDomain(string, fn) {
-<<<<<<< HEAD
-	const parts = string.split('@');
-=======
 	var parts = string.split('@');
->>>>>>> 9f4a84ec
 	var result = '';
 	if (parts.length > 1) {
 		// In email addresses, only the domain name should be punycoded. Leave
@@ -138,15 +130,9 @@
  * @returns {Array} The new array of code points.
  */
 function ucs2decode(string) {
-<<<<<<< HEAD
-	const output = [];
-	var counter = 0;
-	const length = string.length;
-=======
 	var output = [];
 	var counter = 0;
 	var length = string.length;
->>>>>>> 9f4a84ec
 	while (counter < length) {
 		var value = string.charCodeAt(counter++);
 		if (value >= 0xD800 && value <= 0xDBFF && counter < length) {
@@ -224,11 +210,7 @@
  * https://tools.ietf.org/html/rfc3492#section-3.4
  * @private
  */
-<<<<<<< HEAD
-const adapt = function(delta, numPoints, firstTime) {
-=======
 var adapt = function adapt(delta, numPoints, firstTime) {
->>>>>>> 9f4a84ec
 	var k = 0;
 	delta = firstTime ? floor(delta / damp) : delta >> 1;
 	delta += floor(delta / numPoints);
@@ -247,18 +229,13 @@
  */
 var decode = function decode(input) {
 	// Don't use UCS-2.
-<<<<<<< HEAD
-	const output = [];
-	const inputLength = input.length;
-=======
 	var output = [];
 	var inputLength = input.length;
->>>>>>> 9f4a84ec
 	var i = 0;
 	var n = initialN;
 	var bias = initialBias;
 
-	// Handle the basic code points: var `basic` be the number of input code
+	// Handle the basic code points: let `basic` be the number of input code
 	// points before the last delimiter, or `0` if there is none, then copy
 	// the first basic code points to the output.
 
@@ -278,11 +255,7 @@
 	// Main decoding loop: start just after the last delimiter if any basic code
 	// points were copied; start at the beginning otherwise.
 
-<<<<<<< HEAD
-	for (var index = basic > 0 ? basic + 1 : 0; index < inputLength; /* no final expression */) {
-=======
 	for (var index = basic > 0 ? basic + 1 : 0; index < inputLength;) /* no final expression */{
->>>>>>> 9f4a84ec
 
 		// `index` is the index of the next character to be consumed.
 		// Decode a generalized variable-length integer into `delta`,
@@ -290,11 +263,7 @@
 		// if we increase `i` as we go, then subtract off its starting
 		// value at the end to obtain `delta`.
 		var oldi = i;
-<<<<<<< HEAD
-		for (var w = 1, k = base; /* no condition */; k += base) {
-=======
 		for (var w = 1, k = base;; /* no condition */k += base) {
->>>>>>> 9f4a84ec
 
 			if (index >= inputLength) {
 				error('invalid-input');
@@ -406,11 +375,6 @@
 		// All non-basic code points < n have been handled already. Find the next
 		// larger one:
 		var m = maxInt;
-<<<<<<< HEAD
-		for (const currentValue of input) {
-			if (currentValue >= n && currentValue < m) {
-				m = currentValue;
-=======
 		var _iteratorNormalCompletion2 = true;
 		var _didIteratorError2 = false;
 		var _iteratorError2 = undefined;
@@ -438,7 +402,6 @@
 				if (_didIteratorError2) {
 					throw _iteratorError2;
 				}
->>>>>>> 9f4a84ec
 			}
 		}
 
@@ -450,26 +413,6 @@
 		delta += (m - n) * handledCPCountPlusOne;
 		n = m;
 
-<<<<<<< HEAD
-		for (const currentValue of input) {
-			if (currentValue < n && ++delta > maxInt) {
-				error('overflow');
-			}
-			if (currentValue == n) {
-				// Represent delta as a generalized variable-length integer.
-				var q = delta;
-				for (var k = base; /* no condition */; k += base) {
-					const t = k <= bias ? tMin : (k >= bias + tMax ? tMax : k - bias);
-					if (q < t) {
-						break;
-					}
-					const qMinusT = q - t;
-					const baseMinusT = base - t;
-					output.push(
-						stringFromCharCode(digitToBasic(t + qMinusT % baseMinusT, 0))
-					);
-					q = floor(qMinusT / baseMinusT);
-=======
 		var _iteratorNormalCompletion3 = true;
 		var _didIteratorError3 = false;
 		var _iteratorError3 = undefined;
@@ -480,7 +423,6 @@
 
 				if (_currentValue < n && ++delta > maxInt) {
 					error('overflow');
->>>>>>> 9f4a84ec
 				}
 				if (_currentValue == n) {
 					// Represent delta as a generalized variable-length integer.
